--- conflicted
+++ resolved
@@ -71,12 +71,8 @@
 COPY orc8r/tools/ansible/roles/pkgrepo/files/jfrog.pub /tmp/jfrog.pub
 # TODO: change repo to focal once there will be such
 RUN apt-key add /tmp/jfrog.pub && \
-<<<<<<< HEAD
-    apt-add-repository "deb https://facebookconnectivity.jfrog.io/artifactory/list/dev/ bionic main"
-=======
     apt-add-repository "deb https://facebookconnectivity.jfrog.io/artifactory/list/dev-focal/ focal main"
 
->>>>>>> 87d08f70
 RUN curl -L http://packages.fluentbit.io/fluentbit.key > /tmp/fluentbit.key
 RUN apt-key add /tmp/fluentbit.key && \
     apt-add-repository "deb https://packages.fluentbit.io/ubuntu/focal focal main"
