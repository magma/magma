/*
Copyright 2020 The Magma Authors.

This source code is licensed under the BSD-style license found in the
LICENSE file in the root directory of this source tree.

Unless required by applicable law or agreed to in writing, software
distributed under the License is distributed on an "AS IS" BASIS,
WITHOUT WARRANTIES OR CONDITIONS OF ANY KIND, either express or implied.
See the License for the specific language governing permissions and
limitations under the License.
*/

syntax = "proto3";

import "lte/protos/oai/spgw_state.proto";
import "orc8r/protos/common.proto";

package magma.feg;
option go_package = "magma/feg/cloud/go/protos";

service S8Proxy {
    rpc CreateSession(CreateSessionRequestPgw) returns (CreateSessionResponsePgw) {}
    rpc DeleteSession(DeleteSessionRequestPgw) returns (DeleteSessionResponsePgw) {}
    rpc SendEcho(EchoRequest) returns (EchoResponse) {}

    rpc CreateBearerResponse(CreateBearerResponsePgw) returns (magma.orc8r.Void) {}
    rpc DeleteBearerResponse(DeleteBearerResponsePgw) returns (magma.orc8r.Void) {}
}

service S8ProxyResponder {
    rpc CreateBearer(CreateBearerRequestPgw) returns (magma.orc8r.Void) {}
    rpc DeleteBearerRequest(DeleteBearerRequestPgw) returns (magma.orc8r.Void) {}
}

// 3GPP TS 29.274  (not all 3gpp create session fields are included)
message CreateSessionRequestPgw {
    // Ip:port of pgw to send the request.
    // If empty s8_proxy will use value in its config
    string pgwAddrs = 1;

    string imsi = 2;
    string msisdn = 3;
    string mei = 4;

    ServingNetwork serving_network = 5;
    UserLocationInformation uli = 6;

    RATType rat_type = 7;
    PDNType pdn_type = 8;
    PdnAddressAllocation paa = 9;

    string apn = 10;
    Ambr ambr = 11;                      //Aggregate Maximum BitRate
    SelectionModeType selection_mode = 12;

    BearerContext bearer_context = 13;   // Contains AGW user plane FTEID
    uint32 c_agw_teid = 14;              // AGW control plane TEID

    ProtocolConfigurationOptions protocol_configuration_options = 15;
    bytes indication_flag = 16;
    string charging_characteristics = 17;
    TimeZone time_zone = 18;
}

enum PDNType {
    UNUSED = 0;
    IPV4 = 1;
    IPV6 = 2;
    IPV4V6 = 3;
    NonIP = 5;
}

enum RATType {
    RESERVED = 0;
    UTRAN = 1;
    GERAN = 2;
    WLAN = 3;
    GAN = 4;
    HSPA = 5;
    EUTRAN = 6;
    VIRTUAL = 7;
    EUTRAN_NB_IOT = 8;
    LTE_M = 9;
    NR = 10;
}

enum SelectionModeType{
    APN_provided_subscription_verified = 0;
    ms_APN_subscription_not_verified = 1;
    network_APN_subscription_not_verified = 2;
}

message UserLocationInformation {
    uint32 lac = 1;
    uint32 ci = 2;
    uint32 sac = 3;
    uint32 rac = 4;
    uint32 tac = 5;       // used on magma
    uint32 eci = 6;       // used on magma
    uint32 MeNbi = 7;     // Macro eNodeB ID field
    uint32 EMeNbi = 8;    // Extended Macro eNodeB ID field
}

message ServingNetwork {
    string mcc = 1;
    string mnc = 2;
}

message ProtocolConfigurationOptions {
    uint32 config_protocol = 1;
    repeated PcoProtocolOrContainerId proto_or_container_id = 2;
}

message PcoProtocolOrContainerId {
    uint32 id = 1;
    bytes contents = 2;
}

message BearerContext {
    uint32 id = 1;
    Fteid user_plane_fteid = 2;
    QosInformation qos = 3;
    uint32 charging_id = 4;
    magma.lte.oai.TrafficFlowTemplate tft = 5;
    uint32 cause = 6;
}

message QosInformation {
    uint32 pci = 1;
    uint32 priority_level = 2;
    uint32 preemption_capability = 3;
    uint32 preemption_vulnerability = 4;
    uint32 qci = 5;
    Ambr gbr = 6;
    Ambr mbr = 7;
}

message Ambr {
    uint64 br_ul = 1;
    uint64 br_dl = 2;
}

message PdnAddressAllocation{
    string ipv4_address = 1;
    string ipv6_address = 2;
    uint32 ipv6_prefix = 3;
}

message TimeZone {
    // delta in seconds from UTC
    int32 delta_seconds = 1;
    // Set to 0 for non daylight savings
    uint32 daylight_saving_time = 2;
}

message Fteid {
    string ipv4_address = 1;
    string ipv6_address = 2;
    uint32 teid = 3;
}

message CreateSessionResponsePgw {
    PDNType pdn_type = 1;
    // subscriber_ip
    PdnAddressAllocation paa = 2;
    uint32 apn_restriction = 3;
    uint32 c_agw_teid = 4;
    Fteid c_pgw_fteid = 5;
    BearerContext bearer_context = 6;
    ProtocolConfigurationOptions protocol_configuration_options = 7;
    GtpError gtp_error = 8;
}

message DeleteSessionRequestPgw {
    string pgwAddrs = 1;
    string imsi = 2;
    uint32 bearer_id = 3;
    uint32 c_agw_teid = 4;          // AGW control plane TEID
    uint32 c_pgw_teid = 5;
    ServingNetwork serving_network = 6;
    UserLocationInformation uli = 7;
}

message DeleteSessionResponsePgw{
    GtpError gtp_error = 1;
}

message CreateBearerRequestPgw {
    string pgwAddrs = 1;
    uint32 sequence_number = 2;
    // control plane TEID given by AGW during CreateSession
    uint32 c_agw_teid = 3;
    uint32 linked_bearer_id = 4;
    ProtocolConfigurationOptions protocol_configuration_options = 5;
    BearerContext bearer_context = 6;
    bytes indication_flag = 7;
    // TODO: PGW-FQ-CSID-1
}

message CreateBearerResponsePgw {
    // same as pgwAddr as in CreateBeaererRequest.pgwAddrs
    string pgwAddrs = 1;
    string imsi = 2;
    uint32 sequence_number = 3;
    // control plane TEID given by PGW during CreateSession
    uint32 c_pgw_teid = 4;
    // same as in CreateBearerRequestPgw.BearerContext.user_plane_fteid
    Fteid u_pgw_fteid = 5;
    ServingNetwork serving_network = 6;

    uint32 cause = 7;
    BearerContext bearer_context = 8;
    ProtocolConfigurationOptions protocol_configuration_options = 9;
    TimeZone time_zone = 10;
    UserLocationInformation uli = 11;
    //TODO: SGW-FQ-CSID
}

message DeleteBearerRequestPgw {
    string pgwAddrs = 1;
    uint32 sequence_number = 2;
    // control plane TEID given by AGW during CreateSession
    uint32 c_agw_teid = 3;
    // id of default bearer
    uint32 linked_bearer_id = 4;
<<<<<<< HEAD
=======
    // id of dedicated bearers to delete
>>>>>>> a3648874
    uint32 eps_bearer_id = 5;
    ProtocolConfigurationOptions protocol_configuration_options = 6;
}

message DeleteBearerResponsePgw {
    // same as pgwAddr as in CreateBeaererRequest.pgwAddrs
    string pgwAddrs = 1;
    string imsi = 2;
    uint32 sequence_number = 3;
    // control plane TEID given by PGW during CreateSession
    uint32 c_pgw_teid = 4;
    // control plane TEID given by PGW during CreateSession
    uint32 linked_bearer_id = 5;
    BearerContext bearer_context = 6;
    ProtocolConfigurationOptions protocol_configuration_options = 7;
    uint32 cause = 8;
}

message EchoRequest{
    // Ip:port of pgw to send the request
    string pgwAddrs = 1;
    // needed for nh in feg
    string imsi = 2;
}

message EchoResponse{
}

message GtpError {
    uint32 cause = 1;
    string msg= 2;
}<|MERGE_RESOLUTION|>--- conflicted
+++ resolved
@@ -224,10 +224,7 @@
     uint32 c_agw_teid = 3;
     // id of default bearer
     uint32 linked_bearer_id = 4;
-<<<<<<< HEAD
-=======
     // id of dedicated bearers to delete
->>>>>>> a3648874
     uint32 eps_bearer_id = 5;
     ProtocolConfigurationOptions protocol_configuration_options = 6;
 }
