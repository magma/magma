/*
Copyright 2020 The Magma Authors.

This source code is licensed under the BSD-style license found in the
LICENSE file in the root directory of this source tree.

Unless required by applicable law or agreed to in writing, software
distributed under the License is distributed on an "AS IS" BASIS,
WITHOUT WARRANTIES OR CONDITIONS OF ANY KIND, either express or implied.
See the License for the specific language governing permissions and
limitations under the License.
*/

syntax = "proto3";

import "lte/protos/oai/spgw_state.proto";
import "orc8r/protos/common.proto";

package magma.feg;
option go_package = "magma/feg/cloud/go/protos";

service S8Proxy {
    rpc CreateSession(CreateSessionRequestPgw) returns (CreateSessionResponsePgw) {}
    rpc DeleteSession(DeleteSessionRequestPgw) returns (DeleteSessionResponsePgw) {}
    rpc SendEcho(EchoRequest) returns (EchoResponse) {}

    rpc CreateBearerResponse(CreateBearerResponsePgw) returns (magma.orc8r.Void) {}
}

service S8ProxyResponder {
    rpc CreateBearer(CreateBearerRequestPgw) returns (magma.orc8r.Void) {}
}

// 3GPP TS 29.274  (not all 3gpp create session fields are included)
message CreateSessionRequestPgw {
    // Ip:port of pgw to send the request.
    // If empty s8_proxy will use value in its config
    string pgwAddrs = 1;

    string imsi = 2;
    string msisdn = 3;
    string mei = 4;

    ServingNetwork serving_network = 5;
    UserLocationInformation uli = 6;

    RATType rat_type = 7;
    PDNType pdn_type = 8;
    PdnAddressAllocation paa = 9;

    string apn = 10;
    Ambr ambr = 11;                      //Aggregate Maximum BitRate
    SelectionModeType selection_mode = 12;

    BearerContext bearer_context = 13;   // Contains AGW user plane FTEID
    uint32 c_agw_teid = 14;              // AGW control plane TEID

    ProtocolConfigurationOptions protocol_configuration_options = 15;
    bytes indication_flag = 16;
    string charging_characteristics = 17;
    TimeZone time_zone = 18;
}

enum PDNType {
    UNUSED = 0;
    IPV4 = 1;
    IPV6 = 2;
    IPV4V6 = 3;
    NonIP = 5;
}

enum RATType {
    RESERVED = 0;
    UTRAN = 1;
    GERAN = 2;
    WLAN = 3;
    GAN = 4;
    HSPA = 5;
    EUTRAN = 6;
    VIRTUAL = 7;
    EUTRAN_NB_IOT = 8;
    LTE_M = 9;
    NR = 10;
}

enum SelectionModeType{
    APN_provided_subscription_verified = 0;
    ms_APN_subscription_not_verified = 1;
    network_APN_subscription_not_verified = 2;
}

message UserLocationInformation {
    uint32 lac = 1;
    uint32 ci = 2;
    uint32 sac = 3;
    uint32 rac = 4;
    uint32 tac = 5;       // used on magma
    uint32 eci = 6;       // used on magma
    uint32 MeNbi = 7;     // Macro eNodeB ID field
    uint32 EMeNbi = 8;    // Extended Macro eNodeB ID field
}

message ServingNetwork {
    string mcc = 1;
    string mnc = 2;
}

message ProtocolConfigurationOptions {
    uint32 config_protocol = 1;
    repeated PcoProtocolOrContainerId proto_or_container_id = 2;
}

message PcoProtocolOrContainerId {
    uint32 id = 1;
    bytes contents = 2;
}

message BearerContext {
    uint32 id = 1;
    Fteid user_plane_fteid = 2;
    QosInformation qos = 3;
    uint32 charging_id = 4;
    magma.lte.oai.TrafficFlowTemplate tft = 5;
}

message QosInformation {
    uint32 pci = 1;
    uint32 priority_level = 2;
    uint32 preemption_capability = 3;
    uint32 preemption_vulnerability = 4;
    uint32 qci = 5;
    Ambr gbr = 6;
    Ambr mbr = 7;
}

message Ambr {
    uint64 br_ul = 1;
    uint64 br_dl = 2;
}

message PdnAddressAllocation{
    string ipv4_address = 1;
    string ipv6_address = 2;
    uint32 ipv6_prefix = 3;
}

message TimeZone {
    // delta in seconds from UTC
    int32 delta_seconds = 1;
    // Set to 0 for non daylight savings
    uint32 daylight_saving_time = 2;
}

message Fteid {
    string ipv4_address = 1;
    string ipv6_address = 2;
    uint32 teid = 3;
}

message CreateSessionResponsePgw {
    PDNType pdn_type = 1;
    // subscriber_ip
    PdnAddressAllocation paa = 2;
    uint32 apn_restriction = 3;
    uint32 c_agw_teid = 4;
    Fteid c_pgw_fteid = 5;
    BearerContext bearer_context = 6;
    ProtocolConfigurationOptions protocol_configuration_options = 7;
    GtpError gtp_error = 8;
}

message DeleteSessionRequestPgw {
    string pgwAddrs = 1;
    string imsi = 2;
    uint32 bearer_id = 3;
    uint32 c_agw_teid = 4;          // AGW control plane TEID
    uint32 c_pgw_teid = 5;
    ServingNetwork serving_network = 6;
    UserLocationInformation uli = 7;
}

message DeleteSessionResponsePgw{
    GtpError gtp_error = 1;
}

message CreateBearerRequestPgw {
<<<<<<< HEAD
    uint32 sequence_number = 1;
    uint32 c_agw_teid = 2;
    uint32 linked_bearer_id = 3;
    ProtocolConfigurationOptions protocol_configuration_options = 4;
    BearerContext bearer_context = 5;
    bytes indication_flag = 6;
=======
    string pgwAddrs = 1;
    uint32 sequence_number = 2;
    // control plane TEID given by AGW during CreateSession
    uint32 c_agw_teid = 3;
    uint32 linked_bearer_id = 4;
    ProtocolConfigurationOptions protocol_configuration_options = 5;
    BearerContext bearer_context = 6;
    bytes indication_flag = 7;
>>>>>>> 37221e68
    // TODO: PGW-FQ-CSID-1
}

message CreateBearerResponsePgw {
<<<<<<< HEAD
    string imsi = 1;
    uint32 sequence_number = 2;
    string pgwAddrs = 3;        // Ip:port of pgw to send the request. If empty
                                // s8_proxy will use value in its config
    uint32 c_pgw_teid = 4;
    ServingNetwork serving_network = 5;

    uint32 cause = 6;
    BearerContext bearer_context = 7;
    ProtocolConfigurationOptions protocol_configuration_options = 8;
    TimeZone time_zone = 9;
    UserLocationInformation uli = 19;
=======
    // same as pgwAddr as in CreateBeaererRequest.pgwAddrs
    string pgwAddrs = 1;
    string imsi = 2;
    uint32 sequence_number = 3;
    // control plane TEID given by PGW during CreateSession
    uint32 c_pgw_teid = 4;
    // same as in CreateBearerRequestPgw.BearerContext.user_plane_fteid
    Fteid u_pgw_fteid = 5;
    ServingNetwork serving_network = 6;

    uint32 cause = 7;
    BearerContext bearer_context = 8;
    ProtocolConfigurationOptions protocol_configuration_options = 9;
    TimeZone time_zone = 10;
    UserLocationInformation uli = 11;
>>>>>>> 37221e68
    //TODO: SGW-FQ-CSID
}

message EchoRequest{
    // Ip:port of pgw to send the request
    string pgwAddrs = 1;
    // needed for nh in feg
    string imsi = 2;
}

message EchoResponse{
}

message GtpError {
    uint32 cause = 1;
    string msg= 2;
}<|MERGE_RESOLUTION|>--- conflicted
+++ resolved
@@ -184,14 +184,6 @@
 }
 
 message CreateBearerRequestPgw {
-<<<<<<< HEAD
-    uint32 sequence_number = 1;
-    uint32 c_agw_teid = 2;
-    uint32 linked_bearer_id = 3;
-    ProtocolConfigurationOptions protocol_configuration_options = 4;
-    BearerContext bearer_context = 5;
-    bytes indication_flag = 6;
-=======
     string pgwAddrs = 1;
     uint32 sequence_number = 2;
     // control plane TEID given by AGW during CreateSession
@@ -200,25 +192,10 @@
     ProtocolConfigurationOptions protocol_configuration_options = 5;
     BearerContext bearer_context = 6;
     bytes indication_flag = 7;
->>>>>>> 37221e68
     // TODO: PGW-FQ-CSID-1
 }
 
 message CreateBearerResponsePgw {
-<<<<<<< HEAD
-    string imsi = 1;
-    uint32 sequence_number = 2;
-    string pgwAddrs = 3;        // Ip:port of pgw to send the request. If empty
-                                // s8_proxy will use value in its config
-    uint32 c_pgw_teid = 4;
-    ServingNetwork serving_network = 5;
-
-    uint32 cause = 6;
-    BearerContext bearer_context = 7;
-    ProtocolConfigurationOptions protocol_configuration_options = 8;
-    TimeZone time_zone = 9;
-    UserLocationInformation uli = 19;
-=======
     // same as pgwAddr as in CreateBeaererRequest.pgwAddrs
     string pgwAddrs = 1;
     string imsi = 2;
@@ -234,7 +211,6 @@
     ProtocolConfigurationOptions protocol_configuration_options = 9;
     TimeZone time_zone = 10;
     UserLocationInformation uli = 11;
->>>>>>> 37221e68
     //TODO: SGW-FQ-CSID
 }
 
