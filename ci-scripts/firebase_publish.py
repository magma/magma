"""
Copyright 2020 The Magma Authors.

This source code is licensed under the BSD-style license found in the
LICENSE file in the root directory of this source tree.

Unless required by applicable law or agreed to in writing, software
distributed under the License is distributed on an "AS IS" BASIS,
WITHOUT WARRANTIES OR CONDITIONS OF ANY KIND, either express or implied.
See the License for the specific language governing permissions and
limitations under the License.
"""

import json
import os
import time

import pyrebase


def main():
    """Publish builds and workloads to Firebase realtime database"""
    # Read db config
    firebase_config = os.environ["FIREBASE_CONFIG"]
    config = json.loads(firebase_config)

    # Initialize pyrebase app
    firebase = pyrebase.initialize_app(config)

    # Get a reference to the auth service
    auth = firebase.auth()

    # Log the user in
    user = auth.sign_in_with_email_and_password(
        config["auth_email"], config["auth_password"],
    )

    # Get a reference to the database service
    db = firebase.database()

    # Grab environment variables
    workers_env = os.environ["WORKERS"]
    build_id = os.environ["BUILD_ID"]
    build_metadata_env = os.environ["BUILD_METADATA"]
    agw_artifacts_env = os.environ["AGW_ARTIFACTS"]
<<<<<<< HEAD
    agw_valid_env = os.environ["AGW_VALID"]
    feg_docker_env = os.environ["FEG_DOCKER"]
    feg_jfrog_env = os.environ["FEG_JFROG"]
    feg_valid_env = os.environ["FEG_VALID"]
=======
>>>>>>> fed3ff85

    # Prepare list of registered test workers
    workers = [x.strip() for x in workers_env.split(",")]

    # Prepare build metadata
    build_metadata = {}
    try:
        build_metadata = json.loads(build_metadata_env)
        build_metadata["timestamp"] = int(time.time())
    except ValueError:
        print("Decoding build_metadata_env JSON failed: ", build_metadata_env)
    build_info = {"metadata": build_metadata}

    # Add agw arifacts
    agw_artifacts = {}
    try:
        agw_artifacts = json.loads(agw_artifacts_env)
    except ValueError:
        print("Decoding agw artifacts JSON has failed: ", agw_artifacts_env)
        agw_artifacts = {"packages": [], "valid": False}

    # TODO: Remove this backward compatibility code
    for package in agw_artifacts["packages"]:
        if "magma_" in package:
            agw_artifacts["artifacts"] = {"downloadUri": package}
            break
    build_info["agw"] = agw_artifacts

    # Add feg arifacts
    feg_docker = {}
    feg_jfrog = {}
    feg_valid = False
    if feg_valid_env == "true":
        try:
            feg_docker = json.loads(feg_docker_env)
            feg_jfrog = json.loads(feg_jfrog_env)
            feg_valid = True
        except ValueError:
            print("Decoding feg artifacts JSON has failed: ", feg_docker_env, feg_jfrog_env)
    build_info["feg"] = {
        "valid": feg_valid,
        "docker": feg_docker,
        "jfrog": feg_jfrog,
    }

    # Prepare workload
    workload = {
        "build_id": build_id,
        "priority": 2,
        "state": "queued",
        "timestamp": int(time.time()),
    }

    # Publish build to Firebase realtime database
    print("Publishing build to database: builds/", build_id)
    print(build_info)
    db.child("builds").child(build_id).set(build_info, user["idToken"])

    # Publish workloads to Firebase realtime database
    print("Pushing the following workload to workers: ", workers)
    print(workload)
    for worker in workers:
        db.child("workers").child(worker).child("workloads").push(
            workload, user["idToken"],
        )


if __name__ == "__main__":
    main()<|MERGE_RESOLUTION|>--- conflicted
+++ resolved
@@ -43,13 +43,7 @@
     build_id = os.environ["BUILD_ID"]
     build_metadata_env = os.environ["BUILD_METADATA"]
     agw_artifacts_env = os.environ["AGW_ARTIFACTS"]
-<<<<<<< HEAD
-    agw_valid_env = os.environ["AGW_VALID"]
-    feg_docker_env = os.environ["FEG_DOCKER"]
-    feg_jfrog_env = os.environ["FEG_JFROG"]
-    feg_valid_env = os.environ["FEG_VALID"]
-=======
->>>>>>> fed3ff85
+    feg_artifacts_env = os.environ["FEG_ARTIFACTS"]
 
     # Prepare list of registered test workers
     workers = [x.strip() for x in workers_env.split(",")]
@@ -63,7 +57,7 @@
         print("Decoding build_metadata_env JSON failed: ", build_metadata_env)
     build_info = {"metadata": build_metadata}
 
-    # Add agw arifacts
+    # Add AGW artifacts
     agw_artifacts = {}
     try:
         agw_artifacts = json.loads(agw_artifacts_env)
@@ -78,22 +72,14 @@
             break
     build_info["agw"] = agw_artifacts
 
-    # Add feg arifacts
-    feg_docker = {}
-    feg_jfrog = {}
-    feg_valid = False
-    if feg_valid_env == "true":
-        try:
-            feg_docker = json.loads(feg_docker_env)
-            feg_jfrog = json.loads(feg_jfrog_env)
-            feg_valid = True
-        except ValueError:
-            print("Decoding feg artifacts JSON has failed: ", feg_docker_env, feg_jfrog_env)
-    build_info["feg"] = {
-        "valid": feg_valid,
-        "docker": feg_docker,
-        "jfrog": feg_jfrog,
-    }
+    # Add FEG artifacts
+    feg_artifacts = {}
+    try:
+        feg_artifacts = json.loads(feg_artifacts_env)
+    except ValueError:
+        print("Decoding feg artifacts JSON has failed: ", feg_artifacts_env)
+        feg_artifacts = {"packages": [], "valid": False}
+    build_info["feg"] = feg_artifacts
 
     # Prepare workload
     workload = {
