# Copyright 2022 The Magma Authors.
#
# This source code is licensed under the BSD-style license found in the
# LICENSE file in the root directory of this source tree.
#
# Unless required by applicable law or agreed to in writing, software
# distributed under the License is distributed on an "AS IS" BASIS,
# WITHOUT WARRANTIES OR CONDITIONS OF ANY KIND, either express or implied.
# See the License for the specific language governing permissions and
# limitations under the License.

# owner: @magma/approvers-cloud
# purpose: Orc8r linting and testing
# remediation: https://magma.github.io/magma/docs/next/orc8r/dev_testing

name: Orc8r Lint & Test

on:
  push:
    branches:
      - master
      - 'v1.*'
  pull_request:
    branches:
      - master
      - 'v1.*'
    types: [ opened, reopened, synchronize ]

concurrency:
  group: ${{ github.workflow }}-${{ github.event.pull_request.number || github.sha }}
  cancel-in-progress: true

jobs:
  path_filter:
    runs-on: ubuntu-20.04
    outputs:
      should_not_skip: ${{ steps.changes.outputs.filesChanged }}
    steps:
      # Need to get git on push event
      - uses: actions/checkout@93ea575cb5d8a053eaa0ac8fa3b40d7e05a33cc8 # pin@v3.1.0
        if: github.event_name == 'push'
      - uses: dorny/paths-filter@4512585405083f25c027a35db413c2b3b9006d50 # pin@v2.11.1
        id: changes
        with:
          filters: |
            filesChanged:
              - ".github/workflows/cloud-workflow.yml"
              - "lte/protos/**"
              - "cwf/cloud/**"
              - "feg/cloud/**"
              - "lte/cloud/**"
              - "orc8r/**"
              - "dp/cloud/**"
              - "dp/protos/**"
      - name: Save should_not_skip output
        if: always()
        run: |
          mkdir -p ./pr
          echo -n ${{ steps.changes.outputs.filesChanged == 'false' }} > ./pr/skipped
      - uses: actions/upload-artifact@b4b15b8c7c6ac21ea08fcf65892d2ee8f75cf882 # pin@v4
        if: always()
        with:
          name: pr
          path: pr/
  # Fail if checked-in generated code doesn't match output from
  # generation command.
  cloud-tests:
    needs: path_filter
    if: ${{ needs.path_filter.outputs.should_not_skip == 'true' }}
    name: cloud-tests
    runs-on: ubuntu-20.04
    env:
      MAGMA_ROOT: "${{ github.workspace }}"
      GO111MODULE: 'on'
    steps:
      - uses: actions/checkout@93ea575cb5d8a053eaa0ac8fa3b40d7e05a33cc8 # pin@v3.1.0
      - uses: actions/setup-python@13ae5bb136fac2878aff31522b9efb785519f984 # pin@v4.3.0
        with:
          python-version: '3.8.10'
      - name: deploy-sync-checkin
        if: always()
        id: deploy-sync-checkin
        run: |
          cd ${MAGMA_ROOT}/orc8r/cloud/deploy/orc8r_deployer/docker
          ./run_deployer.bash --deploy-dir /tmp/deploy_dir --build --test check_all
      - name: Lint cloud Go code
        if: always()
        id: cloud-lint-lint
        run: |
          cd ${MAGMA_ROOT}/orc8r/cloud/docker
          python3 build.py --lint
      - name: Generate test coverage
        if: always() && steps.cloud-lint-lint.outcome=='success'
        id: cloud-lint-cov
        run: |
          cd ${MAGMA_ROOT}/orc8r/cloud/docker
          python3 build.py --coverage
      - uses: codecov/codecov-action@d9f34f8cd5cb3b3eb79b3e4b5dae3a16df499a70 # pin@v3.1.1
        if: always() && steps.cloud-lint-cov.outcome=='success'
        id: cloud-lint-codecov
        with:
          files: '${{ env.MAGMA_ROOT}}/orc8r/cloud/coverage/all.gocov'
          flags: cloud_lint
      - name: Run tests cloud Go
        if: always()
        id: cloud-test
        run: |
          cd ${MAGMA_ROOT}/orc8r/cloud/docker
          python3 build.py --tests --up
          ls ${MAGMA_ROOT}/orc8r/cloud/test-results
        timeout-minutes: 15
      - name: Upload Test Results
        if: always()
        uses: actions/upload-artifact@b4b15b8c7c6ac21ea08fcf65892d2ee8f75cf882 # pin@v4
        with:
          name: Unit Test Results
          path: "${{ env.MAGMA_ROOT}}/orc8r/cloud/test-results/*"
      - uses: actions/setup-go@c4a742cab115ed795e34d4513e2cf7d472deb55f # pin@v3.3.1
        if: always()
        id: gateway_test_init
        with:
<<<<<<< HEAD
          go-version: '1.21.0'
=======
          go-version: '1.21.12'
>>>>>>> be7a03bb
      - name: Download dependencies
        if: always() && steps.gateway_test_init.outcome=='success'
        id: gateway_test_dep
        run: |
          cd cwf/gateway
          go mod download
      - name: Gateway go tests
        if: always() && steps.gateway_test_dep.outcome=='success'
        id: gateway_test
        run: |
          cd ${MAGMA_ROOT}/orc8r/gateway/go
          go test ./...
          go vet ./...
      - name: Notify failure to Slack for deploy-sync-checkin
        if: steps.deploy-sync-checkin.outcome=='failure' && github.event_name == 'push'
        uses: rtCamp/action-slack-notify@12e36fc18b0689399306c2e0b3e0f2978b7f1ee7 # pin@v2.2.0
        env:
          SLACK_WEBHOOK: ${{ secrets.SLACK_WEBHOOK_CI }}
          SLACK_TITLE: "Github action insync-checkin failed"
          SLACK_USERNAME: ${{ github.workflow }}
          SLACK_MESSAGE: ${{ github.event.head_commit.message || github.event.pull_request.title }}
          SLACK_ICON_EMOJI: ":boom:"
          SLACK_COLOR: "#FF0000"
          SLACK_FOOTER: ' '
      - name: Notify failure to Slack for cloud-test
        if: steps.cloud-test.outcome=='failure' && github.event_name == 'push'
        uses: rtCamp/action-slack-notify@12e36fc18b0689399306c2e0b3e0f2978b7f1ee7 # pin@v2.2.0
        env:
          SLACK_WEBHOOK: ${{ secrets.SLACK_WEBHOOK_CI }}
          SLACK_TITLE: "Github action cloud-test failed"
          SLACK_MESSAGE: ${{ github.event.head_commit.message || github.event.pull_request.title }}
          SLACK_USERNAME: ${{ github.workflow }}
          SLACK_ICON_EMOJI: ":boom:"
          SLACK_COLOR: "#FF0000"
          SLACK_FOOTER: ' '
      - name: Notify failure to Slack for cloud-lint
        if: ( steps.cloud-lint.outcome=='failure' || steps.cloud-lint-codecov.outcome=='failure' || steps.cloud-lint-cov.outcome=='failure' ) && github.event_name == 'push'
        uses: rtCamp/action-slack-notify@12e36fc18b0689399306c2e0b3e0f2978b7f1ee7 # pin@v2.2.0
        env:
          SLACK_WEBHOOK: ${{ secrets.SLACK_WEBHOOK_CI }}
          SLACK_TITLE: "Github action cloud-test failed"
          SLACK_MESSAGE: ${{ github.event.head_commit.message || github.event.pull_request.title }}
          SLACK_USERNAME: ${{ github.workflow }}
          SLACK_ICON_EMOJI: ":boom:"
          SLACK_COLOR: "#FF0000"
          SLACK_FOOTER: ' '
      - name: Notify failure to Slack for orc8r-gateway-test
        if: ( steps.gateway_test_init.outcome=='failure' || steps.gateway_test_dep.outcome=='failure' || steps.gateway_test.outcome=='failure' ) && github.event_name == 'push'
        uses: rtCamp/action-slack-notify@12e36fc18b0689399306c2e0b3e0f2978b7f1ee7 # pin@v2.2.0
        env:
          SLACK_WEBHOOK: ${{ secrets.SLACK_WEBHOOK_CI }}
          SLACK_TITLE: "Github action orc8r-gateway-test failed"
          SLACK_MESSAGE: ${{ github.event.head_commit.message || github.event.pull_request.title }}
          SLACK_USERNAME: ${{ github.workflow }}
          SLACK_ICON_EMOJI: ":boom:"
          SLACK_COLOR: "#FF0000"
          SLACK_FOOTER: ' '<|MERGE_RESOLUTION|>--- conflicted
+++ resolved
@@ -119,11 +119,7 @@
         if: always()
         id: gateway_test_init
         with:
-<<<<<<< HEAD
-          go-version: '1.21.0'
-=======
           go-version: '1.21.12'
->>>>>>> be7a03bb
       - name: Download dependencies
         if: always() && steps.gateway_test_init.outcome=='success'
         id: gateway_test_dep
