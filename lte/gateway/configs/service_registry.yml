---
services:
  # NOTE: do NOT include dash(-) in your service name. Use underscore instead.
  # Example service name that contains dash: hello-world-blah
  # As we use "-" in nghttpx config to connect service name and hostname,
  # "-" is used as a delimiter in dispatcher to parse out service names.

  hello:
    ip_address: 127.0.0.1
    port: 50050
  magmad:
    ip_address: 127.0.0.1
    port: 50052
  control_proxy:
    ip_address: 127.0.0.1
    port: 50053
  subscriberdb:
    ip_address: 127.0.0.1
    port: 50051
  mobilityd:
    ip_address: 127.0.0.1
    port: 60051
  enodebd:
    ip_address: 127.0.0.1
    port: 60055
  mme:
    ip_address: 127.0.0.1
    port: 50061
  spgw:
    ip_address: 127.0.0.1
    port: 50062
  pipelined:
    ip_address: 127.0.0.1
    port: 50063
  sessiond:
    ip_address: 127.0.0.1
    port: 50065
  abort_session_service:
    ip_address: 127.0.0.1
    port: 50065
  test_service:
    ip_address: 127.0.0.1
    port: 50066
  directoryd:
    ip_address: 127.0.0.1
    port: 50067
  policydb:
    ip_address: 127.0.0.1
    port: 50068
  vpnservice:
    ip_address: 127.0.0.1
    port: 50070
  redirectd:
    ip_address: 127.0.0.1
    port: 50071
  sgs_service:
    ip_address: 127.0.0.1
    port: 50073
  sms_mme_service:
    ip_address: 127.0.0.1
    port: 50073
  s1ap_service:
    ip_address: 127.0.0.1
    port: 50073
  s6a_service:
    ip_address: 127.0.0.1
    port: 50073
  spgw_service:
    ip_address: 127.0.0.1
    port: 50073
  amf_service:
    ip_address: 127.0.0.1
    port: 50073
  ha_service:
    ip_address: 127.0.0.1
    port: 50073
  state:
    ip_address: 127.0.0.1
    port: 50074
  eventd:
    ip_address: 127.0.0.1
    port: 50075
  monitord:
    ip_address: 127.0.0.1
    port: 50076
  dpid:
    ip_address: 127.0.0.1
    port: 50077
  smsd:
    ip_address: 127.0.0.1
    port: 50078
  ctraced:
    ip_address: 127.0.0.1
    port: 50079
  health:
    ip_address: 127.0.0.1
    port: 50080
  envoy_controller:
    ip_address: 127.0.0.1
    port: 50081
  connectiond:
    ip_address: 127.0.0.1
    port: 50082
  liagentd:
    ip_address: 127.0.0.1
    port: 50083
<<<<<<< HEAD
  s8_service:
    ip_address: 127.0.0.1
    port: 50073
=======
  kernsnoopd:
    ip_address: 127.0.0.1
    port: 50084
>>>>>>> 8b8b8a05
<|MERGE_RESOLUTION|>--- conflicted
+++ resolved
@@ -104,12 +104,9 @@
   liagentd:
     ip_address: 127.0.0.1
     port: 50083
-<<<<<<< HEAD
-  s8_service:
-    ip_address: 127.0.0.1
-    port: 50073
-=======
   kernsnoopd:
     ip_address: 127.0.0.1
     port: 50084
->>>>>>> 8b8b8a05
+  s8_service:
+    ip_address: 127.0.0.1
+    port: 50073