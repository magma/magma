--- conflicted
+++ resolved
@@ -100,8 +100,7 @@
     port: 50081
   connectiond:
     ip_address: 127.0.0.1
-<<<<<<< HEAD
-    port: 50083
-=======
     port: 50082
->>>>>>> 577da1af
+  li_agentd:
+    ip_address: 127.0.0.1
+    port: 50083