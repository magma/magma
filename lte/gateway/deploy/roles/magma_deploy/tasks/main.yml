--- conflicted
+++ resolved
@@ -77,12 +77,9 @@
       - openssl
       - dkms
       - uuid-runtime
-<<<<<<< HEAD
       - ca-certificates
-=======
   tags:
     - agwc
->>>>>>> 4197f6b4
 
 - name: Preconfigure wireshark (tshark) SUID property
   become: yes
