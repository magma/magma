--- conflicted
+++ resolved
@@ -4,7 +4,6 @@
 GRPC_CPP_PLUGIN_PATH ?= `which grpc_cpp_plugin`
 BUILD_TYPE ?= Debug
 
-<<<<<<< HEAD
 # FEATURES: What kind of flavours do you want your MME or AGW have in it
 # MME is MME as described in 3GPP specs, it has at least S1AP, S11, S6a
 # interfaces.
@@ -15,16 +14,12 @@
 # s6a with fd (freeDiameter)
 
 # Default is agw with OpenFlow, gRPC over S6a , (no freeDiameter over s6a).
-FEATURES ?= agw_of
-=======
-
-FEATURES ?= mme
->>>>>>> 1a8b5a90
+FEATURES ?= agw_of mme
+
 # EXCLUSIVE_FEATURE_LIST : list of primary features that cannot be requested
 # together.
 EXCLUSIVE_FEATURE_LIST = mme agw_gtpnl agw_of
 # AVAILABLE_FEATURE_LIST : every feature not in this list will trigger an error.
-<<<<<<< HEAD
 AVAILABLE_FEATURE_LIST = s6a_fd mme agw_gtpnl agw_of
 REQUESTED_FEATURE_LIST = $(sort $(FEATURES))
 
@@ -59,13 +54,7 @@
 # default
 #OAI_FLAGS = $(S6A_FLAGS) -DEMBEDDED_SGW=True -DENABLE_OPENFLOW=True -DSPGW_ENABLE_SESSIOND_AND_MOBILITYD=True
 # 2020/04/06 : do we need S6A_FLAGS?
-=======
-AVAILABLE_FEATURE_LIST =  mme  
-REQUESTED_FEATURE_LIST = $(sort $(FEATURES))
-
->>>>>>> 1a8b5a90
 OAI_FLAGS = -DEMBEDDED_SGW=False 
-
 endif
 
 $(info OAI_FLAGS $(OAI_FLAGS))
