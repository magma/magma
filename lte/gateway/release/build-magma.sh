#!/bin/bash
#
# Copyright 2020 The Magma Authors.

# This source code is licensed under the BSD-style license found in the
# LICENSE file in the root directory of this source tree.

# Unless required by applicable law or agreed to in writing, software
# distributed under the License is distributed on an "AS IS" BASIS,
# WITHOUT WARRANTIES OR CONDITIONS OF ANY KIND, either express or implied.
# See the License for the specific language governing permissions and
# limitations under the License.

# This script builds Magma based on the current state of your repo. It needs to
# be run inside the VM.

set -e
shopt -s extglob
SCRIPT_DIR="$(dirname "$(realpath "$0")")"

# Please update the version number accordingly for beta/stable builds
# Test builds are versioned automatically by fabfile.py
VERSION=1.3.1 # magma version number
SCTPD_MIN_VERSION=1.3.1 # earliest version of sctpd with which this version is compatible

# RelWithDebInfo or Debug
BUILD_TYPE=Debug

# Cmdline options that overwrite the version configs above
COMMIT_HASH=""  # hash of top magma commit (hg log $MAGMA_PATH)
CERT_FILE="$MAGMA_ROOT/.cache/test_certs/rootCA.pem"
CONTROL_PROXY_FILE="$MAGMA_ROOT/lte/gateway/configs/control_proxy.yml"

while [[ $# -gt 0 ]]
do
key="$1"
case $key in
    -v|--version)
    VERSION="$2"
    shift  # pass argument or value
    ;;
    -h|--hash)
    COMMIT_HASH="$2"
    shift
    ;;
    -t|--type)
    BUILD_TYPE="$2"
    shift  # pass argument or value
    ;;
    -c|--cert)
    CERT_FILE="$2"
    shift
    ;;
    -p|--proxy)
    CONTROL_PROXY_FILE="$2"
    shift
    ;;
    *)
    echo "Error: unknown cmdline option:" $key
    echo "Usage: $0 [-v|--version V] [-i|--iteration I] [-h|--hash HASH]
    [-t|--type Debug|RelWithDebInfo] [-c|--cert <path to cert .pem file>]
    [-p|--proxy <path to control_proxy config .yml file]>"
    exit 1
    ;;
esac
shift  # past argument or value
done

case $BUILD_TYPE in
    Debug)
    ;;
    RelWithDebInfo)
    ;;
    *)
    echo "Error: unknown type option:" $BUILD_TYPE
    echo "Usage: [-t|--type Debug|RelWithDebInfo]"
    exit 1
    ;;
esac


# Default options
BUILD_DATE=`date -u +"%Y%m%d%H%M%S"`
ARCH=amd64
PKGFMT=deb
PKGNAME=magma
SCTPD_PKGNAME=magma-sctpd

# Magma system dependencies: anything that we depend on at the top level, add
# here.
MAGMA_DEPS=(
    "grpc-dev >= 1.15.0"
    "libprotobuf10 >= 3.0.0"
    "lighttpd >= 1.4.45"
    "libxslt1.1"
    "nghttp2-proxy >= 1.18.1"
    "python3-protobuf >= 3.0.0"
    "redis-server >= 3.2.0"
    "sudo"
    "dnsmasq >= 2.72"
    "net-tools" # for ifconfig
    "python3-pip"
    "python3-apt" # The version in pypi is abandoned and broken on stretch
    "python3-aioeventlet" # The version in pypi got deleted
    "libsystemd-dev"
    "libyaml-cpp-dev" # install yaml parser
    "libgoogle-glog-dev"
    "nlohmann-json-dev" # c++ json parser
    "python-redis"
    "magma-cpp-redis"
    "libfolly-dev" # required for C++ services
    "libdouble-conversion-dev" # required for folly
    "libboost-chrono-dev" # required for folly
    "td-agent-bit >= 1.3.2" # fluent-bit
    "ntpdate" # required for eventd time synchronization
<<<<<<< HEAD
    "libtins-dev" # required for Connection tracker
    "libml-dev" # required for Connection tracker
=======
    "python3-scapy >= 2.4.3-4",
    "tshark" # required for call tracing
>>>>>>> 897af426
    )

# OAI runtime dependencies
OAI_DEPS=(
    "libasan3"
    "libconfig9"
    "oai-asn1c >= 0~20160721+c3~r43c4a295"
    "oai-freediameter >= 1.2.0-1"
    "oai-gnutls >= 3.1.23"
    "oai-nettle >= 1.0.1"
    "prometheus-cpp-dev >= 1.0.2"
    "liblfds710"
    "magma-sctpd >= ${SCTPD_MIN_VERSION}"
    "libczmq-dev >= 4.0.2-7"
    "oai-gtp >= 4.9-5"
    )

# OVS runtime dependencies
OVS_DEPS=(
    "magma-libfluid >= 0.1.0.5"
    "libopenvswitch >= 2.8.9"
    "openvswitch-switch >= 2.8.9"
    "openvswitch-common >= 2.8.9"
    "python-openvswitch >= 2.8.9"
    "openvswitch-datapath-module-4.9.0-9-amd64 >= 2.8.9"
    )

# generate string for FPM
SYSTEM_DEPS=""
for dep in "${MAGMA_DEPS[@]}"
do
    SYSTEM_DEPS=${SYSTEM_DEPS}" -d '"${dep}"'"
done
for dep in "${OAI_DEPS[@]}"
do
    SYSTEM_DEPS=${SYSTEM_DEPS}" -d '"${dep}"'"
done
for dep in "${OVS_DEPS[@]}"
do
    SYSTEM_DEPS=${SYSTEM_DEPS}" -d '"${dep}"'"
done

RELEASE_DIR=${MAGMA_ROOT}/lte/gateway/release
POSTINST=${RELEASE_DIR}/magma-postinst

# python environment
PY_VERSION=python3.5
PY_PKG_LOC=dist-packages
PY_DEST=/usr/local/lib/${PY_VERSION}/${PY_PKG_LOC}
PY_PROTOS=${PYTHON_BUILD}/gen/
PY_LTE=${MAGMA_ROOT}/lte/gateway/python
PY_ORC8R=${MAGMA_ROOT}/orc8r/gateway/python
PY_TMP_BUILD=/tmp/build-${PKGNAME}
PY_TMP_BUILD_SUFFIX=/usr/lib/python3/${PY_PKG_LOC}

PWD=`pwd`

glob_files () {
    # Given a list of files represented by the pattern in $1, and a package
    # output location in $2, generate a string of file locations that can be
    # passed to FPM. If $1 is a glob, you MUST surround it with quotes!
    #
    # For example, if you wanted to have all the files maching
    # foo/bar/*.yml end up in /etc/magma/, you would call:
    #
    # glob_files "foo/bar/*.yml" /etc/magma
    #
    # which would return:
    #
    # foo/bar/baz.yml=/etc/magma foo/bar/qux.yml=/etc/magma
    #
    # This is useful because fpm only accepts individual files or entire
    # directories for the dir package source type.
    RES=""
    for f in $1
    do
        RES="$RES $f=$2"
    done

    echo $RES
}

# The resulting package is placed in $OUTPUT_DIR
# or in the cwd.
if [ -z "$1" ]; then
  OUTPUT_DIR=${PWD}
else
  OUTPUT_DIR=$1
  if [ ! -d "$OUTPUT_DIR" ]; then
    echo "error: $OUTPUT_DIR is not a valid directory. Exiting..."
    exit 1
  fi
fi

# Build OAI and sessiond C/C++ services
cd "${MAGMA_ROOT}/lte/gateway"
OAI_BUILD="${C_BUILD}/oai"
SESSIOND_BUILD="${C_BUILD}/session_manager"
CONNECTIOND_BUILD="${C_BUILD}/connection_tracker"
SCTPD_BUILD="${C_BUILD}/sctpd"

make build_oai BUILD_TYPE="${BUILD_TYPE}"
make build_session_manager BUILD_TYPE="${BUILD_TYPE}"
make build_sctpd BUILD_TYPE="${BUILD_TYPE}"
make build_connection_tracker BUILD_TYPE="${BUILD_TYPE}"

# Next, gather up the python files and put them into a build path.
#
# Note: Debian-based distributions install packages by default into a
# dist-packages directory, which is different than other distros, which drop
# packages into the site-packages directory.

# clean python build dir
if [ -d ${PY_TMP_BUILD} ]; then
    rm -r ${PY_TMP_BUILD}
fi

FULL_VERSION=${VERSION}-$(date +%s)-${COMMIT_HASH}

# first do python protos and then build the python packages.
# library will be dropped in $PY_TMP_BUILD/usr/lib/python3/dist-packages
# scripts will be dropped in $PY_TMP_BUILD/usr/bin.
# Use pydep to generate the lockfile and python deps
# update magma.lockfile if needed (see Makefile)
# adjust mtime of a setup.py to force update
# (e.g. `touch ${PY_LTE}/setup.py`)
pushd "${RELEASE_DIR}" || exit 1
make -e magma.lockfile
popd

cd ${PY_ORC8R}
make protos
PKG_VERSION=${FULL_VERSION} ${PY_VERSION} setup.py install --root ${PY_TMP_BUILD} --install-layout deb \
    --no-compile --single-version-externally-managed

ORC8R_PY_DEPS=`${RELEASE_DIR}/pydep lockfile ${RELEASE_DIR}/magma.lockfile`

cd ${PY_LTE}
make protos
make swagger
PKG_VERSION=${FULL_VERSION} ${PY_VERSION} setup.py install --root ${PY_TMP_BUILD} --install-layout deb \
    --no-compile --single-version-externally-managed
${RELEASE_DIR}/pydep finddep -l ${RELEASE_DIR}/magma.lockfile setup.py
LTE_PY_DEPS=`${RELEASE_DIR}/pydep lockfile ${RELEASE_DIR}/magma.lockfile`

# now the binaries are built, we can package up everything else and build the
# magma package.
PKGFILE=${PKGNAME}_${FULL_VERSION}_${ARCH}.${PKGFMT}
BUILD_PATH=${OUTPUT_DIR}/${PKGFILE}

cd $PWD
# remove old packages
if [ -f ${BUILD_PATH} ]; then
  rm ${BUILD_PATH}
fi

SERVICE_DIR="/etc/systemd/system/"
ANSIBLE_FILES="${MAGMA_ROOT}/lte/gateway/deploy/roles/magma/files"

SCTPD_VERSION_FILE=$(mktemp)
SCTPD_MIN_VERSION_FILE=$(mktemp)

# files to be removed should be safely named (no special chars from mktemp)
# use current value (see https://github.com/koalaman/shellcheck/wiki/SC2064)
# shellcheck disable=SC2064
trap "rm -f '${SCTPD_VERSION_FILE}' '${SCTPD_MIN_VERSION_FILE}'" EXIT

echo "${FULL_VERSION}" > "${SCTPD_VERSION_FILE}"
echo "${SCTPD_MIN_VERSION}" > "${SCTPD_MIN_VERSION_FILE}"

BUILDCMD="fpm \
-s dir \
-t ${PKGFMT} \
-a ${ARCH} \
-n ${SCTPD_PKGNAME} \
-v ${FULL_VERSION} \
--provides ${SCTPD_PKGNAME} \
--replaces ${SCTPD_PKGNAME} \
--package ${OUTPUT_DIR}/${SCTPD_PKGNAME}_${FULL_VERSION}_${ARCH}.${PKGFMT} \
--description 'Magma SCTPD' \
--exclude '*/.ignoreme' \
${SCTPD_BUILD}/sctpd=/usr/local/sbin/ \
${SCTPD_VERSION_FILE}=/usr/local/share/sctpd/version \
$(glob_files "${SERVICE_DIR}/sctpd.service" /etc/systemd/system/sctpd.service)"

eval "$BUILDCMD"

BUILDCMD="fpm \
-s dir \
-t ${PKGFMT} \
-a ${ARCH} \
-n ${PKGNAME} \
-v ${FULL_VERSION} \
--provides ${PKGNAME} \
--replaces ${PKGNAME} \
--package ${BUILD_PATH} \
--description 'Magma Access Gateway' \
--after-install ${POSTINST} \
--exclude '*/.ignoreme' \
--config-files /etc/sysctl.d/99-magma.conf \
${ORC8R_PY_DEPS} \
${LTE_PY_DEPS} \
${SYSTEM_DEPS} \
${OAI_BUILD}/oai_mme/mme=/usr/local/bin/ \
${SESSIOND_BUILD}/sessiond=/usr/local/bin/ \
${CONNECTIOND_BUILD}/connectiond=/usr/local/bin/ \
${SCTPD_MIN_VERSION_FILE}=/usr/local/share/magma/sctpd_min_version \
$(glob_files "${SERVICE_DIR}/magma@.service" /etc/systemd/system/magma@.service) \
$(glob_files "${SERVICE_DIR}/magma@control_proxy.service" /etc/systemd/system/magma@control_proxy.service) \
$(glob_files "${SERVICE_DIR}/magma@magmad.service" /etc/systemd/system/magma@magmad.service) \
$(glob_files "${SERVICE_DIR}/magma@mme.service" /etc/systemd/system/magma@mme.service) \
$(glob_files "${SERVICE_DIR}/magma@sessiond.service" /etc/systemd/system/magma@sessiond.service) \
$(glob_files "${SERVICE_DIR}/magma@connectiond.service" /etc/systemd/system/magma@connectiond.service) \
$(glob_files "${SERVICE_DIR}/magma@connectiond.service" /etc/systemd/system/magma@connectiond.service) \
$(glob_files "${SERVICE_DIR}/magma@mobilityd.service" /etc/systemd/system/magma@mobilityd.service) \
$(glob_files "${SERVICE_DIR}/magma@pipelined.service" /etc/systemd/system/magma@pipelined.service) \
$(glob_files "${SERVICE_DIR}/magma@redirectd.service" /etc/systemd/system/magma@redirectd.service) \
$(glob_files "${SERVICE_DIR}/magma@dnsd.service" /etc/systemd/system/magma@dnsd.service) \
$(glob_files "${SERVICE_DIR}/magma@lighttpd.service" /etc/systemd/system/magma@lighttpd.service) \
$(glob_files "${SERVICE_DIR}/magma@redis.service" /etc/systemd/system/magma@redis.service) \
$(glob_files "${SERVICE_DIR}/magma@td-agent-bit.service" /etc/systemd/system/magma@td-agent-bit.service) \
${CERT_FILE}=/var/opt/magma/certs/rootCA.pem \
$(glob_files "${MAGMA_ROOT}/lte/gateway/configs/!(control_proxy.yml|pipelined.yml|sessiond.yml|connectiond.yml)" /etc/magma/) \
$(glob_files "${MAGMA_ROOT}/lte/gateway/configs/pipelined.yml_prod" /etc/magma/pipelined.yml) \
$(glob_files "${MAGMA_ROOT}/lte/gateway/configs/sessiond.yml_prod" /etc/magma/sessiond.yml) \
$(glob_files "${MAGMA_ROOT}/lte/gateway/configs/templates/*" /etc/magma/templates/) \
$(glob_files "${MAGMA_ROOT}/orc8r/gateway/configs/templates/*" /etc/magma/templates/) \
${CONTROL_PROXY_FILE}=/etc/magma/ \
$(glob_files "${ANSIBLE_FILES}/magma_modules_load" /etc/modules-load.d/magma.conf) \
$(glob_files "${ANSIBLE_FILES}/logrotate_oai.conf" /etc/logrotate.d/oai) \
$(glob_files "${ANSIBLE_FILES}/local-cdn/*" /var/www/local-cdn/) \
${ANSIBLE_FILES}/99-magma.conf=/etc/sysctl.d/ \
${ANSIBLE_FILES}/magma_ifaces_gtp=/etc/network/interfaces.d/gtp \
${ANSIBLE_FILES}/20auto-upgrades=/etc/apt/apt.conf.d/20auto-upgrades \
${ANSIBLE_FILES}/coredump=/usr/local/bin/ \
${MAGMA_ROOT}/lte/gateway/release/stretch_snapshot=/usr/local/share/magma/ \
${MAGMA_ROOT}/orc8r/tools/ansible/roles/fluent_bit/files/60-fluent-bit.conf=/etc/rsyslog.d/60-fluent-bit.conf \
${PY_PROTOS}=${PY_DEST} \
$(glob_files "${PY_TMP_BUILD}/${PY_TMP_BUILD_SUFFIX}/${PKGNAME}*" ${PY_DEST}) \
$(glob_files "${PY_TMP_BUILD}/${PY_TMP_BUILD_SUFFIX}/*.egg-info" ${PY_DEST}) \
$(glob_files "${PY_TMP_BUILD}/usr/bin/*" /usr/local/bin/) \
$(glob_files "${ANSIBLE_FILES}/config_stateless_*.sh" /usr/local/bin/)"

eval "$BUILDCMD"

cd "${MAGMA_ROOT}"
OVS_DIFF_LINES=$(git diff master -- third_party/gtp_ovs/ lte/gateway/release/build-ovs.sh | wc -l | tr -dc 0-9)

# if env var FORCE_OVS_BUILD is non-empty or there is are changes to openvswitch-related files build openvswitch
if [[ x"${FORCE_OVS_BUILD}" != "x" || x"${OVS_DIFF_LINES}" != x0 ]]; then
    cd "${PWD}"
    "${SCRIPT_DIR}"/build-ovs.sh "${OUTPUT_DIR}"
fi<|MERGE_RESOLUTION|>--- conflicted
+++ resolved
@@ -113,13 +113,10 @@
     "libboost-chrono-dev" # required for folly
     "td-agent-bit >= 1.3.2" # fluent-bit
     "ntpdate" # required for eventd time synchronization
-<<<<<<< HEAD
     "libtins-dev" # required for Connection tracker
     "libml-dev" # required for Connection tracker
-=======
     "python3-scapy >= 2.4.3-4",
     "tshark" # required for call tracing
->>>>>>> 897af426
     )
 
 # OAI runtime dependencies
