#!/usr/bin/env python3

"""
Copyright 2020 The Magma Authors.

This source code is licensed under the BSD-style license found in the
LICENSE file in the root directory of this source tree.

Unless required by applicable law or agreed to in writing, software
distributed under the License is distributed on an "AS IS" BASIS,
WITHOUT WARRANTIES OR CONDITIONS OF ANY KIND, either express or implied.
See the License for the specific language governing permissions and
limitations under the License.
"""

import argparse
import errno
import random
import subprocess
import time
from collections import namedtuple
from datetime import datetime
from pprint import pprint

from lte.protos.apn_pb2 import AggregatedMaximumBitrate
from lte.protos.pipelined_pb2 import (
    ActivateFlowsRequest,
    DeactivateFlowsRequest,
    DeactivateFlowsResult,
    GetStatsRequest,
    RequestOriginType,
    RuleModResult,
    SubscriberQuotaUpdate,
    UEMacFlowRequest,
    UpdateSubscriberQuotaStateRequest,
    VersionedPolicy,
    VersionedPolicyID,
)
from lte.protos.pipelined_pb2_grpc import PipelinedStub
from lte.protos.policydb_pb2 import (
    FlowDescription,
    FlowMatch,
    PolicyRule,
    RedirectInformation,
)
from magma.common.rpc_utils import grpc_wrapper
from magma.configuration.service_configs import load_service_config
from magma.pipelined.app.enforcement import EnforcementController
from magma.pipelined.app.enforcement_stats import EnforcementStatsController
from magma.pipelined.bridge_util import BridgeTools
from magma.pipelined.ng_set_session_msg import CreateSessionUtil
from magma.pipelined.pg_set_session_msg import CreateMMESessionUtils
from magma.pipelined.policy_converters import convert_ipv4_str_to_ip_proto
from magma.pipelined.qos.common import QosManager
from magma.pipelined.service_manager import Tables
from magma.subscriberdb.sid import SIDUtils
from orc8r.protos.common_pb2 import Void

<<<<<<< HEAD
UEInfo = namedtuple('UEInfo', ['imsi_str', 'ipv4_src', 'ipv4_dst',
                               'uplink_tunnel', 'rule_id'])
=======
LOG_INCREMENT = 25
UEInfo = namedtuple(
    'UEInfo', [
        'imsi_str', 'ipv4_src', 'ipv4_dst',
        'rule_id',
    ],
)

>>>>>>> 8acc7a31

def _gen_ue_set(num_of_ues):
    imsi = 123000000
    uplink_tunnel = 0x12345
    ue_set = set()
    for _ in range(0, num_of_ues):
        imsi_str = "IMSI" + str(imsi)
        ipv4_src = ".".join(str(random.randint(0, 255)) for _ in range(4))
        ipv4_dst = ".".join(str(random.randint(0, 255)) for _ in range(4))
        rule_id = "allow." + imsi_str
        uplink_tunnel = uplink_tunnel
        ue_set.add(UEInfo(imsi_str, ipv4_src, ipv4_dst, uplink_tunnel, rule_id))
        imsi += 1
        uplink_tunnel += 1
    return ue_set


@grpc_wrapper
def set_smf_session(client, args):
    cls_sess = CreateSessionUtil(args.subscriber_id, args.session_id, args.version)

    cls_sess.CreateSession(
        args.subscriber_id, args.pdr_state, args.in_teid, args.out_teid,
        args.ue_ip_addr, args.gnb_ip_addr,
        args.del_rule_id, args.add_rule_id, args.ipv4_dst,
        args.allow, args.priority,
    )

    print(cls_sess._set_session)
    response = client.SetSMFSessions(cls_sess._set_session)
    print(response)


@grpc_wrapper
def set_mme_session(client, args):
    cls_sess = CreateMMESessionUtils(
        args.imsi, args.priority, args.ue_ipv4_addr,
        args.ue_ipv6_addr, args.enb_ip_addr, args.apn,
        args.vlan, args.in_teid, args.out_teid,
        args.ue_state, args.flow_dl,
    )

    print(cls_sess._set_pg_session)
    response = client.UpdateUEState(cls_sess._set_pg_session)

# --------------------------
# Enforcement App
# --------------------------


@grpc_wrapper
def deactivate_flows(client, args):
    policies = [
        VersionedPolicyID(rule_id=rule_id, version=1) for rule_id
        in args.rule_ids.split(',') if args.rule_ids
    ]
    request = DeactivateFlowsRequest(
        sid=SIDUtils.to_pb(args.imsi),
        ip_addr=args.ipv4,
        uplink_tunnel=args.uplink_tunnel,
        policies=policies,
        request_origin=RequestOriginType(type=RequestOriginType.GX),
    )
    client.DeactivateFlows(request)


@grpc_wrapper
def activate_flows(client, args):
    request = ActivateFlowsRequest(
        sid=SIDUtils.to_pb(args.imsi),
        ip_addr=args.ipv4,
<<<<<<< HEAD
        uplink_tunnel=args.uplink_tunnel,
        policies=[VersionedPolicy(
=======
        policies=[
            VersionedPolicy(
>>>>>>> 8acc7a31
            rule=PolicyRule(
                id=args.rule_id,
                priority=args.priority,
                hard_timeout=args.hard_timeout,
                flow_list=[
                    FlowDescription(
                        match=FlowMatch(
                        ip_dst=convert_ipv4_str_to_ip_proto(args.ipv4_dst),
                        direction=FlowMatch.UPLINK,
                        ),
                    ),
                    FlowDescription(
                        match=FlowMatch(
                        ip_src=convert_ipv4_str_to_ip_proto(args.ipv4_dst),
                        direction=FlowMatch.DOWNLINK,
                        ),
                    ),
                ],
            ),
            version=1,
            ),
        ],
        request_origin=RequestOriginType(type=RequestOriginType.GX),
        shard_id=args.shard_id,
    )
    response = client.ActivateFlows(request)
    _print_rule_mod_results(response.policy_results)


@grpc_wrapper
def activate_gy_redirect(client, args):
    request = ActivateFlowsRequest(
        sid=SIDUtils.to_pb(args.imsi),
        ip_addr=args.ipv4,
<<<<<<< HEAD
        uplink_tunnel=args.uplink_tunnel,
        policies=[VersionedPolicy(
=======
        policies=[
            VersionedPolicy(
>>>>>>> 8acc7a31
            rule=PolicyRule(
                id=args.rule_id,
                priority=999,
                flow_list=[],
                redirect=RedirectInformation(
                    support=1,
                    address_type=2,
                    server_address=args.redirect_addr,
                ),
            ),
            version=1,
            ),
        ],
        request_origin=RequestOriginType(type=RequestOriginType.GY),
        shard_id = args.shard_id
    )
    response = client.ActivateFlows(request)
    _print_rule_mod_results(response.policy_results)


@grpc_wrapper
def deactivate_gy_flows(client, args):
    policies = [
        VersionedPolicyID(rule_id=rule_id, version=1) for rule_id
        in args.rule_ids.split(',') if args.rule_ids
    ]
    request = DeactivateFlowsRequest(
        sid=SIDUtils.to_pb(args.imsi),
        ip_addr=args.ipv4,
        uplink_tunnel=args.uplink_tunnel,
        policies=policies,
        request_origin=RequestOriginType(type=RequestOriginType.GY),
    )
    client.DeactivateFlows(request)


def _print_rule_mod_results(results):
    # The message cannot be directly printed because SUCCESS is mapped to 0,
    # which is ignored in the printing by default.
    for result in results:
        print(
            result.rule_id,
            RuleModResult.Result.Name(result.result),
        )


@grpc_wrapper
def display_enforcement_flows(client, _):
    _display_flows(
        client, [
            EnforcementController.APP_NAME,
            EnforcementStatsController.APP_NAME,
        ],
    )


@grpc_wrapper
def get_policy_usage(client, _):
    rule_table = client.GetPolicyUsage(Void())
    pprint(rule_table)


@grpc_wrapper
def stress_test_grpc(client, args):
    print("WARNING: DO NOT USE ON PRODUCTION SETUPS")
    delta_time = 1 / args.attaches_per_sec
    print("Attach every ~{0} seconds".format(delta_time))

    if args.disable_qos:
        print("QOS Disabled")
        apn_ambr = None
    else:
        print("QOS Enabled")
        apn_ambr = AggregatedMaximumBitrate(
            max_bandwidth_ul=1000000000,
            max_bandwidth_dl=1000000000,
        )

    for i in range(0, args.test_iterations):
        print("Starting iteration {0} of attach/detach requests".format(i))
        ue_dict = _gen_ue_set(args.num_of_ues)
        print("Starting attaches")

        timestamp = datetime.now()
        completed_reqs = 0
        for ue in ue_dict:
            grpc_start_timestamp = datetime.now()
            request = ActivateFlowsRequest(
                sid=SIDUtils.to_pb(ue.imsi_str),
                ip_addr=ue.ipv4_src,
<<<<<<< HEAD
                uplink_tunnel=ue.uplink_tunnel,
                policies=[VersionedPolicy(
=======
                policies=[
                    VersionedPolicy(
>>>>>>> 8acc7a31
                    rule=PolicyRule(
                        id=ue.rule_id,
                        priority=10,
                        flow_list=[
                            FlowDescription(
                                match=FlowMatch(
                                ip_dst=convert_ipv4_str_to_ip_proto(ue.ipv4_src),
                                direction=FlowMatch.UPLINK,
                                ),
                            ),
                            FlowDescription(
                                match=FlowMatch(
                                ip_src=convert_ipv4_str_to_ip_proto(ue.ipv4_dst),
                                direction=FlowMatch.DOWNLINK,
                                ),
                            ),
                        ],
                    ),
                    version=1,
                    ),
                ],
                request_origin=RequestOriginType(type=RequestOriginType.GX),
                apn_ambr=apn_ambr,
            )
            response = client.ActivateFlows(request)
            if any(
                r.result != RuleModResult.SUCCESS for
                r in response.policy_results
            ):
                _print_rule_mod_results(response.policy_results)

            grpc_end_timestamp = datetime.now()
            call_duration = (grpc_end_timestamp - grpc_start_timestamp).total_seconds()
            if call_duration < delta_time:
                time.sleep(delta_time - call_duration)
            if completed_reqs % LOG_INCREMENT == 0:
                print("Finished {0}".format(completed_reqs))
            completed_reqs += 1

        duration = (datetime.now() - timestamp).total_seconds()
        print(
            "Finished {0} attaches in {1} seconds".format(
                len(ue_dict),
                duration,
            ),
        )
        print("Actual attach rate = {0} UEs per sec".format(round(len(ue_dict) / duration)))

        time.sleep(args.time_between_detach)

        print("Starting detaches")
        timestamp = datetime.now()
        completed_reqs = 0
        for ue in ue_dict:
            grpc_start_timestamp = datetime.now()
            request = DeactivateFlowsRequest(
                sid=SIDUtils.to_pb(ue.imsi_str),
                ip_addr=ue.ipv4_src,
                uplink_tunnel=ue.uplink_tunnel,
                policies=[
                    VersionedPolicyID(
                        rule_id=ue.rule_id,
                        version=1,
                    ),
                ],
                request_origin=RequestOriginType(type=RequestOriginType.GX),
                remove_default_drop_flows=True,
            )
            response = client.DeactivateFlows(request)
            if response.result != DeactivateFlowsResult.SUCCESS:
                _print_rule_mod_results(response.policy_results)

            grpc_end_timestamp = datetime.now()
            call_duration = (grpc_end_timestamp - grpc_start_timestamp).total_seconds()
            if call_duration < delta_time:
                time.sleep(delta_time - call_duration)
            if completed_reqs % LOG_INCREMENT == 0:
                print("Finished {0}".format(completed_reqs))
            completed_reqs += 1

        duration = (datetime.now() - timestamp).total_seconds()
        print(
            "Finished {0} detaches in {1} seconds".format(
                len(ue_dict),
                duration,
            ),
        )
        print(
            "Actual detach rate = {0} UEs per sec".format(
            round(len(ue_dict) / duration),
            ),
        )


def create_ng_services_parser(apps):
    """
    Creates the argparse subparser for the ng_services app
    """
    app = apps.add_parser('ng_services')
    subparsers = app.add_subparsers(title='subcommands', dest='cmd')

    subcmd = subparsers.add_parser(
        'set_smf_session',
        help='SMF set Session Emulator',
    )
    subcmd.add_argument('--subscriber_id', help='Subscriber Identity', default='IMSI12345')
    subcmd.add_argument('--session_id', help='Session Identity', type=int, default=100)
    subcmd.add_argument('--version', help='Session Version', type=int, default=2)
    subcmd.add_argument(
        '--pdr_state', help='ADD / IDLE / REMOVE the PDR',
        default="ADD",
    )
    subcmd.add_argument(
        '--in_teid', help='Match incoming teid from access',
        type=int, default=0,
    )
    subcmd.add_argument(
        '--out_teid', help='Put outgoing teid towards access',
        type=int, default=0,
    )
    subcmd.add_argument(
        '--ue_ip_addr', help='UE IP address ',
        default='',
    )
    subcmd.add_argument(
        '--gnb_ip_addr', help='IP address of GNB Node',
        default='',
    )
    subcmd.add_argument('--del_rule_id', help='rule id to add', default='')
    subcmd.add_argument('--add_rule_id', help='rule id to add', default='')
    subcmd.add_argument('--ipv4_dst', help='ipv4 dst for rule', default='')
    subcmd.add_argument('--allow', help='YES/NO for allow and deny', default='YES')
    subcmd.add_argument(
        '--priority', help='priority for rule',
        type=int, default=0,
    )
    subcmd.add_argument(
        '--hard_timeout', help='hard timeout for rule',
        type=int, default=0,
    )

    subcmd.set_defaults(func=set_smf_session)


def create_pg_services_parser(apps):
    """
    Creates the argparse subparser for the pg_services app
    pg refers to services from MME to PIPELINED
    """
    app = apps.add_parser('pg_services')
    subparsers = app.add_subparsers(title='subcommands', dest='cmd')

    subcmd = subparsers.add_parser(
        'set_mme_session',
        help='MME set Session Emulator',
    )
    subcmd.add_argument('--imsi', help='Subscriber Identity', default='IMSI12345')
    subcmd.add_argument(
        '--priority', help='priority for rule',
        type=int, default=10,
    )
    subcmd.add_argument(
        '--ue_ipv4_addr', help='UE IPv4 address ',
        default='192.168.128.11',
    )
    subcmd.add_argument(
        '--ue_ipv6_addr', help='UE IPv6 address ',
        default='',
    )
    subcmd.add_argument(
        '--enb_ip_addr', help='IP address of ENB Node',
        default='192.168.60.141',
    )
    subcmd.add_argument(
        '--apn', help='APN for accessing net',
        default="magma.com",
    )
    subcmd.add_argument(
        '--vlan', help='Vlan Configuration for out ports',
        type=int, default=0,
    )
    subcmd.add_argument(
        '--in_teid', help='Match incoming teid from access',
        type=int, default=100,
    )
    subcmd.add_argument(
        '--out_teid', help='Put outgoing teid towards access',
        type=int, default=200,
    )
    subcmd.add_argument(
        '--ue_state', help='ADD/DEL/ADD_IDLE/DEL_IDLE/SUSPENDED/RESUME',
        default='ACTIVE',
    )
    subcmd.add_argument('--flow_dl', help='ENABLE/DISABLE flow dl', default='DISABLE')
    subcmd.set_defaults(func=set_mme_session)


def create_enforcement_parser(apps):
    """
    Creates the argparse subparser for the enforcement app
    """
    app = apps.add_parser('enforcement')
    subparsers = app.add_subparsers(title='subcommands', dest='cmd')

    # Add subcommands
    subcmd = subparsers.add_parser(
        'activate_flows',
        help='Activate flows',
    )
    subcmd.add_argument('--imsi', help='Subscriber ID', default='IMSI12345')
    subcmd.add_argument('--ipv4', help='Subscriber IPv4', default='120.12.1.9')
    subcmd.add_argument('--uplink_tunnel', help='Subscriber Uplink Tunnel ID',
                        default=0x12345)
    subcmd.add_argument('--rule_id', help='rule id to add', default='rule1')
    subcmd.add_argument('--ipv4_dst', help='ipv4 dst for rule', default='')
    subcmd.add_argument(
        '--priority', help='priority for rule',
        type=int, default=0,
    )
    subcmd.add_argument(
        '--hard_timeout', help='hard timeout for rule',
        type=int, default=0,
    )
    subcmd.add_argument('--shard_id', type=int, default=0, help = 'desired cookie to query for')
    subcmd.set_defaults(func=activate_flows)

    subcmd = subparsers.add_parser('deactivate_flows', help='Deactivate flows')
    subcmd.add_argument('--imsi', help='Subscriber ID', default='IMSI12345')
    subcmd.add_argument('--ipv4', help='Subscriber IPv4', default='120.12.1.9')
<<<<<<< HEAD
    subcmd.add_argument('--uplink_tunnel', help='Subscriber Uplink Tunnel ID',
                        default=0x12345)
    subcmd.add_argument('--rule_ids', help='Comma separated rule ids',
                        default="")
=======
    subcmd.add_argument(
        '--rule_ids', help='Comma separated rule ids',
        default="",
    )
>>>>>>> 8acc7a31
    subcmd.set_defaults(func=deactivate_flows)

    subcmd = subparsers.add_parser(
        'activate_gy_redirect',
        help='Activate gy final action redirect',
    )
    subcmd.add_argument('--imsi', help='Subscriber ID', default='IMSI12345')
    subcmd.add_argument('--ipv4', help='Subscriber IPv4', default='120.12.1.9')
    subcmd.add_argument('--uplink_tunnel', help='Subscriber Uplink Tunnel ID',
                        default=0x12345)
    subcmd.add_argument('--rule_id', help='rule id to add', default='redirect')
    subcmd.add_argument(
        '--redirect_addr', help='Webpage to redirect to',
        default='http://about.sha.ddih.org/',
    )
    subcmd.add_argument('--shard_id', type=int, default=0, help = 'desired cookie to query for')
    subcmd.set_defaults(func=activate_gy_redirect)

    subcmd = subparsers.add_parser(
        'deactivate_gy_flows',
        help='Deactivate gy flows',
    )
    subcmd.add_argument('--imsi', help='Subscriber ID', default='IMSI12345')
    subcmd.add_argument('--ipv4', help='Subscriber IPv4', default='120.12.1.9')
<<<<<<< HEAD
    subcmd.add_argument('--uplink_tunnel', help='Subscriber Uplink Tunnel ID',
                        default=0x12345)
    subcmd.add_argument('--rule_ids', help='Comma separated rule ids',
                        default="")
=======
    subcmd.add_argument(
        '--rule_ids', help='Comma separated rule ids',
        default="",
    )
>>>>>>> 8acc7a31
    subcmd.set_defaults(func=deactivate_gy_flows)

    subcmd = subparsers.add_parser(
        'display_flows',
        help='Display flows related to policy '
             'enforcement',
    )
    subcmd.set_defaults(func=display_enforcement_flows)

    subcmd = subparsers.add_parser(
        'get_policy_usage',
        help='Get policy usage stats',
    )
    subcmd.set_defaults(func=get_policy_usage)

    subcmd = subparsers.add_parser(
        'stress_test_grpc',
        help='Sends a set of Activate grpc requests, followed by Deactivates',
    )
    subcmd.add_argument(
        '--attaches_per_sec',
        help='Number of grpc Attach requests per second',
        type=int, default=10,
    )
    subcmd.add_argument(
        '--num_of_ues', help='Number of total UEs to atach',
        type=int, default=600,
    )
    subcmd.add_argument(
        '--time_between_detach',
        help='Time between attaches and detaches in seconds',
        type=int, default=10,
    )
    subcmd.add_argument(
        '--test_iterations', help='Test duration in seconds',
        type=int, default=5,
    )
    subcmd.add_argument(
        '--disable_qos', help='If we want to disable QOS',
        action="store_true",
    )
    subcmd.set_defaults(func=stress_test_grpc)
    subcmd = subparsers.add_parser('pull_stats_grpc', help='Have RuleRecords returned based on matching cookie and cookie mask')
    subcmd.add_argument('--cookie', type=int, default=0)
    subcmd.add_argument('--cookie_mask', type=int, default=0)
    subcmd.set_defaults(func=get_stats_rpc)


# -------------
# UE MAC APP
# -------------

@grpc_wrapper
def add_ue_mac_flow(client, args):
    request = UEMacFlowRequest(
        sid=SIDUtils.to_pb(args.imsi),
        mac_addr=args.mac,
    )
    res = client.AddUEMacFlow(request)
    if res is None:
        print("Error associating MAC to IMSI")


@grpc_wrapper
def delete_ue_mac_flow(client, args):
    request = UEMacFlowRequest(
        sid=SIDUtils.to_pb(args.imsi),
        mac_addr=args.mac,
    )
    res = client.DeleteUEMacFlow(request)
    if res is None:
        print("Error associating MAC to IMSI")


def create_ue_mac_parser(apps):
    """
    Creates the argparse subparser for the MAC App
    """
    app = apps.add_parser('ue_mac')
    subparsers = app.add_subparsers(title='subcommands', dest='cmd')

    # Add subcommands
    subcmd = subparsers.add_parser(
        'add_ue_mac_flow',
        help='Add flow to match UE MAC \
                                   with a subscriber',
    )
    subcmd.add_argument('--imsi', help='Subscriber ID', default='IMSI12345')
    subcmd.add_argument(
        '--mac', help='UE MAC address',
        default='5e:cc:cc:b1:49:ff',
    )
    subcmd.set_defaults(func=add_ue_mac_flow)
    # Delete subcommands
    subcmd = subparsers.add_parser(
        'delete_ue_mac_flow',
        help='Delete flow to match UE MAC \
                                   with a subscriber',
    )
    subcmd.add_argument('--imsi', help='Subscriber ID', default='IMSI12345')
    subcmd.add_argument(
        '--mac', help='UE MAC address',
        default='5e:cc:cc:b1:49:ff',
    )
    subcmd.set_defaults(func=delete_ue_mac_flow)


# -------------
# Check Quota APP
# -------------

@grpc_wrapper
def update_quota(client, args):
    update = SubscriberQuotaUpdate(
        sid=SIDUtils.to_pb(args.imsi),
        mac_addr=args.mac,
        update_type=args.update_type,
    )
    request = UpdateSubscriberQuotaStateRequest(updates=[update])
    res = client.UpdateSubscriberQuotaState(request)
    if res is None:
        print("Error updating check quota flows")


def create_check_flows_parser(apps):
    """
    Creates the argparse subparser for the MAC App
    """
    app = apps.add_parser('check_quota')
    subparsers = app.add_subparsers(title='subcommands', dest='cmd')

    # Add subcommands
    subcmd = subparsers.add_parser(
        'update_quota',
        help='Add flow to match UE MAC \
                                   with a subscriber',
    )
    subcmd.add_argument('imsi', help='Subscriber ID')
    subcmd.add_argument('mac', help='Subscriber mac')
    subcmd.add_argument(
        'update_type', type=int,
        help='0 - valid quota, 1 -no quota, 2 - terminate',
    )
    subcmd.set_defaults(func=update_quota)


# --------------------------
# Debugging
# --------------------------

@grpc_wrapper
def get_table_assignment(client, args):
    response = client.GetAllTableAssignments(Void())
    table_assignments = response.table_assignments
    if args.apps:
        app_filter = args.apps.split(',')
        table_assignments = [
            table_assignment for table_assignment in
            table_assignments if
            table_assignment.app_name in app_filter
        ]

    table_template = '{:<25}{:<20}{:<25}'
    print(table_template.format('App', 'Main Table', 'Scratch Tables'))
    print('-' * 70)
    for table_assignment in table_assignments:
        print(
            table_template.format(
            table_assignment.app_name,
            table_assignment.main_table,
            str([table for table in table_assignment.scratch_tables]),
            ),
        )


@grpc_wrapper
def display_raw_flows(_unused, args):
    pipelined_config = load_service_config('pipelined')
    bridge_name = pipelined_config['bridge_name']
    try:
        flows = BridgeTools.get_flows_for_bridge(bridge_name, args.table_num)
    except subprocess.CalledProcessError as e:
        if e.returncode == errno.EPERM:
            print("Need to run as root to dump flows")
        return

    for flow in flows:
        print(flow)


def _display_flows(client, apps=None):
    pipelined_config = load_service_config('pipelined')
    bridge_name = pipelined_config['bridge_name']
    response = client.GetAllTableAssignments(Void())
    table_assignments = {
        table_assignment.app_name:
            Tables(
                main_table=table_assignment.main_table, type=None,
                scratch_tables=table_assignment.scratch_tables,
            )
        for table_assignment in response.table_assignments
    }
    try:
        flows = BridgeTools.get_annotated_flows_for_bridge(
            bridge_name, table_assignments, apps,
        )
    except subprocess.CalledProcessError as e:
        if e.returncode == errno.EPERM:
            print("Need to run as root to dump flows")
        return

    for flow in flows:
        print(flow)


@grpc_wrapper
def display_flows(client, args):
    if args.apps is None:
        _display_flows(client)
        return
    _display_flows(client, args.apps.split(','))


@grpc_wrapper
def get_stats_rpc(client, args):
    request = GetStatsRequest(cookie=args.cookie, cookie_mask=args.cookie_mask)
    response = client.GetStats(request, None)
    pprint(response)


def create_debug_parser(apps):
    """
    Creates the argparse subparser for the debugging commands
    """
    app = apps.add_parser('debug')
    subparsers = app.add_subparsers(title='subcommands', dest='cmd')

    # Add subcommands
    subcmd = subparsers.add_parser(
        'table_assignment',
        help='Get the table assignment for apps.',
    )
    subcmd.add_argument(
        '--apps',
        help='Comma separated list of app names. If not set, '
             'all table assignments will be printed.',
    )
    subcmd.set_defaults(func=get_table_assignment)

    subcmd = subparsers.add_parser(
        'display_raw_flows',
        help='Display raw flows from ovs dump',
    )
    subcmd.add_argument(
        '--table_num', help='Table number to filter the flows.'
        'If not set, all flows will be '
        'printed',
    )
    subcmd.set_defaults(func=display_raw_flows)

    subcmd = subparsers.add_parser('display_flows', help='Display flows')
    subcmd.add_argument(
        '--apps',
        help='Comma separated list of app names to filter the'
             'flows. If not set, all flows will be printed.',
    )
    subcmd.set_defaults(func=display_flows)

    subcmd = subparsers.add_parser('qos', help='Debug Qos')
    subcmd.set_defaults(func=QosManager.debug)

# --------------------------
# Pipelined base CLI
# --------------------------


def create_parser():
    """
    Creates the argparse parser with all the arguments.
    """
    parser = argparse.ArgumentParser(
        description='Management CLI for pipelined',
        formatter_class=argparse.ArgumentDefaultsHelpFormatter,
    )
    apps = parser.add_subparsers(title='apps', dest='cmd')
    create_pg_services_parser(apps)
    create_ng_services_parser(apps)
    create_enforcement_parser(apps)
    create_ue_mac_parser(apps)
    create_check_flows_parser(apps)
    create_debug_parser(apps)
    return parser


def main():
    parser = create_parser()

    # Parse the args
    args = parser.parse_args()
    if not args.cmd:
        parser.print_usage()
        exit(1)

    # Execute the subcommand function
    args.func(args, PipelinedStub, 'pipelined')


if __name__ == "__main__":
    main()<|MERGE_RESOLUTION|>--- conflicted
+++ resolved
@@ -56,19 +56,10 @@
 from magma.subscriberdb.sid import SIDUtils
 from orc8r.protos.common_pb2 import Void
 
-<<<<<<< HEAD
 UEInfo = namedtuple('UEInfo', ['imsi_str', 'ipv4_src', 'ipv4_dst',
                                'uplink_tunnel', 'rule_id'])
-=======
 LOG_INCREMENT = 25
-UEInfo = namedtuple(
-    'UEInfo', [
-        'imsi_str', 'ipv4_src', 'ipv4_dst',
-        'rule_id',
-    ],
-)
-
->>>>>>> 8acc7a31
+
 
 def _gen_ue_set(num_of_ues):
     imsi = 123000000
@@ -140,13 +131,9 @@
     request = ActivateFlowsRequest(
         sid=SIDUtils.to_pb(args.imsi),
         ip_addr=args.ipv4,
-<<<<<<< HEAD
-        uplink_tunnel=args.uplink_tunnel,
-        policies=[VersionedPolicy(
-=======
+        downlink_tunnel=args.downlink_tunnel,
         policies=[
             VersionedPolicy(
->>>>>>> 8acc7a31
             rule=PolicyRule(
                 id=args.rule_id,
                 priority=args.priority,
@@ -181,13 +168,9 @@
     request = ActivateFlowsRequest(
         sid=SIDUtils.to_pb(args.imsi),
         ip_addr=args.ipv4,
-<<<<<<< HEAD
-        uplink_tunnel=args.uplink_tunnel,
-        policies=[VersionedPolicy(
-=======
+        downlink_tunnel=args.downlink_tunnel,
         policies=[
             VersionedPolicy(
->>>>>>> 8acc7a31
             rule=PolicyRule(
                 id=args.rule_id,
                 priority=999,
@@ -278,13 +261,9 @@
             request = ActivateFlowsRequest(
                 sid=SIDUtils.to_pb(ue.imsi_str),
                 ip_addr=ue.ipv4_src,
-<<<<<<< HEAD
-                uplink_tunnel=ue.uplink_tunnel,
-                policies=[VersionedPolicy(
-=======
+                downlink_tunnel=ue.downlink_tunnel,
                 policies=[
                     VersionedPolicy(
->>>>>>> 8acc7a31
                     rule=PolicyRule(
                         id=ue.rule_id,
                         priority=10,
@@ -343,7 +322,7 @@
             request = DeactivateFlowsRequest(
                 sid=SIDUtils.to_pb(ue.imsi_str),
                 ip_addr=ue.ipv4_src,
-                uplink_tunnel=ue.uplink_tunnel,
+                downlink_tunnel=ue.downlink_tunnel,
                 policies=[
                     VersionedPolicyID(
                         rule_id=ue.rule_id,
@@ -514,17 +493,12 @@
     subcmd = subparsers.add_parser('deactivate_flows', help='Deactivate flows')
     subcmd.add_argument('--imsi', help='Subscriber ID', default='IMSI12345')
     subcmd.add_argument('--ipv4', help='Subscriber IPv4', default='120.12.1.9')
-<<<<<<< HEAD
-    subcmd.add_argument('--uplink_tunnel', help='Subscriber Uplink Tunnel ID',
+    subcmd.add_argument('--downlink_tunnel', help='Subscriber Downlink Tunnel ID',
                         default=0x12345)
-    subcmd.add_argument('--rule_ids', help='Comma separated rule ids',
-                        default="")
-=======
     subcmd.add_argument(
         '--rule_ids', help='Comma separated rule ids',
         default="",
     )
->>>>>>> 8acc7a31
     subcmd.set_defaults(func=deactivate_flows)
 
     subcmd = subparsers.add_parser(
@@ -533,7 +507,7 @@
     )
     subcmd.add_argument('--imsi', help='Subscriber ID', default='IMSI12345')
     subcmd.add_argument('--ipv4', help='Subscriber IPv4', default='120.12.1.9')
-    subcmd.add_argument('--uplink_tunnel', help='Subscriber Uplink Tunnel ID',
+    subcmd.add_argument('--downlink_tunnel', help='Subscriber Downlink Tunnel ID',
                         default=0x12345)
     subcmd.add_argument('--rule_id', help='rule id to add', default='redirect')
     subcmd.add_argument(
@@ -549,17 +523,12 @@
     )
     subcmd.add_argument('--imsi', help='Subscriber ID', default='IMSI12345')
     subcmd.add_argument('--ipv4', help='Subscriber IPv4', default='120.12.1.9')
-<<<<<<< HEAD
-    subcmd.add_argument('--uplink_tunnel', help='Subscriber Uplink Tunnel ID',
+    subcmd.add_argument('--downlink_tunnel', help='Subscriber Downlink Tunnel ID',
                         default=0x12345)
-    subcmd.add_argument('--rule_ids', help='Comma separated rule ids',
-                        default="")
-=======
     subcmd.add_argument(
         '--rule_ids', help='Comma separated rule ids',
         default="",
     )
->>>>>>> 8acc7a31
     subcmd.set_defaults(func=deactivate_gy_flows)
 
     subcmd = subparsers.add_parser(
