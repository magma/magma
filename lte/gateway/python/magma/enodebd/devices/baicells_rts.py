--- conflicted
+++ resolved
@@ -275,8 +275,6 @@
             FAPSERVICE_PATH + 'X_BAICELLS.COM.LTE.HOVInterA5Threshold2RSRP', True, TrParameterType.INT,
             False,
         ),
-<<<<<<< HEAD
-=======
         ParameterName.LTE_INTER_ANR_A5_THRESHOLD_1_RSRP: TrParam(
             FAPSERVICE_PATH + 'X_BAICELLS.COM.LTE.ANR.InterAnrA5Threshold1RSRP', True, TrParameterType.INT,
             False,
@@ -285,7 +283,6 @@
             FAPSERVICE_PATH + 'X_BAICELLS.COM.LTE.ANR.InterAnrA5Threshold2RSRP', True, TrParameterType.INT,
             False,
             ),
->>>>>>> 621fdae2
         ParameterName.B2_THRESHOLD1_RSRP: TrParam(
             FAPSERVICE_PATH + 'X_BAICELLS.COM.LTE.IRAT.B2threshold1RsrpHO', True, TrParameterType.UNSIGNED_INT,
             False,
@@ -332,13 +329,6 @@
             TrParameterType.UNSIGNED_INT,
             False,
         ),
-<<<<<<< HEAD
-        ParameterName.X2_ENABLE_DISABLE: TrParam(
-            FAPSERVICE_PATH + 'X_BAICELLS_COM_LTE.EnableX2', True, TrParameterType.BOOLEAN,
-            False,
-        ),
-=======
->>>>>>> 621fdae2
         ParameterName.CIPHERING_ALGORITHM: TrParam(
             FAPSERVICE_PATH + 'CellConfig.LTE.EPC.AllowedCipheringAlgorithmList', True, TrParameterType.STRING,
             False,
