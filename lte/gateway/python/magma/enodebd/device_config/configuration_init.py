"""
Copyright 2020 The Magma Authors.

This source code is licensed under the BSD-style license found in the
LICENSE file in the root directory of this source tree.

Unless required by applicable law or agreed to in writing, software
distributed under the License is distributed on an "AS IS" BASIS,
WITHOUT WARRANTIES OR CONDITIONS OF ANY KIND, either express or implied.
See the License for the specific language governing permissions and
limitations under the License.
"""

import json
from collections import namedtuple
from typing import Any, Optional, Union

from lte.protos.mconfig import mconfigs_pb2
from magma.common.misc_utils import get_ip_from_if
from magma.configuration.exceptions import LoadConfigError
from magma.configuration.mconfig_managers import load_service_mconfig_as_json
from magma.enodebd.data_models.data_model import DataModel
from magma.enodebd.data_models.data_model_parameters import ParameterName
from magma.enodebd.device_config.enodeb_config_postprocessor import (
    EnodebConfigurationPostProcessor,
)
from magma.enodebd.device_config.enodeb_configuration import EnodebConfiguration
from magma.enodebd.exceptions import ConfigurationError
from magma.enodebd.logger import EnodebdLogger as logger
from magma.enodebd.lte_utils import (
    DuplexMode,
    map_earfcndl_to_band_earfcnul_mode,
    map_earfcndl_to_duplex_mode,
)

# LTE constants
DEFAULT_S1_PORT = 36412
# This is a known working value for supported eNB devices.
# Cell Identity is a 28 bit number, but not all values are supported.
DEFAULT_CELL_IDENTITY = 138777000

SingleEnodebConfig = namedtuple(
    'SingleEnodebConfig',
    [
        'earfcndl', 'subframe_assignment',
        'special_subframe_pattern',
        'pci', 'plmnid_list', 'tac',
        'bandwidth_mhz', 'cell_id',
        'allow_enodeb_transmit',
        'mme_address', 'mme_port',
        'a1_threshold_rsrp', 'lte_a1_threshold_rsrq',
        'hysteresis', 'time_to_trigger',
        'a2_threshold_rsrp', 'lte_a2_threshold_rsrq',
        'lte_a2_threshold_rsrp_irat_volte', 'lte_a2_threshold_rsrq_irat_volte',
        'a3_offset', 'a3_offset_anr',
        'a4_threshold_rsrp', 'lte_intra_a5_threshold_1_rsrp',
<<<<<<< HEAD
        'lte_intra_a5_threshold_2_rsrp', 'b2_threshold1_rsrp',
=======
        'lte_intra_a5_threshold_2_rsrp', 'lte_inter_anr_a5_threshold_1_rsrp',
        'lte_inter_anr_a5_threshold_2_rsrp', 'b2_threshold1_rsrp',
>>>>>>> 621fdae2
        'b2_threshold2_rsrp', 'b2_geran_irat_threshold',
        'qrxlevmin_sib1', 'qrxlevminoffset',
        's_intrasearch', 's_nonintrasearch',
        'qrxlevmin_sib3', 'reselection_priority',
<<<<<<< HEAD
        'threshservinglow', 'x2_enable_disable',
        'ciphering_algorithm', 'integrity_algorithm',
=======
        'threshservinglow', 'ciphering_algorithm', 'integrity_algorithm',
>>>>>>> 621fdae2
    ],
)


def config_assert(condition: bool, message: str = None) -> None:
    """ To be used in place of 'assert' so that ConfigurationError is raised
        for all config-related exceptions. """
    if not condition:
        raise ConfigurationError(message)


def build_desired_config(
        mconfig: Any,
        service_config: Any,
        device_config: EnodebConfiguration,
        data_model: DataModel,
        post_processor: EnodebConfigurationPostProcessor,
) -> EnodebConfiguration:
    """
    Factory for initializing DESIRED data model configuration.

    When working with the configuration of an eNodeB, we track the
    current state of configuration for that device, as well as what
    configuration we want to set on the device.
    Args:
        mconfig: Managed configuration, eNodeB protobuf message
        service_config:
    Returns:
        Desired data model configuration for the device
    """
    cfg_desired = EnodebConfiguration(data_model)

    # Determine configuration parameters
    _set_management_server(cfg_desired)

    # Attempt to load device configuration from YANG before service mconfig
    enb_config = _get_enb_yang_config(device_config) or \
                 _get_enb_config(mconfig, device_config)
    # Ho Algorithm
    _set_algorithm_a1_threshold_rsrp(cfg_desired, enb_config.a1_threshold_rsrp)
    # _set_algorithm_lte_a1_threshold_rsrq(cfg_desired, enb_config.lte_a1_threshold_rsrq)
    # _set_algorithm_hysteresis(cfg_desired, enb_config.hysteresis)
    # _set_algorithm_time_to_trigger(cfg_desired, enb_config.time_to_trigger)
    _set_algorithm_a2_threshold_rsrp(cfg_desired, enb_config.a2_threshold_rsrp)
    # _set_algorithm_lte_a2_threshold_rsrq(cfg_desired, enb_config.lte_a2_threshold_rsrq)
    # _set_algorithm_lte_a2_threshold_rsrp_irat_volte(cfg_desired, enb_config.lte_a2_threshold_rsrp_irat_volte)
    # _set_algorithm_lte_a2_threshold_rsrq_irat_volte(cfg_desired, enb_config.lte_a2_threshold_rsrq_irat_volte)
    _set_algorithm_a3_offset(cfg_desired, enb_config.a3_offset)
    _set_algorithm_a3_offset_anr(cfg_desired, enb_config.a3_offset_anr)
    _set_algorithm_a4_threshold_rsrp(cfg_desired, enb_config.a4_threshold_rsrp)
    _set_algorithm_lte_intra_a5_threshold_1_rsrp(cfg_desired, enb_config.lte_intra_a5_threshold_1_rsrp)
    _set_algorithm_lte_intra_a5_threshold_2_rsrp(cfg_desired, enb_config.lte_intra_a5_threshold_2_rsrp)
<<<<<<< HEAD
=======
    _set_algorithm_lte_inter_anr_a5_threshold_1_rsrp(cfg_desired, enb_config.lte_inter_anr_a5_threshold_1_rsrp)
    _set_algorithm_lte_inter_anr_a5_threshold_2_rsrp(cfg_desired, enb_config.lte_inter_anr_a5_threshold_2_rsrp)
>>>>>>> 621fdae2
    _set_algorithm_b2_threshold1_rsrp(cfg_desired, enb_config.b2_threshold1_rsrp)
    _set_algorithm_b2_threshold2_rsrp(cfg_desired, enb_config.b2_threshold2_rsrp)
    _set_algorithm_b2_geran_irat_threshold(cfg_desired, enb_config.b2_geran_irat_threshold)
    _set_algorithm_qrxlevmin_sib1(cfg_desired, enb_config.qrxlevmin_sib1)
    _set_algorithm_qrxlevminoffset(cfg_desired, enb_config.qrxlevminoffset)
    _set_algorithm_s_intrasearch(cfg_desired, enb_config.s_intrasearch)
    _set_algorithm_s_nonintrasearch(cfg_desired, enb_config.s_nonintrasearch)
    _set_algorithm_qrxlevmin_sib3(cfg_desired, enb_config.qrxlevmin_sib3)
    _set_algorithm_reselection_priority(cfg_desired, enb_config.reselection_priority)
    _set_algorithm_threshservinglow(cfg_desired, enb_config.threshservinglow)
<<<<<<< HEAD
    _set_algorithm_x2_enable_disable(cfg_desired, enb_config.x2_enable_disable)
=======
>>>>>>> 621fdae2
    _set_algorithm_ciphering_algorithm(cfg_desired, enb_config.ciphering_algorithm)
    _set_algorithm_integrity_algorithm(cfg_desired, enb_config.integrity_algorithm)

    _set_earfcn_freq_band_mode(
        device_config, cfg_desired, data_model,
        enb_config.earfcndl,
    )
    if enb_config.subframe_assignment is not None:
        _set_tdd_subframe_config(
            device_config, cfg_desired,
            enb_config.subframe_assignment,
            enb_config.special_subframe_pattern,
        )
    _set_pci(cfg_desired, enb_config.pci)
    _set_plmnids_tac(cfg_desired, enb_config.plmnid_list, enb_config.tac)
    _set_bandwidth(cfg_desired, data_model, enb_config.bandwidth_mhz)
    _set_cell_id(cfg_desired, enb_config.cell_id)
    _set_perf_mgmt(
        cfg_desired,
        get_ip_from_if(service_config['tr069']['interface']),
        service_config['tr069']['perf_mgmt_port'],
    )
    _set_misc_static_params(device_config, cfg_desired, data_model)
    if enb_config.mme_address is not None and enb_config.mme_port is not None:
        _set_s1_connection(
            cfg_desired,
            enb_config.mme_address,
            enb_config.mme_port,
        )
    else:
        _set_s1_connection(
            cfg_desired, get_ip_from_if(service_config['s1_interface']),
        )

    # Enable LTE if we should
    cfg_desired.set_parameter(
        ParameterName.ADMIN_STATE,
        enb_config.allow_enodeb_transmit,
    )

    post_processor.postprocess(mconfig, service_config, cfg_desired)
    return cfg_desired


def _get_enb_yang_config(
        device_config: EnodebConfiguration,
) -> Optional[SingleEnodebConfig]:
    """"
    Proof of concept configuration function to load eNB configs from YANG
    data model. Attempts to load configuration from YANG for the eNodeB if
    an entry exists with a matching serial number.
    Args:
        device_config: eNodeB device configuration
    Returns:
        None or a SingleEnodebConfig from YANG with matching serial number
    """
    enb = []
    mme_list = []
    mme_address = None
    mme_port = None
    try:
        enb_serial = \
            device_config.get_parameter(ParameterName.SERIAL_NUMBER)
        config = json.loads(
            load_service_mconfig_as_json('yang').get('value', '{}'),
        )
        enb.extend(
            filter(
                lambda entry: entry['serial'] == enb_serial,
                config.get('cellular', {}).get('enodeb', []),
            ),
        )
    except (ValueError, KeyError, LoadConfigError):
        return None
    if len(enb) == 0:
        return None
    enb_config = enb[0].get('config', {})
    mme_list.extend(enb_config.get('mme', []))
    if len(mme_list) > 0:
        mme_address = mme_list[0].get('host')
        mme_port = mme_list[0].get('port')
    single_enodeb_config = SingleEnodebConfig(
        earfcndl=enb_config.get('earfcndl'),
        subframe_assignment=enb_config.get('subframe_assignment'),
        special_subframe_pattern=enb_config.get('special_subframe_pattern'),
        pci=enb_config.get('pci'),
        plmnid_list=",".join(enb_config.get('plmnid', [])),
        tac=enb_config.get('tac'),
        bandwidth_mhz=enb_config.get('bandwidth_mhz'),
        cell_id=enb_config.get('cell_id'),
        allow_enodeb_transmit=enb_config.get('transmit_enabled'),
        mme_address=mme_address,
        mme_port=mme_port,
    )
    return single_enodeb_config


def _get_enb_config(
        mconfig: mconfigs_pb2.EnodebD,
        device_config: EnodebConfiguration,
) -> SingleEnodebConfig:
    # For fields that are specified per eNB
    a1_threshold_rsrp = None
    lte_a1_threshold_rsrq = None
    hysteresis = None
    time_to_trigger = None
    a2_threshold_rsrp = None
    lte_a2_threshold_rsrq = None
    lte_a2_threshold_rsrp_irat_volte = None
    lte_a2_threshold_rsrq_irat_volte = None
    a3_offset = None
    a3_offset_anr = None
    a4_threshold_rsrp = None
    lte_intra_a5_threshold_1_rsrp = None
    lte_intra_a5_threshold_2_rsrp = None
<<<<<<< HEAD
=======
    lte_inter_anr_a5_threshold_1_rsrp = None
    lte_inter_anr_a5_threshold_2_rsrp = None
>>>>>>> 621fdae2
    b2_threshold1_rsrp = None
    b2_threshold2_rsrp = None
    b2_geran_irat_threshold = None
    qrxlevmin_sib1 = None
    qrxlevminoffset = None
    s_intrasearch = None
    s_nonintrasearch = None
    qrxlevmin_sib3 = None
    reselection_priority = None
    threshservinglow = None
<<<<<<< HEAD
    x2_enable_disable = None
=======
>>>>>>> 621fdae2
    ciphering_algorithm = None
    integrity_algorithm = None
    if mconfig.enb_configs_by_serial is not None and \
            len(mconfig.enb_configs_by_serial) > 0:
        enb_serial = \
            device_config.get_parameter(ParameterName.SERIAL_NUMBER)
        if enb_serial in mconfig.enb_configs_by_serial:
            enb_config = mconfig.enb_configs_by_serial[enb_serial]
            earfcndl = enb_config.earfcndl
            pci = enb_config.pci
            allow_enodeb_transmit = enb_config.transmit_enabled
            tac = enb_config.tac
            bandwidth_mhz = enb_config.bandwidth_mhz
            cell_id = enb_config.cell_id
            duplex_mode = map_earfcndl_to_duplex_mode(earfcndl)
            subframe_assignment = None
            special_subframe_pattern = None
            if duplex_mode == DuplexMode.TDD:
                subframe_assignment = enb_config.subframe_assignment
                special_subframe_pattern = \
                    enb_config.special_subframe_pattern
            enb_hoAlgorithm_config = enb_config.ho_algorithm_config
            a1_threshold_rsrp = enb_hoAlgorithm_config.a1_threshold_rsrp
            lte_a1_threshold_rsrq = enb_hoAlgorithm_config.lte_a1_threshold_rsrq
            hysteresis = enb_hoAlgorithm_config.hysteresis
            time_to_trigger = enb_hoAlgorithm_config.time_to_trigger
            a2_threshold_rsrp = enb_hoAlgorithm_config.a2_threshold_rsrp
            lte_a2_threshold_rsrq = enb_hoAlgorithm_config.lte_a2_threshold_rsrq
            lte_a2_threshold_rsrp_irat_volte = enb_hoAlgorithm_config.lte_a2_threshold_rsrp_irat_volte
            lte_a2_threshold_rsrq_irat_volte = enb_hoAlgorithm_config.lte_a2_threshold_rsrq_irat_volte
            a3_offset = enb_hoAlgorithm_config.a3_offset
            a3_offset_anr = enb_hoAlgorithm_config.a3_offset_anr
            a4_threshold_rsrp = enb_hoAlgorithm_config.a4_threshold_rsrp
            lte_intra_a5_threshold_1_rsrp = enb_hoAlgorithm_config.lte_intra_a5_threshold_1_rsrp
            lte_intra_a5_threshold_2_rsrp = enb_hoAlgorithm_config.lte_intra_a5_threshold_2_rsrp
<<<<<<< HEAD
=======
            lte_inter_anr_a5_threshold_1_rsrp = enb_hoAlgorithm_config.lte_inter_anr_a5_threshold_1_rsrp
            lte_inter_anr_a5_threshold_2_rsrp = enb_hoAlgorithm_config.lte_inter_anr_a5_threshold_2_rsrp
>>>>>>> 621fdae2
            b2_threshold1_rsrp = enb_hoAlgorithm_config.b2_threshold1_rsrp
            b2_threshold2_rsrp = enb_hoAlgorithm_config.b2_threshold2_rsrp
            b2_geran_irat_threshold = enb_hoAlgorithm_config.b2_geran_irat_threshold
            qrxlevmin_sib1 = enb_hoAlgorithm_config.qrxlevmin_sib1
            qrxlevminoffset = enb_hoAlgorithm_config.qrxlevminoffset
            s_intrasearch = enb_hoAlgorithm_config.s_intrasearch
            s_nonintrasearch = enb_hoAlgorithm_config.s_nonintrasearch
            qrxlevmin_sib3 = enb_hoAlgorithm_config.qrxlevmin_sib3
            reselection_priority = enb_hoAlgorithm_config.reselection_priority
            threshservinglow = enb_hoAlgorithm_config.threshservinglow
<<<<<<< HEAD
            x2_enable_disable = enb_hoAlgorithm_config.x2_enable_disable
=======
>>>>>>> 621fdae2
            ciphering_algorithm = enb_hoAlgorithm_config.ciphering_algorithm
            integrity_algorithm = enb_hoAlgorithm_config.integrity_algorithm

        else:
            raise ConfigurationError(
                'Could not construct desired config '
                'for eNB',
            )
    else:
        pci = mconfig.pci
        allow_enodeb_transmit = mconfig.allow_enodeb_transmit
        tac = mconfig.tac
        bandwidth_mhz = mconfig.bandwidth_mhz
        cell_id = DEFAULT_CELL_IDENTITY
        if mconfig.tdd_config is not None and str(mconfig.tdd_config) != '':
            earfcndl = mconfig.tdd_config.earfcndl
            subframe_assignment = mconfig.tdd_config.subframe_assignment
            special_subframe_pattern = \
                mconfig.tdd_config.special_subframe_pattern
        elif mconfig.fdd_config is not None and str(mconfig.fdd_config) != '':
            earfcndl = mconfig.fdd_config.earfcndl
            subframe_assignment = None
            special_subframe_pattern = None
        else:
            earfcndl = mconfig.earfcndl
            subframe_assignment = mconfig.subframe_assignment
            special_subframe_pattern = mconfig.special_subframe_pattern

    # And now the rest of the fields
    plmnid_list = mconfig.plmnid_list

    single_enodeb_config = SingleEnodebConfig(
        earfcndl=earfcndl,
        subframe_assignment=subframe_assignment,
        special_subframe_pattern=special_subframe_pattern,
        pci=pci,
        plmnid_list=plmnid_list,
        tac=tac,
        bandwidth_mhz=bandwidth_mhz,
        cell_id=cell_id,
        allow_enodeb_transmit=allow_enodeb_transmit,
        mme_address=None,
        mme_port=None,
        a1_threshold_rsrp=a1_threshold_rsrp,
        lte_a1_threshold_rsrq=lte_a1_threshold_rsrq,
        hysteresis=hysteresis,
        time_to_trigger=time_to_trigger,
        a2_threshold_rsrp=a2_threshold_rsrp,
        lte_a2_threshold_rsrq=lte_a2_threshold_rsrq,
        lte_a2_threshold_rsrp_irat_volte=lte_a2_threshold_rsrp_irat_volte,
        lte_a2_threshold_rsrq_irat_volte=lte_a2_threshold_rsrq_irat_volte,
        a3_offset=a3_offset,
        a3_offset_anr=a3_offset_anr,
        a4_threshold_rsrp=a4_threshold_rsrp,
        lte_intra_a5_threshold_1_rsrp=lte_intra_a5_threshold_1_rsrp,
        lte_intra_a5_threshold_2_rsrp=lte_intra_a5_threshold_2_rsrp,
<<<<<<< HEAD
=======
        lte_inter_anr_a5_threshold_1_rsrp=lte_inter_anr_a5_threshold_1_rsrp,
        lte_inter_anr_a5_threshold_2_rsrp=lte_inter_anr_a5_threshold_2_rsrp,
>>>>>>> 621fdae2
        b2_threshold1_rsrp=b2_threshold1_rsrp,
        b2_threshold2_rsrp=b2_threshold2_rsrp,
        b2_geran_irat_threshold=b2_geran_irat_threshold,
        qrxlevmin_sib1=qrxlevmin_sib1,
        qrxlevminoffset=qrxlevminoffset,
        s_intrasearch=s_intrasearch,
        s_nonintrasearch=s_nonintrasearch,
        qrxlevmin_sib3=qrxlevmin_sib3,
        reselection_priority=reselection_priority,
        threshservinglow=threshservinglow,
<<<<<<< HEAD
        x2_enable_disable=x2_enable_disable,
=======
>>>>>>> 621fdae2
        ciphering_algorithm=ciphering_algorithm,
        integrity_algorithm=integrity_algorithm,
    )
    return single_enodeb_config


def _set_pci(
        cfg: EnodebConfiguration,
        pci: Any,
) -> None:
    """
    Set the following parameters:
     - PCI
    """
    if pci not in range(0, 504 + 1):
        raise ConfigurationError('Invalid PCI (%d)' % pci)
    cfg.set_parameter(ParameterName.PCI, pci)


def _set_bandwidth(
        cfg: EnodebConfiguration,
        data_model: DataModel,
        bandwidth_mhz: Any,
) -> None:
    """
    Set the following parameters:
     - DL bandwidth
     - UL bandwidth
    """
    _set_param_if_present(
        cfg, data_model, ParameterName.DL_BANDWIDTH,
        bandwidth_mhz,
    )
    _set_param_if_present(
        cfg, data_model, ParameterName.UL_BANDWIDTH,
        bandwidth_mhz,
    )


def _set_cell_id(
        cfg: EnodebConfiguration,
        cell_id: int,
) -> None:
    config_assert(
        cell_id in range(0, 268435456),
        'Cell Identity should be from 0 - (2^28 - 1)',
    )
    cfg.set_parameter(ParameterName.CELL_ID, cell_id)


def _set_tdd_subframe_config(
        device_cfg: EnodebConfiguration,
        cfg: EnodebConfiguration,
        subframe_assignment: Any,
        special_subframe_pattern: Any,
) -> None:
    """
    Set the following parameters:
     - Subframe assignment
     - Special subframe pattern
    """
    # Don't try to set if this is not TDD mode
    if (
        device_cfg.has_parameter(ParameterName.DUPLEX_MODE_CAPABILITY)
            and device_cfg.get_parameter(ParameterName.DUPLEX_MODE_CAPABILITY)
            != 'TDDMode'
    ):
        return

    config_assert(
        subframe_assignment in range(0, 6 + 1),
        'Invalid TDD subframe assignment (%d)' % subframe_assignment,
    )
    config_assert(
        special_subframe_pattern in range(0, 9 + 1),
        'Invalid TDD special subframe pattern (%d)'
        % special_subframe_pattern,
    )

    cfg.set_parameter(
        ParameterName.SUBFRAME_ASSIGNMENT,
        subframe_assignment,
    )
    cfg.set_parameter(
        ParameterName.SPECIAL_SUBFRAME_PATTERN,
        special_subframe_pattern,
    )


def _set_management_server(cfg: EnodebConfiguration) -> None:
    """
    Set the following parameters:
     - Periodic inform enable
     - Periodic inform interval (hard-coded)
    """
    cfg.set_parameter(ParameterName.PERIODIC_INFORM_ENABLE, True)
    # In seconds
    cfg.set_parameter(ParameterName.PERIODIC_INFORM_INTERVAL, 5)


def _set_s1_connection(
        cfg: EnodebConfiguration,
        mme_ip: Any,
        mme_port: Any = DEFAULT_S1_PORT,
) -> None:
    """
    Set the following parameters:
     - MME IP
     - MME port (defalts to 36412 as per TR-196 recommendation)
    """
    config_assert(type(mme_ip) == str, 'Invalid MME IP type')
    config_assert(type(mme_port) == int, 'Invalid MME Port type')
    cfg.set_parameter(ParameterName.MME_IP, mme_ip)
    cfg.set_parameter(ParameterName.MME_PORT, mme_port)


def _set_perf_mgmt(
        cfg: EnodebConfiguration,
        perf_mgmt_ip: str,
        perf_mgmt_port: int,
) -> None:
    """
    Set the following parameters:
     - Perf mgmt enable
     - Perf mgmt upload interval
     - Perf mgmt upload URL
    """
    cfg.set_parameter(ParameterName.PERF_MGMT_ENABLE, True)
    # Upload interval supported values (in secs):
    # [60, 300, 900, 1800, 3600]
    # Note: eNodeB crashes have been experienced with 60-sec interval.
    # Hence using 300sec
    cfg.set_parameter(
        ParameterName.PERF_MGMT_UPLOAD_INTERVAL,
        300,
    )
    cfg.set_parameter(
        ParameterName.PERF_MGMT_UPLOAD_URL,
        'http://%s:%d/' % (perf_mgmt_ip, perf_mgmt_port),
    )


def _set_misc_static_params(
        device_cfg: EnodebConfiguration,
        cfg: EnodebConfiguration,
        data_model: DataModel,
) -> None:
    """
    Set the following parameters:
     - Local gateway enable
     - GPS enable
    """
    _set_param_if_present(
        cfg, data_model, ParameterName.LOCAL_GATEWAY_ENABLE,
        0,
    )
    _set_param_if_present(cfg, data_model, ParameterName.GPS_ENABLE, True)
    # For BaiCells eNodeBs, IPSec enable may be either integer or bool.
    # Set to false/0 depending on the current type
    if data_model.is_parameter_present(ParameterName.IP_SEC_ENABLE):
        try:
            int(device_cfg.get_parameter(ParameterName.IP_SEC_ENABLE))
            cfg.set_parameter(ParameterName.IP_SEC_ENABLE, value=0)
        except ValueError:
            cfg.set_parameter(ParameterName.IP_SEC_ENABLE, value=False)

    _set_param_if_present(cfg, data_model, ParameterName.CELL_RESERVED, False)
    _set_param_if_present(
        cfg, data_model, ParameterName.MME_POOL_ENABLE,
        False,
    )


def _set_plmnids_tac(
        cfg: EnodebConfiguration,
        plmnids: Union[int, str],
        tac: Any,
) -> None:
    """
    Set the following parameters:
     - PLMNID list (including all child parameters)

    Input 'plmnids' is comma-separated list of PLMNIDs
    """
    # Convert int PLMNID to string
    if type(plmnids) == int:
        plmnid_str = str(plmnids)
    else:
        config_assert(type(plmnids) == str, 'PLMNID must be string')
        plmnid_str = plmnids

    # Multiple PLMNIDs will be supported using comma-separated list.
    # Currently, just one supported
    for char in plmnid_str:
        config_assert(
            char in '0123456789, ',
            'Unhandled character (%s) in PLMNID' % char,
        )
    plmnid_list = plmnid_str.split(',')

    # TODO - add support for multiple PLMNIDs
    config_assert(
        len(plmnid_list) == 1,
        'Exactly one PLMNID must be configured',
    )

    # Validate PLMNIDs
    plmnid_list[0] = plmnid_list[0].strip()
    config_assert(
        len(plmnid_list[0]) <= 6,
        'PLMNID must be length <=6 (%s)' % plmnid_list[0],
    )

    # We just need one PLMN element in the config. Delete all others.
    for i in range(1, 2):  # data_model.get_num_plmns() + 1):
        object_name = ParameterName.PLMN_N % i
        enable_plmn = i == 1
        cfg.add_object(object_name)
        cfg.set_parameter_for_object(
            ParameterName.PLMN_N_ENABLE % i,
            enable_plmn,
            object_name,
        )
        if enable_plmn:
            cfg.set_parameter_for_object(
                ParameterName.PLMN_N_CELL_RESERVED % i,
                False, object_name,
            )
            cfg.set_parameter_for_object(
                ParameterName.PLMN_N_PRIMARY % i,
                enable_plmn,
                object_name,
            )
            cfg.set_parameter_for_object(
                ParameterName.PLMN_N_PLMNID % i,
                plmnid_list[i - 1],
                object_name,
            )
    cfg.set_parameter(ParameterName.TAC, tac)
def _set_algorithm_a1_threshold_rsrp(
    cfg: EnodebConfiguration,
    a1_threshold_rsrp: int,
) -> None:
    """
    Set the following parameters:
     - a1_threshold_rsrp
    """
    cfg.set_parameter(ParameterName.A1_THRESHOLD_RSRP, a1_threshold_rsrp)

def _set_algorithm_lte_a1_threshold_rsrq(
    cfg: EnodebConfiguration,
    lte_a1_threshold_rsrq: int,
) -> None:
    """
    Set the following parameters:
     - lte_a1_threshold_rsrq
    """
    cfg.set_parameter(ParameterName.LTE_A1_THRESHOLD_RSRQ, lte_a1_threshold_rsrq)

def _set_algorithm_hysteresis(
    cfg: EnodebConfiguration,
    hysteresis: int,
) -> None:
    """
    Set the following parameters:
     - hysteresis
    """
    cfg.set_parameter(ParameterName.HYSTERESIS, hysteresis)

def _set_algorithm_time_to_trigger(
    cfg: EnodebConfiguration,
    time_to_trigger: Any,
) -> None:
    """
    Set the following parameters:
     - time_to_trigger
    """
    cfg.set_parameter(ParameterName.TIME_TO_TRIGGER, time_to_trigger)

def _set_algorithm_a2_threshold_rsrp(
    cfg: EnodebConfiguration,
    a2_threshold_rsrp: int,
) -> None:
    """
    Set the following parameters:
     - a2_threshold_rsrp
    """
    cfg.set_parameter(ParameterName.A2_THRESHOLD_RSRP, a2_threshold_rsrp)

def _set_algorithm_lte_a2_threshold_rsrq(
    cfg: EnodebConfiguration,
    lte_a2_threshold_rsrq: int,
) -> None:
    """
    Set the following parameters:
     - lte_a2_threshold_rsrq
    """
    cfg.set_parameter(ParameterName.LTE_A2_THRESHOLD_RSRQ, lte_a2_threshold_rsrq)

def _set_algorithm_lte_a2_threshold_rsrp_irat_volte(
    cfg: EnodebConfiguration,
    lte_a2_threshold_rsrp_irat_volte: int,
) -> None:
    """
    Set the following parameters:
     - lte_a2_threshold_rsrp_irat_volte
    """
    cfg.set_parameter(ParameterName.LTE_A2_THRESHOLD_RSRP_IRAT_VOLTE, lte_a2_threshold_rsrp_irat_volte)
<<<<<<< HEAD

def _set_algorithm_lte_a2_threshold_rsrq_irat_volte(
    cfg: EnodebConfiguration,
    lte_a2_threshold_rsrq_irat_volte: int,
) -> None:
    """
    Set the following parameters:
     - lte_a2_threshold_rsrq_irat_volte
    """
    cfg.set_parameter(ParameterName.LTE_A2_THRESHOLD_RSRQ_IRAT_VOLTE, lte_a2_threshold_rsrq_irat_volte)

def _set_algorithm_a3_offset(
    cfg: EnodebConfiguration,
    a3_offset: int,
) -> None:
    """
    Set the following parameters:
     - a3_offset
    """
    cfg.set_parameter(ParameterName.A3_OFFSET, a3_offset)

def _set_algorithm_a3_offset_anr(
    cfg: EnodebConfiguration,
    a3_offset_anr: int,
) -> None:
    """
    Set the following parameters:
     - a3_offset_anr
    """
    cfg.set_parameter(ParameterName.A3_OFFSET_ANR, a3_offset_anr)

def _set_algorithm_a4_threshold_rsrp(
    cfg: EnodebConfiguration,
    a4_threshold_rsrp: int,
) -> None:
    """
    Set the following parameters:
     - a4_threshold_rsrp
    """
    cfg.set_parameter(ParameterName.A4_THRESHOLD_RSRP, a4_threshold_rsrp)

def _set_algorithm_lte_intra_a5_threshold_1_rsrp(
    cfg: EnodebConfiguration,
    lte_intra_a5_threshold_1_rsrp: int,
) -> None:
    """
    Set the following parameters:
     - lte_intra_a5_threshold_1_rsrp
    """
    cfg.set_parameter(ParameterName.LTE_INTRA_A5_THRESHOLD_1_RSRP, lte_intra_a5_threshold_1_rsrp)

def _set_algorithm_lte_intra_a5_threshold_2_rsrp(
    cfg: EnodebConfiguration,
    lte_intra_a5_threshold_2_rsrp: int,
) -> None:
    """
    Set the following parameters:
     - lte_intra_a5_threshold_2_rsrp
    """
    cfg.set_parameter(ParameterName.LTE_INTRA_A5_THRESHOLD_2_RSRP, lte_intra_a5_threshold_2_rsrp)

=======

def _set_algorithm_lte_a2_threshold_rsrq_irat_volte(
    cfg: EnodebConfiguration,
    lte_a2_threshold_rsrq_irat_volte: int,
) -> None:
    """
    Set the following parameters:
     - lte_a2_threshold_rsrq_irat_volte
    """
    cfg.set_parameter(ParameterName.LTE_A2_THRESHOLD_RSRQ_IRAT_VOLTE, lte_a2_threshold_rsrq_irat_volte)

def _set_algorithm_a3_offset(
    cfg: EnodebConfiguration,
    a3_offset: int,
) -> None:
    """
    Set the following parameters:
     - a3_offset
    """
    cfg.set_parameter(ParameterName.A3_OFFSET, a3_offset)

def _set_algorithm_a3_offset_anr(
    cfg: EnodebConfiguration,
    a3_offset_anr: int,
) -> None:
    """
    Set the following parameters:
     - a3_offset_anr
    """
    cfg.set_parameter(ParameterName.A3_OFFSET_ANR, a3_offset_anr)

def _set_algorithm_a4_threshold_rsrp(
    cfg: EnodebConfiguration,
    a4_threshold_rsrp: int,
) -> None:
    """
    Set the following parameters:
     - a4_threshold_rsrp
    """
    cfg.set_parameter(ParameterName.A4_THRESHOLD_RSRP, a4_threshold_rsrp)

def _set_algorithm_lte_intra_a5_threshold_1_rsrp(
    cfg: EnodebConfiguration,
    lte_intra_a5_threshold_1_rsrp: int,
) -> None:
    """
    Set the following parameters:
     - lte_intra_a5_threshold_1_rsrp
    """
    cfg.set_parameter(ParameterName.LTE_INTRA_A5_THRESHOLD_1_RSRP, lte_intra_a5_threshold_1_rsrp)

def _set_algorithm_lte_intra_a5_threshold_2_rsrp(
    cfg: EnodebConfiguration,
    lte_intra_a5_threshold_2_rsrp: int,
) -> None:
    """
    Set the following parameters:
     - lte_intra_a5_threshold_2_rsrp
    """
    cfg.set_parameter(ParameterName.LTE_INTRA_A5_THRESHOLD_2_RSRP, lte_intra_a5_threshold_2_rsrp)

def _set_algorithm_lte_inter_anr_a5_threshold_1_rsrp(
        cfg: EnodebConfiguration,
        lte_inter_anr_a5_threshold_1_rsrp: int,
) -> None:
    """
    Set the following parameters:
     - lte_intra_a5_threshold_1_rsrp
    """
    cfg.set_parameter(ParameterName.LTE_INTER_ANR_A5_THRESHOLD_1_RSRP, lte_inter_anr_a5_threshold_1_rsrp)

def _set_algorithm_lte_inter_anr_a5_threshold_2_rsrp(
        cfg: EnodebConfiguration,
        lte_inter_anr_a5_threshold_2_rsrp: int,
) -> None:
    """
    Set the following parameters:
     - lte_intra_a5_threshold_2_rsrp
    """
    cfg.set_parameter(ParameterName.LTE_INTER_ANR_A5_THRESHOLD_2_RSRP, lte_inter_anr_a5_threshold_2_rsrp)


>>>>>>> 621fdae2
def _set_algorithm_b2_threshold1_rsrp(
    cfg: EnodebConfiguration,
    b2_threshold1_rsrp: Any,
) -> None:
    """
    Set the following parameters:
     - b2_threshold1_rsrp
    """
    cfg.set_parameter(ParameterName.B2_THRESHOLD1_RSRP, b2_threshold1_rsrp)

def _set_algorithm_b2_threshold2_rsrp(
    cfg: EnodebConfiguration,
    b2_threshold2_rsrp: int,
) -> None:
    """
    Set the following parameters:
     - b2_threshold2_rsrp
    """
    cfg.set_parameter(ParameterName.B2_THRESHOLD2_RSRP, b2_threshold2_rsrp)

def _set_algorithm_b2_geran_irat_threshold(
    cfg: EnodebConfiguration,
    b2_geran_irat_threshold: Any,
) -> None:
    """
    Set the following parameters:
     - b2_geran_irat_threshold
    """
    cfg.set_parameter(ParameterName.B2_GERAN_IRAT_THRESHOLD, b2_geran_irat_threshold)

def _set_algorithm_qrxlevmin_sib1(
    cfg: EnodebConfiguration,
    qrxlevmin_sib1: int,
) -> None:
    """
    Set the following parameters:
     - qrxlevmin_sib1
    """
    cfg.set_parameter(ParameterName.QRXLEVMIN_SIB1, qrxlevmin_sib1)

def _set_algorithm_qrxlevminoffset(
    cfg: EnodebConfiguration,
    qrxlevminoffset: Any,
) -> None:
    """
    Set the following parameters:
     - qrxlevminoffset
    """
    cfg.set_parameter(ParameterName.QRXLEVMINOFFSET, qrxlevminoffset)

def _set_algorithm_s_intrasearch(
    cfg: EnodebConfiguration,
    s_intrasearch: Any,
) -> None:
    """
    Set the following parameters:
     - s_intrasearch
    """
    cfg.set_parameter(ParameterName.S_INTRASEARCH, s_intrasearch)

def _set_algorithm_s_nonintrasearch(
    cfg: EnodebConfiguration,
    s_nonintrasearch: Any,
) -> None:
    """
    Set the following parameters:
     - lte_a2_threshold_rsrq_irat_volte
    """
    cfg.set_parameter(ParameterName.S_NONINTRASEARCH, s_nonintrasearch)

def _set_algorithm_qrxlevmin_sib3(
    cfg: EnodebConfiguration,
    qrxlevmin_sib3: int,
) -> None:
    """
    Set the following parameters:
     - qrxlevmin_sib3
    """
    cfg.set_parameter(ParameterName.QRXLEVMIN_SIB3, qrxlevmin_sib3)

def _set_algorithm_reselection_priority(
    cfg: EnodebConfiguration,
    reselection_priority: Any,
) -> None:
    """
    Set the following parameters:
     - reselection_priority
    """
    cfg.set_parameter(ParameterName.RESELECTION_PRIORITY, reselection_priority)

def _set_algorithm_threshservinglow(
    cfg: EnodebConfiguration,
    threshservinglow: Any,
) -> None:
    """
    Set the following parameters:
     - threshservinglow
    """
    cfg.set_parameter(ParameterName.THRESHSERVINGLOW, threshservinglow)

<<<<<<< HEAD
def _set_algorithm_x2_enable_disable(
    cfg: EnodebConfiguration,
    x2_enable_disable: Any,
) -> None:
    """
    Set the following parameters:
     - x2_enable_disable
    """
    cfg.set_parameter(ParameterName.X2_ENABLE_DISABLE, x2_enable_disable)

=======
>>>>>>> 621fdae2
def _set_algorithm_ciphering_algorithm(
    cfg: EnodebConfiguration,
    ciphering_algorithm: Any,
) -> None:
    """
    Set the following parameters:
     - ciphering_algorithm
    """
    cfg.set_parameter(ParameterName.CIPHERING_ALGORITHM, ciphering_algorithm)

def _set_algorithm_integrity_algorithm(
    cfg: EnodebConfiguration,
    integrity_algorithm: Any,
) -> None:
    """
    Set the following parameters:
     - integrity_algorithm
    """
    cfg.set_parameter(ParameterName.INTEGRITY_ALGORITHM, integrity_algorithm)

def _set_earfcn_freq_band_mode(
        device_cfg: EnodebConfiguration,
        cfg: EnodebConfiguration,
        data_model: DataModel,
        earfcndl: int,
) -> None:
    """
    Set the following parameters:
     - EARFCNDL
     - EARFCNUL
     - Band
    """
    # Note: validation of EARFCNDL done by mapping function. If invalid
    # EARFCN, raise ConfigurationError
    try:
        band, duplex_mode, earfcnul = map_earfcndl_to_band_earfcnul_mode(
            earfcndl,
        )
    except ValueError as err:
        raise ConfigurationError(err)

    # Verify capabilities
    if device_cfg.has_parameter(ParameterName.DUPLEX_MODE_CAPABILITY):
        duplex_capability = \
            device_cfg.get_parameter(ParameterName.DUPLEX_MODE_CAPABILITY)
        if duplex_mode == DuplexMode.TDD and duplex_capability != 'TDDMode':
            raise ConfigurationError((
                'eNodeB duplex mode capability is <{0}>, '
                'but earfcndl is <{1}>, giving duplex '
                'mode <{2}> instead'
            ).format(
                duplex_capability, str(earfcndl), str(duplex_mode),
            ))
        elif duplex_mode == DuplexMode.FDD and duplex_capability != 'FDDMode':
            raise ConfigurationError((
                'eNodeB duplex mode capability is <{0}>, '
                'but earfcndl is <{1}>, giving duplex '
                'mode <{2}> instead'
            ).format(
                duplex_capability, str(earfcndl), str(duplex_mode),
            ))
        elif duplex_mode not in {DuplexMode.TDD, DuplexMode.FDD}:
            raise ConfigurationError(
                'Invalid duplex mode (%s)' % str(duplex_mode),
            )

    if device_cfg.has_parameter(ParameterName.BAND_CAPABILITY):
        # Baicells indicated that they no longer use the band capability list,
        # so it may not be populated correctly
        band_capability_list = device_cfg.get_parameter(
            ParameterName.BAND_CAPABILITY,
        )
        band_capabilities = band_capability_list.split(',')
        if str(band) not in band_capabilities:
            logger.warning(
                'Band %d not in capabilities list (%s). Continuing'
                ' with config because capabilities list may not be'
                ' correct', band, band_capabilities,
            )
    cfg.set_parameter(ParameterName.EARFCNDL, earfcndl)
    if duplex_mode == DuplexMode.FDD:
        _set_param_if_present(
            cfg, data_model, ParameterName.EARFCNUL,
            earfcnul,
        )
    else:
        logger.debug('Not setting EARFCNUL - duplex mode is not FDD')

    _set_param_if_present(cfg, data_model, ParameterName.BAND, band)

    if duplex_mode == DuplexMode.TDD:
        logger.debug('Set EARFCNDL=%d, Band=%d', earfcndl, band)
    elif duplex_mode == DuplexMode.FDD:
        logger.debug(
            'Set EARFCNDL=%d, EARFCNUL=%d, Band=%d',
            earfcndl, earfcnul, band,
        )


def _set_param_if_present(
        cfg: EnodebConfiguration,
        data_model: DataModel,
        param: ParameterName,
        value: Any,
) -> None:
    if data_model.is_parameter_present(param):
        cfg.set_parameter(param, value)<|MERGE_RESOLUTION|>--- conflicted
+++ resolved
@@ -54,22 +54,13 @@
         'lte_a2_threshold_rsrp_irat_volte', 'lte_a2_threshold_rsrq_irat_volte',
         'a3_offset', 'a3_offset_anr',
         'a4_threshold_rsrp', 'lte_intra_a5_threshold_1_rsrp',
-<<<<<<< HEAD
-        'lte_intra_a5_threshold_2_rsrp', 'b2_threshold1_rsrp',
-=======
         'lte_intra_a5_threshold_2_rsrp', 'lte_inter_anr_a5_threshold_1_rsrp',
         'lte_inter_anr_a5_threshold_2_rsrp', 'b2_threshold1_rsrp',
->>>>>>> 621fdae2
         'b2_threshold2_rsrp', 'b2_geran_irat_threshold',
         'qrxlevmin_sib1', 'qrxlevminoffset',
         's_intrasearch', 's_nonintrasearch',
         'qrxlevmin_sib3', 'reselection_priority',
-<<<<<<< HEAD
-        'threshservinglow', 'x2_enable_disable',
-        'ciphering_algorithm', 'integrity_algorithm',
-=======
         'threshservinglow', 'ciphering_algorithm', 'integrity_algorithm',
->>>>>>> 621fdae2
     ],
 )
 
@@ -122,11 +113,8 @@
     _set_algorithm_a4_threshold_rsrp(cfg_desired, enb_config.a4_threshold_rsrp)
     _set_algorithm_lte_intra_a5_threshold_1_rsrp(cfg_desired, enb_config.lte_intra_a5_threshold_1_rsrp)
     _set_algorithm_lte_intra_a5_threshold_2_rsrp(cfg_desired, enb_config.lte_intra_a5_threshold_2_rsrp)
-<<<<<<< HEAD
-=======
     _set_algorithm_lte_inter_anr_a5_threshold_1_rsrp(cfg_desired, enb_config.lte_inter_anr_a5_threshold_1_rsrp)
     _set_algorithm_lte_inter_anr_a5_threshold_2_rsrp(cfg_desired, enb_config.lte_inter_anr_a5_threshold_2_rsrp)
->>>>>>> 621fdae2
     _set_algorithm_b2_threshold1_rsrp(cfg_desired, enb_config.b2_threshold1_rsrp)
     _set_algorithm_b2_threshold2_rsrp(cfg_desired, enb_config.b2_threshold2_rsrp)
     _set_algorithm_b2_geran_irat_threshold(cfg_desired, enb_config.b2_geran_irat_threshold)
@@ -137,10 +125,6 @@
     _set_algorithm_qrxlevmin_sib3(cfg_desired, enb_config.qrxlevmin_sib3)
     _set_algorithm_reselection_priority(cfg_desired, enb_config.reselection_priority)
     _set_algorithm_threshservinglow(cfg_desired, enb_config.threshservinglow)
-<<<<<<< HEAD
-    _set_algorithm_x2_enable_disable(cfg_desired, enb_config.x2_enable_disable)
-=======
->>>>>>> 621fdae2
     _set_algorithm_ciphering_algorithm(cfg_desired, enb_config.ciphering_algorithm)
     _set_algorithm_integrity_algorithm(cfg_desired, enb_config.integrity_algorithm)
 
@@ -256,11 +240,8 @@
     a4_threshold_rsrp = None
     lte_intra_a5_threshold_1_rsrp = None
     lte_intra_a5_threshold_2_rsrp = None
-<<<<<<< HEAD
-=======
     lte_inter_anr_a5_threshold_1_rsrp = None
     lte_inter_anr_a5_threshold_2_rsrp = None
->>>>>>> 621fdae2
     b2_threshold1_rsrp = None
     b2_threshold2_rsrp = None
     b2_geran_irat_threshold = None
@@ -271,10 +252,6 @@
     qrxlevmin_sib3 = None
     reselection_priority = None
     threshservinglow = None
-<<<<<<< HEAD
-    x2_enable_disable = None
-=======
->>>>>>> 621fdae2
     ciphering_algorithm = None
     integrity_algorithm = None
     if mconfig.enb_configs_by_serial is not None and \
@@ -310,11 +287,8 @@
             a4_threshold_rsrp = enb_hoAlgorithm_config.a4_threshold_rsrp
             lte_intra_a5_threshold_1_rsrp = enb_hoAlgorithm_config.lte_intra_a5_threshold_1_rsrp
             lte_intra_a5_threshold_2_rsrp = enb_hoAlgorithm_config.lte_intra_a5_threshold_2_rsrp
-<<<<<<< HEAD
-=======
             lte_inter_anr_a5_threshold_1_rsrp = enb_hoAlgorithm_config.lte_inter_anr_a5_threshold_1_rsrp
             lte_inter_anr_a5_threshold_2_rsrp = enb_hoAlgorithm_config.lte_inter_anr_a5_threshold_2_rsrp
->>>>>>> 621fdae2
             b2_threshold1_rsrp = enb_hoAlgorithm_config.b2_threshold1_rsrp
             b2_threshold2_rsrp = enb_hoAlgorithm_config.b2_threshold2_rsrp
             b2_geran_irat_threshold = enb_hoAlgorithm_config.b2_geran_irat_threshold
@@ -325,10 +299,6 @@
             qrxlevmin_sib3 = enb_hoAlgorithm_config.qrxlevmin_sib3
             reselection_priority = enb_hoAlgorithm_config.reselection_priority
             threshservinglow = enb_hoAlgorithm_config.threshservinglow
-<<<<<<< HEAD
-            x2_enable_disable = enb_hoAlgorithm_config.x2_enable_disable
-=======
->>>>>>> 621fdae2
             ciphering_algorithm = enb_hoAlgorithm_config.ciphering_algorithm
             integrity_algorithm = enb_hoAlgorithm_config.integrity_algorithm
 
@@ -385,11 +355,8 @@
         a4_threshold_rsrp=a4_threshold_rsrp,
         lte_intra_a5_threshold_1_rsrp=lte_intra_a5_threshold_1_rsrp,
         lte_intra_a5_threshold_2_rsrp=lte_intra_a5_threshold_2_rsrp,
-<<<<<<< HEAD
-=======
         lte_inter_anr_a5_threshold_1_rsrp=lte_inter_anr_a5_threshold_1_rsrp,
         lte_inter_anr_a5_threshold_2_rsrp=lte_inter_anr_a5_threshold_2_rsrp,
->>>>>>> 621fdae2
         b2_threshold1_rsrp=b2_threshold1_rsrp,
         b2_threshold2_rsrp=b2_threshold2_rsrp,
         b2_geran_irat_threshold=b2_geran_irat_threshold,
@@ -400,10 +367,6 @@
         qrxlevmin_sib3=qrxlevmin_sib3,
         reselection_priority=reselection_priority,
         threshservinglow=threshservinglow,
-<<<<<<< HEAD
-        x2_enable_disable=x2_enable_disable,
-=======
->>>>>>> 621fdae2
         ciphering_algorithm=ciphering_algorithm,
         integrity_algorithm=integrity_algorithm,
     )
@@ -712,7 +675,6 @@
      - lte_a2_threshold_rsrp_irat_volte
     """
     cfg.set_parameter(ParameterName.LTE_A2_THRESHOLD_RSRP_IRAT_VOLTE, lte_a2_threshold_rsrp_irat_volte)
-<<<<<<< HEAD
 
 def _set_algorithm_lte_a2_threshold_rsrq_irat_volte(
     cfg: EnodebConfiguration,
@@ -774,158 +736,95 @@
     """
     cfg.set_parameter(ParameterName.LTE_INTRA_A5_THRESHOLD_2_RSRP, lte_intra_a5_threshold_2_rsrp)
 
-=======
-
-def _set_algorithm_lte_a2_threshold_rsrq_irat_volte(
-    cfg: EnodebConfiguration,
-    lte_a2_threshold_rsrq_irat_volte: int,
+def _set_algorithm_lte_inter_anr_a5_threshold_1_rsrp(
+        cfg: EnodebConfiguration,
+        lte_inter_anr_a5_threshold_1_rsrp: int,
+) -> None:
+    """
+    Set the following parameters:
+     - lte_intra_a5_threshold_1_rsrp
+    """
+    cfg.set_parameter(ParameterName.LTE_INTER_ANR_A5_THRESHOLD_1_RSRP, lte_inter_anr_a5_threshold_1_rsrp)
+
+def _set_algorithm_lte_inter_anr_a5_threshold_2_rsrp(
+        cfg: EnodebConfiguration,
+        lte_inter_anr_a5_threshold_2_rsrp: int,
+) -> None:
+    """
+    Set the following parameters:
+     - lte_intra_a5_threshold_2_rsrp
+    """
+    cfg.set_parameter(ParameterName.LTE_INTER_ANR_A5_THRESHOLD_2_RSRP, lte_inter_anr_a5_threshold_2_rsrp)
+
+
+def _set_algorithm_b2_threshold1_rsrp(
+    cfg: EnodebConfiguration,
+    b2_threshold1_rsrp: Any,
+) -> None:
+    """
+    Set the following parameters:
+     - b2_threshold1_rsrp
+    """
+    cfg.set_parameter(ParameterName.B2_THRESHOLD1_RSRP, b2_threshold1_rsrp)
+
+def _set_algorithm_b2_threshold2_rsrp(
+    cfg: EnodebConfiguration,
+    b2_threshold2_rsrp: int,
+) -> None:
+    """
+    Set the following parameters:
+     - b2_threshold2_rsrp
+    """
+    cfg.set_parameter(ParameterName.B2_THRESHOLD2_RSRP, b2_threshold2_rsrp)
+
+def _set_algorithm_b2_geran_irat_threshold(
+    cfg: EnodebConfiguration,
+    b2_geran_irat_threshold: Any,
+) -> None:
+    """
+    Set the following parameters:
+     - b2_geran_irat_threshold
+    """
+    cfg.set_parameter(ParameterName.B2_GERAN_IRAT_THRESHOLD, b2_geran_irat_threshold)
+
+def _set_algorithm_qrxlevmin_sib1(
+    cfg: EnodebConfiguration,
+    qrxlevmin_sib1: int,
+) -> None:
+    """
+    Set the following parameters:
+     - qrxlevmin_sib1
+    """
+    cfg.set_parameter(ParameterName.QRXLEVMIN_SIB1, qrxlevmin_sib1)
+
+def _set_algorithm_qrxlevminoffset(
+    cfg: EnodebConfiguration,
+    qrxlevminoffset: Any,
+) -> None:
+    """
+    Set the following parameters:
+     - qrxlevminoffset
+    """
+    cfg.set_parameter(ParameterName.QRXLEVMINOFFSET, qrxlevminoffset)
+
+def _set_algorithm_s_intrasearch(
+    cfg: EnodebConfiguration,
+    s_intrasearch: Any,
+) -> None:
+    """
+    Set the following parameters:
+     - s_intrasearch
+    """
+    cfg.set_parameter(ParameterName.S_INTRASEARCH, s_intrasearch)
+
+def _set_algorithm_s_nonintrasearch(
+    cfg: EnodebConfiguration,
+    s_nonintrasearch: Any,
 ) -> None:
     """
     Set the following parameters:
      - lte_a2_threshold_rsrq_irat_volte
     """
-    cfg.set_parameter(ParameterName.LTE_A2_THRESHOLD_RSRQ_IRAT_VOLTE, lte_a2_threshold_rsrq_irat_volte)
-
-def _set_algorithm_a3_offset(
-    cfg: EnodebConfiguration,
-    a3_offset: int,
-) -> None:
-    """
-    Set the following parameters:
-     - a3_offset
-    """
-    cfg.set_parameter(ParameterName.A3_OFFSET, a3_offset)
-
-def _set_algorithm_a3_offset_anr(
-    cfg: EnodebConfiguration,
-    a3_offset_anr: int,
-) -> None:
-    """
-    Set the following parameters:
-     - a3_offset_anr
-    """
-    cfg.set_parameter(ParameterName.A3_OFFSET_ANR, a3_offset_anr)
-
-def _set_algorithm_a4_threshold_rsrp(
-    cfg: EnodebConfiguration,
-    a4_threshold_rsrp: int,
-) -> None:
-    """
-    Set the following parameters:
-     - a4_threshold_rsrp
-    """
-    cfg.set_parameter(ParameterName.A4_THRESHOLD_RSRP, a4_threshold_rsrp)
-
-def _set_algorithm_lte_intra_a5_threshold_1_rsrp(
-    cfg: EnodebConfiguration,
-    lte_intra_a5_threshold_1_rsrp: int,
-) -> None:
-    """
-    Set the following parameters:
-     - lte_intra_a5_threshold_1_rsrp
-    """
-    cfg.set_parameter(ParameterName.LTE_INTRA_A5_THRESHOLD_1_RSRP, lte_intra_a5_threshold_1_rsrp)
-
-def _set_algorithm_lte_intra_a5_threshold_2_rsrp(
-    cfg: EnodebConfiguration,
-    lte_intra_a5_threshold_2_rsrp: int,
-) -> None:
-    """
-    Set the following parameters:
-     - lte_intra_a5_threshold_2_rsrp
-    """
-    cfg.set_parameter(ParameterName.LTE_INTRA_A5_THRESHOLD_2_RSRP, lte_intra_a5_threshold_2_rsrp)
-
-def _set_algorithm_lte_inter_anr_a5_threshold_1_rsrp(
-        cfg: EnodebConfiguration,
-        lte_inter_anr_a5_threshold_1_rsrp: int,
-) -> None:
-    """
-    Set the following parameters:
-     - lte_intra_a5_threshold_1_rsrp
-    """
-    cfg.set_parameter(ParameterName.LTE_INTER_ANR_A5_THRESHOLD_1_RSRP, lte_inter_anr_a5_threshold_1_rsrp)
-
-def _set_algorithm_lte_inter_anr_a5_threshold_2_rsrp(
-        cfg: EnodebConfiguration,
-        lte_inter_anr_a5_threshold_2_rsrp: int,
-) -> None:
-    """
-    Set the following parameters:
-     - lte_intra_a5_threshold_2_rsrp
-    """
-    cfg.set_parameter(ParameterName.LTE_INTER_ANR_A5_THRESHOLD_2_RSRP, lte_inter_anr_a5_threshold_2_rsrp)
-
-
->>>>>>> 621fdae2
-def _set_algorithm_b2_threshold1_rsrp(
-    cfg: EnodebConfiguration,
-    b2_threshold1_rsrp: Any,
-) -> None:
-    """
-    Set the following parameters:
-     - b2_threshold1_rsrp
-    """
-    cfg.set_parameter(ParameterName.B2_THRESHOLD1_RSRP, b2_threshold1_rsrp)
-
-def _set_algorithm_b2_threshold2_rsrp(
-    cfg: EnodebConfiguration,
-    b2_threshold2_rsrp: int,
-) -> None:
-    """
-    Set the following parameters:
-     - b2_threshold2_rsrp
-    """
-    cfg.set_parameter(ParameterName.B2_THRESHOLD2_RSRP, b2_threshold2_rsrp)
-
-def _set_algorithm_b2_geran_irat_threshold(
-    cfg: EnodebConfiguration,
-    b2_geran_irat_threshold: Any,
-) -> None:
-    """
-    Set the following parameters:
-     - b2_geran_irat_threshold
-    """
-    cfg.set_parameter(ParameterName.B2_GERAN_IRAT_THRESHOLD, b2_geran_irat_threshold)
-
-def _set_algorithm_qrxlevmin_sib1(
-    cfg: EnodebConfiguration,
-    qrxlevmin_sib1: int,
-) -> None:
-    """
-    Set the following parameters:
-     - qrxlevmin_sib1
-    """
-    cfg.set_parameter(ParameterName.QRXLEVMIN_SIB1, qrxlevmin_sib1)
-
-def _set_algorithm_qrxlevminoffset(
-    cfg: EnodebConfiguration,
-    qrxlevminoffset: Any,
-) -> None:
-    """
-    Set the following parameters:
-     - qrxlevminoffset
-    """
-    cfg.set_parameter(ParameterName.QRXLEVMINOFFSET, qrxlevminoffset)
-
-def _set_algorithm_s_intrasearch(
-    cfg: EnodebConfiguration,
-    s_intrasearch: Any,
-) -> None:
-    """
-    Set the following parameters:
-     - s_intrasearch
-    """
-    cfg.set_parameter(ParameterName.S_INTRASEARCH, s_intrasearch)
-
-def _set_algorithm_s_nonintrasearch(
-    cfg: EnodebConfiguration,
-    s_nonintrasearch: Any,
-) -> None:
-    """
-    Set the following parameters:
-     - lte_a2_threshold_rsrq_irat_volte
-    """
     cfg.set_parameter(ParameterName.S_NONINTRASEARCH, s_nonintrasearch)
 
 def _set_algorithm_qrxlevmin_sib3(
@@ -958,19 +857,6 @@
     """
     cfg.set_parameter(ParameterName.THRESHSERVINGLOW, threshservinglow)
 
-<<<<<<< HEAD
-def _set_algorithm_x2_enable_disable(
-    cfg: EnodebConfiguration,
-    x2_enable_disable: Any,
-) -> None:
-    """
-    Set the following parameters:
-     - x2_enable_disable
-    """
-    cfg.set_parameter(ParameterName.X2_ENABLE_DISABLE, x2_enable_disable)
-
-=======
->>>>>>> 621fdae2
 def _set_algorithm_ciphering_algorithm(
     cfg: EnodebConfiguration,
     ciphering_algorithm: Any,
