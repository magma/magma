--- conflicted
+++ resolved
@@ -25,17 +25,10 @@
 from magma.subscriberdb.sid import SIDUtils
 from ryu.lib import hub
 
-<<<<<<< HEAD
-SubContextConfig = namedtuple('ContextConfig', ['imsi', 'ip', 'uplink_tunnel',
+SubContextConfig = namedtuple('ContextConfig', ['imsi', 'ip',
+                                                'uplink_tunnel',
+                                                'downlink_tunnel',
                                                 'ambr', 'table_id'])
-=======
-SubContextConfig = namedtuple(
-    'ContextConfig', [
-        'imsi', 'ip', 'ambr',
-        'table_id',
-    ],
-)
->>>>>>> 8acc7a31
 default_ambr_config = None
 
 
@@ -115,8 +108,9 @@
     testing subscriber rules
     """
 
-    def __init__(self, imsi, ip, uplink_tunnel, pipelined_stub, table_id=5):
-        self.cfg = SubContextConfig(imsi, ip, uplink_tunnel,
+    def __init__(self, imsi, ip, downlink_tunnel, pipelined_stub, table_id=5,
+                 uplink_tunnel=0):
+        self.cfg = SubContextConfig(imsi, ip, uplink_tunnel, downlink_tunnel,
                                     default_ambr_config, table_id)
         self._policies = []
         self._pipelined_stub = pipelined_stub
@@ -149,19 +143,14 @@
     directly manage subscriber flows
     """
 
-<<<<<<< HEAD
-    def __init__(self, imsi, ip, uplink_tunnel,
-                 enforcement_controller, table_id=5,
-                 enforcement_stats_controller=None, nuke_flows_on_exit=True):
-        self.cfg = SubContextConfig(imsi, ip, uplink_tunnel,
+
+    def __init__(
+        self, imsi, ip, downlink_tunnel, enforcement_controller, table_id=5,
+        enforcement_stats_controller=None, nuke_flows_on_exit=True,
+        uplink_tunnel=0,
+    ):
+        self.cfg = SubContextConfig(imsi, ip, uplink_tunnel, downlink_tunnel,
                                     default_ambr_config, table_id)
-=======
-    def __init__(
-        self, imsi, ip, enforcement_controller, table_id=5,
-        enforcement_stats_controller=None, nuke_flows_on_exit=True,
-    ):
-        self.cfg = SubContextConfig(imsi, ip, default_ambr_config, table_id)
->>>>>>> 8acc7a31
         self._policies = []
         self._ec = enforcement_controller
         self._esc = enforcement_stats_controller
@@ -182,7 +171,7 @@
                 apn_ambr=default_ambr_config,
                 policies=self._policies,
                 shard_id=0,
-                local_f_teid_ng=0,
+                local_f_teid_ng=self.cfg.downlink_tunnel,
             )
             if self._esc:
                 self._esc.activate_rules(
@@ -193,7 +182,7 @@
                     apn_ambr=default_ambr_config,
                     policies=self._policies,
                     shard_id=0,
-                    local_f_teid_ng=0,
+                    local_f_teid_ng=self.cfg.downlink_tunnel,
                 )
         hub.joinall([hub.spawn(activate_flows)])
 
@@ -204,11 +193,6 @@
                 self._ec.deactivate_rules(
                     imsi=self.cfg.imsi,
                     ip_addr=ip_addr,
-<<<<<<< HEAD
-                    uplink_tunnel=self.cfg.uplink_tunnel,
+                    teid=self.cfg.downlink_tunnel,
                     rule_ids=None)
-=======
-                    rule_ids=None,
-                )
->>>>>>> 8acc7a31
             hub.joinall([hub.spawn(deactivate_flows)])