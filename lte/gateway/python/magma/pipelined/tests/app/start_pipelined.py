--- conflicted
+++ resolved
@@ -65,13 +65,8 @@
         'magma.pipelined.app.arp', 'arpd'
     )
     IPV6RouterSolicitation = Controller(
-<<<<<<< HEAD
-        'magma.pipelined.app.ipv6_router_solicitation',
-        'ipv6_router_solicitation'
-=======
         'magma.pipelined.app.ipv6_solicitation',
         'ipv6_solicitation'
->>>>>>> d238828e
     )
     GY = Controller(
         'magma.pipelined.app.gy', 'gy'
