"""
Copyright 2020 The Magma Authors.

This source code is licensed under the BSD-style license found in the
LICENSE file in the root directory of this source tree.

Unless required by applicable law or agreed to in writing, software
distributed under the License is distributed on an "AS IS" BASIS,
WITHOUT WARRANTIES OR CONDITIONS OF ANY KIND, either express or implied.
See the License for the specific language governing permissions and
limitations under the License.
"""

import abc
import copy

from integ_tests.s1aptests.ovs import LOCALHOST
from integ_tests.s1aptests.ovs.rest_api import (
    add_flowentry,
    delete_flowentry,
    get_datapath,
)
from lte.protos.mobilityd_pb2 import IPAddress
from magma.pipelined.imsi import encode_imsi
from magma.pipelined.openflow.magma_match import MagmaMatch
from magma.pipelined.openflow.registers import (
    DIRECTION_REG,
    IMSI_REG,
    INGRESS_TUN_ID_REG,
    Direction,
)
from magma.pipelined.policy_converters import convert_ip_str_to_ip_proto
from ryu.lib import hub
from ryu.lib.packet import ether_types


class TableIsolator(abc.ABC):
    """
    Interface for table isolation

    Table isolation forwards all packets directly to the destination table,
    it also sets the register values specified
    TableIsolator implemntations are used as contexts, rules will be added to
    ovs and then terminated when the context is no longer used
    """

    def __enter__(self):
        """
        Used for running 'with' (isolates the destination table)
        """
        self._activate_flow_rules()

    def __exit__(self, type, value, traceback):
        """
        Clean up after using 'with' (cleans up everything that was added)
        """
        self._deactivate_flow_rules()

    def _activate_flow_rules(self):
        """
        Sets up the flows to forward packets to destination table

        If the ip is set then 2 flows are created, uplink and downlink,
        these rules will set the direction register(reg1)'s value.

        Otherwise use a single flow rule independent of all packets and set
        the register values configured by calling set_reg_value
        """
        raise NotImplementedError()

    def _deactivate_flow_rules(self):
        """
        Removes all flow rules that were added from ovs
        """
        raise NotImplementedError()


class RyuForwardFlowArgsBuilder():
    """
    Ryu Forward Flow Arguments Builder

    RyuForwardFlow is used to build ryu requests for table isolation, the flows
    will forward all traffic to given destination and set other optional args
    """

    """ Default values flow attribute values"""
    PRIORITY = 65535
    COOKIE = 9999

    def __init__(self, table_dest, table_start=0):
        self._ip = None
        self._reg_sets = []
        self._request = {
            "table_id": table_start, "cookie": self.COOKIE,
            "priority": self.PRIORITY, "match": {},
            "instructions": [{"type": "GOTO_TABLE", "table_id": table_dest}],
        }
        self._match_kwargs = {}

    def set_reg_value(self, reg_name, value):
        """
        Set flow register action (flow will set reg_name to value)
        Args:
            reg_name (string): register name
            value (int): reg value
        Returns:
            Self
        """
        self._reg_sets.append(
            {"type": "SET_FIELD", "field": reg_name, "value": value},
        )
        return self

    def set_cookie(self, cookie):
        """
        Set flow cookie value
        Args:
            cookie (int): cookie value
        Returns:
            Self
        """
        self._request["cookie"] = cookie
        return self

    def set_priority(self, priority):
        """
        Set the flow priority
        Args:
            priority (int): priority value
        Returns:
            Self
        """
        self._request["priority"] = priority
        return self

    def set_ip(self, ip):
        """
        Set Match IPs and set register values for ovs flows:
            src_ip match for UPLINK    (DIRECTION_REG = 0x1   Direction.OUT)
            dst_ip match for DOWNLINK  (DIRECTION_REG = 0x10  Direction.IN)
        Args:
            ip (string): ip value
        Returns:
            Self
        """
        self._ip = ip
        self._ulink_action = {
            "type": "SET_FIELD", "field": DIRECTION_REG,
            "value": Direction.OUT,
        }

        self._dlink_action = {
            "type": "SET_FIELD", "field": DIRECTION_REG,
            "value": Direction.IN,
        }
        return self

    def set_tunnel(self, uplink_tunnel):
        """
        Set Match IPs and set register values for ovs flows:
            uplink_tunnel match for UPLINK
        Args:
            uplink_tunnel (int): outbound tunnel value
        Returns:
            Self
        """
        self._ul_tunnel_set = {"type": "SET_FIELD", "field": INGRESS_TUN_ID_REG,
                                   "value": uplink_tunnel}
        return self

    def set_eth_match(self, eth_src, eth_dst):
        self._match_kwargs['eth_src'] = eth_src
        self._match_kwargs['eth_dst'] = eth_dst
        return self

    def _create_subscriber_ip_requests(self):
        """
        Generates ryu requests for subscriber flows

        Based on the provided ip create 2 flows, that are matched based on
        dst/src ip and set value of the direction register.

        Additional reg values are set from set_reg_value
        """

        uplink = copy.deepcopy(self._request)
        downlink = copy.deepcopy(self._request)

        uplink["instructions"].append({
            "type": "APPLY_ACTIONS",
<<<<<<< HEAD
            "actions": self._reg_sets + [self._ulink_action] + [self._ul_tunnel_set]
        })
        downlink["instructions"].append({
            "type": "APPLY_ACTIONS",
            "actions": self._reg_sets + [self._dlink_action] + [self._ul_tunnel_set]
=======
            "actions": self._reg_sets + [self._ulink_action],
        })
        downlink["instructions"].append({
            "type": "APPLY_ACTIONS",
            "actions": self._reg_sets + [self._dlink_action],
>>>>>>> 8acc7a31
        })

        ip_addr = convert_ip_str_to_ip_proto(self._ip)
        if ip_addr.version == IPAddress.IPV4:
            uplink["match"].update(
                {"ipv4_src": self._ip},
            )
            downlink["match"].update(
                {"ipv4_dst": self._ip},
            )
        else:
            uplink["match"].update(
                {"ipv6_src": self._ip},
            )
            downlink["match"].update(
                {"ipv6_dst": self._ip},
            )
        return [uplink, downlink]

    def set_eth_type_arp(self):
        self._match_kwargs = {"eth_type": ether_types.ETH_TYPE_ARP}
        return self

    def _set_subscriber_match(self, sub_info):
        """ Sets up match/action for subscriber flows """
        if sub_info.ip.count(":") >= 2:
            self._match_kwargs = {"eth_type": ether_types.ETH_TYPE_IPV6}
        else:
            self._match_kwargs = {"eth_type": ether_types.ETH_TYPE_IP}
        return self.set_ip(sub_info.ip) \
            .set_reg_value(IMSI_REG, encode_imsi(sub_info.imsi))\
            .set_tunnel(sub_info.uplink_tunnel)

    def build_requests(self):
        """
        From the set arguments generate ryu request(s)
        Returns:
            requests [dict]: generated ryu requests
        """
        self._request["match"] = MagmaMatch(**self._match_kwargs)
        if self._ip is not None:
            return self._create_subscriber_ip_requests()
        else:
            if self._reg_sets:
                self._request["instructions"].append(
                    {"type": "APPLY_ACTIONS", "actions": self._reg_sets},
                )
            return [self._request]

    @classmethod
    def from_subscriber(cls, sub_info):
        return cls(sub_info.table_id)._set_subscriber_match(sub_info)


# REST API is deprecated transition to RyuDirectTableIsolator
class RyuRestTableIsolator(TableIsolator):
    """
    RyuRestTableIsolator uses ryu REST api to isolate tables, sends the
    generated RyuForwardFlow requests as REST requests.
    """

    def __init__(self, requests, ovs_ip=LOCALHOST):
        self._requests = requests
        self._ovs_ip = ovs_ip
        self._datapath = get_datapath(ovs_ip)

    def _activate_flow_rules(self):
        """ Adds the flows to ovs, REST needs a dpid argument """
        for req in self._requests:
            req["dpid"] = self._datapath
            add_flowentry(req, self._ovs_ip)

    def _deactivate_flow_rules(self):
        """ Removes flows from ovs, REST needs a dpid argument """
        for req in self._requests:
            req["dpid"] = self._datapath
            delete_flowentry(req, self._ovs_ip)


class RyuDirectTableIsolator(TableIsolator):
    """
    RyuDirectTableIsolator uses ryu.hub and test_controller to isolate tables,
    sends the generated RyuForwardFlow requests to test_controller.
    """

    def __init__(self, requests, test_controller):
        self._tc = test_controller
        self._requests = requests

    def _activate_flow_rules(self):
        def insert_flow(req):
            self._tc.insert_flow(req)
        for req in self._requests:
            hub.joinall([hub.spawn(insert_flow, req)])

    def _deactivate_flow_rules(self):
        def delete_flow(req):
            self._tc.delete_flow(req)
        for req in self._requests:
            hub.joinall([hub.spawn(delete_flow, req)])<|MERGE_RESOLUTION|>--- conflicted
+++ resolved
@@ -26,7 +26,7 @@
 from magma.pipelined.openflow.registers import (
     DIRECTION_REG,
     IMSI_REG,
-    INGRESS_TUN_ID_REG,
+    NG_SESSION_ID_REG,
     Direction,
 )
 from magma.pipelined.policy_converters import convert_ip_str_to_ip_proto
@@ -155,17 +155,17 @@
         }
         return self
 
-    def set_tunnel(self, uplink_tunnel):
+    def set_tunnel(self, downlink_tunnel):
         """
         Set Match IPs and set register values for ovs flows:
-            uplink_tunnel match for UPLINK
-        Args:
-            uplink_tunnel (int): outbound tunnel value
-        Returns:
-            Self
-        """
-        self._ul_tunnel_set = {"type": "SET_FIELD", "field": INGRESS_TUN_ID_REG,
-                                   "value": uplink_tunnel}
+            downlink_tunnel match for DOWNLINK
+        Args:
+            downlink_tunnel (int): outbound tunnel value
+        Returns:
+            Self
+        """
+        self._ul_tunnel_set = {"type": "SET_FIELD", "field": NG_SESSION_ID_REG,
+                                   "value": downlink_tunnel}
         return self
 
     def set_eth_match(self, eth_src, eth_dst):
@@ -188,19 +188,11 @@
 
         uplink["instructions"].append({
             "type": "APPLY_ACTIONS",
-<<<<<<< HEAD
             "actions": self._reg_sets + [self._ulink_action] + [self._ul_tunnel_set]
         })
         downlink["instructions"].append({
             "type": "APPLY_ACTIONS",
             "actions": self._reg_sets + [self._dlink_action] + [self._ul_tunnel_set]
-=======
-            "actions": self._reg_sets + [self._ulink_action],
-        })
-        downlink["instructions"].append({
-            "type": "APPLY_ACTIONS",
-            "actions": self._reg_sets + [self._dlink_action],
->>>>>>> 8acc7a31
         })
 
         ip_addr = convert_ip_str_to_ip_proto(self._ip)
@@ -232,7 +224,7 @@
             self._match_kwargs = {"eth_type": ether_types.ETH_TYPE_IP}
         return self.set_ip(sub_info.ip) \
             .set_reg_value(IMSI_REG, encode_imsi(sub_info.imsi))\
-            .set_tunnel(sub_info.uplink_tunnel)
+            .set_tunnel(sub_info.downlink_tunnel)
 
     def build_requests(self):
         """
