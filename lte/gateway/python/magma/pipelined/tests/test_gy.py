"""
Copyright 2020 The Magma Authors.

This source code is licensed under the BSD-style license found in the
LICENSE file in the root directory of this source tree.

Unless required by applicable law or agreed to in writing, software
distributed under the License is distributed on an "AS IS" BASIS,
WITHOUT WARRANTIES OR CONDITIONS OF ANY KIND, either express or implied.
See the License for the specific language governing permissions and
limitations under the License.
"""

import unittest
import warnings
from concurrent.futures import Future
from unittest.mock import MagicMock

from lte.protos.mconfig.mconfigs_pb2 import PipelineD
from lte.protos.pipelined_pb2 import VersionedPolicy
from lte.protos.policydb_pb2 import (
    FlowDescription,
    FlowMatch,
    PolicyRule,
    RedirectInformation,
)
from magma.pipelined.app.gy import GYController
from magma.pipelined.bridge_util import BridgeTools
from magma.pipelined.policy_converters import (
    convert_ipv4_str_to_ip_proto,
    flow_match_to_magma_match,
)
from magma.pipelined.tests.app.flow_query import RyuDirectFlowQuery as FlowQuery
from magma.pipelined.tests.app.packet_builder import (
    IPPacketBuilder,
    TCPPacketBuilder,
)
from magma.pipelined.tests.app.packet_injector import ScapyPacketInjector
from magma.pipelined.tests.app.start_pipelined import (
    PipelinedController,
    TestSetup,
)
from magma.pipelined.tests.app.subscriber import RyuDirectSubscriberContext
from magma.pipelined.tests.app.table_isolation import (
    RyuDirectTableIsolator,
    RyuForwardFlowArgsBuilder,
)
from magma.pipelined.tests.pipelined_test_util import (
    FlowTest,
    FlowVerifier,
    PktsToSend,
    SnapshotVerifier,
    SubTest,
    create_service_manager,
    fake_controller_setup,
    start_ryu_app_thread,
    stop_ryu_app_thread,
    wait_after_send,
)


class GYTableTest(unittest.TestCase):
    BRIDGE = 'testing_br'
    IFACE = 'testing_br'
    MAC_DEST = "5e:cc:cc:b1:49:4b"

    @classmethod
    @unittest.mock.patch(
        'netifaces.ifaddresses',
        return_value=[[{'addr': '00:11:22:33:44:55'}]],
    )
    @unittest.mock.patch('netifaces.AF_LINK', 0)
    def setUpClass(cls, *_):
        """
        Starts the thread which launches ryu apps

        Create a testing bridge, add a port, setup the port interfaces. Then
        launch the ryu apps for testing pipelined. Gets the references
        to apps launched by using futures, mocks the redis policy_dictionary
        of gy_controller
        """
        super(GYTableTest, cls).setUpClass()
        warnings.simplefilter('ignore')
        cls.service_manager = create_service_manager(
            [PipelineD.ENFORCEMENT], ['arpd'],
        )
        cls._tbl_num = cls.service_manager.get_table_num(
            GYController.APP_NAME,
        )

        gy_controller_reference = Future()
        testing_controller_reference = Future()
        test_setup = TestSetup(
            apps=[
                PipelinedController.GY,
                PipelinedController.Arp,
                PipelinedController.Testing,
                PipelinedController.StartupFlows,
            ],
            references={
                PipelinedController.GY:
                    gy_controller_reference,
                PipelinedController.Arp:
                    Future(),
                PipelinedController.Testing:
                    testing_controller_reference,
                PipelinedController.StartupFlows:
                    Future(),
            },
            config={
                'setup_type': 'CWF',
                'allow_unknown_arps': False,
                'bridge_name': cls.BRIDGE,
                'bridge_ip_address': '192.168.128.1',
                'internal_ip_subnet': '192.168.0.0/16',
                'nat_iface': 'eth2',
                'enodeb_iface': 'eth1',
                'enable_queue_pgm': False,
                'local_ue_eth_addr': False,
                'qos': {'enable': False},
                'dpi': {'enable': False},
                'clean_restart': True,
            },
            mconfig=PipelineD(
                ue_ip_block='192.168.128.0/24',
            ),
            loop=None,
            service_manager=cls.service_manager,
            integ_test=False,
        )

        BridgeTools.create_bridge(cls.BRIDGE, cls.IFACE)

        cls.thread = start_ryu_app_thread(test_setup)

        cls.gy_controller = gy_controller_reference.result()
        cls.testing_controller = testing_controller_reference.result()

        cls.gy_controller._redirect_manager._save_redirect_entry = MagicMock()

    @classmethod
    def tearDownClass(cls):
        stop_ryu_app_thread(cls.thread)
        BridgeTools.destroy_bridge(cls.BRIDGE)

    def test_subscriber_redirect_policy(self):
        """
        Add redirect policy to subscriber, send 4096 packets

        Assert:
            Packets are properly matched with the 'simple_match' policy
            Send /20 (4096) packets, match /16 (256) packets
        """
        fake_controller_setup(self.gy_controller)
        imsi = 'IMSI010000000088888'
        sub_ip = '192.168.128.74'
        uplink_tunnel = 0x1234
        redirect_ips = ["185.128.101.5", "185.128.121.4"]
        self.gy_controller._redirect_manager._dns_cache.get(
            "about.sha.ddih.org", lambda: redirect_ips, max_age=42,
        )
        flow_list = [FlowDescription(match=FlowMatch())]
        policy = VersionedPolicy(
            rule=PolicyRule(
                id='redir_test', priority=3, flow_list=flow_list,
                redirect=RedirectInformation(
                    support=1,
                    address_type=2,
                    server_address="http://about.sha.ddih.org/",
                ),
            ),
            version=1,
        )

        # ============================ Subscriber ============================
        sub_context = RyuDirectSubscriberContext(
<<<<<<< HEAD
            imsi, sub_ip, uplink_tunnel, self.gy_controller, self._tbl_num
=======
            imsi, sub_ip, self.gy_controller, self._tbl_num,
>>>>>>> 8acc7a31
        ).add_policy(policy)
        isolator = RyuDirectTableIsolator(
            RyuForwardFlowArgsBuilder.from_subscriber(sub_context.cfg)
                                     .build_requests(),
            self.testing_controller,
        )
        pkt_sender = ScapyPacketInjector(self.IFACE)
        packet = TCPPacketBuilder()\
            .set_tcp_layer(42132, 80, 2)\
            .set_tcp_flags("S")\
            .set_ip_layer('151.42.41.122', sub_ip)\
            .set_ether_layer(self.MAC_DEST, "01:20:10:20:aa:bb")\
            .build()

        snapshot_verifier = SnapshotVerifier(
            self, self.BRIDGE,
            self.service_manager,
            include_stats=False,
        )

        with isolator, sub_context, snapshot_verifier:
            pkt_sender.send(packet)

    def test_subscriber_restrict_policy(self):
        """
        Add restrict policy to subscriber, send 4096 packets

        Assert:
            Packets are properly matched with the 'restrict_match' policy
            Send /20 (4096) packets, match /16 (256) packets
        """
        fake_controller_setup(self.gy_controller)
        imsi = 'IMSI010000000088888'
        uplink_tunnel = 0x1234
        sub_ip = '192.168.128.74'
        flow_list1 = [
            FlowDescription(
                match=FlowMatch(
                    ip_dst=convert_ipv4_str_to_ip_proto('8.8.8.0/24'),
                    direction=FlowMatch.UPLINK,
                ),
                action=FlowDescription.PERMIT,
            ),
        ]
        policies = [
            VersionedPolicy(
                rule=PolicyRule(id='restrict_match', priority=2, flow_list=flow_list1),
                version=1,
            ),
        ]
        pkts_matched = 256
        pkts_sent = 4096

        # ============================ Subscriber ============================
        sub_context = RyuDirectSubscriberContext(
<<<<<<< HEAD
            imsi, sub_ip, uplink_tunnel, self.gy_controller, self._tbl_num
=======
            imsi, sub_ip, self.gy_controller, self._tbl_num,
>>>>>>> 8acc7a31
        ).add_policy(policies[0])
        isolator = RyuDirectTableIsolator(
            RyuForwardFlowArgsBuilder.from_subscriber(sub_context.cfg)
                                     .build_requests(),
            self.testing_controller,
        )
        pkt_sender = ScapyPacketInjector(self.IFACE)
        packet = IPPacketBuilder()\
            .set_ip_layer('8.8.8.8', sub_ip)\
            .set_ether_layer(self.MAC_DEST, "00:00:00:00:00:00")\
            .build()
        flow_query = FlowQuery(
            self._tbl_num, self.testing_controller,
            match=flow_match_to_magma_match(flow_list1[0].match),
        )

        # =========================== Verification ===========================
        # Verify aggregate table stats, subscriber 1 'simple_match' pkt count
        flow_verifier = FlowVerifier(
            [
                FlowTest(
                    FlowQuery(self._tbl_num, self.testing_controller),
                    pkts_sent,
                ),
                FlowTest(flow_query, pkts_matched),
            ], lambda: wait_after_send(self.testing_controller),
        )
        snapshot_verifier = SnapshotVerifier(
            self, self.BRIDGE,
            self.service_manager,
            include_stats=False,
        )

        with isolator, sub_context, flow_verifier, snapshot_verifier:
            pkt_sender.send(packet)


if __name__ == "__main__":
    unittest.main()<|MERGE_RESOLUTION|>--- conflicted
+++ resolved
@@ -174,11 +174,7 @@
 
         # ============================ Subscriber ============================
         sub_context = RyuDirectSubscriberContext(
-<<<<<<< HEAD
             imsi, sub_ip, uplink_tunnel, self.gy_controller, self._tbl_num
-=======
-            imsi, sub_ip, self.gy_controller, self._tbl_num,
->>>>>>> 8acc7a31
         ).add_policy(policy)
         isolator = RyuDirectTableIsolator(
             RyuForwardFlowArgsBuilder.from_subscriber(sub_context.cfg)
@@ -234,11 +230,7 @@
 
         # ============================ Subscriber ============================
         sub_context = RyuDirectSubscriberContext(
-<<<<<<< HEAD
             imsi, sub_ip, uplink_tunnel, self.gy_controller, self._tbl_num
-=======
-            imsi, sub_ip, self.gy_controller, self._tbl_num,
->>>>>>> 8acc7a31
         ).add_policy(policies[0])
         isolator = RyuDirectTableIsolator(
             RyuForwardFlowArgsBuilder.from_subscriber(sub_context.cfg)
