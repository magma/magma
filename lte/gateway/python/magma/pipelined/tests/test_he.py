--- conflicted
+++ resolved
@@ -549,14 +549,8 @@
 
         imsi = 'IMSI010000000088888'
         sub_ip = '192.168.128.74'
-<<<<<<< HEAD
+
         uplink_tunnel = 0x1234
-        flow_list1 = [FlowDescription(
-            match=FlowMatch(
-                ip_dst=convert_ipv4_str_to_ip_proto('45.10.0.0/24'),
-                direction=FlowMatch.UPLINK),
-            action=FlowDescription.PERMIT)
-=======
         flow_list1 = [
             FlowDescription(
                 match=FlowMatch(
@@ -565,7 +559,6 @@
                 ),
                 action=FlowDescription.PERMIT,
             ),
->>>>>>> 8acc7a31
         ]
         he = HeaderEnrichment(urls=['abc.com'])
         policies = [
@@ -577,12 +570,8 @@
 
         # ============================ Subscriber ============================
         sub_context = RyuDirectSubscriberContext(
-<<<<<<< HEAD
             imsi, sub_ip, uplink_tunnel, self.enforcement_controller,
             self._tbl_num
-=======
-            imsi, sub_ip, self.enforcement_controller, self._tbl_num,
->>>>>>> 8acc7a31
         ).add_policy(policies[0])
 
         isolator = RyuDirectTableIsolator(
