"""
Copyright 2020 The Magma Authors.

This source code is licensed under the BSD-style license found in the
LICENSE file in the root directory of this source tree.

Unless required by applicable law or agreed to in writing, software
distributed under the License is distributed on an "AS IS" BASIS,
WITHOUT WARRANTIES OR CONDITIONS OF ANY KIND, either express or implied.
See the License for the specific language governing permissions and
limitations under the License.
"""

import unittest
import warnings
from concurrent.futures import Future
from unittest.mock import MagicMock

from lte.protos.mconfig.mconfigs_pb2 import PipelineD
from lte.protos.pipelined_pb2 import VersionedPolicy
from lte.protos.policydb_pb2 import (
    FlowDescription,
    FlowMatch,
    PolicyRule,
    RedirectInformation,
)
from magma.pipelined.app.enforcement import EnforcementController
from magma.pipelined.bridge_util import BridgeTools
from magma.pipelined.policy_converters import (
    convert_ipv4_str_to_ip_proto,
    flow_match_to_magma_match,
)
from magma.pipelined.tests.app.flow_query import RyuDirectFlowQuery as FlowQuery
from magma.pipelined.tests.app.packet_builder import TCPPacketBuilder
from magma.pipelined.tests.app.packet_injector import ScapyPacketInjector
from magma.pipelined.tests.app.start_pipelined import (
    PipelinedController,
    TestSetup,
)
from magma.pipelined.tests.app.subscriber import RyuDirectSubscriberContext
from magma.pipelined.tests.app.table_isolation import (
    RyuDirectTableIsolator,
    RyuForwardFlowArgsBuilder,
)
from magma.pipelined.tests.pipelined_test_util import (
    FlowTest,
    FlowVerifier,
    assert_bridge_snapshot_match,
    create_service_manager,
    fake_controller_setup,
    start_ryu_app_thread,
    stop_ryu_app_thread,
    wait_after_send,
)


class RedirectTest(unittest.TestCase):
    BRIDGE = 'testing_br'
    IFACE = 'testing_br'
    MAC_DEST = "5e:cc:cc:b1:49:4b"
    BRIDGE_IP_ADDRESS = '192.168.128.1'
    # TODO test for multiple incoming requests (why we match on tcp ports)

    @classmethod
    def setUpClass(cls):
        """
        Starts the thread which launches ryu apps

        Create a testing bridge, add a port, setup the port interfaces. Then
        launch the ryu apps for testing pipelined. Gets the references
        to apps launched by using futures, mocks the redis policy_dictionary
        of enforcement_controller
        """
        super(RedirectTest, cls).setUpClass()
        warnings.simplefilter('ignore')
        cls.service_manager = create_service_manager([PipelineD.ENFORCEMENT])
        cls._tbl_num = cls.service_manager.get_table_num(
            EnforcementController.APP_NAME,
        )

        enforcement_controller_reference = Future()
        testing_controller_reference = Future()
        test_setup = TestSetup(
            apps=[
                PipelinedController.Enforcement,
                PipelinedController.Testing,
                PipelinedController.StartupFlows,
            ],
            references={
                PipelinedController.Enforcement:
                    enforcement_controller_reference,
                PipelinedController.Testing:
                    testing_controller_reference,
                PipelinedController.StartupFlows:
                    Future(),
            },
            config={
                'bridge_name': cls.BRIDGE,
                'bridge_ip_address': cls.BRIDGE_IP_ADDRESS,
                'nat_iface': 'eth2',
                'enodeb_iface': 'eth1',
                'qos': {'enable': False},
                'clean_restart': True,
                'setup_type': 'LTE',
            },
            mconfig=PipelineD(),
            loop=None,
            service_manager=cls.service_manager,
            integ_test=False,
        )

        BridgeTools.create_bridge(cls.BRIDGE, cls.IFACE)

        cls.thread = start_ryu_app_thread(test_setup)

        cls.enforcement_controller = enforcement_controller_reference.result()
        cls.testing_controller = testing_controller_reference.result()

        cls.enforcement_controller._redirect_manager._save_redirect_entry =\
            MagicMock()

    @classmethod
    def tearDownClass(cls):
        stop_ryu_app_thread(cls.thread)
        BridgeTools.destroy_bridge(cls.BRIDGE)

    def test_url_redirect(self):
        """
        Partial redirection test, checks if flows were added properly for url
        based redirection.

        Assert:
            1 Packet is matched
            Packet bypass flows are added
            Flow learn action is triggered - another flow is added to the table
        """
        fake_controller_setup(self.enforcement_controller)
        redirect_ips = ["185.128.101.5", "185.128.121.4"]
        self.enforcement_controller._redirect_manager._dns_cache.get(
            "about.sha.ddih.org", lambda: redirect_ips, max_age=42,
        )
        imsi = 'IMSI010000000088888'
        uplink_tunnel = 0x1234
        sub_ip = '192.168.128.74'
        flow_list = [FlowDescription(match=FlowMatch())]
        policy = VersionedPolicy(
            rule=PolicyRule(
                id='redir_test', priority=3, flow_list=flow_list,
                redirect=RedirectInformation(
                    support=1,
                    address_type=2,
                    server_address="http://about.sha.ddih.org/",
                ),
            ),
            version=1,
        )

        # ============================ Subscriber ============================
        sub_context = RyuDirectSubscriberContext(
<<<<<<< HEAD
            imsi, sub_ip, uplink_tunnel, self.enforcement_controller, self._tbl_num
=======
            imsi, sub_ip, self.enforcement_controller, self._tbl_num,
>>>>>>> 8acc7a31
        ).add_policy(policy)
        isolator = RyuDirectTableIsolator(
            RyuForwardFlowArgsBuilder.from_subscriber(sub_context.cfg)
                                     .build_requests(),
            self.testing_controller,
        )
        pkt_sender = ScapyPacketInjector(self.IFACE)
        packet = TCPPacketBuilder()\
            .set_tcp_layer(42132, 80, 321)\
            .set_tcp_flags("S")\
            .set_ip_layer('151.42.41.122', sub_ip)\
            .set_ether_layer(self.MAC_DEST, "00:00:00:00:00:00")\
            .build()

        # Check if these flows were added (queries should return flows)
        permit_outbound, permit_inbound = [], []
        for ip in redirect_ips:
            permit_outbound.append(
                FlowQuery(
                    self._tbl_num, self.testing_controller,
                    match=flow_match_to_magma_match(
                        FlowMatch(
                            ip_dst=convert_ipv4_str_to_ip_proto(ip),
                            direction=FlowMatch.UPLINK,
                        ),
                    ),
                ),
            )
            permit_inbound.append(
                FlowQuery(
                    self._tbl_num, self.testing_controller,
                    match=flow_match_to_magma_match(
                        FlowMatch(
                            ip_src=convert_ipv4_str_to_ip_proto(ip),
                            direction=FlowMatch.DOWNLINK,
                        ),
                    ),
                ),
            )

        learn_action_flow = flow_match_to_magma_match(
            FlowMatch(
                ip_proto=6, direction=FlowMatch.DOWNLINK,
                ip_src=convert_ipv4_str_to_ip_proto(self.BRIDGE_IP_ADDRESS),
                ip_dst=convert_ipv4_str_to_ip_proto(sub_ip),
            ),
        )
        learn_action_query = FlowQuery(
            self._tbl_num, self.testing_controller,
            learn_action_flow,
        )

        # =========================== Verification ===========================
        # 1 packet sent, permit rules installed, learn action installed. Since
        # the enforcement table is entered via the DPI table and the scratch
        # enforcement table, the number of packets handled by the table is 2.
        flow_verifier = FlowVerifier(
            [
                FlowTest(FlowQuery(self._tbl_num, self.testing_controller), 2),
                FlowTest(learn_action_query, 0, flow_count=1),
            ] +
            [FlowTest(query, 0, flow_count=1) for query in permit_outbound] +
            [FlowTest(query, 0, flow_count=1) for query in permit_inbound],
            lambda: wait_after_send(self.testing_controller),
        )

        with isolator, sub_context, flow_verifier:
            pkt_sender.send(packet)
            assert_bridge_snapshot_match(
                self, self.BRIDGE,
                self.service_manager,
            )

        flow_verifier.verify()

    def test_ipv4_redirect(self):
        """
        Partial redirection test, checks if flows were added properly for ipv4
        based redirection.

        Assert:
            1 Packet is matched
            Packet bypass flows are added
            Flow learn action is triggered - another flow is added to the table
        """
        fake_controller_setup(self.enforcement_controller)
        redirect_ip = "54.12.31.42"
        imsi = 'IMSI012000000088888'
        uplink_tunnel = 0x1234
        sub_ip = '192.168.128.74'
        flow_list = [FlowDescription(match=FlowMatch())]
        policy = VersionedPolicy(
            rule=PolicyRule(
                id='redir_ip_test', priority=3, flow_list=flow_list,
                redirect=RedirectInformation(
                    support=1,
                    address_type=0,
                    server_address=redirect_ip,
                ),
            ),
            version=1,
        )

        # ============================ Subscriber ============================
        sub_context = RyuDirectSubscriberContext(
<<<<<<< HEAD
            imsi, sub_ip, uplink_tunnel, self.enforcement_controller, self._tbl_num
=======
            imsi, sub_ip, self.enforcement_controller, self._tbl_num,
>>>>>>> 8acc7a31
        ).add_policy(policy)
        isolator = RyuDirectTableIsolator(
            RyuForwardFlowArgsBuilder.from_subscriber(sub_context.cfg)
                                     .build_requests(),
            self.testing_controller,
        )
        pkt_sender = ScapyPacketInjector(self.IFACE)
        packet = TCPPacketBuilder()\
            .set_tcp_layer(42132, 80, 321)\
            .set_tcp_flags("S")\
            .set_ip_layer('151.42.41.122', sub_ip)\
            .set_ether_layer(self.MAC_DEST, "00:00:00:00:00:00")\
            .build()

        # Check if these flows were added (queries should return flows)
        permit_outbound = FlowQuery(
            self._tbl_num, self.testing_controller,
            match=flow_match_to_magma_match(
                FlowMatch(
                    ip_dst=convert_ipv4_str_to_ip_proto(redirect_ip),
                    direction=FlowMatch.UPLINK,
                ),
            ),
        )
        permit_inbound = FlowQuery(
            self._tbl_num, self.testing_controller,
            match=flow_match_to_magma_match(
                FlowMatch(
                    ip_src=convert_ipv4_str_to_ip_proto(redirect_ip),
                    direction=FlowMatch.DOWNLINK,
                ),
            ),
        )
        learn_action_flow = flow_match_to_magma_match(
            FlowMatch(
                ip_proto=6, direction=FlowMatch.DOWNLINK,
                ip_src=convert_ipv4_str_to_ip_proto(self.BRIDGE_IP_ADDRESS),
                ip_dst=convert_ipv4_str_to_ip_proto(sub_ip),
            ),
        )
        learn_action_query = FlowQuery(
            self._tbl_num, self.testing_controller,
            learn_action_flow,
        )

        # =========================== Verification ===========================
        # 1 packet sent, permit rules installed, learn action installed. Since
        # the enforcement table is entered via the DPI table and the scratch
        # enforcement table, the number of packets handled by the table is 2.
        flow_verifier = FlowVerifier(
            [
                FlowTest(FlowQuery(self._tbl_num, self.testing_controller), 2),
                FlowTest(permit_outbound, 0, flow_count=1),
                FlowTest(permit_inbound, 0, flow_count=1),
                FlowTest(learn_action_query, 0, flow_count=1),
            ], lambda: wait_after_send(self.testing_controller),
        )

        with isolator, sub_context, flow_verifier:
            pkt_sender.send(packet)
            assert_bridge_snapshot_match(
                self, self.BRIDGE,
                self.service_manager,
            )

        flow_verifier.verify()


if __name__ == "__main__":
    unittest.main()<|MERGE_RESOLUTION|>--- conflicted
+++ resolved
@@ -157,11 +157,8 @@
 
         # ============================ Subscriber ============================
         sub_context = RyuDirectSubscriberContext(
-<<<<<<< HEAD
-            imsi, sub_ip, uplink_tunnel, self.enforcement_controller, self._tbl_num
-=======
-            imsi, sub_ip, self.enforcement_controller, self._tbl_num,
->>>>>>> 8acc7a31
+            imsi, sub_ip, uplink_tunnel,
+            self.enforcement_controller, self._tbl_num
         ).add_policy(policy)
         isolator = RyuDirectTableIsolator(
             RyuForwardFlowArgsBuilder.from_subscriber(sub_context.cfg)
@@ -267,11 +264,8 @@
 
         # ============================ Subscriber ============================
         sub_context = RyuDirectSubscriberContext(
-<<<<<<< HEAD
-            imsi, sub_ip, uplink_tunnel, self.enforcement_controller, self._tbl_num
-=======
-            imsi, sub_ip, self.enforcement_controller, self._tbl_num,
->>>>>>> 8acc7a31
+            imsi, sub_ip, uplink_tunnel,
+            self.enforcement_controller, self._tbl_num
         ).add_policy(policy)
         isolator = RyuDirectTableIsolator(
             RyuForwardFlowArgsBuilder.from_subscriber(sub_context.cfg)
