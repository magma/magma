"""
Copyright 2020 The Magma Authors.

This source code is licensed under the BSD-style license found in the
LICENSE file in the root directory of this source tree.

Unless required by applicable law or agreed to in writing, software
distributed under the License is distributed on an "AS IS" BASIS,
WITHOUT WARRANTIES OR CONDITIONS OF ANY KIND, either express or implied.
See the License for the specific language governing permissions and
limitations under the License.
"""

import unittest
import warnings
from concurrent.futures import Future
from typing import List

from lte.protos.mconfig.mconfigs_pb2 import PipelineD
from lte.protos.mobilityd_pb2 import IPAddress
from lte.protos.pipelined_pb2 import VersionedPolicy
from lte.protos.policydb_pb2 import (
    FlowDescription,
    FlowMatch,
    HeaderEnrichment,
    PolicyRule,
)
from magma.pipelined.app import he
from magma.pipelined.app.enforcement import EnforcementController
from magma.pipelined.bridge_util import BridgeTools
from magma.pipelined.policy_converters import (
    convert_ipv4_str_to_ip_proto,
    convert_ipv6_bytes_to_ip_proto,
    flow_match_to_magma_match,
)
from magma.pipelined.tests.app.flow_query import RyuDirectFlowQuery as FlowQuery
from magma.pipelined.tests.app.packet_builder import (
    IPPacketBuilder,
    IPv6PacketBuilder,
    TCPPacketBuilder,
)
from magma.pipelined.tests.app.packet_injector import ScapyPacketInjector
from magma.pipelined.tests.app.start_pipelined import (
    PipelinedController,
    TestSetup,
)
from magma.pipelined.tests.app.subscriber import RyuDirectSubscriberContext
from magma.pipelined.tests.app.table_isolation import (
    RyuDirectTableIsolator,
    RyuForwardFlowArgsBuilder,
)
from magma.pipelined.tests.pipelined_test_util import (
    FlowTest,
    FlowVerifier,
    PktsToSend,
    SnapshotVerifier,
    SubTest,
    create_service_manager,
    fake_controller_setup,
    start_ryu_app_thread,
    stop_ryu_app_thread,
    wait_after_send,
)


def mocked_activate_he_urls_for_ue(ip: IPAddress, rule_id, urls: List[str], imsi: str, msisdn: str):
    return True


def mocked_deactivate_he_urls_for_ue(ip: IPAddress, rule_id):
    pass


class EnforcementTableTest(unittest.TestCase):
    BRIDGE = 'testing_br'
    IFACE = 'testing_br'
    MAC_DEST = "5e:cc:cc:b1:49:4b"
    he_controller_reference = Future()
    VETH = 'tveth1'
    VETH_NS = 'tveth1_ns'
    PROXY_PORT = '16'

    @classmethod
    def setUpClass(cls):
        """
        Starts the thread which launches ryu apps

        Create a testing bridge, add a port, setup the port interfaces. Then
        launch the ryu apps for testing pipelined. Gets the references
        to apps launched by using futures, mocks the redis policy_dictionary
        of enforcement_controller
        """
        super(EnforcementTableTest, cls).setUpClass()
        warnings.simplefilter('ignore')
        cls.service_manager = create_service_manager([PipelineD.ENFORCEMENT], ['proxy'])
        cls._tbl_num = cls.service_manager.get_table_num(
            EnforcementController.APP_NAME,
        )
        BridgeTools.create_bridge(cls.BRIDGE, cls.IFACE)

        BridgeTools.create_veth_pair(cls.VETH, cls.VETH_NS)
        BridgeTools.add_ovs_port(cls.BRIDGE, cls.VETH, cls.PROXY_PORT)

        enforcement_controller_reference = Future()
        testing_controller_reference = Future()
        he.activate_he_urls_for_ue = mocked_activate_he_urls_for_ue
        he.deactivate_he_urls_for_ue = mocked_deactivate_he_urls_for_ue

        test_setup = TestSetup(
            apps=[
                PipelinedController.Enforcement,
                PipelinedController.HeaderEnrichment,
                PipelinedController.Testing,
                PipelinedController.StartupFlows,
            ],
            references={
                PipelinedController.Enforcement:
                    enforcement_controller_reference,
                PipelinedController.HeaderEnrichment:
                    cls.he_controller_reference,
                PipelinedController.Testing:
                    testing_controller_reference,
                PipelinedController.StartupFlows:
                    Future(),
            },
            config={
                'bridge_name': cls.BRIDGE,
                'bridge_ip_address': '192.168.128.1',
                'nat_iface': 'eth2',
                'enodeb_iface': 'eth1',
                'qos': {'enable': False},
                'clean_restart': True,
                'uplink_port': 20,
                'proxy_port_name': cls.VETH,
                'enable_nat': True,
                'ovs_gtp_port_number': 10,
                'setup_type': 'LTE',
            },
            mconfig=PipelineD(),
            loop=None,
            service_manager=cls.service_manager,
            integ_test=False,
        )

        cls.thread = start_ryu_app_thread(test_setup)

        cls.enforcement_controller = enforcement_controller_reference.result()
        cls.testing_controller = testing_controller_reference.result()

    @classmethod
    def tearDownClass(cls):
        stop_ryu_app_thread(cls.thread)
        BridgeTools.destroy_bridge(cls.BRIDGE)

    def test_subscriber_policy(self):
        """
        Add policy to subscriber, send 4096 packets

        Assert:
            Packets are properly matched with the 'simple_match' policy
            Send /20 (4096) packets, match /16 (256) packets
        """
        fake_controller_setup(self.enforcement_controller)
        imsi = 'IMSI010000000088888'
        sub_ip = '192.168.128.74'
<<<<<<< HEAD
        uplink_tunnel = 0x1234
        flow_list1 = [FlowDescription(
            match=FlowMatch(
                ip_dst=convert_ipv4_str_to_ip_proto('45.10.0.0/24'),
                direction=FlowMatch.UPLINK),
            action=FlowDescription.PERMIT)
=======
        flow_list1 = [
            FlowDescription(
                match=FlowMatch(
                    ip_dst=convert_ipv4_str_to_ip_proto('45.10.0.0/24'),
                    direction=FlowMatch.UPLINK,
                ),
                action=FlowDescription.PERMIT,
            ),
>>>>>>> 8acc7a31
        ]
        policies = [
            VersionedPolicy(
                rule=PolicyRule(id='simple_match', priority=2, flow_list=flow_list1),
                version=1,
            ),
        ]
        pkts_matched = 256
        pkts_sent = 4096

        # ============================ Subscriber ============================
        sub_context = RyuDirectSubscriberContext(
<<<<<<< HEAD
            imsi, sub_ip, uplink_tunnel,
            self.enforcement_controller, self._tbl_num
=======
            imsi, sub_ip, self.enforcement_controller, self._tbl_num,
>>>>>>> 8acc7a31
        ).add_policy(policies[0])
        isolator = RyuDirectTableIsolator(
            RyuForwardFlowArgsBuilder.from_subscriber(sub_context.cfg)
                                     .build_requests(),
            self.testing_controller,
        )
        pkt_sender = ScapyPacketInjector(self.IFACE)
        packet = IPPacketBuilder()\
            .set_ip_layer('45.10.0.0/20', sub_ip)\
            .set_ether_layer(self.MAC_DEST, "00:00:00:00:00:00")\
            .build()
        flow_query = FlowQuery(
            self._tbl_num, self.testing_controller,
            match=flow_match_to_magma_match(flow_list1[0].match),
        )

        # =========================== Verification ===========================
        # Verify aggregate table stats, subscriber 1 'simple_match' pkt count
        flow_verifier = FlowVerifier(
            [
                FlowTest(
                    FlowQuery(self._tbl_num, self.testing_controller),
                    pkts_sent,
                ),
                FlowTest(flow_query, pkts_matched),
            ], lambda: wait_after_send(self.testing_controller),
        )
        snapshot_verifier = SnapshotVerifier(
            self, self.BRIDGE,
            self.service_manager,
        )

        with isolator, sub_context, flow_verifier, snapshot_verifier:
            pkt_sender.send(packet)

        flow_verifier.verify()

    def test_subscriber_ipv6_policy(self):
        """
        Add policy to subscriber, send 4096 packets

        Assert:
            Packets are properly matched with the 'simple_match' policy
            Send /20 (4096) packets, match /16 (256) packets
        """
        fake_controller_setup(self.enforcement_controller)
        imsi = 'IMSI010000000088888'
        sub_ip = 'de34:431d:1bc::'
<<<<<<< HEAD
        uplink_tunnel = 0x1234
        flow_list1 = [FlowDescription(
            match=FlowMatch(
                ip_dst=convert_ipv6_bytes_to_ip_proto(
                    'f333:432::dbca'.encode('utf-8')),
                direction=FlowMatch.UPLINK),
            action=FlowDescription.PERMIT)
=======
        flow_list1 = [
            FlowDescription(
                match=FlowMatch(
                    ip_dst=convert_ipv6_bytes_to_ip_proto(
                        'f333:432::dbca'.encode('utf-8'),
                    ),
                    direction=FlowMatch.UPLINK,
                ),
                action=FlowDescription.PERMIT,
            ),
>>>>>>> 8acc7a31
        ]
        policies = [
            VersionedPolicy(
                rule=PolicyRule(id='simple_match', priority=2, flow_list=flow_list1),
                version=1,
            ),
        ]

        # ============================ Subscriber ============================
        sub_context = RyuDirectSubscriberContext(
<<<<<<< HEAD
            imsi, sub_ip, uplink_tunnel,
            self.enforcement_controller, self._tbl_num
=======
            imsi, sub_ip, self.enforcement_controller, self._tbl_num,
>>>>>>> 8acc7a31
        ).add_policy(policies[0])
        isolator = RyuDirectTableIsolator(
            RyuForwardFlowArgsBuilder.from_subscriber(sub_context.cfg)
                .build_requests(),
            self.testing_controller,
        )
        pkt_sender = ScapyPacketInjector(self.IFACE)
        packet = IPv6PacketBuilder() \
            .set_ip_layer('f333:432::dbca', sub_ip) \
            .set_ether_layer(self.MAC_DEST, "00:00:00:00:00:00") \
            .build()

        # =========================== Verification ===========================
        snapshot_verifier = SnapshotVerifier(
            self, self.BRIDGE,
            self.service_manager,
        )

        with isolator, sub_context, snapshot_verifier:
            pkt_sender.send(packet)

    def test_invalid_subscriber(self):
        """
        Try to apply an invalid policy to a subscriber, should log and error

        Assert:
            Only 1 flow gets added to the table (drop flow)
        """
        fake_controller_setup(self.enforcement_controller)
        imsi = 'IMSI000000000000001'
        sub_ip = '192.168.128.45'
<<<<<<< HEAD
        uplink_tunnel = 0x1234
        flow_list = [FlowDescription(
            match=FlowMatch(
                ip_src=convert_ipv4_str_to_ip_proto('9999.0.0.0/24')),
            action=FlowDescription.DENY
        )]
=======
        flow_list = [
            FlowDescription(
                match=FlowMatch(
                    ip_src=convert_ipv4_str_to_ip_proto('9999.0.0.0/24'),
                ),
                action=FlowDescription.DENY,
            ),
        ]
>>>>>>> 8acc7a31
        policy = \
            VersionedPolicy(
                rule=PolicyRule(id='invalid', priority=2, flow_list=flow_list),
                version=1,
            )
        invalid_sub_context = RyuDirectSubscriberContext(
<<<<<<< HEAD
            imsi, sub_ip,  uplink_tunnel,
            self.enforcement_controller, self._tbl_num).add_policy(policy)
=======
            imsi, sub_ip, self.enforcement_controller,
            self._tbl_num,
        ).add_policy(policy)
>>>>>>> 8acc7a31
        isolator = RyuDirectTableIsolator(
            RyuForwardFlowArgsBuilder.from_subscriber(invalid_sub_context.cfg)
                                     .build_requests(),
            self.testing_controller,
        )
        flow_query = FlowQuery(self._tbl_num, self.testing_controller)
        num_flows_start = len(flow_query.lookup())
        snapshot_verifier = SnapshotVerifier(
            self, self.BRIDGE,
            self.service_manager,
        )

        with isolator, invalid_sub_context, snapshot_verifier:
            wait_after_send(self.testing_controller)
            num_flows_final = len(flow_query.lookup())

        self.assertEqual(num_flows_final - num_flows_start, 0)

    def test_subscriber_two_policies(self):
        """
        Add 2 policies to subscriber

        Assert:
            Packets are properly matched with the 'match' policy
            The total packet delta in the table is from the above match
        """
        fake_controller_setup(self.enforcement_controller)
        imsi = 'IMSI208950000000001'
        sub_ip = '192.168.128.74'
<<<<<<< HEAD
        uplink_tunnel = 0x1234
        flow_list1 = [FlowDescription(
            match=FlowMatch(
                ip_src=convert_ipv4_str_to_ip_proto('15.0.0.0/24'),
                direction=FlowMatch.DOWNLINK),
            action=FlowDescription.DENY)
=======
        flow_list1 = [
            FlowDescription(
                match=FlowMatch(
                    ip_src=convert_ipv4_str_to_ip_proto('15.0.0.0/24'),
                    direction=FlowMatch.DOWNLINK,
                ),
                action=FlowDescription.DENY,
            ),
>>>>>>> 8acc7a31
        ]
        flow_list2 = [
            FlowDescription(
                match=FlowMatch(ip_proto=6, direction=FlowMatch.UPLINK),
                action=FlowDescription.PERMIT,
            ),
        ]

        policies = [
            VersionedPolicy(
                rule=PolicyRule(id='match', priority=2, flow_list=flow_list1),
                version=1,
            ),
            VersionedPolicy(
                rule=PolicyRule(id='no_match', priority=2, flow_list=flow_list2),
                version=1,
            ),
        ]
        pkts_sent = 42

        # ============================ Subscriber ============================
<<<<<<< HEAD
        sub_context = RyuDirectSubscriberContext(imsi, sub_ip,uplink_tunnel,
            self.enforcement_controller, self._tbl_num) \
            .add_policy(policies[0]).add_policy(policies[1])
=======
        sub_context = RyuDirectSubscriberContext(
            imsi, sub_ip,
            self.enforcement_controller,
            self._tbl_num,
        ) \
            .add_policy(policies[0])\
            .add_policy(policies[1])
>>>>>>> 8acc7a31
        isolator = RyuDirectTableIsolator(
            RyuForwardFlowArgsBuilder.from_subscriber(sub_context.cfg)
                                     .build_requests(),
            self.testing_controller,
        )
        pkt_sender = ScapyPacketInjector(self.IFACE)
        packet = IPPacketBuilder()\
            .set_ip_layer(sub_ip, '15.0.0.8')\
            .set_ether_layer(self.MAC_DEST, "00:00:00:00:00:00")\
            .build()
        flow_query = FlowQuery(
            self._tbl_num, self.testing_controller,
            match=flow_match_to_magma_match(flow_list1[0].match),
        )

        # =========================== Verification ===========================
        # Verify aggregate table stats, subscriber 1 'match' rule pkt count
        flow_verifier = FlowVerifier(
            [
                FlowTest(
                    FlowQuery(self._tbl_num, self.testing_controller),
                    pkts_sent,
                ),
                FlowTest(flow_query, pkts_sent),
            ], lambda: wait_after_send(self.testing_controller),
        )
        snapshot_verifier = SnapshotVerifier(
            self, self.BRIDGE,
            self.service_manager,
        )

        with isolator, sub_context, flow_verifier, snapshot_verifier:
            pkt_sender.send(packet, pkts_sent)

        flow_verifier.verify()

    def test_two_subscribers(self):
        """
        Add 2 subscribers at the same time

        Assert:
            For subcriber1 the packets are matched to the proper policy
            For subcriber2 the packets are matched to the proper policy
            The total packet delta in the table is from the above matches
        """
        uplink_tunnel = 0x1234
        fake_controller_setup(self.enforcement_controller)
        pkt_sender = ScapyPacketInjector(self.IFACE)
        ip_match = [
            FlowDescription(
                match=FlowMatch(
                    ip_src=convert_ipv4_str_to_ip_proto('8.8.8.0/24'),
                    direction=1,
                ),
                action=1,
            ),
        ]
        tcp_match = [
            FlowDescription(
                match=FlowMatch(ip_proto=6, direction=FlowMatch.DOWNLINK),
                action=FlowDescription.DENY,
            ),
        ]

        policy = \
            VersionedPolicy(
                rule=PolicyRule(id='t', priority=2, flow_list=ip_match),
                version=1,
            )
        # =========================== Subscriber 1 ===========================
        sub_context1 = RyuDirectSubscriberContext(
<<<<<<< HEAD
            'IMSI208950001111111', '192.168.128.5',  uplink_tunnel,
            self.enforcement_controller, self._tbl_num
=======
            'IMSI208950001111111', '192.168.128.5',
            self.enforcement_controller, self._tbl_num,
>>>>>>> 8acc7a31
        ).add_policy(policy)
        isolator1 = RyuDirectTableIsolator(
            RyuForwardFlowArgsBuilder.from_subscriber(sub_context1.cfg)
                                     .build_requests(),
            self.testing_controller,
        )
        packet_ip = IPPacketBuilder()\
            .set_ether_layer(self.MAC_DEST, "00:00:00:00:00:00")\
            .set_ip_layer(sub_context1.cfg.ip, '8.8.8.8')\
            .build()
        s1_pkts_sent = 29
        pkts_to_send = [PktsToSend(packet_ip, s1_pkts_sent)]
        flow_query1 = FlowQuery(
            self._tbl_num, self.testing_controller,
            match=flow_match_to_magma_match(ip_match[0].match),
        )
        s1 = SubTest(
            sub_context1, isolator1, FlowTest(flow_query1, s1_pkts_sent),
        )

        # =========================== Subscriber 2 ===========================
        sub_context2 = RyuDirectSubscriberContext(
<<<<<<< HEAD
            'IMSI911500451242001', '192.168.128.100', uplink_tunnel,
            self.enforcement_controller, self._tbl_num
=======
            'IMSI911500451242001', '192.168.128.100',
            self.enforcement_controller, self._tbl_num,
>>>>>>> 8acc7a31
        ).add_policy(
            VersionedPolicy(
                rule=PolicyRule(id='qqq', priority=2, flow_list=tcp_match),
                version=1,
            ),
        )
        isolator2 = RyuDirectTableIsolator(
            RyuForwardFlowArgsBuilder.from_subscriber(sub_context2.cfg)
                                     .build_requests(),
            self.testing_controller,
        )
        packet_tcp = TCPPacketBuilder()\
            .set_ether_layer(self.MAC_DEST, "00:00:00:00:00:00")\
            .set_ip_layer(sub_context2.cfg.ip, '15.0.0.8')\
            .build()
        s2_pkts_sent = 18
        pkts_to_send.append(PktsToSend(packet_tcp, s2_pkts_sent))
        flow_query2 = FlowQuery(
            self._tbl_num, self.testing_controller,
            match=flow_match_to_magma_match(tcp_match[0].match),
        )
        s2 = SubTest(
            sub_context2, isolator2, FlowTest(flow_query2, s2_pkts_sent),
        )

        # =========================== Verification ===========================
        # Verify aggregate table stats, subscriber 1 & 2 flows packet matches
        pkts = s1_pkts_sent + s2_pkts_sent
        flow_verifier = FlowVerifier(
            [
                FlowTest(FlowQuery(self._tbl_num, self.testing_controller), pkts),
                s1.flowtest_list,
                s2.flowtest_list,
            ], lambda: wait_after_send(self.testing_controller),
        )
        snapshot_verifier = SnapshotVerifier(
            self, self.BRIDGE,
            self.service_manager,
        )

        with s1.isolator, s1.context, s2.isolator, s2.context, flow_verifier, \
             snapshot_verifier:
            for pkt in pkts_to_send:
                pkt_sender.send(pkt.pkt, pkt.num)

        flow_verifier.verify()


if __name__ == "__main__":
    unittest.main()<|MERGE_RESOLUTION|>--- conflicted
+++ resolved
@@ -163,14 +163,7 @@
         fake_controller_setup(self.enforcement_controller)
         imsi = 'IMSI010000000088888'
         sub_ip = '192.168.128.74'
-<<<<<<< HEAD
         uplink_tunnel = 0x1234
-        flow_list1 = [FlowDescription(
-            match=FlowMatch(
-                ip_dst=convert_ipv4_str_to_ip_proto('45.10.0.0/24'),
-                direction=FlowMatch.UPLINK),
-            action=FlowDescription.PERMIT)
-=======
         flow_list1 = [
             FlowDescription(
                 match=FlowMatch(
@@ -179,7 +172,6 @@
                 ),
                 action=FlowDescription.PERMIT,
             ),
->>>>>>> 8acc7a31
         ]
         policies = [
             VersionedPolicy(
@@ -192,12 +184,8 @@
 
         # ============================ Subscriber ============================
         sub_context = RyuDirectSubscriberContext(
-<<<<<<< HEAD
             imsi, sub_ip, uplink_tunnel,
-            self.enforcement_controller, self._tbl_num
-=======
-            imsi, sub_ip, self.enforcement_controller, self._tbl_num,
->>>>>>> 8acc7a31
+            self.enforcement_controller, self._tbl_num,
         ).add_policy(policies[0])
         isolator = RyuDirectTableIsolator(
             RyuForwardFlowArgsBuilder.from_subscriber(sub_context.cfg)
@@ -246,15 +234,7 @@
         fake_controller_setup(self.enforcement_controller)
         imsi = 'IMSI010000000088888'
         sub_ip = 'de34:431d:1bc::'
-<<<<<<< HEAD
         uplink_tunnel = 0x1234
-        flow_list1 = [FlowDescription(
-            match=FlowMatch(
-                ip_dst=convert_ipv6_bytes_to_ip_proto(
-                    'f333:432::dbca'.encode('utf-8')),
-                direction=FlowMatch.UPLINK),
-            action=FlowDescription.PERMIT)
-=======
         flow_list1 = [
             FlowDescription(
                 match=FlowMatch(
@@ -265,7 +245,6 @@
                 ),
                 action=FlowDescription.PERMIT,
             ),
->>>>>>> 8acc7a31
         ]
         policies = [
             VersionedPolicy(
@@ -276,12 +255,8 @@
 
         # ============================ Subscriber ============================
         sub_context = RyuDirectSubscriberContext(
-<<<<<<< HEAD
             imsi, sub_ip, uplink_tunnel,
-            self.enforcement_controller, self._tbl_num
-=======
-            imsi, sub_ip, self.enforcement_controller, self._tbl_num,
->>>>>>> 8acc7a31
+            self.enforcement_controller, self._tbl_num,
         ).add_policy(policies[0])
         isolator = RyuDirectTableIsolator(
             RyuForwardFlowArgsBuilder.from_subscriber(sub_context.cfg)
@@ -313,14 +288,7 @@
         fake_controller_setup(self.enforcement_controller)
         imsi = 'IMSI000000000000001'
         sub_ip = '192.168.128.45'
-<<<<<<< HEAD
         uplink_tunnel = 0x1234
-        flow_list = [FlowDescription(
-            match=FlowMatch(
-                ip_src=convert_ipv4_str_to_ip_proto('9999.0.0.0/24')),
-            action=FlowDescription.DENY
-        )]
-=======
         flow_list = [
             FlowDescription(
                 match=FlowMatch(
@@ -329,21 +297,15 @@
                 action=FlowDescription.DENY,
             ),
         ]
->>>>>>> 8acc7a31
         policy = \
             VersionedPolicy(
                 rule=PolicyRule(id='invalid', priority=2, flow_list=flow_list),
                 version=1,
             )
         invalid_sub_context = RyuDirectSubscriberContext(
-<<<<<<< HEAD
-            imsi, sub_ip,  uplink_tunnel,
-            self.enforcement_controller, self._tbl_num).add_policy(policy)
-=======
-            imsi, sub_ip, self.enforcement_controller,
+            imsi, sub_ip, uplink_tunnel, self.enforcement_controller,
             self._tbl_num,
         ).add_policy(policy)
->>>>>>> 8acc7a31
         isolator = RyuDirectTableIsolator(
             RyuForwardFlowArgsBuilder.from_subscriber(invalid_sub_context.cfg)
                                      .build_requests(),
@@ -373,14 +335,7 @@
         fake_controller_setup(self.enforcement_controller)
         imsi = 'IMSI208950000000001'
         sub_ip = '192.168.128.74'
-<<<<<<< HEAD
         uplink_tunnel = 0x1234
-        flow_list1 = [FlowDescription(
-            match=FlowMatch(
-                ip_src=convert_ipv4_str_to_ip_proto('15.0.0.0/24'),
-                direction=FlowMatch.DOWNLINK),
-            action=FlowDescription.DENY)
-=======
         flow_list1 = [
             FlowDescription(
                 match=FlowMatch(
@@ -389,7 +344,6 @@
                 ),
                 action=FlowDescription.DENY,
             ),
->>>>>>> 8acc7a31
         ]
         flow_list2 = [
             FlowDescription(
@@ -411,19 +365,13 @@
         pkts_sent = 42
 
         # ============================ Subscriber ============================
-<<<<<<< HEAD
-        sub_context = RyuDirectSubscriberContext(imsi, sub_ip,uplink_tunnel,
-            self.enforcement_controller, self._tbl_num) \
-            .add_policy(policies[0]).add_policy(policies[1])
-=======
         sub_context = RyuDirectSubscriberContext(
-            imsi, sub_ip,
+            imsi, sub_ip, uplink_tunnel,
             self.enforcement_controller,
             self._tbl_num,
         ) \
             .add_policy(policies[0])\
             .add_policy(policies[1])
->>>>>>> 8acc7a31
         isolator = RyuDirectTableIsolator(
             RyuForwardFlowArgsBuilder.from_subscriber(sub_context.cfg)
                                      .build_requests(),
@@ -495,13 +443,8 @@
             )
         # =========================== Subscriber 1 ===========================
         sub_context1 = RyuDirectSubscriberContext(
-<<<<<<< HEAD
-            'IMSI208950001111111', '192.168.128.5',  uplink_tunnel,
-            self.enforcement_controller, self._tbl_num
-=======
-            'IMSI208950001111111', '192.168.128.5',
+            'IMSI208950001111111', '192.168.128.5', uplink_tunnel,
             self.enforcement_controller, self._tbl_num,
->>>>>>> 8acc7a31
         ).add_policy(policy)
         isolator1 = RyuDirectTableIsolator(
             RyuForwardFlowArgsBuilder.from_subscriber(sub_context1.cfg)
@@ -524,13 +467,8 @@
 
         # =========================== Subscriber 2 ===========================
         sub_context2 = RyuDirectSubscriberContext(
-<<<<<<< HEAD
             'IMSI911500451242001', '192.168.128.100', uplink_tunnel,
-            self.enforcement_controller, self._tbl_num
-=======
-            'IMSI911500451242001', '192.168.128.100',
             self.enforcement_controller, self._tbl_num,
->>>>>>> 8acc7a31
         ).add_policy(
             VersionedPolicy(
                 rule=PolicyRule(id='qqq', priority=2, flow_list=tcp_match),
