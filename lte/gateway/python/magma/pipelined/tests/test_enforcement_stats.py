--- conflicted
+++ resolved
@@ -205,12 +205,10 @@
             ),
         ]
         enf_stat_name = [
-            imsi + '|tx_match' + '|' + sub_ip + '|' + "1",
-            imsi + '|rx_match' + '|' + sub_ip + '|' + "1",
-        ]
-<<<<<<< HEAD
-        enf_stat_name = [imsi + '|tx_match' + '|' + str(uplink_tunnel),
-                         imsi + '|rx_match' + '|' + str(uplink_tunnel)]
+            imsi + '|tx_match' + '|' + str(uplink_tunnel) + '|' + "1",
+            imsi + '|rx_match' + '|' + str(uplink_tunnel) + '|' + "1",
+        ]
+
         self.service_manager.session_rule_version_mapper.save_version(
             imsi, uplink_tunnel, 'tx_match', 1)
         self.service_manager.session_rule_version_mapper.save_version(
@@ -218,25 +216,11 @@
 
         """ Setup subscriber, setup table_isolation to fwd pkts """
         sub_context = RyuDirectSubscriberContext(
-            imsi, sub_ip, uplink_tunnel,
-            self.enforcement_controller,
-            self._main_tbl_num, self.enforcement_stats_controller
-        ).add_policy(policies[0]).add_policy(policies[1])
-=======
-        self.service_manager.session_rule_version_mapper.save_version(
-            imsi, convert_ipv4_str_to_ip_proto(sub_ip), 'tx_match', 1,
-        )
-        self.service_manager.session_rule_version_mapper.save_version(
-            imsi, convert_ipv4_str_to_ip_proto(sub_ip), 'rx_match', 1,
-        )
-
-        """ Setup subscriber, setup table_isolation to fwd pkts """
-        sub_context = RyuDirectSubscriberContext(
-            imsi, sub_ip, self.enforcement_controller,
+            imsi, sub_ip, uplink_tunnel, self.enforcement_controller,
             self._main_tbl_num, self.enforcement_stats_controller,
         ).add_policy(policies[0]) \
          .add_policy(policies[1])
->>>>>>> 8acc7a31
+
         isolator = RyuDirectTableIsolator(
             RyuForwardFlowArgsBuilder.from_subscriber(sub_context.cfg)
                                      .build_requests(),
@@ -323,27 +307,17 @@
             ),
             version=1,
         )
-<<<<<<< HEAD
-        stat_name = imsi + '|redir_test' + '|' + str(uplink_tunnel)
+
+        stat_name = imsi + '|redir_test' + '|' + str(uplink_tunnel) + '|' + "1"
         self.service_manager.session_rule_version_mapper.save_version(
-            imsi, uplink_tunnel, 'redir_test', 1)
+            imsi, uplink_tunnel, 'redir_test', 1,
+        )
 
         """ Setup subscriber, setup table_isolation to fwd pkts """
         sub_context = RyuDirectSubscriberContext(
-            imsi, sub_ip, uplink_tunnel,
-            self.enforcement_controller,
-            self._main_tbl_num, self.enforcement_stats_controller
-=======
-        stat_name = imsi + '|redir_test' + '|' + sub_ip + '|' + "1"
-        self.service_manager.session_rule_version_mapper.save_version(
-            imsi, convert_ipv4_str_to_ip_proto(sub_ip), 'redir_test', 1,
-        )
-
-        """ Setup subscriber, setup table_isolation to fwd pkts """
-        sub_context = RyuDirectSubscriberContext(
-            imsi, sub_ip, self.enforcement_controller,
+            imsi, sub_ip, uplink_tunnel, self.enforcement_controller,
             self._main_tbl_num, self.enforcement_stats_controller,
->>>>>>> 8acc7a31
+
         ).add_policy(policy)
         isolator = RyuDirectTableIsolator(
             RyuForwardFlowArgsBuilder.from_subscriber(sub_context.cfg)
@@ -414,23 +388,12 @@
             version=1,
         )
         self.service_manager.session_rule_version_mapper.save_version(
-<<<<<<< HEAD
             imsi, uplink_tunnel, 'rule1', 1)
 
         """ Setup subscriber, setup table_isolation to fwd pkts """
         sub_context = RyuDirectSubscriberContext(
-            imsi, sub_ip, uplink_tunnel,
-            self.enforcement_controller,
+            imsi, sub_ip, uplink_tunnel, self.enforcement_controller,
             self._main_tbl_num, self.enforcement_stats_controller
-=======
-            imsi, convert_ipv4_str_to_ip_proto(sub_ip), 'rule1', 1,
-        )
-
-        """ Setup subscriber, setup table_isolation to fwd pkts """
-        sub_context = RyuDirectSubscriberContext(
-            imsi, sub_ip, self.enforcement_controller,
-            self._main_tbl_num, self.enforcement_stats_controller,
->>>>>>> 8acc7a31
         ).add_policy(policy)
 
         # =========================== Verification ===========================
@@ -476,7 +439,6 @@
             version=1,
         )
         self.service_manager.session_rule_version_mapper.save_version(
-<<<<<<< HEAD
             imsi, uplink_tunnel, 'rule1', 1)
 
         """ Setup subscriber, setup table_isolation to fwd pkts """
@@ -484,15 +446,6 @@
             imsi, sub_ip, uplink_tunnel,
             self.enforcement_controller,
             self._main_tbl_num, self.enforcement_stats_controller
-=======
-            imsi, convert_ipv4_str_to_ip_proto(sub_ip), 'rule1', 1,
-        )
-
-        """ Setup subscriber, setup table_isolation to fwd pkts """
-        sub_context = RyuDirectSubscriberContext(
-            imsi, sub_ip, self.enforcement_controller,
-            self._main_tbl_num, self.enforcement_stats_controller,
->>>>>>> 8acc7a31
         ).add_policy(policy)
 
         isolator = RyuDirectTableIsolator(
@@ -518,19 +471,11 @@
 
         with isolator, sub_context, snapshot_verifier:
             pkt_sender.send(packet)
-<<<<<<< HEAD
-
-        enf_stat_name = imsi + '|' + self.DEFAULT_DROP_FLOW_NAME + '|' + str(uplink_tunnel)
+
+
+        enf_stat_name = imsi + '|' + self.DEFAULT_DROP_FLOW_NAME + '|' + str(uplink_tunnel) + '|' + "0"
         wait_for_enforcement_stats(self.enforcement_stats_controller,
                                    [enf_stat_name])
-=======
-        enf_stat_name = imsi + '|' + self.DEFAULT_DROP_FLOW_NAME + '|' \
-                        + sub_ip + '|' + "0"
-        wait_for_enforcement_stats(
-            self.enforcement_stats_controller,
-            [enf_stat_name],
-        )
->>>>>>> 8acc7a31
         stats = get_enforcement_stats(
             self.enforcement_stats_controller._report_usage.call_args_list,
         )
@@ -580,7 +525,6 @@
             version=1,
         )
         self.service_manager.session_rule_version_mapper.save_version(
-<<<<<<< HEAD
             imsi, uplink_tunnel, 'rule1', 1)
 
         """ Setup subscriber, setup table_isolation to fwd pkts """
@@ -588,15 +532,6 @@
             imsi, sub_ip, uplink_tunnel,
             self.enforcement_controller,
             self._main_tbl_num, self.enforcement_stats_controller
-=======
-            imsi, convert_ipv4_str_to_ip_proto(sub_ip), 'rule1', 1,
-        )
-
-        """ Setup subscriber, setup table_isolation to fwd pkts """
-        sub_context = RyuDirectSubscriberContext(
-            imsi, sub_ip, self.enforcement_controller,
-            self._main_tbl_num, self.enforcement_stats_controller,
->>>>>>> 8acc7a31
         ).add_policy(policy)
 
         # =========================== Verification ===========================
@@ -641,27 +576,16 @@
             rule=PolicyRule(id='rule1', priority=3, flow_list=flow_list),
             version=1,
         )
-<<<<<<< HEAD
-        enf_stat_name = imsi + '|rule1' + '|' + str(uplink_tunnel)
+
+        enf_stat_name = imsi + '|rule1' + '|' + str(uplink_tunnel) + "|" + "1"
         self.service_manager.session_rule_version_mapper.save_version(
-            imsi, uplink_tunnel, 'rule1', 1)
+            imsi, uplink_tunnel, 'rule1', 1,
+        )
 
         """ Setup subscriber, setup table_isolation to fwd pkts """
         sub_context = RyuDirectSubscriberContext(
-            imsi, sub_ip, uplink_tunnel,
-            self.enforcement_controller,
-            self._main_tbl_num, self.enforcement_stats_controller
-=======
-        enf_stat_name = imsi + '|rule1' + '|' + sub_ip + '|' + "1"
-        self.service_manager.session_rule_version_mapper.save_version(
-            imsi, convert_ipv4_str_to_ip_proto(sub_ip), 'rule1', 1,
-        )
-
-        """ Setup subscriber, setup table_isolation to fwd pkts """
-        sub_context = RyuDirectSubscriberContext(
-            imsi, sub_ip, self.enforcement_controller,
+            imsi, sub_ip, uplink_tunnel, self.enforcement_controller,
             self._main_tbl_num, self.enforcement_stats_controller,
->>>>>>> 8acc7a31
         ).add_policy(policy)
         isolator = RyuDirectTableIsolator(
             RyuForwardFlowArgsBuilder.from_subscriber(sub_context.cfg)
@@ -692,20 +616,14 @@
             self.enforcement_stats_controller._report_usage.reset_mock()
             pkt_sender.send(packet)
             self.service_manager.session_rule_version_mapper. \
-<<<<<<< HEAD
-                save_version(imsi, uplink_tunnel, 'rule1', 2)
-            self.enforcement_controller.deactivate_rules(
-                imsi, convert_ipv4_str_to_ip_proto(sub_ip), uplink_tunnel,
-                [policy.rule.id])
-=======
                 save_version(
-                    imsi, convert_ipv4_str_to_ip_proto(sub_ip),
+                    imsi, uplink_tunnel,
                     'rule1', 2,
                 )
             self.enforcement_controller.deactivate_rules(
-                imsi, convert_ipv4_str_to_ip_proto(sub_ip), [policy.rule.id],
-            )
->>>>>>> 8acc7a31
+                imsi, convert_ipv4_str_to_ip_proto(sub_ip), uplink_tunnel,
+                [policy.rule.id],
+            )
 
             wait_for_enforcement_stats(
                 self.enforcement_stats_controller,
@@ -721,6 +639,8 @@
         self.assertEqual(stats[enf_stat_name].rule_id, "rule1")
         self.assertEqual(stats[enf_stat_name].rule_version, 1)
         self.assertEqual(stats[enf_stat_name].bytes_rx, 0)
+        print("mmm")
+        print(stats[enf_stat_name])
         self.assertEqual(
             stats[enf_stat_name].bytes_tx,
             num_pkts_tx_match * len(packet),
@@ -730,19 +650,13 @@
 
         self.enforcement_stats_controller.deactivate_default_flow(
             imsi, convert_ipv4_str_to_ip_proto(sub_ip),
-<<<<<<< HEAD
-            uplink_tunnel)
-        snapshot_verifier = SnapshotVerifier(self, self.BRIDGE,
-                                             self.service_manager,
-                                             'nuke_ue')
-=======
+            uplink_tunnel
         )
         snapshot_verifier = SnapshotVerifier(
             self, self.BRIDGE,
             self.service_manager,
             'nuke_ue',
         )
->>>>>>> 8acc7a31
         with snapshot_verifier:
             pass
 
@@ -780,25 +694,15 @@
             rule=PolicyRule(id='rule1', priority=3, flow_list=flow_list),
             version=1,
         )
-<<<<<<< HEAD
-        enf_stat_name = imsi + '|rule1' + '|' + str(uplink_tunnel)
+        enf_stat_name = imsi + '|rule1' + '|' + str(uplink_tunnel) + "|" + "1"
         self.service_manager.session_rule_version_mapper.save_version(
-            imsi, uplink_tunnel, 'rule1', 1)
+            imsi, uplink_tunnel, 'rule1', 1,
+        )
 
         """ Setup subscriber, setup table_isolation to fwd pkts """
         sub_context = RyuDirectSubscriberContext(
             imsi, sub_ip, uplink_tunnel, self.enforcement_controller,
-            self._main_tbl_num, self.enforcement_stats_controller
-=======
-        self.service_manager.session_rule_version_mapper.save_version(
-            imsi, convert_ipv4_str_to_ip_proto(sub_ip), 'rule1', 1,
-        )
-
-        """ Setup subscriber, setup table_isolation to fwd pkts """
-        sub_context = RyuDirectSubscriberContext(
-            imsi, sub_ip, self.enforcement_controller,
             self._main_tbl_num, self.enforcement_stats_controller,
->>>>>>> 8acc7a31
         ).add_policy(policy)
         isolator = RyuDirectTableIsolator(
             RyuForwardFlowArgsBuilder.from_subscriber(sub_context.cfg)
@@ -829,41 +733,28 @@
             pkt_sender.send(packet)
 
             self.service_manager.session_rule_version_mapper. \
-<<<<<<< HEAD
-                save_version(imsi, uplink_tunnel, 'rule1', 2)
-            self.enforcement_controller.deactivate_rules(
-                imsi, convert_ipv4_str_to_ip_proto(sub_ip),
-                uplink_tunnel, [policy.rule.id])
-            policy.version=2
-            self.enforcement_controller.activate_rules(
-                imsi, None, uplink_tunnel,
-                convert_ipv4_str_to_ip_proto(sub_ip), None, [policy])
-            self.enforcement_stats_controller.activate_rules(
-                imsi, None, uplink_tunnel,
-                convert_ipv4_str_to_ip_proto(sub_ip), None, [policy])
-=======
                 save_version(
-                    imsi, convert_ipv4_str_to_ip_proto(sub_ip),
+                    imsi, uplink_tunnel,
                     'rule1', 2,
                 )
             self.enforcement_controller.deactivate_rules(
-                imsi, convert_ipv4_str_to_ip_proto(sub_ip), [policy.rule.id],
+                imsi, convert_ipv4_str_to_ip_proto(sub_ip),
+                uplink_tunnel, [policy.rule.id],
             )
             policy.version = 2
             self.enforcement_controller.activate_rules(
-                imsi, None, None, convert_ipv4_str_to_ip_proto(sub_ip), None,
-                [policy], 0, 0,
+                imsi, None, 0, convert_ipv4_str_to_ip_proto(sub_ip),
+                None, [policy], 0, uplink_tunnel,
             )
             self.enforcement_stats_controller.activate_rules(
-                imsi, None, None, convert_ipv4_str_to_ip_proto(sub_ip), None,
-                [policy], 0, 0,
-            )
->>>>>>> 8acc7a31
+                imsi, None, 0, convert_ipv4_str_to_ip_proto(sub_ip),
+                None, [policy], 0, uplink_tunnel,
+            )
             pkt_sender.send(packet)
 
             enf_stat_names = [
-                imsi + '|rule1' + '|' + sub_ip + '|' + "1",
-                imsi + '|rule1' + '|' + sub_ip + '|' + "2",
+                imsi + '|rule1' + '|' + str(uplink_tunnel) + '|' + "1",
+                imsi + '|rule1' + '|' + str(uplink_tunnel) + '|' + "2",
             ]
             wait_for_enforcement_stats(
                 self.enforcement_stats_controller,
@@ -915,6 +806,7 @@
 
         imsi = 'IMSI001010000000013'
         sub_ip = '192.168.128.74'
+        uplink_tunnel = 0x1234
 
         flow_list = [
             FlowDescription(
@@ -930,10 +822,13 @@
             rule=PolicyRule(id='rule1', priority=3, flow_list=flow_list),
             version=1,
         )
-        enf_stat_name = imsi + '|' + 'rule1' + '|' + sub_ip + '|' + "1"
+        enf_stat_name = imsi + '|' + 'rule1' + '|' + str(uplink_tunnel) + '|' + "1"
+
+        self.service_manager.session_rule_version_mapper.save_version(
+            imsi, uplink_tunnel, 'rule1', 1)
         """ Setup subscriber, setup table_isolation to fwd pkts """
         sub_context = RyuDirectSubscriberContext(
-            imsi, sub_ip, self.enforcement_controller,
+            imsi, sub_ip, uplink_tunnel, self.enforcement_controller,
             self._main_tbl_num, self.enforcement_stats_controller,
         ).add_policy(policy)
 
