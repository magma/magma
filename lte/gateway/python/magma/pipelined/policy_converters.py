"""
Copyright 2020 The Magma Authors.

This source code is licensed under the BSD-style license found in the
LICENSE file in the root directory of this source tree.

Unless required by applicable law or agreed to in writing, software
distributed under the License is distributed on an "AS IS" BASIS,
WITHOUT WARRANTIES OR CONDITIONS OF ANY KIND, either express or implied.
See the License for the specific language governing permissions and
limitations under the License.
"""
import ipaddress

from lte.protos.mobilityd_pb2 import IPAddress
from lte.protos.policydb_pb2 import FlowMatch
from magma.pipelined.openflow.magma_match import MagmaMatch
from magma.pipelined.openflow.registers import (
    DPI_REG,
    INGRESS_TUN_ID_REG,
    Direction,
    load_direction,
)
from ryu.lib.packet import ether_types

MATCH_ATTRIBUTES = [
    'metadata', 'reg0', 'reg1', 'reg2', 'reg3', 'reg4', 'reg5',
    'reg6', 'reg8', 'reg9', 'reg10',
    'in_port', 'dl_vlan', 'vlan_tci',
    'eth_type', 'dl_dst', 'dl_src',
    'arp_tpa', 'arp_spa', 'arp_op',
    'ipv4_dst', 'ipv4_src', 'ipv6_src', 'ipv6_dst',
    'ip_proto', 'tcp_src', 'tcp_dst', 'udp_src', 'udp_dst',
]


class FlowMatchError(Exception):
    pass


def _check_pkt_protocol(match):
    '''
    Verify that the match flags are set properly

    Args:
        match: FlowMatch
    '''
    if (match.tcp_dst or match.tcp_src) and (
        match.ip_proto !=
        match.IPPROTO_TCP
    ):
        raise FlowMatchError("To use tcp rules set ip_proto to IPPROTO_TCP")
    if (match.udp_dst or match.udp_src) and (
        match.ip_proto !=
        match.IPPROTO_UDP
    ):
        raise FlowMatchError("To use udp rules set ip_proto to IPPROTO_UDP")
    return True


def flow_match_to_magma_match(match, ip_addr=None, uplink_teid: int = None):
    '''
    Convert a FlowMatch to a MagmaMatch object

    Args:
        match: FlowMatch
    '''
    _check_pkt_protocol(match)
    match_kwargs = {'eth_type': ether_types.ETH_TYPE_IP}
    attributes = [
        'ip_dst', 'ip_src',
        'ip_proto', 'tcp_src', 'tcp_dst',
        'udp_src', 'udp_dst', 'app_name',
    ]
    for attrib in attributes:
        value = getattr(match, attrib, None)
        if not value:
            continue
        if attrib in {'ip_dst', 'ip_src'}:
            if not value.address:
                continue
            decoded_ip = _get_ip_tuple(value.address.decode('utf-8'))
            if value is None:
                return

            if value.version == IPAddress.IPV4:
                if attrib == 'ip_src':
                    match_kwargs['ipv4_src'] = decoded_ip
                elif attrib == 'ip_dst':
                    match_kwargs['ipv4_dst'] = decoded_ip
            else:
                match_kwargs['eth_type'] = ether_types.ETH_TYPE_IPV6
                if attrib == 'ip_src':
                    match_kwargs['ipv6_src'] = decoded_ip
                elif attrib == 'ip_dst':
                    match_kwargs['ipv6_dst'] = decoded_ip
            continue
        elif attrib == 'app_name':
            attrib = DPI_REG

        match_kwargs[attrib] = value

    # Specific UE IP match
    if ip_addr:
        if ip_addr.version == IPAddress.IPV4:
            ip_src_reg = 'ipv4_src'
            ip_dst_reg = 'ipv4_dst'
        else:
            match_kwargs['eth_type'] = ether_types.ETH_TYPE_IPV6
            ip_src_reg = 'ipv6_src'
            ip_dst_reg = 'ipv6_dst'

        if ip_addr.address.decode('utf-8'):
            if get_direction_for_match(match) == Direction.OUT:
                match_kwargs[ip_src_reg] = ip_addr.address.decode('utf-8')
            else:
                match_kwargs[ip_dst_reg] = ip_addr.address.decode('utf-8')

<<<<<<< HEAD
    if uplink_teid is not None and uplink_teid != 0:
        match_kwargs[INGRESS_TUN_ID_REG] = uplink_teid

    return MagmaMatch(direction=get_direction_for_match(match),
                      **match_kwargs)
=======
    return MagmaMatch(
        direction=get_direction_for_match(match),
        **match_kwargs,
    )
>>>>>>> 8acc7a31


def flow_match_to_actions(datapath, match):
    '''
    Convert a FlowMatch to list of actions to get the same packet

    Args:
        match: FlowMatch
    '''
    parser = datapath.ofproto_parser
    _check_pkt_protocol(match)
    # Eth type and ip proto are read only, can't set them here (set on pkt init)
    actions = [
        parser.OFPActionSetField(ipv4_src=getattr(match, 'ipv4_src', '1.1.1.1')),
        parser.OFPActionSetField(ipv4_dst=getattr(match, 'ipv4_dst', '1.2.3.4')),
        load_direction(parser, get_direction_for_match(match)),
        parser.NXActionRegLoad2(dst=DPI_REG, value=getattr(match, 'app_id', 0)),
    ]
    if match.ip_proto == FlowMatch.IPPROTO_TCP:
        actions.extend([
            parser.OFPActionSetField(tcp_src=getattr(match, 'tcp_src', 0)),
            parser.OFPActionSetField(tcp_dst=getattr(match, 'tcp_dst', 0)),
        ])
    elif match.ip_proto == FlowMatch.IPPROTO_UDP:
        actions.extend([
            parser.OFPActionSetField(udp_src=getattr(match, 'udp_src', 0)),
            parser.OFPActionSetField(udp_dst=getattr(match, 'udp_dst', 0)),
        ])
    return actions


def flip_flow_match(match):
    '''
    Flips FlowMatch(ip/ports/direction)

    Args:
        match: FlowMatch
    '''
    if getattr(match, 'direction', None) == match.DOWNLINK:
        direction = match.UPLINK
    else:
        direction = match.DOWNLINK

    return FlowMatch(
        ip_src=getattr(match, 'ip_dst', None),
        ip_dst=getattr(match, 'ip_src', None),
        tcp_src=getattr(match, 'tcp_dst', None),
        tcp_dst=getattr(match, 'tcp_src', None),
        udp_src=getattr(match, 'udp_dst', None),
        udp_dst=getattr(match, 'udp_src', None),
        ip_proto=getattr(match, 'ip_proto', None),
        direction=direction,
        app_name=getattr(match, 'app_name', None),
    )


def get_flow_ip_dst(match):
    ip_dst = getattr(match, 'ip_dst', None)
    if ip_dst is None:
        return
    decoded_ip = ip_dst.address.decode('utf-8')

    if ip_dst.version == IPAddress.IPV4:
        return decoded_ip
    else:
        return None


def ipv4_address_to_str(ipaddr: IPAddress):

    decoded_ip = ipaddr.address.decode('utf-8')

    if ipaddr.version == IPAddress.IPV4:
        return decoded_ip
    else:
        return None


def get_ue_ip_match_args(ip_addr: IPAddress, direction: Direction):
    ip_match = {}

    if ip_addr:
        if ip_addr.version == ip_addr.IPV4:
            ip_src_reg = 'ipv4_src'
            ip_dst_reg = 'ipv4_dst'
        else:
            ip_src_reg = 'ipv6_src'
            ip_dst_reg = 'ipv6_dst'

        if not ip_addr.address.decode('utf-8'):
            return ip_match

        if direction == Direction.OUT:
            ip_match = {ip_src_reg: ip_addr.address.decode('utf-8')}
        else:
            ip_match = {ip_dst_reg: ip_addr.address.decode('utf-8')}
    return ip_match


def get_eth_type(ip_addr: IPAddress):
    if not ip_addr:
        return ether_types.ETH_TYPE_IP
    if ip_addr.version == IPAddress.IPV4:
        return ether_types.ETH_TYPE_IP
    else:
        return ether_types.ETH_TYPE_IPV6


def _get_ip_tuple(ip_str):
    '''
    Convert an ip string to a formatted block tuple

    Args:
        ip_str (string): ip string to parse
    '''
    try:
        ip_block = ipaddress.ip_network(ip_str)
    except ValueError as err:
        raise FlowMatchError("Invalid Ip block: %s" % err)
    block_tuple = '{}'.format(ip_block.network_address), \
                  '{}'.format(ip_block.netmask)
    return block_tuple


def get_direction_for_match(flow_match):
    if flow_match.direction == flow_match.UPLINK:
        return Direction.OUT
    return Direction.IN


def convert_ipv4_str_to_ip_proto(ipv4_str):
    return IPAddress(
        version=IPAddress.IPV4,
        address=ipv4_str.encode('utf-8'),
    )


def convert_ipv6_str_to_ip_proto(ipv6_str):
    return IPAddress(
        version=IPAddress.IPV6,
        address=ipv6_str.encode('utf-8'),
    )


def convert_ipv6_bytes_to_ip_proto(ipv6_bytes):
    return IPAddress(
        version=IPAddress.IPV6,
        address=ipv6_bytes,
    )


def convert_ip_str_to_ip_proto(ip_str: str):
    if ip_str.count(":") >= 2:
        ip_addr = \
            convert_ipv6_bytes_to_ip_proto(ip_str.encode('utf-8'))
    else:
        ip_addr = convert_ipv4_str_to_ip_proto(ip_str)
    return ip_addr


def ovs_flow_match_to_magma_match(flow):
    attribute_dict = {}
    for a in MATCH_ATTRIBUTES:
        val = flow.match.get(a, None)
        if val:
            attribute_dict[a] = val
    return MagmaMatch(**attribute_dict)<|MERGE_RESOLUTION|>--- conflicted
+++ resolved
@@ -17,7 +17,7 @@
 from magma.pipelined.openflow.magma_match import MagmaMatch
 from magma.pipelined.openflow.registers import (
     DPI_REG,
-    INGRESS_TUN_ID_REG,
+    NG_SESSION_ID_REG,
     Direction,
     load_direction,
 )
@@ -58,7 +58,7 @@
     return True
 
 
-def flow_match_to_magma_match(match, ip_addr=None, uplink_teid: int = None):
+def flow_match_to_magma_match(match, teid: int = None):
     '''
     Convert a FlowMatch to a MagmaMatch object
 
@@ -100,34 +100,13 @@
 
         match_kwargs[attrib] = value
 
-    # Specific UE IP match
-    if ip_addr:
-        if ip_addr.version == IPAddress.IPV4:
-            ip_src_reg = 'ipv4_src'
-            ip_dst_reg = 'ipv4_dst'
-        else:
-            match_kwargs['eth_type'] = ether_types.ETH_TYPE_IPV6
-            ip_src_reg = 'ipv6_src'
-            ip_dst_reg = 'ipv6_dst'
-
-        if ip_addr.address.decode('utf-8'):
-            if get_direction_for_match(match) == Direction.OUT:
-                match_kwargs[ip_src_reg] = ip_addr.address.decode('utf-8')
-            else:
-                match_kwargs[ip_dst_reg] = ip_addr.address.decode('utf-8')
-
-<<<<<<< HEAD
-    if uplink_teid is not None and uplink_teid != 0:
-        match_kwargs[INGRESS_TUN_ID_REG] = uplink_teid
-
-    return MagmaMatch(direction=get_direction_for_match(match),
-                      **match_kwargs)
-=======
+    if teid is not None and teid != 0:
+        match_kwargs[NG_SESSION_ID_REG] = teid
+
     return MagmaMatch(
         direction=get_direction_for_match(match),
         **match_kwargs,
     )
->>>>>>> 8acc7a31
 
 
 def flow_match_to_actions(datapath, match):
