--- conflicted
+++ resolved
@@ -823,13 +823,8 @@
             return None
         #call intermediate enforcement stats function defined in enforcement_stats.py
         response = self.get_stats(request.cookie, request.cookie_mask)
-<<<<<<< HEAD
         return response        
-=======
-        #pass response through get usage from flow stat api to convert to rule record
-        RRTable = self._get_usage_from_flow_stat(response)
-        return RRTable        
->>>>>>> c168fb97
+
         
 
 def _retrieve_failed_results(activate_flow_result: ActivateFlowsResult
