"""
Copyright 2020 The Magma Authors.

This source code is licensed under the BSD-style license found in the
LICENSE file in the root directory of this source tree.

Unless required by applicable law or agreed to in writing, software
distributed under the License is distributed on an "AS IS" BASIS,
WITHOUT WARRANTIES OR CONDITIONS OF ANY KIND, either express or implied.
See the License for the specific language governing permissions and
limitations under the License.
"""
import logging
from concurrent.futures import Future
from itertools import chain
from typing import List, Tuple

import grpc
from lte.protos import pipelined_pb2_grpc
from lte.protos.pipelined_pb2 import (
    SetupFlowsResult,
    RequestOriginType,
    ActivateFlowsResult,
    DeactivateFlowsResult,
    FlowResponse,
    RuleModResult,
    SetupUEMacRequest,
    SetupPolicyRequest,
    SetupQuotaRequest,
    ActivateFlowsRequest,
    AllTableAssignments,
    TableAssignment)
from lte.protos.policydb_pb2 import PolicyRule
from lte.protos.mobilityd_pb2 import IPAddress
from lte.protos.subscriberdb_pb2 import AggregatedMaximumBitrate
from magma.pipelined.app.dpi import DPIController
from magma.pipelined.app.enforcement import EnforcementController
from magma.pipelined.app.enforcement_stats import EnforcementStatsController
from magma.pipelined.app.ue_mac import UEMacAddressController
from magma.pipelined.app.ipfix import IPFIXController
from magma.pipelined.app.check_quota import CheckQuotaController
from magma.pipelined.app.vlan_learn import VlanLearnController
from magma.pipelined.app.tunnel_learn import TunnelLearnController
from magma.pipelined.policy_converters import convert_ipv4_str_to_ip_proto, \
    convert_ipv6_bytes_to_ip_proto
from magma.pipelined.ipv6_prefix_store import get_ipv6_interface_id, get_ipv6_prefix
from magma.pipelined.metrics import (
    ENFORCEMENT_STATS_RULE_INSTALL_FAIL,
    ENFORCEMENT_RULE_INSTALL_FAIL,
)


class PipelinedRpcServicer(pipelined_pb2_grpc.PipelinedServicer):
    """
    gRPC based server for Pipelined.
    """

    def __init__(self, loop, gy_app, enforcer_app, enforcement_stats, dpi_app,
                 ue_mac_app, check_quota_app, ipfix_app, vlan_learn_app,
                 tunnel_learn_app, classifier_app, service_config, service_manager):
        self._loop = loop
        self._gy_app = gy_app
        self._enforcer_app = enforcer_app
        self._enforcement_stats = enforcement_stats
        self._dpi_app = dpi_app
        self._ue_mac_app = ue_mac_app
        self._check_quota_app = check_quota_app
        self._ipfix_app = ipfix_app
        self._vlan_learn_app = vlan_learn_app
        self._tunnel_learn_app = tunnel_learn_app
        self._service_config = service_config
        self._classifier_app = classifier_app
        self._service_manager = service_manager

    def add_to_server(self, server):
        """
        Add the servicer to a gRPC server
        """
        pipelined_pb2_grpc.add_PipelinedServicer_to_server(self, server)

    # --------------------------
    # Enforcement App
    # --------------------------

    def SetupPolicyFlows(self, request, context) -> SetupFlowsResult:
        """
        Setup flows for all subscribers, used on pipelined restarts
        """
        if not self._service_manager.is_app_enabled(
                EnforcementController.APP_NAME):
            context.set_code(grpc.StatusCode.UNAVAILABLE)
            context.set_details('Service not enabled!')
            return None

        for controller in [self._gy_app, self._enforcer_app,
                           self._enforcement_stats]:
            ret = controller.is_ready_for_restart_recovery(request.epoch)
            if ret != SetupFlowsResult.SUCCESS:
                return SetupFlowsResult(result=ret)

        fut = Future()
        self._loop.call_soon_threadsafe(self._setup_flows,
                                        request, fut)
        return fut.result()

    def _setup_flows(self, request: SetupPolicyRequest,
                     fut: 'Future[List[SetupFlowsResult]]'
                     ) -> SetupFlowsResult:
        gx_reqs = [req for req in request.requests
                   if req.request_origin.type == RequestOriginType.GX]
        gy_reqs = [req for req in request.requests
                   if req.request_origin.type == RequestOriginType.GY]
        enforcement_res = self._enforcer_app.handle_restart(gx_reqs)
        # TODO check these results and aggregate
        self._gy_app.handle_restart(gy_reqs)
        self._enforcement_stats.handle_restart(gx_reqs)
        fut.set_result(enforcement_res)

    def ActivateFlows(self, request, context):
        """
        Activate flows for a subscriber based on the pre-defined rules
        """
        if not self._service_manager.is_app_enabled(
                EnforcementController.APP_NAME):
            context.set_code(grpc.StatusCode.UNAVAILABLE)
            context.set_details('Service not enabled!')
            return None

        fut = Future()  # type: Future[ActivateFlowsResult]
        self._loop.call_soon_threadsafe(self._activate_flows, request, fut)
        return fut.result()

<<<<<<< HEAD
        def _update_ipv6_prefix_store(self, ipv6_addr: bytes):
          ipv6_str = ipv6_addr.decode('utf-8')
          interface = get_ipv6_interface_id(ipv6_str)
          prefix = get_ipv6_prefix(ipv6_str)
          self._service_manager.interface_to_prefix_mapper.save_prefix(
            interface, prefix)
    """def _update_ipv6_prefix_store(self, ipv6_addr):
        interface = get_ipv6_interface_id(ipv6_addr)
        prefix = get_ipv6_prefix(ipv6_addr)
=======
    def _update_ipv6_prefix_store(self, ipv6_addr: bytes):
        ipv6_str = ipv6_addr.decode('utf-8')
        interface = get_ipv6_interface_id(ipv6_str)
        prefix = get_ipv6_prefix(ipv6_str)
>>>>>>> 7884959e
        self._service_manager.interface_to_prefix_mapper.save_prefix(
            interface, prefix)"""

    def _update_version(self, request: ActivateFlowsRequest, ipv4: IPAddress):
        """
        Update version for a given subscriber and rule.
        """
        for rule_id in request.rule_ids:
            self._service_manager.session_rule_version_mapper.update_version(
                request.sid.id, ipv4, rule_id)
        for rule in request.dynamic_rules:
            self._service_manager.session_rule_version_mapper.update_version(
                request.sid.id, ipv4, rule.id)

    def _activate_flows(self, request: ActivateFlowsRequest,
                        fut: 'Future[ActivateFlowsResult]'
                        ) -> None:
        """
        Activate flows for ipv4 / ipv6 or both

        CWF won't have an ip_addr passed
        """
        ret = ActivateFlowsResult()
        if self._service_config['setup_type'] == 'CWF' or request.ip_addr:
            ipv4 = convert_ipv4_str_to_ip_proto(request.ip_addr)
            if request.request_origin.type == RequestOriginType.GX:
                ret_ipv4 = self._install_flows_gx(request, ipv4)
            else:
                ret_ipv4 = self._install_flows_gy(request, ipv4)
            ret.static_rule_results.extend(ret_ipv4.static_rule_results)
            ret.dynamic_rule_results.extend(ret_ipv4.dynamic_rule_results)
        if request.ipv6_addr:
            ipv6 = convert_ipv6_bytes_to_ip_proto(request.ipv6_addr)
            self._update_ipv6_prefix_store(request.ipv6_addr)
            if request.request_origin.type == RequestOriginType.GX:
                ret_ipv6 = self._install_flows_gx(request, ipv6)
            else:
                ret_ipv6 = self._install_flows_gy(request, ipv6)
            ret.static_rule_results.extend(ret_ipv6.static_rule_results)
            ret.dynamic_rule_results.extend(ret_ipv6.dynamic_rule_results)

        fut.set_result(ret)

    def _install_flows_gx(self, request: ActivateFlowsRequest,
                         ip_address: IPAddress
                         ) -> ActivateFlowsResult:
        """
        Ensure that the RuleModResult is only successful if the flows are
        successfully added in both the enforcer app and enforcement_stats.
        Install enforcement_stats flows first because even if the enforcement
        flow install fails after, no traffic will be directed to the
        enforcement_stats flows.
        """
        logging.debug('Activating GX flows for %s', request.sid.id)
        self._update_version(request, ip_address)
        # Install rules in enforcement stats
        enforcement_stats_res = self._activate_rules_in_enforcement_stats(
            request.sid.id, ip_address, request.apn_ambr, request.rule_ids,
            request.dynamic_rules)

        failed_static_rule_results, failed_dynamic_rule_results = \
            _retrieve_failed_results(enforcement_stats_res)
        # Do not install any rules that failed to install in enforcement_stats.
        static_rule_ids = \
            _filter_failed_static_rule_ids(request, failed_static_rule_results)
        dynamic_rules = \
            _filter_failed_dynamic_rules(request, failed_dynamic_rule_results)

        enforcement_res = self._activate_rules_in_enforcement(
            request.sid.id, ip_address, request.apn_ambr, static_rule_ids,
            dynamic_rules)

        # Include the failed rules from enforcement_stats in the response.
        enforcement_res.static_rule_results.extend(failed_static_rule_results)
        enforcement_res.dynamic_rule_results.extend(
            failed_dynamic_rule_results)
        return enforcement_res

    def _install_flows_gy(self, request: ActivateFlowsRequest,
                          ip_address: IPAddress
                          ) -> ActivateFlowsResult:
        """
        Ensure that the RuleModResult is only successful if the flows are
        successfully added in both the enforcer app and enforcement_stats.
        Install enforcement_stats flows first because even if the enforcement
        flow install fails after, no traffic will be directed to the
        enforcement_stats flows.
        """
        logging.debug('Activating GY flows for %s', request.sid.id)
        self._update_version(request, ip_address)
        # Install rules in enforcement stats
        enforcement_stats_res = self._activate_rules_in_enforcement_stats(
            request.sid.id, ip_address, request.apn_ambr, request.rule_ids,
            request.dynamic_rules)

        failed_static_rule_results, failed_dynamic_rule_results = \
            _retrieve_failed_results(enforcement_stats_res)
        # Do not install any rules that failed to install in enforcement_stats.
        static_rule_ids = \
            _filter_failed_static_rule_ids(request, failed_static_rule_results)
        dynamic_rules = \
            _filter_failed_dynamic_rules(request, failed_dynamic_rule_results)

        gy_res = self._activate_rules_in_gy(request.sid.id, ip_address,
            request.apn_ambr, static_rule_ids, dynamic_rules)

        # Include the failed rules from enforcement_stats in the response.
        gy_res.static_rule_results.extend(failed_static_rule_results)
        gy_res.dynamic_rule_results.extend(failed_dynamic_rule_results)
        return gy_res

    def _activate_rules_in_enforcement_stats(self, imsi: str,
                                             ip_addr: IPAddress,
                                             apn_ambr: AggregatedMaximumBitrate,
                                             static_rule_ids: List[str],
                                             dynamic_rules: List[PolicyRule]
                                             ) -> ActivateFlowsResult:
        if not self._service_manager.is_app_enabled(
                EnforcementStatsController.APP_NAME):
            return ActivateFlowsResult()

        enforcement_stats_res = self._enforcement_stats.activate_rules(
            imsi, ip_addr, apn_ambr, static_rule_ids, dynamic_rules)
        _report_enforcement_stats_failures(enforcement_stats_res, imsi)
        return enforcement_stats_res

    def _activate_rules_in_enforcement(self, imsi: str, ip_addr: IPAddress,
                                       apn_ambr: AggregatedMaximumBitrate,
                                       static_rule_ids: List[str],
                                       dynamic_rules: List[PolicyRule]
                                       ) -> ActivateFlowsResult:
        # TODO: this will crash pipelined if called with both static rules
        # and dynamic rules at the same time
        enforcement_res = self._enforcer_app.activate_rules(
            imsi, ip_addr, apn_ambr, static_rule_ids, dynamic_rules)
        # TODO ?? Should the enforcement failure be reported per imsi session
        _report_enforcement_failures(enforcement_res, imsi)
        return enforcement_res

    def _activate_rules_in_gy(self, imsi: str, ip_addr: IPAddress,
                              apn_ambr: AggregatedMaximumBitrate,
                              static_rule_ids: List[str],
                              dynamic_rules: List[PolicyRule]
                              ) -> ActivateFlowsResult:
        gy_res = self._gy_app.activate_rules(imsi, ip_addr, apn_ambr, static_rule_ids,
                                             dynamic_rules)
        # TODO: add metrics
        return gy_res

    def DeactivateFlows(self, request, context):
        """
        Deactivate flows for a subscriber
        """
        if not self._service_manager.is_app_enabled(
                EnforcementController.APP_NAME):
            context.set_code(grpc.StatusCode.UNAVAILABLE)
            context.set_details('Service not enabled!')
            return None

        self._loop.call_soon_threadsafe(self._deactivate_flows, request)
        return DeactivateFlowsResult()

    def _deactivate_flows(self, request):
        """
        Deactivate flows for ipv4 / ipv6 or both

        CWF won't have an ip_addr passed
        """
        if self._service_config['setup_type'] == 'CWF' or request.ip_addr:
            ipv4 = convert_ipv4_str_to_ip_proto(request.ip_addr)
            if request.request_origin.type == RequestOriginType.GX:
                self._deactivate_flows_gx(request, ipv4)
            else:
                self._deactivate_flows_gy(request, ipv4)
        if request.ipv6_addr:
            ipv6 = convert_ipv6_bytes_to_ip_proto(request.ipv6_addr)
            self._update_ipv6_prefix_store(request.ipv6_addr)
            if request.request_origin.type == RequestOriginType.GX:
                self._deactivate_flows_gx(request, ipv6)
            else:
                self._deactivate_flows_gy(request, ipv6)

    def _deactivate_flows_gx(self, request, ip_address: IPAddress):
        logging.debug('Deactivating GX flows for %s', request.sid.id)
        if request.rule_ids:
            for rule_id in request.rule_ids:
                self._service_manager.session_rule_version_mapper \
                    .update_version(request.sid.id, ip_address,
                                    rule_id)
        else:
            # If no rule ids are given, all flows are deactivated
            self._service_manager.session_rule_version_mapper.update_version(
                request.sid.id, ip_address)
        self._enforcer_app.deactivate_rules(request.sid.id, ip_address,
                                            request.rule_ids)

    def _deactivate_flows_gy(self, request, ip_address: IPAddress):
        logging.debug('Deactivating GY flows for %s', request.sid.id)
        # Only deactivate requested rules here to not affect GX
        if request.rule_ids:
            for rule_id in request.rule_ids:
                self._service_manager.session_rule_version_mapper \
                    .update_version(request.sid.id, ip_address, rule_id)
        self._gy_app.deactivate_rules(request.sid.id, ip_address,
                                      request.rule_ids)

    def GetPolicyUsage(self, request, context):
        """
        Get policy usage stats
        """
        if not self._service_manager.is_app_enabled(
                EnforcementStatsController.APP_NAME):
            context.set_code(grpc.StatusCode.UNAVAILABLE)
            context.set_details('Service not enabled!')
            return None

        fut = Future()
        self._loop.call_soon_threadsafe(
            self._enforcement_stats.get_policy_usage, fut)
        return fut.result()

    # --------------------------
    # IPFIX App
    # --------------------------

    def UpdateIPFIXFlow(self, request, context):
        """
        Update IPFIX sampling record
        """
        if self._service_manager.is_app_enabled(IPFIXController.APP_NAME):
            # Install trace flow
            self._loop.call_soon_threadsafe(
                self._ipfix_app.add_ue_sample_flow, request.sid.id,
                request.msisdn, request.ap_mac_addr, request.ap_name,
                request.pdp_start_time)

        resp = FlowResponse()
        return resp

    # --------------------------
    # DPI App
    # --------------------------

    def CreateFlow(self, request, context):
        """
        Add dpi flow
        """
        if not self._service_manager.is_app_enabled(
                DPIController.APP_NAME):
            context.set_code(grpc.StatusCode.UNAVAILABLE)
            context.set_details('Service not enabled!')
            return None
        resp = FlowResponse()
        self._loop.call_soon_threadsafe(self._dpi_app.add_classify_flow,
                                        request.match, request.state,
                                        request.app_name, request.service_type)
        return resp

    def RemoveFlow(self, request, context):
        """
        Add dpi flow
        """
        if not self._service_manager.is_app_enabled(
                DPIController.APP_NAME):
            context.set_code(grpc.StatusCode.UNAVAILABLE)
            context.set_details('Service not enabled!')
            return None
        resp = FlowResponse()
        self._loop.call_soon_threadsafe(self._dpi_app.remove_classify_flow,
                                        request.match)
        return resp

    def UpdateFlowStats(self, request, context):
        """
        Update stats for a flow
        """
        if not self._service_manager.is_app_enabled(
                DPIController.APP_NAME):
            context.set_code(grpc.StatusCode.UNAVAILABLE)
            context.set_details('Service not enabled!')
            return None
        resp = FlowResponse()
        return resp

    # --------------------------
    # UE MAC App
    # --------------------------

    def SetupUEMacFlows(self, request, context) -> SetupFlowsResult:
        """
        Activate a list of attached UEs
        """
        if not self._service_manager.is_app_enabled(
                UEMacAddressController.APP_NAME):
            context.set_code(grpc.StatusCode.UNAVAILABLE)
            context.set_details('Service not enabled!')
            return None

        ret = self._ue_mac_app.is_ready_for_restart_recovery(request.epoch)
        if ret != SetupFlowsResult.SUCCESS:
            return SetupFlowsResult(result=ret)

        fut = Future()
        self._loop.call_soon_threadsafe(self._setup_ue_mac,
                                        request, fut)
        return fut.result()

    def _setup_ue_mac(self, request: SetupUEMacRequest,
                      fut: 'Future(SetupFlowsResult)'
                      ) -> SetupFlowsResult:
        res = self._ue_mac_app.handle_restart(request.requests)

        if self._service_manager.is_app_enabled(IPFIXController.APP_NAME):
            for req in request.requests:
                self._ipfix_app.add_ue_sample_flow(req.sid.id, req.msisdn,
                                                   req.ap_mac_addr,
                                                   req.ap_name,
                                                   req.pdp_start_time)

        fut.set_result(res)

    def AddUEMacFlow(self, request, context):
        """
        Associate UE MAC address to subscriber
        """
        if not self._service_manager.is_app_enabled(
                UEMacAddressController.APP_NAME):
            context.set_code(grpc.StatusCode.UNAVAILABLE)
            context.set_details('Service not enabled!')
            return None

        # 12 hex characters + 5 colons
        if len(request.mac_addr) != 17:
            context.set_code(grpc.StatusCode.INVALID_ARGUMENT)
            context.set_details('Invalid UE MAC address provided')
            return None

        fut = Future()
        self._loop.call_soon_threadsafe(self._add_ue_mac_flow, request, fut)

        return fut.result()

    def _add_ue_mac_flow(self, request, fut: 'Future(FlowResponse)'):
        res = self._ue_mac_app.add_ue_mac_flow(request.sid.id, request.mac_addr)

        fut.set_result(res)

    def DeleteUEMacFlow(self, request, context):
        """
        Delete UE MAC address to subscriber association
        """
        if not self._service_manager.is_app_enabled(
                UEMacAddressController.APP_NAME):
            context.set_code(grpc.StatusCode.UNAVAILABLE)
            context.set_details('Service not enabled!')
            return None

        # 12 hex characters + 5 colons
        if len(request.mac_addr) != 17:
            context.set_code(grpc.StatusCode.INVALID_ARGUMENT)
            context.set_details('Invalid UE MAC address provided')
            return None

        self._loop.call_soon_threadsafe(
            self._ue_mac_app.delete_ue_mac_flow,
            request.sid.id, request.mac_addr)

        if self._service_manager.is_app_enabled(CheckQuotaController.APP_NAME):
            self._loop.call_soon_threadsafe(
                self._check_quota_app.remove_subscriber_flow, request.sid.id)

        if self._service_manager.is_app_enabled(VlanLearnController.APP_NAME):
            self._loop.call_soon_threadsafe(
                self._vlan_learn_app.remove_subscriber_flow, request.sid.id)

        if self._service_manager.is_app_enabled(TunnelLearnController.APP_NAME):
            self._loop.call_soon_threadsafe(
                self._tunnel_learn_app.remove_subscriber_flow, request.mac_addr)

        if self._service_manager.is_app_enabled(IPFIXController.APP_NAME):
            # Delete trace flow
            self._loop.call_soon_threadsafe(
                self._ipfix_app.delete_ue_sample_flow, request.sid.id)

        resp = FlowResponse()
        return resp

    # --------------------------
    # Check Quota App
    # --------------------------

    def SetupQuotaFlows(self, request, context) -> SetupFlowsResult:
        """
        Activate a list of quota rules
        """
        if not self._service_manager.is_app_enabled(
                CheckQuotaController.APP_NAME):
            context.set_code(grpc.StatusCode.UNAVAILABLE)
            context.set_details('Service not enabled!')
            return None

        ret = self._check_quota_app.is_ready_for_restart_recovery(request.epoch)
        if ret != SetupFlowsResult.SUCCESS:
            return SetupFlowsResult(result=ret)

        fut = Future()
        self._loop.call_soon_threadsafe(self._setup_quota,
                                        request, fut)
        return fut.result()

    def _setup_quota(self, request: SetupQuotaRequest,
                     fut: 'Future(SetupFlowsResult)'
                     ) -> SetupFlowsResult:
        res = self._check_quota_app.handle_restart(request.requests)
        fut.set_result(res)

    def UpdateSubscriberQuotaState(self, request, context):
        """
        Updates the subcsciber quota state
        """
        if not self._service_manager.is_app_enabled(
                CheckQuotaController.APP_NAME):
            context.set_code(grpc.StatusCode.UNAVAILABLE)
            context.set_details('Service not enabled!')
            return None

        resp = FlowResponse()
        self._loop.call_soon_threadsafe(
            self._check_quota_app.update_subscriber_quota_state, request.updates)
        return resp

    # --------------------------
    # Debugging
    # --------------------------

    def GetAllTableAssignments(self, request, context):
        """
        Get the flow table assignment for all apps ordered by main table number
        and name
        """
        table_assignments = self._service_manager.get_all_table_assignments()
        return AllTableAssignments(table_assignments=[
            TableAssignment(app_name=app_name, main_table=tables.main_table,
                            scratch_tables=tables.scratch_tables) for
            app_name, tables in table_assignments.items()])


def _retrieve_failed_results(activate_flow_result: ActivateFlowsResult
                             ) -> Tuple[List[RuleModResult],
                                        List[RuleModResult]]:
    failed_static_rule_results = \
        [result for result in activate_flow_result.static_rule_results
         if result.result == RuleModResult.FAILURE]
    failed_dynamic_rule_results = \
        [result for result in
         activate_flow_result.dynamic_rule_results if
         result.result == RuleModResult.FAILURE]
    return failed_static_rule_results, failed_dynamic_rule_results


def _filter_failed_static_rule_ids(request: ActivateFlowsRequest,
                                   failed_results: List[RuleModResult]
                                   ) -> List[str]:
    failed_static_rule_ids = [result.rule_id for result in failed_results]
    return [rule_id for rule_id in request.rule_ids if
            rule_id not in failed_static_rule_ids]


def _filter_failed_dynamic_rules(request: ActivateFlowsRequest,
                                 failed_results: List[RuleModResult]
                                 ) -> List[PolicyRule]:
    failed_dynamic_rule_ids = [result.rule_id for result in failed_results]
    return [rule for rule in request.dynamic_rules if
            rule.id not in failed_dynamic_rule_ids]


def _report_enforcement_failures(activate_flow_result: ActivateFlowsResult,
                                 imsi: str):
    rule_results = chain(activate_flow_result.static_rule_results,
                         activate_flow_result.dynamic_rule_results)
    for result in rule_results:
        if result.result == RuleModResult.SUCCESS:
            continue
        ENFORCEMENT_RULE_INSTALL_FAIL.labels(rule_id=result.rule_id,
                                             imsi=imsi).inc()


def _report_enforcement_stats_failures(
        activate_flow_result: ActivateFlowsResult,
        imsi: str):
    rule_results = chain(activate_flow_result.static_rule_results,
                         activate_flow_result.dynamic_rule_results)
    for result in rule_results:
        if result.result == RuleModResult.SUCCESS:
            continue
        ENFORCEMENT_STATS_RULE_INSTALL_FAIL.labels(rule_id=result.rule_id,
                                                   imsi=imsi).inc()<|MERGE_RESOLUTION|>--- conflicted
+++ resolved
@@ -130,22 +130,10 @@
         self._loop.call_soon_threadsafe(self._activate_flows, request, fut)
         return fut.result()
 
-<<<<<<< HEAD
-        def _update_ipv6_prefix_store(self, ipv6_addr: bytes):
-          ipv6_str = ipv6_addr.decode('utf-8')
-          interface = get_ipv6_interface_id(ipv6_str)
-          prefix = get_ipv6_prefix(ipv6_str)
-          self._service_manager.interface_to_prefix_mapper.save_prefix(
-            interface, prefix)
-    """def _update_ipv6_prefix_store(self, ipv6_addr):
-        interface = get_ipv6_interface_id(ipv6_addr)
-        prefix = get_ipv6_prefix(ipv6_addr)
-=======
     def _update_ipv6_prefix_store(self, ipv6_addr: bytes):
         ipv6_str = ipv6_addr.decode('utf-8')
         interface = get_ipv6_interface_id(ipv6_str)
         prefix = get_ipv6_prefix(ipv6_str)
->>>>>>> 7884959e
         self._service_manager.interface_to_prefix_mapper.save_prefix(
             interface, prefix)"""
 
