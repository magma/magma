--- conflicted
+++ resolved
@@ -250,13 +250,8 @@
         """
         for policy in request.policies:
             self._service_manager.session_rule_version_mapper.save_version(
-<<<<<<< HEAD
-                request.sid.id, request.uplink_tunnel, policy.rule.id,
+                request.sid.id, request.downlink_tunnel, policy.rule.id,
                 policy.version)
-=======
-                request.sid.id, ipv4, policy.rule.id, policy.version,
-            )
->>>>>>> 8acc7a31
 
     def _remove_version(self, request: DeactivateFlowsRequest):
         def cleanup_dict(imsi, teid, rule_id, version):
@@ -265,31 +260,17 @@
 
         if not request.policies:
             self._service_manager.session_rule_version_mapper\
-<<<<<<< HEAD
                 .update_all_ue_versions(request.sid.id, request.uplink_tunnel)
-=======
-                .remove_all_ue_versions(request.sid.id, ip_address)
->>>>>>> 8acc7a31
             return
 
         for policy in request.policies:
             self._service_manager.session_rule_version_mapper \
-<<<<<<< HEAD
-                .save_version(request.sid.id, request.uplink_tunnel,
-                              policy.rule_id, policy.version)
-            cleanup_dict(request.sid.id, request.uplink_tunnel, policy.rule_id,
-                         policy.version)
-
-    def _activate_flows(self, request: ActivateFlowsRequest,
-                        fut: 'Future[ActivateFlowsResult]'
-                        ) -> None:
-=======
                 .save_version(
-                    request.sid.id, ip_address,
+                    request.sid.id, request.uplink_tunnel,
                     policy.rule_id, policy.version,
                 )
             cleanup_dict(
-                request.sid.id, ip_address, policy.rule_id,
+                request.sid.id, request.uplink_tunnel, policy.rule_id,
                 policy.version,
             )
 
@@ -297,7 +278,6 @@
         self, request: ActivateFlowsRequest,
         fut: 'Future[ActivateFlowsResult]',
     ) -> None:
->>>>>>> 8acc7a31
         """
         Activate flows for ipv4 / ipv6 or both
 
@@ -308,18 +288,18 @@
             ipv4 = convert_ipv4_str_to_ip_proto(request.ip_addr)
             if request.request_origin.type == RequestOriginType.GX:
                 self._update_version(request, ipv4)
-                ret_ipv4 = self._install_flows_gx(request, ipv4)
+                ret_ipv4 = self._install_flows_gx(request, ipv4, request.downlink_tunnel)
             else:
-                ret_ipv4 = self._install_flows_gy(request, ipv4)
+                ret_ipv4 = self._install_flows_gy(request, ipv4, request.downlink_tunnel)
             ret.policy_results.extend(ret_ipv4.policy_results)
         if request.ipv6_addr:
             ipv6 = convert_ipv6_bytes_to_ip_proto(request.ipv6_addr)
             self._update_ipv6_prefix_store(request.ipv6_addr)
             if request.request_origin.type == RequestOriginType.GX:
                 self._update_version(request, ipv6)
-                ret_ipv6 = self._install_flows_gx(request, ipv6)
+                ret_ipv6 = self._install_flows_gx(request, ipv6, request.downlink_tunnel)
             else:
-                ret_ipv6 = self._install_flows_gy(request, ipv6)
+                ret_ipv6 = self._install_flows_gy(request, ipv6, request.downlink_tunnel)
             ret.policy_results.extend(ret_ipv6.policy_results)
         if request.uplink_tunnel and request.downlink_tunnel:
             self._update_tunnel_map_store(
@@ -332,7 +312,7 @@
     def _install_flows_gx(
         self, request: ActivateFlowsRequest,
         ip_address: IPAddress,
-        local_f_teid_ng: int = 0,
+        local_f_teid_ng: int
     ) -> ActivateFlowsResult:
         """
         Ensure that the RuleModResult is only successful if the flows are
@@ -342,19 +322,11 @@
         enforcement_stats flows.
         """
         logging.debug('Activating GX flows for %s', request.sid.id)
-<<<<<<< HEAD
-        self._update_version(request)
-        # Install rules in enforcement stats
-        enforcement_stats_res = self._activate_rules_in_enforcement_stats(
-            request.sid.id, request.msisdn, request.uplink_tunnel,
-            ip_address, request.apn_ambr, request.policies)
-=======
         # Install rules in enforcement stats
         enforcement_stats_res = self._activate_rules_in_enforcement_stats(
             request.sid.id, request.msisdn, request.uplink_tunnel, ip_address, request.apn_ambr,
             request.policies, request.shard_id, local_f_teid_ng,
         )
->>>>>>> 8acc7a31
 
         failed_policies_results = \
             _retrieve_failed_results(enforcement_stats_res)
@@ -363,14 +335,9 @@
             _filter_failed_policies(request, failed_policies_results)
 
         enforcement_res = self._activate_rules_in_enforcement(
-<<<<<<< HEAD
-            request.sid.id, request.msisdn, request.uplink_tunnel,
-            ip_address, request.apn_ambr, policies)
-=======
             request.sid.id, request.msisdn, request.uplink_tunnel, ip_address, request.apn_ambr,
             policies, request.shard_id, local_f_teid_ng,
         )
->>>>>>> 8acc7a31
 
         # Include the failed rules from enforcement_stats in the response.
         enforcement_res.policy_results.extend(
@@ -381,6 +348,7 @@
     def _install_flows_gy(
         self, request: ActivateFlowsRequest,
         ip_address: IPAddress,
+        local_f_teid_ng: int
     ) -> ActivateFlowsResult:
         """
         Ensure that the RuleModResult is only successful if the flows are
@@ -393,14 +361,9 @@
         self._update_version(request)
         # Install rules in enforcement stats
         enforcement_stats_res = self._activate_rules_in_enforcement_stats(
-<<<<<<< HEAD
-            request.sid.id, request.msisdn, request.uplink_tunnel,
-            ip_address, request.apn_ambr, request.policies)
-=======
             request.sid.id, request.msisdn, request.uplink_tunnel, ip_address, request.apn_ambr,
-            request.policies, request.shard_id,
-        )
->>>>>>> 8acc7a31
+            request.policies, request.shard_id, local_f_teid_ng,
+        )
 
         failed_policies_results = \
             _retrieve_failed_results(enforcement_stats_res)
@@ -426,14 +389,14 @@
         apn_ambr: AggregatedMaximumBitrate,
         policies: List[VersionedPolicy],
         shard_id: int,
-        local_f_teid_ng: int = 0,
+        local_f_teid_ng: int,
     ) -> ActivateFlowsResult:
         if not self._service_manager.is_app_enabled(
                 EnforcementStatsController.APP_NAME,
         ):
             return ActivateFlowsResult()
 
-        enforcement_stats_res = self._enforcement_stats.activate_rules(
+        enforcement_stats_res = self._enforcement_stats.ActivateFlows(
             imsi, msisdn, uplink_tunnel, ip_addr, apn_ambr, policies, shard_id, local_f_teid_ng,
         )
         _report_enforcement_stats_failures(enforcement_stats_res, imsi)
@@ -447,7 +410,7 @@
         apn_ambr: AggregatedMaximumBitrate,
         policies: List[VersionedPolicy],
         shard_id: int,
-        local_f_teid_ng: int = 0,
+        local_f_teid_ng: int,
     ) -> ActivateFlowsResult:
         # TODO: this will crash pipelined if called with both static rules
         # and dynamic rules at the same time
@@ -459,16 +422,6 @@
         _report_enforcement_failures(enforcement_res, imsi)
         return enforcement_res
 
-<<<<<<< HEAD
-    def _activate_rules_in_gy(self, imsi: str, msisdn: bytes,
-                              uplink_tunnel: int,
-                              ip_addr: IPAddress,
-                              apn_ambr: AggregatedMaximumBitrate,
-                              policies: List[VersionedPolicy]
-                              ) -> ActivateFlowsResult:
-        gy_res = self._gy_app.activate_rules(imsi, msisdn, uplink_tunnel,
-                                             ip_addr, apn_ambr, policies)
-=======
     def _activate_rules_in_gy(
         self, imsi: str, msisdn: bytes,
         uplink_tunnel: int,
@@ -476,13 +429,13 @@
         apn_ambr: AggregatedMaximumBitrate,
         policies: List[VersionedPolicy],
         shard_id: int,
+        local_f_teid_ng: int,
     ) -> ActivateFlowsResult:
         gy_res = self._gy_app.activate_rules(
             imsi, msisdn, uplink_tunnel,
             ip_addr, apn_ambr,
-            policies, shard_id, 0,
-        )
->>>>>>> 8acc7a31
+            policies, shard_id, local_f_teid_ng,
+        )
         # TODO: add metrics
         return gy_res
 
@@ -544,17 +497,10 @@
         logging.debug('Deactivating GX flows for %s', request.sid.id)
         self._remove_version(request)
         if request.remove_default_drop_flows:
-<<<<<<< HEAD
-            self._enforcement_stats.deactivate_default_flow(request.sid.id,
-                                                            ip_address,
-                                                            request.uplink_tunnel)
-        rule_ids = [policy.rule_id for policy in request.policies]
-        self._enforcer_app.deactivate_rules(request.sid.id, ip_address,
-                                            request.uplink_tunnel, rule_ids)
-=======
             self._enforcement_stats.deactivate_default_flow(
                 request.sid.id,
                 ip_address,
+                request.downlink_tunnel)
             )
             if self._service_manager.is_app_enabled(IPFIXController.APP_NAME):
                 self._loop.call_soon_threadsafe(
@@ -564,24 +510,16 @@
         rule_ids = [policy.rule_id for policy in request.policies]
         self._enforcer_app.deactivate_rules(
             request.sid.id, ip_address,
-            rule_ids,
-        )
->>>>>>> 8acc7a31
+             request.downlink_tunnel, rule_ids,
+        )
 
     def _deactivate_flows_gy(self, request, ip_address: IPAddress):
         logging.debug('Deactivating GY flows for %s', request.sid.id)
         # Only deactivate requested rules here to not affect GX
         self._remove_version(request)
         rule_ids = [policy.rule_id for policy in request.policies]
-<<<<<<< HEAD
         self._gy_app.deactivate_rules(request.sid.id, ip_address,
-                                      request.uplink_tunnel, rule_ids)
-=======
-        self._gy_app.deactivate_rules(
-            request.sid.id, ip_address,
-            rule_ids,
-        )
->>>>>>> 8acc7a31
+                                      request.downlink_tunnel, rule_ids)
 
     def GetPolicyUsage(self, request, context):
         """
