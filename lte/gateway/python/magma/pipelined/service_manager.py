--- conflicted
+++ resolved
@@ -50,13 +50,8 @@
 from magma.pipelined.app.tunnel_learn import TunnelLearnController
 from magma.pipelined.app.vlan_learn import VlanLearnController
 from magma.pipelined.app.arp import ArpController
-<<<<<<< HEAD
-from magma.pipelined.app.ipv6_router_solicitation import \
-    IPV6RouterSolicitationController
-=======
 from magma.pipelined.app.ipv6_solicitation import \
     IPV6SolicitationController
->>>>>>> d238828e
 from magma.pipelined.app.dpi import DPIController
 from magma.pipelined.app.gy import GYController
 from magma.pipelined.app.enforcement import EnforcementController
@@ -262,11 +257,7 @@
     UE_MAC_ADDRESS_SERVICE_NAME = 'ue_mac'
     ARP_SERVICE_NAME = 'arpd'
     ACCESS_CONTROL_SERVICE_NAME = 'access_control'
-<<<<<<< HEAD
-    IPV6_ROUTER_SOLICITATION_SERVICE_NAME = 'ipv6_router_solicitation'
-=======
     ipv6_solicitation_SERVICE_NAME = 'ipv6_solicitation'
->>>>>>> d238828e
     TUNNEL_LEARN_SERVICE_NAME = 'tunnel_learn'
     VLAN_LEARN_SERVICE_NAME = 'vlan_learn'
     IPFIX_SERVICE_NAME = 'ipfix'
@@ -330,17 +321,10 @@
                 type=AccessControlController.APP_TYPE,
                 order_priority=400),
         ],
-<<<<<<< HEAD
-        IPV6_ROUTER_SOLICITATION_SERVICE_NAME: [
-            App(name=IPV6RouterSolicitationController.APP_NAME,
-                module=IPV6RouterSolicitationController.__module__,
-                type=IPV6RouterSolicitationController.APP_TYPE,
-=======
         ipv6_solicitation_SERVICE_NAME: [
             App(name=IPV6SolicitationController.APP_NAME,
                 module=IPV6SolicitationController.__module__,
                 type=IPV6SolicitationController.APP_TYPE,
->>>>>>> d238828e
                 order_priority=210),
         ],
         TUNNEL_LEARN_SERVICE_NAME: [
