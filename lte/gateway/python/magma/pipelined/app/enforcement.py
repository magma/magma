--- conflicted
+++ resolved
@@ -153,16 +153,11 @@
 
         return {self.tbl_num: [msg]}
 
-<<<<<<< HEAD
-    def _get_rule_match_flow_msgs(self, imsi, msisdn: bytes, uplink_tunnel: int,
-                                  ip_addr, apn_ambr, rule, version):
-=======
     def _get_rule_match_flow_msgs(
         self, imsi, msisdn: bytes, uplink_tunnel: int,
         ip_addr, apn_ambr, rule, version, shard_id,
         local_f_teid_ng,
     ):
->>>>>>> 8acc7a31
         """
         Get flow msgs to get stats for a particular rule. Flows will match on
         IMSI, cookie (the rule num), in/out direction
@@ -179,14 +174,6 @@
         flow_adds = []
         for flow in rule.flow_list:
             try:
-<<<<<<< HEAD
-                flow_adds.extend(self._get_classify_rule_flow_msgs(
-                    imsi, msisdn, uplink_tunnel, ip_addr,
-                    apn_ambr, flow, rule_num, priority,
-                    rule.qos, rule.hard_timeout, rule.id, rule.app_name,
-                    rule.app_service_type, self.next_main_table,
-                    version, self._qos_mgr, self._enforcement_stats_tbl, rule.he.urls))
-=======
                 flow_adds.extend(
                     self._get_classify_rule_flow_msgs(
                         imsi, msisdn, uplink_tunnel, ip_addr, apn_ambr, flow, rule_num, priority,
@@ -195,7 +182,6 @@
                         version, self._qos_mgr, self._enforcement_stats_tbl, shard_id, rule.he.urls, local_f_teid_ng,
                     ),
                 )
->>>>>>> 8acc7a31
 
             except FlowMatchError as err:  # invalid match
                 self.logger.error(
@@ -205,15 +191,11 @@
                 raise err
         return flow_adds
 
-<<<<<<< HEAD
-    def _install_flow_for_rule(self, imsi, msisdn: bytes, uplink_tunnel: int,
-                               ip_addr, apn_ambr, rule, version):
-=======
+
     def _install_flow_for_rule(
-        self, imsi, msisdn: bytes, uplink_tunnel: int, ip_addr, apn_ambr, rule, version,
-        shard_id: int, local_f_teid_ng: int,
+        self, imsi, msisdn: bytes, uplink_tunnel: int, ip_addr, apn_ambr,
+        rule, version, shard_id: int, local_f_teid_ng: int,
     ):
->>>>>>> 8acc7a31
         """
         Install a flow to get stats for a particular rule. Flows will match on
         IMSI, cookie (the rule num), in/out direction
@@ -238,7 +220,7 @@
         flow_adds = []
         try:
             if local_f_teid_ng:
-                version = self._session_rule_version_mapper.get_version(imsi, ip_addr, rule.id)
+                version = self._session_rule_version_mapper.get_version(imsi, local_f_teid_ng, rule.id)
             flow_adds = self._get_rule_match_flow_msgs(
                 imsi, msisdn, uplink_tunnel, ip_addr, apn_ambr, rule,
                 version, shard_id, local_f_teid_ng,
@@ -285,7 +267,7 @@
     def _install_default_flow_for_subscriber(self, *_):
         pass
 
-    def _deactivate_flow_for_rule(self, imsi, ip_addr, uplink_tunnel, rule_id):
+    def _deactivate_flow_for_rule(self, imsi, ip_addr, teid, rule_id):
         """
         Deactivate a specific rule using the flow cookie for a subscriber
         """
@@ -299,61 +281,23 @@
             return
         cookie, mask = (num, flows.OVS_COOKIE_MATCH_ALL)
 
-<<<<<<< HEAD
-        match = MagmaMatch(eth_type=get_eth_type(ip_addr), teid=uplink_tunnel,
+        match = MagmaMatch(eth_type=get_eth_type(ip_addr), teid=teid,
                            imsi=encode_imsi(imsi))
         flows.delete_flow(self._datapath, self.tbl_num, match,
                           cookie=cookie, cookie_mask=mask)
         self._redirect_manager.deactivate_flow_for_rule(self._datapath, imsi,
                                                         num)
-=======
-        ip_match_in = get_ue_ip_match_args(ip_addr, Direction.IN)
-        match = MagmaMatch(
-            eth_type=get_eth_type(ip_addr),
-            imsi=encode_imsi(imsi), **ip_match_in,
-        )
-        flows.delete_flow(
-            self._datapath, self.tbl_num, match,
-            cookie=cookie, cookie_mask=mask,
-        )
-        ip_match_out = get_ue_ip_match_args(ip_addr, Direction.OUT)
-        match = MagmaMatch(
-            eth_type=get_eth_type(ip_addr),
-            imsi=encode_imsi(imsi), **ip_match_out,
-        )
-        flows.delete_flow(
-            self._datapath, self.tbl_num, match,
-            cookie=cookie, cookie_mask=mask,
-        )
-        self._redirect_manager.deactivate_flow_for_rule(
-            self._datapath, imsi,
-            num,
-        )
->>>>>>> 8acc7a31
+
         self._qos_mgr.remove_subscriber_qos(imsi, num)
         self._remove_he_flows(ip_addr, rule_id, num)
 
-    def _deactivate_flows_for_subscriber(self, imsi, ip_addr, uplink_tunnel):
+    def _deactivate_flows_for_subscriber(self, imsi, ip_addr, teid):
         """ Deactivate all rules for specified subscriber session """
-<<<<<<< HEAD
-        match = MagmaMatch(eth_type=get_eth_type(ip_addr), teid=uplink_tunnel,
+        match = MagmaMatch(eth_type=get_eth_type(ip_addr), teid=teid,
                            imsi=encode_imsi(imsi))
         flows.delete_flow(self._datapath, self.tbl_num, match)
-        match = MagmaMatch(eth_type=get_eth_type(ip_addr), teid=uplink_tunnel,
+        match = MagmaMatch(eth_type=get_eth_type(ip_addr), teid=teid,
                            imsi=encode_imsi(imsi))
-=======
-        ip_match_in = get_ue_ip_match_args(ip_addr, Direction.IN)
-        match = MagmaMatch(
-            eth_type=get_eth_type(ip_addr),
-            imsi=encode_imsi(imsi), **ip_match_in,
-        )
-        flows.delete_flow(self._datapath, self.tbl_num, match)
-        ip_match_out = get_ue_ip_match_args(ip_addr, Direction.OUT)
-        match = MagmaMatch(
-            eth_type=get_eth_type(ip_addr),
-            imsi=encode_imsi(imsi), **ip_match_out,
-        )
->>>>>>> 8acc7a31
         flows.delete_flow(self._datapath, self.tbl_num, match)
 
         self._redirect_manager.deactivate_flows_for_subscriber(
@@ -363,7 +307,7 @@
         self._qos_mgr.remove_subscriber_qos(imsi)
         self._remove_he_flows(ip_addr)
 
-    def deactivate_rules(self, imsi, ip_addr, uplink_tunnel, rule_ids):
+    def deactivate_rules(self, imsi, ip_addr, teid, rule_ids):
         """
         Deactivate flows for a subscriber.
             Only imsi -> remove all rules for imsi
@@ -389,14 +333,7 @@
             return
 
         if not rule_ids:
-            self._deactivate_flows_for_subscriber(imsi, ip_addr, uplink_tunnel)
+            self._deactivate_flows_for_subscriber(imsi, ip_addr, teid)
         else:
             for rule_id in rule_ids:
-<<<<<<< HEAD
-                self._deactivate_flow_for_rule(imsi, ip_addr, uplink_tunnel, rule_id)
-
-    def recover_state(self, _):
-        pass
-=======
-                self._deactivate_flow_for_rule(imsi, ip_addr, rule_id)
->>>>>>> 8acc7a31
+                self._deactivate_flow_for_rule(imsi, ip_addr, teid, rule_id)