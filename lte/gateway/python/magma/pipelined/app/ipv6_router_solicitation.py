"""
Copyright 2020 The Magma Authors.

This source code is licensed under the BSD-style license found in the
LICENSE file in the root directory of this source tree.

Unless required by applicable law or agreed to in writing, software
distributed under the License is distributed on an "AS IS" BASIS,
WITHOUT WARRANTIES OR CONDITIONS OF ANY KIND, either express or implied.
See the License for the specific language governing permissions and
limitations under the License.
"""
import netifaces
from pprint import pformat
from collections import namedtuple

from ryu.controller import ofp_event
from ryu.controller.handler import MAIN_DISPATCHER, set_ev_cls
from magma.pipelined.app.base import MagmaController, ControllerType
from magma.pipelined.openflow import flows
from magma.pipelined.openflow.magma_match import MagmaMatch
from magma.pipelined.ipv6_prefix_store import get_ipv6_interface_id
from magma.pipelined.openflow.registers import Direction

from ryu.controller import dpset
from ryu.ofproto.inet import IPPROTO_ICMPV6
from ryu.lib.packet import packet, ethernet, ether_types, icmpv6, ipv6, \
    in_proto


class IPV6RouterSolicitationController(MagmaController):
    """
    IPV6RouterSolicitationController responds to ipv6 router solicitation
    messages

    (1) Listens to flows with IPv6 src address prefixed with ""fe80".
    (2) Extracts interface ID (lower 64 bits) from the Router Solicitation
        message.
    (3) Performs a look up to find the IPv6 prefix that corresponds to the
        interface ID. The look up can be done using a local look up table that
        is updated during session creation where the full 128 bit IPv6 address
        assigned to UE is provided.
    (4) Generates a router advertisement message targeting the GTP tunnel.
    """
    APP_NAME = 'ipv6_router_solicitation'
    APP_TYPE = ControllerType.PHYSICAL

    # Inherited from app_manager.RyuApp
    _CONTEXTS = {
        'dpset': dpset.DPSet,
    }

    DEVICE_MULTICAST = 'ff02::1'
    ROUTER_MULTICAST = 'ff02::2'
    MAC_MULTICAST = '33:33:00:00:00:01'
    DEFAULT_PREFIX_LEN = 64

    IPv6RouterConfig = namedtuple(
        'IPv6RouterConfig',
        ['ipv6_src', 'll_addr', 'prefix_len'],
    )

    def __init__(self, *args, **kwargs):
        super(IPV6RouterSolicitationController, self).__init__(*args, **kwargs)
        self.tbl_num = self._service_manager.get_table_num(self.APP_NAME)
        self.next_table = self._service_manager.get_next_table_num(
            self.APP_NAME)
        self.config = self._get_config(kwargs['config'])
        self._prefix_mapper = kwargs['interface_to_prefix_mapper']
        self._datapath = None

    def _get_config(self, config_dict):
        addrs = netifaces.ifaddresses(config_dict['bridge_name'])
        ll_addr = addrs[netifaces.AF_LINK][0]['addr']
        ipv6_str = config_dict['ipv6_router_addr']
        self.logger.info("IPv6 Router using ll_addr %s, and src ip %s",
                         ll_addr, ipv6_str)

        return self.IPv6RouterConfig(
            ipv6_src=ipv6_str,
            ll_addr=ll_addr,
            prefix_len=self.DEFAULT_PREFIX_LEN)

    def initialize_on_connect(self, datapath):
        self._datapath = datapath
        self.delete_all_flows(datapath)
        self._install_default_flows(datapath)
        self._install_default_ipv6_flows(datapath)

    def _install_default_flows(self, datapath):
        """
        Add low priority flow to forward to next app
        """
        flows.add_resubmit_next_service_flow(datapath, self.tbl_num,
                                             match=MagmaMatch(), actions=[],
                                             priority=flows.MINIMUM_PRIORITY,
                                             resubmit_table=self.next_table)

    def _install_default_ipv6_flows(self, datapath):
        """
        Install flows that match on RS/NS and trigger packet in message, that
        will respond with RA/NA.
        """
        ofproto = datapath.ofproto

        match_rs = MagmaMatch(eth_type=ether_types.ETH_TYPE_IPV6,
                              ipv6_src='fe80::/10',
                              ip_proto=IPPROTO_ICMPV6,
                              icmpv6_type=icmpv6.ND_ROUTER_SOLICIT,
                              direction=Direction.OUT)

        flows.add_output_flow(datapath, self.tbl_num,
                              match=match_rs, actions=[],
                              priority=flows.DEFAULT_PRIORITY,
                              output_port=ofproto.OFPP_CONTROLLER,
                              max_len=ofproto.OFPCML_NO_BUFFER)

        match_ns_ue = MagmaMatch(eth_type=ether_types.ETH_TYPE_IPV6,
                                 ipv6_src='fe80::/10',
                                 ip_proto=IPPROTO_ICMPV6,
                                 icmpv6_type=icmpv6.ND_NEIGHBOR_SOLICIT,
                                 direction=Direction.OUT)

        flows.add_output_flow(datapath, self.tbl_num,
                              match=match_ns_ue, actions=[],
                              priority=flows.DEFAULT_PRIORITY,
                              output_port=ofproto.OFPP_CONTROLLER,
                              max_len=ofproto.OFPCML_NO_BUFFER)

        match_ns_sgi = MagmaMatch(eth_type=ether_types.ETH_TYPE_IPV6,
                                  ipv6_src='fe80::/10',
                                  ip_proto=IPPROTO_ICMPV6,
                                  icmpv6_type=icmpv6.ND_NEIGHBOR_SOLICIT,
                                  direction=Direction.IN)

        flows.add_output_flow(datapath, self.tbl_num,
                              match=match_ns_sgi, actions=[],
                              priority=flows.DEFAULT_PRIORITY,
                              output_port=ofproto.OFPP_CONTROLLER,
                              max_len=ofproto.OFPCML_NO_BUFFER)

<<<<<<< HEAD
    def _send_router_advertisement(self, ue_ll_ipv6: str, tun_id, tun_ipv4_dst,
                                   output_port):
=======
    def _send_router_advertisement(self, ue_ll_ipv6: str, tun_id: int,
                                   tun_ipv4_dst: str, output_port):
>>>>>>> 5a7d64ee
        """
        Generates the Router Advertisement response packet
        """
        ofproto, parser = self._datapath.ofproto, self._datapath.ofproto_parser

        prefix = self.get_custom_prefix(ue_ll_ipv6)

        pkt = packet.Packet()
        pkt.add_protocol(
            ethernet.ethernet(
                dst=self.MAC_MULTICAST,
                src=self.config.ll_addr,
                ethertype=ether_types.ETH_TYPE_IPV6,
            )
        )
        pkt.add_protocol(
            ipv6.ipv6(
                dst=self.DEVICE_MULTICAST,
                src=self.config.ipv6_src,
                nxt=in_proto.IPPROTO_ICMPV6,
            )
        )
        pkt.add_protocol(
            icmpv6.icmpv6(
                type_=icmpv6.ND_ROUTER_ADVERT,
                data=icmpv6.nd_router_advert(
                    options=[
                        icmpv6.nd_option_sla(
                            hw_src=self.config.ll_addr,
                        ),
                        icmpv6.nd_option_pi(
                            pl=self.config.prefix_len,
                            prefix=prefix,
                        )
                    ]
                ),
            )
        )
        pkt.serialize()

        actions_out = [
<<<<<<< HEAD
            parser.NXActionSetTunnel(value=tun_id),
=======
            parser.NXActionSetTunnel(tun_id=tun_id),
>>>>>>> 5a7d64ee
            parser.NXActionRegLoad2(dst='tun_ipv4_dst', value=tun_ipv4_dst),
            parser.OFPActionOutput(port=output_port)]
        out = parser.OFPPacketOut(datapath=self._datapath,
                                  buffer_id=ofproto.OFP_NO_BUFFER,
                                  in_port=ofproto.OFPP_CONTROLLER,
                                  actions=actions_out,
                                  data=pkt.data)
        self._datapath.send_msg(out)

<<<<<<< HEAD
    def _send_neighbor_advertisement(self, target_ipv6, tun_id, tun_ipv4_dst,
                                     output_port):
=======
    def _send_neighbor_advertisement(self, target_ipv6: str, tun_id: int,
                                     tun_ipv4_dst: str, output_port):
>>>>>>> 5a7d64ee
        """
        Generates the Neighbor Advertisement response packet
        """
        ofproto, parser = self._datapath.ofproto, self._datapath.ofproto_parser

        pkt = packet.Packet()
        pkt.add_protocol(
            ethernet.ethernet(
                dst=self.MAC_MULTICAST,
                src=self.config.ll_addr,
                ethertype=ether_types.ETH_TYPE_IPV6,
            )
        )
        pkt.add_protocol(
            ipv6.ipv6(
                dst=self.DEVICE_MULTICAST,
                src=self.config.ipv6_src,
                nxt=in_proto.IPPROTO_ICMPV6,
            )
        )
        pkt.add_protocol(
            icmpv6.icmpv6(
                type_=icmpv6.ND_NEIGHBOR_ADVERT,
                data=icmpv6.nd_neighbor(
                    dst=target_ipv6,
                    option=icmpv6.nd_option_tla(hw_src=self.config.ll_addr)
                ),
            )
        )
        pkt.serialize()

        actions_out = [
<<<<<<< HEAD
            parser.NXActionSetTunnel(value=tun_id),
=======
            parser.NXActionSetTunnel(tun_id=tun_id),
>>>>>>> 5a7d64ee
            parser.NXActionRegLoad2(dst='tun_ipv4_dst', value=tun_ipv4_dst),
            parser.OFPActionOutput(port=output_port)]
        out = parser.OFPPacketOut(datapath=self._datapath,
                                  buffer_id=ofproto.OFP_NO_BUFFER,
                                  in_port=ofproto.OFPP_CONTROLLER,
                                  actions=actions_out,
                                  data=pkt.data)
        self._datapath.send_msg(out)

    @set_ev_cls(ofp_event.EventOFPPacketIn, MAIN_DISPATCHER)
    def _parse_pkt_in(self, ev):
        """
        Process the packet in message, reply with RA/NA packets
        """
        msg = ev.msg

<<<<<<< HEAD
        self.logger.error("______ PKT ______")
        self.logger.error("______ PKT ______")
        self.logger.error(ev.msg)
        self.logger.error(pformat(ev.msg))

=======
>>>>>>> 5a7d64ee
        if self.tbl_num != msg.table_id:
            # Intended for other application
            return

        if 'tunnel_id' not in ev.msg.match:
            self.logger.error("Packet missing the tunnel_id, can't reply")
            return

        if 'tun_ipv4_src' not in ev.msg.match:
            self.logger.error("Packet missing the tun_ipv4_dst, can't reply")
            return

        in_port = ev.msg.match['in_port']
<<<<<<< HEAD
        if 'tunnel_id' not in ev.msg.match:
            self.logger.debug("Packet missing the tunnel_id, can't reply")
        tun_id = ev.msg.match['tunnel_id']

        if 'tun_ipv4_src' not in ev.msg.match:
            self.logger.debug("Packet missing the tun_ipv4_dst, can't reply")
        tun_ipv4_src = ev.msg.match['tun_ipv4_src']

        pkt = packet.Packet(msg.data)

=======
        tun_id = ev.msg.match['tunnel_id']
        tun_ipv4_src = ev.msg.match['tun_ipv4_src']

        pkt = packet.Packet(msg.data)
        #TODO rm
>>>>>>> 5a7d64ee
        for p in pkt.protocols:
            self.logger.debug(p)

        ipv6_header = pkt.get_protocols(ipv6.ipv6)[0]
        icmpv6_header = pkt.get_protocols(icmpv6.icmpv6)[0]

        if icmpv6_header.type_ == icmpv6.ND_ROUTER_SOLICIT:
<<<<<<< HEAD
            self.logger.error("Recieved router soli MSG---------------")
            self._send_router_advertisement(ipv6_header.src, tun_id,
                                            tun_ipv4_src, in_port)
        elif icmpv6_header.type_ == icmpv6.ND_NEIGHBOR_SOLICIT:
            self.logger.error("Recieved neighbor soli MSG---------------")
            self._send_neighbor_advertisement(icmpv6_header.data.dst, tun_id,
                                              tun_ipv4_src, in_port)

        self.logger.error("______ PKT ______")
        self.logger.error("______ PKT ______")
=======
            self.logger.debug("Received router solicitation MSG")
            self._send_router_advertisement(ipv6_header.src, tun_id,
                                            tun_ipv4_src, in_port)
        elif icmpv6_header.type_ == icmpv6.ND_NEIGHBOR_SOLICIT:
            self.logger.debug("Received neighbor solicitation MSG")
            self._send_neighbor_advertisement(icmpv6_header.data.dst, tun_id,
                                              tun_ipv4_src, in_port)
>>>>>>> 5a7d64ee

    def handle_restart(self):
        pass

    def cleanup_on_disconnect(self, datapath):
        self.delete_all_flows(datapath)

    def delete_all_flows(self, datapath):
        flows.delete_all_flows_from_table(datapath, self.tbl_num)

    def get_custom_prefix(self, ue_ll_ipv6: str) -> str:
        """
        Retrieve the custom prefix by extracting the interface id out of the
        packet
        """

        interface_id = get_ipv6_interface_id(ue_ll_ipv6)
        return self._prefix_mapper.get_prefix(interface_id)<|MERGE_RESOLUTION|>--- conflicted
+++ resolved
@@ -139,13 +139,8 @@
                               output_port=ofproto.OFPP_CONTROLLER,
                               max_len=ofproto.OFPCML_NO_BUFFER)
 
-<<<<<<< HEAD
     def _send_router_advertisement(self, ue_ll_ipv6: str, tun_id, tun_ipv4_dst,
                                    output_port):
-=======
-    def _send_router_advertisement(self, ue_ll_ipv6: str, tun_id: int,
-                                   tun_ipv4_dst: str, output_port):
->>>>>>> 5a7d64ee
         """
         Generates the Router Advertisement response packet
         """
@@ -187,11 +182,7 @@
         pkt.serialize()
 
         actions_out = [
-<<<<<<< HEAD
             parser.NXActionSetTunnel(value=tun_id),
-=======
-            parser.NXActionSetTunnel(tun_id=tun_id),
->>>>>>> 5a7d64ee
             parser.NXActionRegLoad2(dst='tun_ipv4_dst', value=tun_ipv4_dst),
             parser.OFPActionOutput(port=output_port)]
         out = parser.OFPPacketOut(datapath=self._datapath,
@@ -201,13 +192,8 @@
                                   data=pkt.data)
         self._datapath.send_msg(out)
 
-<<<<<<< HEAD
     def _send_neighbor_advertisement(self, target_ipv6, tun_id, tun_ipv4_dst,
                                      output_port):
-=======
-    def _send_neighbor_advertisement(self, target_ipv6: str, tun_id: int,
-                                     tun_ipv4_dst: str, output_port):
->>>>>>> 5a7d64ee
         """
         Generates the Neighbor Advertisement response packet
         """
@@ -240,11 +226,7 @@
         pkt.serialize()
 
         actions_out = [
-<<<<<<< HEAD
             parser.NXActionSetTunnel(value=tun_id),
-=======
-            parser.NXActionSetTunnel(tun_id=tun_id),
->>>>>>> 5a7d64ee
             parser.NXActionRegLoad2(dst='tun_ipv4_dst', value=tun_ipv4_dst),
             parser.OFPActionOutput(port=output_port)]
         out = parser.OFPPacketOut(datapath=self._datapath,
@@ -261,14 +243,11 @@
         """
         msg = ev.msg
 
-<<<<<<< HEAD
         self.logger.error("______ PKT ______")
         self.logger.error("______ PKT ______")
         self.logger.error(ev.msg)
         self.logger.error(pformat(ev.msg))
 
-=======
->>>>>>> 5a7d64ee
         if self.tbl_num != msg.table_id:
             # Intended for other application
             return
@@ -282,7 +261,6 @@
             return
 
         in_port = ev.msg.match['in_port']
-<<<<<<< HEAD
         if 'tunnel_id' not in ev.msg.match:
             self.logger.debug("Packet missing the tunnel_id, can't reply")
         tun_id = ev.msg.match['tunnel_id']
@@ -293,13 +271,6 @@
 
         pkt = packet.Packet(msg.data)
 
-=======
-        tun_id = ev.msg.match['tunnel_id']
-        tun_ipv4_src = ev.msg.match['tun_ipv4_src']
-
-        pkt = packet.Packet(msg.data)
-        #TODO rm
->>>>>>> 5a7d64ee
         for p in pkt.protocols:
             self.logger.debug(p)
 
@@ -307,7 +278,6 @@
         icmpv6_header = pkt.get_protocols(icmpv6.icmpv6)[0]
 
         if icmpv6_header.type_ == icmpv6.ND_ROUTER_SOLICIT:
-<<<<<<< HEAD
             self.logger.error("Recieved router soli MSG---------------")
             self._send_router_advertisement(ipv6_header.src, tun_id,
                                             tun_ipv4_src, in_port)
@@ -318,15 +288,6 @@
 
         self.logger.error("______ PKT ______")
         self.logger.error("______ PKT ______")
-=======
-            self.logger.debug("Received router solicitation MSG")
-            self._send_router_advertisement(ipv6_header.src, tun_id,
-                                            tun_ipv4_src, in_port)
-        elif icmpv6_header.type_ == icmpv6.ND_NEIGHBOR_SOLICIT:
-            self.logger.debug("Received neighbor solicitation MSG")
-            self._send_neighbor_advertisement(icmpv6_header.data.dst, tun_id,
-                                              tun_ipv4_src, in_port)
->>>>>>> 5a7d64ee
 
     def handle_restart(self):
         pass
