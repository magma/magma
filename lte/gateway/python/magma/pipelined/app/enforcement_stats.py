--- conflicted
+++ resolved
@@ -585,12 +585,6 @@
         if not self._datapath:
             self.logger.error("Could not initialize datapath for stats retrieval")
             return RuleRecordTable()
-<<<<<<< HEAD
-        parser = self._datapath.ofproto_parser
-        message = parser.OFPFlowStatsRequest(datapath=self._datapath, 
-        cookie = cookie, cookie_mask = cookie_mask)
-=======
->>>>>>> c1a70bd9
         try:
             xid = flows.send_stats_request(self._datapath, self.tbl_num, cookie,
                                            cookie_mask)
