--- conflicted
+++ resolved
@@ -192,13 +192,10 @@
         chan = self._msg_hub.send(flow_adds, self._datapath)
         return self._wait_for_rule_responses(imsi, rule, chan)
 
-<<<<<<< HEAD
-=======
     def _get_default_flow_msgs_for_subscriber(self, *_):
         return None
 
->>>>>>> 26451c80
-    def _install_default_flow_for_subscriber(self, imsi, ip_addr):
+    def _install_default_flow_for_subscriber(self, *_):
         pass
 
     def _delete_all_flows(self, datapath):
