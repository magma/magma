"""
Copyright 2020 The Magma Authors.

This source code is licensed under the BSD-style license found in the
LICENSE file in the root directory of this source tree.

Unless required by applicable law or agreed to in writing, software
distributed under the License is distributed on an "AS IS" BASIS,
WITHOUT WARRANTIES OR CONDITIONS OF ANY KIND, either express or implied.
See the License for the specific language governing permissions and
limitations under the License.
"""
import logging

from magma.pipelined.openflow import messages
from magma.pipelined.openflow.magma_match import MagmaMatch
from magma.pipelined.openflow.registers import REG_ZERO_VAL, SCRATCH_REGS
from ryu.ofproto.nicira_ext import ofs_nbits

logger = logging.getLogger(__name__)

DEFAULT_PRIORITY = 10
UE_FLOW_PRIORITY = 12
PASSTHROUGH_PRIORITY = 15
MINIMUM_PRIORITY = 0
MEDIUM_PRIORITY = 100
MAXIMUM_PRIORITY = 65535
OVS_COOKIE_MATCH_ALL = 0xffffffff

def add_drop_flow(datapath, table, match, actions=None, instructions=None,
                  priority=MINIMUM_PRIORITY, retries=3, cookie=0x0,
                  idle_timeout=0, hard_timeout=0):
    """
    Add a flow to a table that drops the packet

    Args:
        datapath (ryu.controller.controller.Datapath):
            Datapath to push the flow to
        table (int): Table number to apply the flow to
        match (MagmaMatch): The match for the flow
        actions ([OFPAction]):
            List of actions for the flow.
        instructions ([OFPInstruction]):
            List of instructions for the flow. This will default to a
            single OFPInstructionsActions to apply `actions`.
            Ignored if `actions` is set.
        priority (int): Flow priority
        retries (int): Number of times to retry pushing the flow on failure
        cookie (hex): cookie value for the flow
        idle_timeout (int): idle timeout for the flow
        hard_timeout (int): hard timeout for the flow

    Raises:
        MagmaOFError: if the flow can't be added
        Exception: If the actions contain NXActionResubmitTable.
    """
    mod = get_add_drop_flow_msg(
        datapath, table, match, actions=actions,
        instructions=instructions, priority=priority,
        cookie=cookie, idle_timeout=idle_timeout, hard_timeout=hard_timeout)
    logger.debug('flowmod: %s (table %s)', mod, table)
    messages.send_msg(datapath, mod, retries)


def add_output_flow(datapath, table, match, actions=None, instructions=None,
                    priority=MINIMUM_PRIORITY, retries=3, cookie=0x0,
                    idle_timeout=0, hard_timeout=0,
                    output_port=None, output_reg=None,
                    copy_table=None, max_len=None):
    """
    Add a flow to a table that sends the packet to the specified port

    Args:
        datapath (ryu.controller.controller.Datapath):
            Datapath to push the flow to
        table (int): Table number to apply the flow to
        match (MagmaMatch): The match for the flow
        actions ([OFPAction]):
            List of actions for the flow.
        instructions ([OFPInstruction]):
            List of instructions for the flow. This will default to a
            single OFPInstructionsActions to apply `actions`.
            Ignored if `actions` is set.
        priority (int): Flow priority
        retries (int): Number of times to retry pushing the flow on failure
        cookie (hex): cookie value for the flow
        idle_timeout (int): idle timeout for the flow
        hard_timeout (int): hard timeout for the flow
        output_port (int): the port to send the packet
        copy_table (int): optional table to send the packet to
        max_len (int): Max length to send to controller

    Raises:
        MagmaOFError: if the flow can't be added
        Exception: If the actions contain NXActionResubmitTable.
    """
    mod = get_add_output_flow_msg(
        datapath, table, match, actions=actions,
        instructions=instructions, priority=priority,
        cookie=cookie, idle_timeout=idle_timeout, hard_timeout=hard_timeout,
        copy_table=copy_table, output_port=output_port, output_reg=output_reg,
        max_len=max_len)
    logger.debug('flowmod: %s (table %s)', mod, table)
    messages.send_msg(datapath, mod, retries)


def add_flow(datapath, table, match, actions=None, instructions=None,
             priority=MINIMUM_PRIORITY, retries=3, cookie=0x0, idle_timeout=0,
             hard_timeout=0, goto_table=None):
    """
    Add a flow based on provided args.

    Args:
        datapath (ryu.controller.controller.Datapath):
            Datapath to push the flow to
        table (int): Table number to apply the flow to
        match (MagmaMatch): The match for the flow
        actions ([OFPAction]):
            List of actions for the flow.
        instructions ([OFPInstruction]):
            List of instructions for the flow. This will default to a
            single OFPInstructionsActions to apply `actions`.
            Ignored if `actions` is set.
        priority (int): Flow priority
        retries (int): Number of times to retry pushing the flow on failure
        cookie (hex): cookie value for the flow
        idle_timeout (int): idle timeout for the flow
        hard_timeout (int): hard timeout for the flow

    Raises:
        MagmaOFError: if the flow can't be added
        Exception: If the actions contain NXActionResubmitTable.
            Or if the flow is resubmitted to the next service and the actions
            contain an action that loads the scratch register. The scratch
            register is reset on table resubmit so any load has no effect.
    """
    ofproto, parser = datapath.ofproto, datapath.ofproto_parser

    if actions is None:
        actions = []
    reset_scratch_reg_actions = [
             parser.NXActionRegLoad2(dst=reg, value=REG_ZERO_VAL)
             for reg in SCRATCH_REGS]
    actions = actions + reset_scratch_reg_actions

    inst = __get_instructions_for_actions(ofproto, parser,
                                          actions, instructions)

    # For 5G GTP tunnel, goto_table is used for downlink and uplink
    if goto_table:
        inst.append(parser.OFPInstructionGotoTable(goto_table))

    ryu_match = parser.OFPMatch(**match.ryu_match)

    mod = parser.OFPFlowMod(datapath=datapath, priority=priority,
                            match=ryu_match, instructions=inst,
                            table_id=table, cookie=cookie,
                            idle_timeout=idle_timeout,
                            hard_timeout=hard_timeout)

    logger.debug('flowmod: %s (table %s)', mod, table)
    messages.send_msg(datapath, mod, retries)

def add_resubmit_next_service_flow(datapath, table, match, actions=None,
                                   instructions=None,
                                   priority=MINIMUM_PRIORITY, retries=3,
                                   cookie=0x0, idle_timeout=0, hard_timeout=0,
                                   copy_table=None, reset_default_register:bool = True,
                                   resubmit_table=None):
    """
    Add a flow to a table that resubmits to another service.
    All scratch registers will be reset before resubmitting.

    Args:
        datapath (ryu.controller.controller.Datapath):
            Datapath to push the flow to
        table (int): Table number to apply the flow to
        match (MagmaMatch): The match for the flow
        actions ([OFPAction]):
            List of actions for the flow.
        instructions ([OFPInstruction]):
            List of instructions for the flow. This will default to a
            single OFPInstructionsActions to apply `actions`.
            Ignored if `actions` is set.
        priority (int): Flow priority
        retries (int): Number of times to retry pushing the flow on failure
        cookie (hex): cookie value for the flow
        idle_timeout (int): idle timeout for the flow
        hard_timeout (int): hard timeout for the flow
        resubmit_table (int): Table number of the next service to
            forward traffic to.

    Raises:
        MagmaOFError: if the flow can't be added
        Exception: If the actions contain NXActionResubmitTable.
            Or if the flow is resubmitted to the next service and the actions
            contain an action that loads the scratch register. The scratch
            register is reset on table resubmit so any load has no effect.
    """
    mod = get_add_resubmit_next_service_flow_msg(
        datapath, table, match, actions=actions,
        instructions=instructions, priority=priority,
        cookie=cookie, idle_timeout=idle_timeout, hard_timeout=hard_timeout,
        copy_table=copy_table, reset_default_register=reset_default_register,
        resubmit_table=resubmit_table)
    logger.debug('flowmod: %s (table %s)', mod, table)
    messages.send_msg(datapath, mod, retries)


def add_resubmit_current_service_flow(datapath, table, match, actions=None,
                                      instructions=None,
                                      priority=MINIMUM_PRIORITY, retries=3,
                                      cookie=0x0, idle_timeout=0,
                                      hard_timeout=0, resubmit_table=None):
    """
    Add a flow to a table that resubmits to the current service.
    Scratch registers are not reset when resubmitting to the current service.

    Args:
        datapath (ryu.controller.controller.Datapath):
            Datapath to push the flow to
        table (int): Table number to apply the flow to
        match (MagmaMatch): The match for the flow
        actions ([OFPAction]):
            List of actions for the flow.
        instructions ([OFPInstruction]):
            List of instructions for the flow. This will default to a
            single OFPInstructionsActions to apply `actions`.
            Ignored if `actions` is set.
        priority (int): Flow priority
        retries (int): Number of times to retry pushing the flow on failure
        cookie (hex): cookie value for the flow
        idle_timeout (int): idle timeout for the flow
        hard_timeout (int): hard timeout for the flow
        resubmit_table (int): Table number of the table within the
            current service to forward traffic to.

    Raises:
        MagmaOFError: if the flow can't be added
        Exception: If the actions contain NXActionResubmitTable.
    """
    mod = get_add_resubmit_current_service_flow_msg(
        datapath, table, match, actions=actions,
        instructions=instructions, priority=priority,
        cookie=cookie, idle_timeout=idle_timeout, hard_timeout=hard_timeout,
        resubmit_table=resubmit_table)
    logger.debug('flowmod: %s (table %s)', mod, table)
    messages.send_msg(datapath, mod, retries)


def get_add_drop_flow_msg(datapath, table, match, actions=None,
                          instructions=None, priority=MINIMUM_PRIORITY,
                          cookie=0x0, idle_timeout=0, hard_timeout=0):
    """
    Get an add flow modification message that drops the packet

    Args:
        datapath (ryu.controller.controller.Datapath):
            Datapath to push the flow to
        table (int): Table number to apply the flow to
        match (MagmaMatch): The match for the flow
        actions ([OFPAction]):
            List of actions for the flow.
        instructions ([OFPInstruction]):
            List of instructions for the flow. This will default to a
            single OFPInstructionsActions to apply `actions`.
            Ignored if `actions` is set.
        priority (int): Flow priority
        cookie (hex): cookie value for the flow
        idle_timeout (int): idle timeout for the flow
        hard_timeout (int): hard timeout for the flow

    Returns:
        OFPFlowMod

    Raises:
        Exception: If the actions contain NXActionResubmitTable.
    """
    ofproto, parser = datapath.ofproto, datapath.ofproto_parser

    _check_resubmit_action(actions, parser)

    inst = __get_instructions_for_actions(ofproto, parser,
                                          actions, instructions)
    ryu_match = parser.OFPMatch(**match.ryu_match)

    return parser.OFPFlowMod(datapath=datapath, priority=priority,
                             match=ryu_match, instructions=inst,
                             table_id=table, cookie=cookie,
                             idle_timeout=idle_timeout,
                             hard_timeout=hard_timeout)


def get_add_output_flow_msg(datapath, table, match, actions=None,
                            instructions=None, priority=MINIMUM_PRIORITY,
                            cookie=0x0, idle_timeout=0, hard_timeout=0,
                            output_port=None, output_reg=None,
                            copy_table=None, max_len=None):
    """
    Add a flow to a table that sends the packet to the specified port

    Args:
        datapath (ryu.controller.controller.Datapath):
            Datapath to push the flow to
        table (int): Table number to apply the flow to
        match (MagmaMatch): The match for the flow
        actions ([OFPAction]):
            List of actions for the flow.
        instructions ([OFPInstruction]):
            List of instructions for the flow. This will default to a
            single OFPInstructionsActions to apply `actions`.
            Ignored if `actions` is set.
        priority (int): Flow priority
        cookie (hex): cookie value for the flow
        idle_timeout (int): idle timeout for the flow
        hard_timeout (int): hard timeout for the flow
        output_port (int): the port to send the packet
        copy_table (int): optional table to send the packet to
        max_len (int): Max length to send to controller

    Raises:
        MagmaOFError: if the flow can't be added
        Exception: If the actions contain NXActionResubmitTable.
    """

    ofproto, parser = datapath.ofproto, datapath.ofproto_parser
    _check_resubmit_action(actions, parser)

    if actions is None:
        actions = []

    if output_reg is not None:
        output_action = parser.NXActionOutputReg2(ofs_nbits=ofs_nbits(0, 31),
                                                   src=output_reg,
                                                   max_len=1234)
    else:
        if max_len is None:
            output_action = parser.OFPActionOutput(output_port)
        else:
            output_action = parser.OFPActionOutput(output_port, max_len)

    actions = actions + [
        output_action,
    ]
    if copy_table:
        actions.append(parser.NXActionResubmitTable(table_id=copy_table))
    inst = __get_instructions_for_actions(ofproto, parser,
                                          actions, instructions)
    ryu_match = parser.OFPMatch(**match.ryu_match)

    return parser.OFPFlowMod(datapath=datapath, priority=priority,
                             match=ryu_match, instructions=inst,
                             table_id=table, cookie=cookie,
                             idle_timeout=idle_timeout,
                             hard_timeout=hard_timeout)


def get_add_resubmit_next_service_flow_msg(datapath, table, match,
                                           actions=None, instructions=None,
                                           priority=MINIMUM_PRIORITY,
                                           cookie=0x0, idle_timeout=0,
                                           hard_timeout=0, copy_table=None,
                                           reset_default_register:bool=True,
                                           resubmit_table=None):
    """
    Get an add flow modification message that resubmits to another service

    Args:
        datapath (ryu.controller.controller.Datapath):
            Datapath to push the flow to
        table (int): Table number to apply the flow to
        match (MagmaMatch): The match for the flow
        actions ([OFPAction]):
            List of actions for the flow.
        instructions ([OFPInstruction]):
            List of instructions for the flow. This will default to a
            single OFPInstructionsActions to apply `actions`.
            Ignored if `actions` is set.
        priority (int): Flow priority
        cookie (hex): cookie value for the flow
        idle_timeout (int): idle timeout for the flow
        hard_timeout (int): hard timeout for the flow
        copy_table (int): optional table to send the packet to
        resubmit_table (int): Table number of the next service to
            forward traffic to.

    Returns:
        OFPFlowMod

    Raises:
        Exception: If the actions contain NXActionResubmitTable.
            Or if the flow is resubmitted to the next service and the actions
            contain an action that loads the scratch register. The scratch
            register is reset on table resubmit so any load has no effect.
    """
    ofproto, parser = datapath.ofproto, datapath.ofproto_parser

    if actions is None:
        actions = []
    actions = actions + [
        parser.NXActionResubmitTable(table_id=resubmit_table),
    ]
    reset_scratch_reg_actions = [
        parser.NXActionRegLoad2(dst=reg, value=REG_ZERO_VAL)
        for reg in SCRATCH_REGS]

    if copy_table:
        actions.append(parser.NXActionResubmitTable(table_id=copy_table))

    if (reset_default_register):
        actions = actions + reset_scratch_reg_actions

    inst = __get_instructions_for_actions(ofproto, parser,
                                          actions, instructions)
    ryu_match = parser.OFPMatch(**match.ryu_match)

    return parser.OFPFlowMod(datapath=datapath, priority=priority,
                             match=ryu_match, instructions=inst,
                             table_id=table, cookie=cookie,
                             idle_timeout=idle_timeout,
                             hard_timeout=hard_timeout)


def get_add_resubmit_current_service_flow_msg(datapath, table, match,
                                              actions=None, instructions=None,
                                              priority=MINIMUM_PRIORITY,
                                              cookie=0x0, idle_timeout=0,
                                              hard_timeout=0, copy_table=None,
                                              resubmit_table=None):
    """
    Get an add flow modification message that resubmits to the current service

    Args:
        datapath (ryu.controller.controller.Datapath):
            Datapath to push the flow to
        table (int): Table number to apply the flow to
        match (MagmaMatch): The match for the flow
        actions ([OFPAction]):
            List of actions for the flow.
        instructions ([OFPInstruction]):
            List of instructions for the flow. This will default to a
            single OFPInstructionsActions to apply `actions`.
            Ignored if `actions` is set.
        priority (int): Flow priority
        cookie (hex): cookie value for the flow
        idle_timeout (int): idle timeout for the flow
        hard_timeout (int): hard timeout for the flow
        copy_table (int): optional table to send the packet to
        resubmit_table (int): Table number of the table within the
            current service to forward traffic to.

    Returns:
        OFPFlowMod

    Raises:
        Exception: If the actions contain NXActionResubmitTable.
    """
    ofproto, parser = datapath.ofproto, datapath.ofproto_parser

    _check_resubmit_action(actions, parser)

    if actions is None:
        actions = []

    if copy_table:
        actions.append(parser.NXActionResubmitTable(table_id=copy_table))

    actions = actions + [
        parser.NXActionResubmitTable(table_id=resubmit_table),
    ]

    inst = __get_instructions_for_actions(ofproto, parser,
                                          actions, instructions)
    ryu_match = parser.OFPMatch(**match.ryu_match)

    return parser.OFPFlowMod(datapath=datapath, priority=priority,
                             match=ryu_match, instructions=inst,
                             table_id=table, cookie=cookie,
                             idle_timeout=idle_timeout,
                             hard_timeout=hard_timeout)


def set_barrier(datapath):
    """
    Sends a barrier to the specified datapath to ensure all previous flows
    are pushed.

    Args:
        datapath (ryu.controller.controller.Datapath): Datapath to message.

    Raises:
        MagmaOFError: if barrier request fails
    """
    parser = datapath.ofproto_parser
    messages.send_msg(datapath, parser.OFPBarrierRequest(datapath))


def get_delete_flow_msg(datapath, table, match, actions=None, instructions=None,
                        **kwargs):
    """
    Get an delete flow message that deletes a specified flow

    Args:
        datapath (ryu.controller.controller.Datapath): Datapath to message.
        table (int): Table number of the flow
        match (MagmaMatch): The match for the flow
        actions ([OFPAction]):
            List of actions of the flow.
        instructions ([OFPInstruction]):
            List of instructions of the flow.
    """
    ofproto, parser = datapath.ofproto, datapath.ofproto_parser
    inst = __get_instructions_for_actions(ofproto, parser,
                                          actions, instructions)
    ryu_match = parser.OFPMatch(**match.ryu_match)

    return parser.OFPFlowMod(datapath=datapath, command=ofproto.OFPFC_DELETE,
                            match=ryu_match, instructions=inst,
                            table_id=table, out_group=ofproto.OFPG_ANY,
                            out_port=ofproto.OFPP_ANY,
                            **kwargs)


def delete_flow(datapath, table, match, actions=None, instructions=None,
                retries=3, **kwargs):
    """
    Delete a flow from the given table

    Args:
        datapath (ryu.controller.controller.Datapath): Datapath to configure.
        table (int): table to delete the flow from
        match (MagmaMatch): match for the flow
        actions ([OFPAction]):
            Actions for the flow. Ignored if `instructions` is set.
        instructions ([OFPInstruction]):
            Instructions for the flow. This will default to a single
            OFPInstructionsActions for `actions`.
        retries (int): retry attempts on failure.

    Raises:
        MagmaOFError: if the flow can't be deleted
    """
    msg = get_delete_flow_msg(datapath, table, match, actions, instructions, **kwargs)
    logger.debug('flowmod: %s (table %s)', msg, table)
    messages.send_msg(datapath, msg, retries=retries)


def delete_all_flows_from_table(datapath, table, retries=3, cookie=None):
    """
    Delete all flows from a table.

    Args:
        datapath (ryu.controller.controller.Datapath): Datapath to configure
        table (int): Table to clear
        retries (int): retry attempts on failure

    Raises:
        MagmaOFError: if the flows can't be deleted
    """
    empty_match = MagmaMatch()
    cookie_match = {}
    if cookie is not None:
        cookie_match = {
            'cookie': cookie,
            'cookie_mask': OVS_COOKIE_MATCH_ALL,
        }
    delete_flow(datapath, table, empty_match, retries=retries, **cookie_match)


def __get_instructions_for_actions(ofproto, ofproto_parser,
                                   actions, instructions):
    if instructions is None:
        instructions = []

    if actions:
        instructions.append(ofproto_parser.OFPInstructionActions(
            ofproto.OFPIT_APPLY_ACTIONS, actions))
    return instructions


def _check_scratch_reg_load(actions, parser):
    scratch_reg_load_action_exists = \
        actions is not None and \
        any(isinstance(action, parser.NXActionRegLoad2)
            and action.dst in SCRATCH_REGS for action in actions)
    if scratch_reg_load_action_exists:
        raise Exception(
            'Scratch register should not be loaded when '
            'resubmitting to another table owned by other apps',
        )


def _check_resubmit_action(actions, parser):
    resubmit_action_exists = \
        actions is not None and \
        any(isinstance(action, parser.NXActionResubmitTable) for action in
            actions)

    if resubmit_action_exists:
        raise Exception(
            'Actions list should not contain NXActionResubmitTable',
        )


def send_stats_request(datapath, tbl_num, cookie: hex = 0, 
<<<<<<< HEAD
                       cookie_mask: hex = 0, retries: int = 3):
    """
    Send a stats request msg 
    
=======
                       cookie_mask: hex = 0, retries: int=3):
    """
    Send a stats request msg 
>>>>>>> 809c0739
    Args:
        datapath (ryu.controller.controller.Datapath):
            Datapath to query from
        table (int): Table number to query for
        cookie (hex): cookie value for the request
<<<<<<< HEAD
        cookie_mask (hex): cookie mask for the request
        retries (int): retry attempts on failure
=======
        cookie_mask(hex): cookie mask for the request
>>>>>>> 809c0739
    """
    ofproto, parser = datapath.ofproto, datapath.ofproto_parser
    req = parser.OFPFlowStatsRequest(
        datapath,
        table_id=tbl_num,
        out_group=ofproto.OFPG_ANY,
        out_port=ofproto.OFPP_ANY,
        cookie = cookie,
        cookie_mask = cookie_mask,
    )
    logger.debug('flowmod: %s (table %d)', req, tbl_num)
    messages.send_msg(datapath, req, retries)<|MERGE_RESOLUTION|>--- conflicted
+++ resolved
@@ -603,27 +603,16 @@
 
 
 def send_stats_request(datapath, tbl_num, cookie: hex = 0, 
-<<<<<<< HEAD
                        cookie_mask: hex = 0, retries: int = 3):
     """
     Send a stats request msg 
-    
-=======
-                       cookie_mask: hex = 0, retries: int=3):
-    """
-    Send a stats request msg 
->>>>>>> 809c0739
     Args:
         datapath (ryu.controller.controller.Datapath):
             Datapath to query from
         table (int): Table number to query for
         cookie (hex): cookie value for the request
-<<<<<<< HEAD
         cookie_mask (hex): cookie mask for the request
         retries (int): retry attempts on failure
-=======
-        cookie_mask(hex): cookie mask for the request
->>>>>>> 809c0739
     """
     ofproto, parser = datapath.ofproto, datapath.ofproto_parser
     req = parser.OFPFlowStatsRequest(
