"""
Copyright 2020 The Magma Authors.

This source code is licensed under the BSD-style license found in the
LICENSE file in the root directory of this source tree.

Unless required by applicable law or agreed to in writing, software
distributed under the License is distributed on an "AS IS" BASIS,
WITHOUT WARRANTIES OR CONDITIONS OF ANY KIND, either express or implied.
See the License for the specific language governing permissions and
limitations under the License.
"""
from typing import Optional

from magma.pipelined.openflow.registers import (
    DIRECTION_REG,
    DPI_REG,
    IMSI_REG,
    NG_SESSION_ID_REG,
    PASSTHROUGH_REG,
    PROXY_TAG_REG,
    RULE_NUM_REG,
    RULE_VERSION_REG,
    INGRESS_TUN_ID_REG,
    VLAN_TAG_REG,
    Direction,
    is_valid_direction,
)


class MagmaMatch(object):
    """
    MagmaMatch is a wrapper class for Ryu's OFPMatch. It provides enforcement
    and validation for matching against global registers such as imsi and
    direction.
    """

<<<<<<< HEAD
    def __init__(self, imsi: int = None, direction: Optional[Direction] = None,
                 rule_num: int = None, rule_version: int = None,
                 passthrough: int = None, vlan_tag: int = None,
                 app_id: int = None, proxy_tag: int = None,
                 teid: int = None, **kwargs):
=======
    def __init__(
        self, imsi: int = None, direction: Optional[Direction] = None,
        rule_num: int = None, rule_version: int = None,
        passthrough: int = None, vlan_tag: int = None,
        app_id: int = None, proxy_tag: int = None,
        local_f_teid_ng: int = None, **kwargs
    ):
>>>>>>> 8acc7a31
        self.imsi = imsi
        self.direction = direction
        self.rule_num = rule_num
        self.rule_version = rule_version
        self.passthrough = passthrough
        self.vlan_tag = vlan_tag
        self.app_id = app_id
        self.proxy_tag = proxy_tag
<<<<<<< HEAD
        self.teid = teid
=======
        self.local_f_teid_ng = local_f_teid_ng
>>>>>>> 8acc7a31
        self._match_kwargs = kwargs
        self._check_args()

    def update(self, v):
        self._match_kwargs.update(v)
        self._check_args()

    @property
    def ryu_match(self):
        """
        Convert the MagmaMatch object into a dict.
        """
        ryu_match = self._match_kwargs.copy()
        if self.direction is not None:
            ryu_match[DIRECTION_REG] = self.direction.value
        if self.imsi is not None:
            ryu_match[IMSI_REG] = self.imsi
        if self.rule_num is not None:
            ryu_match[RULE_NUM_REG] = self.rule_num
        if self.rule_version is not None:
            ryu_match[RULE_VERSION_REG] = self.rule_version
        if self.passthrough is not None:
            ryu_match[PASSTHROUGH_REG] = self.passthrough
        if self.vlan_tag is not None:
            ryu_match[VLAN_TAG_REG] = self.vlan_tag
        if self.app_id is not None:
            ryu_match[DPI_REG] = self.app_id
        if self.proxy_tag is not None:
            ryu_match[PROXY_TAG_REG] = self.proxy_tag
<<<<<<< HEAD
        if self.teid is not None and self.teid != 0:
            ryu_match[INGRESS_TUN_ID_REG] = self.teid
=======
        if self.local_f_teid_ng is not None:
            ryu_match[NG_SESSION_ID_REG] = self.local_f_teid_ng
>>>>>>> 8acc7a31
        return ryu_match

    def _check_args(self):
        if self.direction is not None and \
                not is_valid_direction(self.direction):
            raise Exception("Invalid direction: %s" % self.direction)

        # Avoid double register sets to ease debuggability
        for k in self._match_kwargs:
            if k == DIRECTION_REG and self.direction:
                raise Exception("Register %s should not be directly set" % k)
            if k == IMSI_REG and self.imsi:
                raise Exception("Register %s should not be directly set" % k)<|MERGE_RESOLUTION|>--- conflicted
+++ resolved
@@ -21,7 +21,6 @@
     PROXY_TAG_REG,
     RULE_NUM_REG,
     RULE_VERSION_REG,
-    INGRESS_TUN_ID_REG,
     VLAN_TAG_REG,
     Direction,
     is_valid_direction,
@@ -35,21 +34,13 @@
     direction.
     """
 
-<<<<<<< HEAD
-    def __init__(self, imsi: int = None, direction: Optional[Direction] = None,
-                 rule_num: int = None, rule_version: int = None,
-                 passthrough: int = None, vlan_tag: int = None,
-                 app_id: int = None, proxy_tag: int = None,
-                 teid: int = None, **kwargs):
-=======
     def __init__(
         self, imsi: int = None, direction: Optional[Direction] = None,
         rule_num: int = None, rule_version: int = None,
         passthrough: int = None, vlan_tag: int = None,
         app_id: int = None, proxy_tag: int = None,
-        local_f_teid_ng: int = None, **kwargs
+        teid: int = None, local_f_teid_ng: int = None, **kwargs
     ):
->>>>>>> 8acc7a31
         self.imsi = imsi
         self.direction = direction
         self.rule_num = rule_num
@@ -58,11 +49,8 @@
         self.vlan_tag = vlan_tag
         self.app_id = app_id
         self.proxy_tag = proxy_tag
-<<<<<<< HEAD
         self.teid = teid
-=======
         self.local_f_teid_ng = local_f_teid_ng
->>>>>>> 8acc7a31
         self._match_kwargs = kwargs
         self._check_args()
 
@@ -92,13 +80,10 @@
             ryu_match[DPI_REG] = self.app_id
         if self.proxy_tag is not None:
             ryu_match[PROXY_TAG_REG] = self.proxy_tag
-<<<<<<< HEAD
         if self.teid is not None and self.teid != 0:
-            ryu_match[INGRESS_TUN_ID_REG] = self.teid
-=======
+            ryu_match[NG_SESSION_ID_REG] = self.teid
         if self.local_f_teid_ng is not None:
             ryu_match[NG_SESSION_ID_REG] = self.local_f_teid_ng
->>>>>>> 8acc7a31
         return ryu_match
 
     def _check_args(self):
