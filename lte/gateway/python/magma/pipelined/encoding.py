"""
Copyright 2020 The Magma Authors.

This source code is licensed under the BSD-style license found in the
LICENSE file in the root directory of this source tree.

Unless required by applicable law or agreed to in writing, software
distributed under the License is distributed on an "AS IS" BASIS,
WITHOUT WARRANTIES OR CONDITIONS OF ANY KIND, either express or implied.
See the License for the specific language governing permissions and
limitations under the License.
"""

import os
import codecs
import hashlib
<<<<<<< HEAD
from Crypto.Cipher import ARC4
from Crypto.Cipher import AES
from Crypto.Hash import HMAC
from lte.protos.mconfig.mconfigs_pb2 import PipelineD


def encrypt_str(s: str, key: str, encryption_algorithm):
    ret = ""
    if encryption_algorithm == PipelineD.HEConfig.RC4:
        cipher = ARC4.new(key)
        ret = cipher.encrypt(s).hex()
    elif encryption_algorithm == PipelineD.HEConfig.AES256_CBC_HMAC_MD5:
        iv = os.urandom(16)
        cipher = AES.new(key, AES.MODE_CBC, iv)
        ret = cipher.encrypt(s).hex()
    elif encryption_algorithm == PipelineD.HEConfig.AES256_ECB_HMAC_MD5:
        iv = os.urandom(16)
        cipher = AES.new(key, AES.MODE_ECB, iv)
        ret = cipher.encrypt(s).hex()
    elif encryption_algorithm == PipelineD.HEConfig.GZIPPED_AES256_ECB_SHA1:
    return ret
=======
from lte.protos.mconfig.mconfigs_pb2 import PipelineD


def encrypt_str(s: str, *_):
    return s
>>>>>>> ed44ac09


def get_hash(s: str, hash_function):
    hash_hex = ""
    if hash_function == PipelineD.HEConfig.MD5:
        m = hashlib.md5()
        m.update(s.encode('utf-8'))
        hash_hex = m.hexdigest()
    elif hash_function == PipelineD.HEConfig.HEX:
        hash_hex = s.encode('utf-8').hex()
    elif hash_function == PipelineD.HEConfig.SHA256:
        m = hashlib.sha256()
        m.update(s.encode('utf-8'))
        hash_hex = m.hexdigest()
    return hash_hex


def encode_str(s: str, encoding_type):
    encoded = ""
    if encoding_type == PipelineD.HEConfig.BASE64:
        encoded = codecs.encode(codecs.decode(s, 'hex'), 'base64').decode()
    elif encoding_type == PipelineD.HEConfig.HEX2BIN:
        bits = len(s) * 4
        encoded = bin(int(s, 16))[2:].zfill(bits)
    return encoded.strip()<|MERGE_RESOLUTION|>--- conflicted
+++ resolved
@@ -11,60 +11,127 @@
 limitations under the License.
 """
 
-import os
 import codecs
 import hashlib
-<<<<<<< HEAD
 from Crypto.Cipher import ARC4
 from Crypto.Cipher import AES
 from Crypto.Hash import HMAC
+from Crypto.Random import get_random_bytes
 from lte.protos.mconfig.mconfigs_pb2 import PipelineD
 
 
-def encrypt_str(s: str, key: str, encryption_algorithm):
+def pad(m):
+    return m + ' ' * (16 - len(m) % 16)
+
+
+def encrypt_str(s: str, key: bytes, encryption_algorithm, mac: bytes = None):
     ret = ""
     if encryption_algorithm == PipelineD.HEConfig.RC4:
         cipher = ARC4.new(key)
         ret = cipher.encrypt(s).hex()
     elif encryption_algorithm == PipelineD.HEConfig.AES256_CBC_HMAC_MD5:
-        iv = os.urandom(16)
-        cipher = AES.new(key, AES.MODE_CBC, iv)
-        ret = cipher.encrypt(s).hex()
+        # Assuming provided key is valid 256 bytes
+        iv = get_random_bytes(16)
+        key_val = key
+        key_mac = mac
+
+        cipher = AES.new(key_val, AES.MODE_CBC, iv)
+        enc = cipher.encrypt(pad(s))
+
+        hmac = HMAC.new(key_mac)
+        hmac.update(iv + enc)
+
+        ret = hmac.hexdigest() + iv.hex() + enc.hex()
     elif encryption_algorithm == PipelineD.HEConfig.AES256_ECB_HMAC_MD5:
-        iv = os.urandom(16)
-        cipher = AES.new(key, AES.MODE_ECB, iv)
-        ret = cipher.encrypt(s).hex()
+        # Assuming provided key is valid 256 bytes
+        key_val = key
+        key_mac = mac
+
+        cipher = AES.new(key_val, AES.MODE_ECB)
+        enc = cipher.encrypt(pad(s))
+
+        hmac = HMAC.new(key_mac)
+        hmac.update(enc)
+
+        ret = hmac.hexdigest() + enc.hex()
+        print("This be ecb")
+        print(ret)
     elif encryption_algorithm == PipelineD.HEConfig.GZIPPED_AES256_ECB_SHA1:
+        # Assuming provided key is valid 256 bytes
+        key_val = key
+        key_mac = mac
+
+        cipher = AES.new(key_val, AES.MODE_ECB)
+        enc = cipher.encrypt(pad(s))
+
+        hmac = HMAC.new(key_mac)
+        hmac.update(enc)
+
+        ret = hmac.hexdigest() + enc.hex()
     return ret
-=======
-from lte.protos.mconfig.mconfigs_pb2 import PipelineD
 
 
-def encrypt_str(s: str, *_):
-    return s
->>>>>>> ed44ac09
+def decrypt_str(data: str, key: bytes, encryption_algorithm, mac):
+    if encryption_algorithm == PipelineD.HEConfig.RC4:
+        return data
+    elif encryption_algorithm == PipelineD.HEConfig.AES256_CBC_HMAC_MD5:
+        verify = data[0:32]
+        print(verify)
+        hmac = HMAC.new(mac)
+        hmac.update(codecs.decode(data[32:], 'hex_codec'))
+
+        print("decrypted ->")
+        print(hmac.hexdigest())
+        if hmac.hexdigest() != verify:
+            return ""
+
+        # decrypt
+        iv = codecs.decode(data[32:64], 'hex_codec')
+        print(data[32:64])
+        print(iv)
+        cipher = AES.new(key, AES.MODE_CBC, iv)
+        decrypted = cipher.decrypt(codecs.decode(data[64:], 'hex_codec'))
+        print(codecs.decode(data[64:], 'hex_codec'))
+        print(decrypted)
+        return decrypted.decode("utf-8").strip()
+    elif encryption_algorithm == PipelineD.HEConfig.AES256_ECB_HMAC_MD5:
+        verify = data[0:32]
+        print(verify)
+        hmac = HMAC.new(mac)
+        hmac.update(codecs.decode(data[32:], 'hex_codec'))
+
+        print("decrypted ->")
+        print(hmac.hexdigest())
+        if hmac.hexdigest() != verify:
+            return ""
+
+        cipher = AES.new(key, AES.MODE_ECB)
+        decrypted = cipher.decrypt(codecs.decode(data[32:], 'hex_codec'))
+        print(codecs.decode(data[32:], 'hex_codec'))
+        print(decrypted)
+        return decrypted.decode("utf-8").strip()
 
 
-def get_hash(s: str, hash_function):
-    hash_hex = ""
+def get_hash(s: str, hash_function) -> bytes:
+    hash_bin = ""
     if hash_function == PipelineD.HEConfig.MD5:
         m = hashlib.md5()
         m.update(s.encode('utf-8'))
-        hash_hex = m.hexdigest()
+        hash_bin = m.digest()
     elif hash_function == PipelineD.HEConfig.HEX:
-        hash_hex = s.encode('utf-8').hex()
+        hexlify = codecs.getencoder('hex')
+        hash_bin = hexlify(s.encode('utf-8'))[0]
     elif hash_function == PipelineD.HEConfig.SHA256:
         m = hashlib.sha256()
         m.update(s.encode('utf-8'))
-        hash_hex = m.hexdigest()
-    return hash_hex
+        hash_bin = m.digest()
+    return hash_bin
 
 
 def encode_str(s: str, encoding_type):
-    encoded = ""
     if encoding_type == PipelineD.HEConfig.BASE64:
-        encoded = codecs.encode(codecs.decode(s, 'hex'), 'base64').decode()
+        s = codecs.encode(codecs.decode(s, 'hex'), 'base64').decode()
     elif encoding_type == PipelineD.HEConfig.HEX2BIN:
         bits = len(s) * 4
-        encoded = bin(int(s, 16))[2:].zfill(bits)
-    return encoded.strip()+        s = bin(int(s, 16))[2:].zfill(bits)
+    return s.strip()