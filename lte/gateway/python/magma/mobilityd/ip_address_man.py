"""
Copyright 2020 The Magma Authors.

This source code is licensed under the BSD-style license found in the
LICENSE file in the root directory of this source tree.

Unless required by applicable law or agreed to in writing, software
distributed under the License is distributed on an "AS IS" BASIS,
WITHOUT WARRANTIES OR CONDITIONS OF ANY KIND, either express or implied.
See the License for the specific language governing permissions and
limitations under the License.

The IP allocator maintains the life cycle of assigned IP addresses.

The IP address manager supports allocating and releasing IP addresses
Note that an IP address is not immediately made available for allocation right
after release: it is "reserved" for the same client for a certain period of
time to ensure that 1) an observer, e.g. pipelined, that caches IP states has
enough time to pull the updated IP states; 2) IP packets intended for the
old client will not be unintentionally routed to a new client until the old
TCP connection expires.

We have plug in design for IP address allocator. today we have two allocator
1. IP_POOL allocator, which allocates IP address from block of IP address
2. DHCP IP allocator. This allocates IP address assigned by DHCP server
   in network. This is typically used in Non NAT GW environment.

IP allocator supports static IP allocation for sub set of subscribers.
When static Ip mode is enabled, mobilityD would check subscriberDB for
assigned IP address before allocating Ip from configured allocator.

To support this semantic, an IP address can have the following states
during it's life cycle in the IP allocator:
    FREE: IP is available for allocation
    ALLOCATED: IP is allocated for a client.
    RELEASED: IP is released, but still reserved for the client
    REAPED: IPs are periodically reaped from the RELEASED state to the
        REAPED state, and at the same time a timer is set. All REAPED state
        IPs are freed once the time goes off. The purpose of this state is
        to age IPs for a certain period of time before freeing.
"""

from __future__ import absolute_import, division, print_function, \
    unicode_literals

import ipaddress
import logging
import threading
from ipaddress import ip_address, ip_network
from typing import List, Optional, Tuple

from lte.protos.mobilityd_pb2 import GWInfo, IPAddress

from magma.mobilityd.ip_descriptor import IPState, IPType
from magma.mobilityd.metrics import (IP_ALLOCATED_TOTAL, IP_RELEASED_TOTAL)

from .ip_allocator_base import DuplicateIPAssignmentError, IPAllocator, \
    IPNotInUseError, \
    MappingNotFoundError

from .mobility_store import MobilityStore

DEFAULT_IP_RECYCLE_INTERVAL = 15


class IPAddressManager:
    """ A thread-safe IP allocator: all mutating functions are protected by a
    re-entrant lock.


    The IPAllocator maintains IP life cycle, as well as the mapping between
    SubscriberID (SID) and IPs. For now, only one-to-one mapping is supported
    between SID and IP.

    IP Recycling:
        An IP address is periodically recycled for allocation after releasing.

        Constraints:
        1. Define a maturity time T, in seconds. Any IPs that were released
           within the past T seconds cannot be freed.
        2. All released IPs must eventually be freed.

        To achieve these constraints, whenever we release an IP address we try
        to set a recycle timer if it's not already set. When setting a timer,
        we move all IPs in the RELEASED state to the REAPED state. Those IPs
        will be freed once the timer goes off, at which time those IPs are
        guaranteed to be "matured". Concurrently, newly released IPs are added
        to the RELEASED state.

        The time between when an IP is released and when it is freed is
        guaranteed to be between T and 2T seconds. The worst-case occurs when
        the release happens right after the previous timer has been initiated.
        This leads to an additional T seconds wait for the existing timer to
        time out and trigger a callback which initiate a new timer, on top of
        the T seconds of timeout for the next timer.

    Persistence to Redis:
        The IP allocator now by default persists its state to a redis-server
        process denoted in mobilityd.yml. The allocator's persisted properties
        and associated structure:
            - self._assigned_ip_blocks: {ip_block}
            - self.ip_state_map: {state=>{ip=>ip_desc}}
            - self.sid_ips_map: {SID=>[IPDesc]}

        The utilized redis_containers store a cache of state in local memory,
        so reads are the same speed as without persistence. For writes, state
        is serialized with provided serializers and written through to the
        Redis process. Used as expected, writes will be small (a few bytes).
        Redis's performance can be measured with the redis-benchmark tool,
        but we expect almost 100% of writes to take less than 1 millisecond.

    """

    def __init__(self,
                 ipv4_allocator: IPAllocator,
                 ipv6_allocator: IPAllocator,
                 store: MobilityStore,
                 recycling_interval: int = DEFAULT_IP_RECYCLE_INTERVAL):
        """ Initializes a new IP address manager

        Args:
            recycling_interval (number): minimum time, in seconds, before a
                released IP is recycled and freed into the pool of available
                IPs.

                Default: None, no recycling will occur automatically.
        """
        self._lock = threading.RLock()  # re-entrant locks
        self._recycle_timer = None  # reference to recycle timer
        self._recycling_interval_seconds = recycling_interval

        # Load store dependencies
<<<<<<< HEAD
        self._ip_state_map = store.ip_state_map
        self._sid_ips_map = store.sid_ips_map
        self._dhcp_gw_info = store.dhcp_gw_info
        self._dhcp_store = store.dhcp_store
=======
        self._store = store
>>>>>>> ff5f4a84

        self.ip_allocator = ipv4_allocator
        self.ipv6_allocator = ipv6_allocator

    def add_ip_block(self, ipblock: ip_network):
        """ Add a block of IP addresses to the free IP list

        IP blocks should not overlap.

        Args:
            ipblock (ipaddress.ip_network): ip network to add
            e.g. ipaddress.ip_network("10.0.0.0/24")

        Raises:
            OverlappedIPBlocksError: if the given IP block overlaps with
            existing ones
            InvalidIPv6NetworkError: if IPv6 block is invalid
        """
        with self._lock:
            if ipblock.version == 4:
                logging.info('Adding ipv4 block')
                self.ip_allocator.add_ip_block(ipblock)
                logging.info("Added block %s to the IPv4 address pool",
                             ipblock)
            elif ipblock.version == 6:
                self.ipv6_allocator.add_ip_block(ipblock)
                logging.info("Added block %s to the IPv6 address pool",
                             ipblock)
            else:
                logging.warning("Failing to add IPBlock as is invalid")

    def remove_ip_blocks(self, *ipblocks: List[ip_network],
                         force: bool = False) -> List[ip_network]:
        """ Makes the indicated block(s) unavailable for allocation

        If force is False, blocks that have any addresses currently allocated
        will not be removed. Otherwise, if force is True, the indicated blocks
        will be removed regardless of whether any addresses have been allocated
        and any allocated addresses will no longer be served.

        Removing a block entails removing the IP addresses within that block
        from the internal state machine.

        Args:
            ipblocks (ipaddress.ip_network): variable number of objects of type
                ipaddress.ip_network, representing the blocks that are intended
                to be removed. The blocks should have been explicitly added and
                not yet removed. Any blocks that are not active in the IP
                allocator will be ignored with a warning.
            force (bool): whether to forcibly remove the blocks indicated. If
                False, will only remove a block if no addresses from within the
                block have been allocated. If True, will remove all blocks
                regardless of whether any addresses have been allocated from
                them.

        Returns a list of the blocks that have been successfully removed.
        """

        with self._lock:
            ipv4_blocks, ipv6_blocks = [], []
            ipv4_blocks_deleted, ipv6_blocks_deleted = [], []
            for b in ipblocks:
                if b.version == 4:
                    ipv4_blocks.append(b)
                elif b.version == 6:
                    ipv6_blocks.append(b)

            if ipv4_blocks:
                ipv4_blocks_deleted.extend(self.ip_allocator.remove_ip_blocks(
                    ipv4_blocks, force=force))
            if ipv6_blocks:
<<<<<<< HEAD
                ipv6_blocks_deleted.extend(self.ipv6_allocator.remove_ip_blocks(
                    ipv6_blocks, force=force))
=======
                ipv6_blocks_deleted.extend(
                    self.ipv6_allocator.remove_ip_blocks(
                        ipv6_blocks, force=force))
>>>>>>> ff5f4a84

        return ipv4_blocks_deleted + ipv6_blocks_deleted

    def list_added_ip_blocks(self) -> List[ip_network]:
        """ List IP blocks added to the IP allocator

        Return:
             copy of the list of assigned IP blocks
        """
        with self._lock:
            ip_blocks = self.ip_allocator.list_added_ip_blocks()
        return ip_blocks

    def get_assigned_ipv6_block(self) -> ip_network:
        """
        Returns currently assigned block to IPv6 allocator
        :return: ip_network object for assigned block
        """
        with self._lock:
            ip_block = self.ipv6_allocator.list_added_ip_blocks()[0]
        return ip_block

    def list_allocated_ips(self, ipblock: ip_network) -> List[ip_address]:
        """ List IP addresses allocated from a given IP block

        Args:
            ipblock (ipaddress.ip_network): ip network to add
            e.g. ipaddress.ip_network("10.0.0.0/24")

        Return:
            list of IP addresses (ipaddress.ip_address)

        Raises:
          IPBlockNotFoundError: if the given IP block is not found in the
          internal list
        """

        with self._lock:
            res = self.ip_allocator.list_allocated_ips(ipblock)
        return res

    def alloc_ip_address(self, sid: str, version: int = IPAddress.IPV4) -> \
            Tuple[ip_address, int]:
        """ Allocate an IP address from the free list

        Assumption: one-to-one mappings between SID and IP.

        Args:
            sid (string): universal subscriber id
            version (int): version of IP to allocate

        Returns:
            ipaddress.ip_address: IP address allocated

        Raises:
            NoAvailableIPError: if run out of available IP addresses
            DuplicatedIPAllocationError: if an IP has been allocated to a UE
                with the same IMSI
        """

        with self._lock:
            # if an IP is reserved for the UE, this IP could be in the state of
            # ALLOCATED, RELEASED or REAPED.
<<<<<<< HEAD
            if sid in self._sid_ips_map:
                old_ip_desc = self._sid_ips_map[sid]
=======
            if sid in self._store.sid_ips_map:
                old_ip_desc = self._store.sid_ips_map[sid]
>>>>>>> ff5f4a84
                if self.is_ip_in_state(old_ip_desc.ip, IPState.ALLOCATED):
                    # MME state went out of sync with mobilityd!
                    # Recover gracefully by allocating the same IP
                    logging.warning("Re-allocate IP %s for sid %s without "
                                    "MME releasing it first ip-state-map",
                                    old_ip_desc.ip,
                                    sid)

                    # TODO: enable strict checking after root causing the
                    # issue in MME
                    # raise DuplicatedIPAllocationError(
                    #     "An IP has been allocated for this IMSI")
                elif self.is_ip_in_state(old_ip_desc.ip, IPState.RELEASED):
<<<<<<< HEAD
                    ip_desc = self._ip_state_map.mark_ip_state(old_ip_desc.ip,
                                                               IPState.ALLOCATED)
=======
                    ip_desc = self._store.ip_state_map.mark_ip_state(
                        old_ip_desc.ip,
                        IPState.ALLOCATED)
>>>>>>> ff5f4a84
                    ip_desc.sid = sid
                    logging.debug("SID %s IP %s RELEASED => ALLOCATED",
                                  sid, old_ip_desc.ip)
                elif self.is_ip_in_state(old_ip_desc.ip, IPState.REAPED):
<<<<<<< HEAD
                    ip_desc = self._ip_state_map.mark_ip_state(old_ip_desc.ip,
                                                               IPState.ALLOCATED)
=======
                    ip_desc = self._store.ip_state_map.mark_ip_state(
                        old_ip_desc.ip,
                        IPState.ALLOCATED)
>>>>>>> ff5f4a84
                    ip_desc.sid = sid
                    logging.debug("SID %s IP %s REAPED => ALLOCATED",
                                  sid, old_ip_desc.ip)
                else:
                    raise AssertionError("Unexpected internal state")

                logging.info("Allocating the same IP %s for sid %s",
                             old_ip_desc.ip, sid)
                IP_ALLOCATED_TOTAL.inc()
                return old_ip_desc.ip, old_ip_desc.vlan_id

            # Now try to allocate it from underlying allocator.
<<<<<<< HEAD
            allocator = self.ip_allocator if version == IPAddress.IPV4 else self.ipv6_allocator
=======
            allocator = self.ip_allocator if version == IPAddress.IPV4 \
                else self.ipv6_allocator
>>>>>>> ff5f4a84
            ip_desc = allocator.alloc_ip_address(sid, 0)
            existing_sid = self.get_sid_for_ip(ip_desc.ip)
            if existing_sid:
                error_msg = "Dup IP: {} for SID: {}, which already is " \
                            "assigned to SID: {}".format(ip_desc.ip,
                                                         sid,
                                                         existing_sid)
                logging.error(error_msg)
                raise DuplicateIPAssignmentError(error_msg)

<<<<<<< HEAD
            self._ip_state_map.add_ip_to_state(ip_desc.ip, ip_desc,
                                               IPState.ALLOCATED)
            self._sid_ips_map[sid] = ip_desc
=======
            self._store.ip_state_map.add_ip_to_state(ip_desc.ip, ip_desc,
                                                     IPState.ALLOCATED)
            self._store.sid_ips_map[sid] = ip_desc
>>>>>>> ff5f4a84

            logging.debug("Allocating New IP: %s", str(ip_desc))
            IP_ALLOCATED_TOTAL.inc()
            return ip_desc.ip, ip_desc.vlan_id

    def get_sid_ip_table(self) -> List[Tuple[str, ip_address]]:
        """ Return list of tuples (sid, ip) """
        with self._lock:
            res = [(sid, ip_desc.ip) for sid, ip_desc in
<<<<<<< HEAD
                   self._sid_ips_map.items()]
=======
                   self._store.sid_ips_map.items()]
>>>>>>> ff5f4a84
            return res

    def get_ip_for_sid(self, sid: str) -> Optional[ip_address]:
        """ if ip is mapped to sid, return it, else return None """
        with self._lock:
<<<<<<< HEAD
            if sid in self._sid_ips_map:
                if not self._sid_ips_map[sid]:
                    raise AssertionError("Unexpected internal state")
                else:
                    return self._sid_ips_map[sid].ip
=======
            if sid in self._store.sid_ips_map:
                if not self._store.sid_ips_map[sid]:
                    raise AssertionError("Unexpected internal state")
                else:
                    return self._store.sid_ips_map[sid].ip
>>>>>>> ff5f4a84
            return None

    def get_sid_for_ip(self, requested_ip: ip_address) -> Optional[str]:
        """ If ip is associated with an sid, return the sid, else None """
        with self._lock:
<<<<<<< HEAD
            for sid, ip_desc in self._sid_ips_map.items():
=======
            for sid, ip_desc in self._store.sid_ips_map.items():
>>>>>>> ff5f4a84
                if requested_ip == ip_desc.ip:
                    return sid
            return None

    def is_ip_in_state(self, ip_addr: ip_address, state: IPState):
        """
            Check if IP address is on a given state
        """
<<<<<<< HEAD
        return self._ip_state_map.test_ip_state(ip_addr, state)
=======
        return self._store.ip_state_map.test_ip_state(ip_addr, state)
>>>>>>> ff5f4a84

    def release_ip_address(self, sid: str, ip: ip_address,
                           version: int = IPAddress.IPV4):
        """ Release an IP address.

        A released IP is moved to a released list. Released IPs are recycled
        periodically to the free list. SID IP mappings are removed at the
        recycling time.

        Args:
            sid (string): universal subscriber id
            ip (ipaddress.ip_address): IP address to release
            version (int): version of IP address to release

        Raises:
            MappingNotFoundError: if the given sid-ip mapping is not found
            IPNotInUseError: if the given IP is not found in the used list
        """
        with self._lock:
<<<<<<< HEAD
            if not (sid in self._sid_ips_map and ip ==
                    self._sid_ips_map[sid].ip):
                logging.error(
                    "Releasing unknown <SID, IP> pair: <%s, %s> "
                    "sid_ips_map[%s]: %s",
                    sid, ip, sid, self._sid_ips_map.get(sid, ""))
=======
            if not (sid in self._store.sid_ips_map and ip ==
                    self._store.sid_ips_map[sid].ip):
                logging.error(
                    "Releasing unknown <SID, IP> pair: <%s, %s> "
                    "sid_ips_map[%s]: %s",
                    sid, ip, sid, self._store.sid_ips_map.get(sid, ""))
>>>>>>> ff5f4a84
                raise MappingNotFoundError(
                    "(%s, %s) pair is not found", sid, str(ip))
            if not self.is_ip_in_state(ip, IPState.ALLOCATED):
                logging.error("IP not found in used list, check if IP is "
                              "already released: <%s, %s>", sid, ip)
                raise IPNotInUseError("IP not found in used list: %s", str(ip))

<<<<<<< HEAD
            self._ip_state_map.mark_ip_state(ip, IPState.RELEASED)
=======
            self._store.ip_state_map.mark_ip_state(ip, IPState.RELEASED)
>>>>>>> ff5f4a84
            IP_RELEASED_TOTAL.inc()

            if version == IPAddress.IPV4:
                self._try_set_recycle_timer()  # start the timer to recycle
            elif version == IPAddress.IPV6:
                # For IPv6, no recycling logic
<<<<<<< HEAD
                ip_desc = self._ip_state_map.mark_ip_state(ip, IPState.FREE)
                self.ipv6_allocator.release_ip(ip_desc)
                del self._sid_ips_map[ip_desc.sid]
=======
                ip_desc = self._store.ip_state_map.mark_ip_state(ip,
                                                                 IPState.FREE)
                self.ipv6_allocator.release_ip(ip_desc)
                del self._store.sid_ips_map[ip_desc.sid]
>>>>>>> ff5f4a84

    def list_gateway_info(self) -> List[GWInfo]:
        with self._lock:
            return self._store.dhcp_gw_info.get_all_router_ips()

    def set_gateway_info(self, info: GWInfo):
        ip = str(ipaddress.ip_address(info.ip.address))
        with self._lock:
            self._store.dhcp_gw_info.update_mac(ip, info.mac, info.vlan)

    def _recycle_reaped_ips(self):
        """ Periodically called to recycle the given IPs

        *** It is highly not recommended to call this function directly, even
        in tests. ***

        Recycling depends on the period, T = self._recycling_interval_seconds,
        which is set at construction time.

        """
        with self._lock:
<<<<<<< HEAD
            for ip in self._ip_state_map.list_ips(IPState.REAPED):
                ip_desc = self._ip_state_map.mark_ip_state(ip, IPState.FREE)
=======
            for ip in self._store.ip_state_map.list_ips(IPState.REAPED):
                ip_desc = self._store.ip_state_map.mark_ip_state(ip,
                                                                 IPState.FREE)
>>>>>>> ff5f4a84
                logging.debug("Release Reaped IP: %s", ip_desc)

                self.ip_allocator.release_ip(ip_desc)
                # update SID-IP map
<<<<<<< HEAD
                del self._sid_ips_map[ip_desc.sid]

            # Set timer for the next round of recycling
            self._recycle_timer = None
            if self._ip_state_map.get_ip_count(IPState.RELEASED):
=======
                del self._store.sid_ips_map[ip_desc.sid]

            # Set timer for the next round of recycling
            self._recycle_timer = None
            if self._store.ip_state_map.get_ip_count(IPState.RELEASED):
>>>>>>> ff5f4a84
                self._try_set_recycle_timer()

    def _try_set_recycle_timer(self):
        """ Try set the recycle timer and move RELEASED IPs to the REAPED state

        self._try_set_recycle_timer is called in two places:
            1) at the end of self.release_ip_address, we are guaranteed that
            some IPs exist in RELEASED state, so we attempt to initiate a timer
            then.
            2) at the end of self._recycle_reaped_ips, the call to
            self._try_set_recycle_timer serves as a callback for setting the
            next timer, if any IPs have been released since the current timer
            was initiated.
        """
        with self._lock:
            # check if auto recycling is enabled and no timer has been set
            if self._recycling_interval_seconds is not None \
                    and not self._recycle_timer:
<<<<<<< HEAD
                for ip in self._ip_state_map.list_ips(IPState.RELEASED):
                    self._ip_state_map.mark_ip_state(ip, IPState.REAPED)
=======
                for ip in self._store.ip_state_map.list_ips(IPState.RELEASED):
                    self._store.ip_state_map.mark_ip_state(ip, IPState.REAPED)
>>>>>>> ff5f4a84
                if self._recycling_interval_seconds:
                    self._recycle_timer = threading.Timer(
                        self._recycling_interval_seconds,
                        self._recycle_reaped_ips)
                    self._recycle_timer.start()
                else:
                    self._recycle_reaped_ips()<|MERGE_RESOLUTION|>--- conflicted
+++ resolved
@@ -130,14 +130,7 @@
         self._recycling_interval_seconds = recycling_interval
 
         # Load store dependencies
-<<<<<<< HEAD
-        self._ip_state_map = store.ip_state_map
-        self._sid_ips_map = store.sid_ips_map
-        self._dhcp_gw_info = store.dhcp_gw_info
-        self._dhcp_store = store.dhcp_store
-=======
         self._store = store
->>>>>>> ff5f4a84
 
         self.ip_allocator = ipv4_allocator
         self.ipv6_allocator = ipv6_allocator
@@ -209,14 +202,9 @@
                 ipv4_blocks_deleted.extend(self.ip_allocator.remove_ip_blocks(
                     ipv4_blocks, force=force))
             if ipv6_blocks:
-<<<<<<< HEAD
-                ipv6_blocks_deleted.extend(self.ipv6_allocator.remove_ip_blocks(
-                    ipv6_blocks, force=force))
-=======
                 ipv6_blocks_deleted.extend(
                     self.ipv6_allocator.remove_ip_blocks(
                         ipv6_blocks, force=force))
->>>>>>> ff5f4a84
 
         return ipv4_blocks_deleted + ipv6_blocks_deleted
 
@@ -280,13 +268,8 @@
         with self._lock:
             # if an IP is reserved for the UE, this IP could be in the state of
             # ALLOCATED, RELEASED or REAPED.
-<<<<<<< HEAD
-            if sid in self._sid_ips_map:
-                old_ip_desc = self._sid_ips_map[sid]
-=======
             if sid in self._store.sid_ips_map:
                 old_ip_desc = self._store.sid_ips_map[sid]
->>>>>>> ff5f4a84
                 if self.is_ip_in_state(old_ip_desc.ip, IPState.ALLOCATED):
                     # MME state went out of sync with mobilityd!
                     # Recover gracefully by allocating the same IP
@@ -300,26 +283,16 @@
                     # raise DuplicatedIPAllocationError(
                     #     "An IP has been allocated for this IMSI")
                 elif self.is_ip_in_state(old_ip_desc.ip, IPState.RELEASED):
-<<<<<<< HEAD
-                    ip_desc = self._ip_state_map.mark_ip_state(old_ip_desc.ip,
-                                                               IPState.ALLOCATED)
-=======
                     ip_desc = self._store.ip_state_map.mark_ip_state(
                         old_ip_desc.ip,
                         IPState.ALLOCATED)
->>>>>>> ff5f4a84
                     ip_desc.sid = sid
                     logging.debug("SID %s IP %s RELEASED => ALLOCATED",
                                   sid, old_ip_desc.ip)
                 elif self.is_ip_in_state(old_ip_desc.ip, IPState.REAPED):
-<<<<<<< HEAD
-                    ip_desc = self._ip_state_map.mark_ip_state(old_ip_desc.ip,
-                                                               IPState.ALLOCATED)
-=======
                     ip_desc = self._store.ip_state_map.mark_ip_state(
                         old_ip_desc.ip,
                         IPState.ALLOCATED)
->>>>>>> ff5f4a84
                     ip_desc.sid = sid
                     logging.debug("SID %s IP %s REAPED => ALLOCATED",
                                   sid, old_ip_desc.ip)
@@ -332,12 +305,8 @@
                 return old_ip_desc.ip, old_ip_desc.vlan_id
 
             # Now try to allocate it from underlying allocator.
-<<<<<<< HEAD
-            allocator = self.ip_allocator if version == IPAddress.IPV4 else self.ipv6_allocator
-=======
             allocator = self.ip_allocator if version == IPAddress.IPV4 \
                 else self.ipv6_allocator
->>>>>>> ff5f4a84
             ip_desc = allocator.alloc_ip_address(sid, 0)
             existing_sid = self.get_sid_for_ip(ip_desc.ip)
             if existing_sid:
@@ -348,15 +317,9 @@
                 logging.error(error_msg)
                 raise DuplicateIPAssignmentError(error_msg)
 
-<<<<<<< HEAD
-            self._ip_state_map.add_ip_to_state(ip_desc.ip, ip_desc,
-                                               IPState.ALLOCATED)
-            self._sid_ips_map[sid] = ip_desc
-=======
             self._store.ip_state_map.add_ip_to_state(ip_desc.ip, ip_desc,
                                                      IPState.ALLOCATED)
             self._store.sid_ips_map[sid] = ip_desc
->>>>>>> ff5f4a84
 
             logging.debug("Allocating New IP: %s", str(ip_desc))
             IP_ALLOCATED_TOTAL.inc()
@@ -366,39 +329,23 @@
         """ Return list of tuples (sid, ip) """
         with self._lock:
             res = [(sid, ip_desc.ip) for sid, ip_desc in
-<<<<<<< HEAD
-                   self._sid_ips_map.items()]
-=======
                    self._store.sid_ips_map.items()]
->>>>>>> ff5f4a84
             return res
 
     def get_ip_for_sid(self, sid: str) -> Optional[ip_address]:
         """ if ip is mapped to sid, return it, else return None """
         with self._lock:
-<<<<<<< HEAD
-            if sid in self._sid_ips_map:
-                if not self._sid_ips_map[sid]:
-                    raise AssertionError("Unexpected internal state")
-                else:
-                    return self._sid_ips_map[sid].ip
-=======
             if sid in self._store.sid_ips_map:
                 if not self._store.sid_ips_map[sid]:
                     raise AssertionError("Unexpected internal state")
                 else:
                     return self._store.sid_ips_map[sid].ip
->>>>>>> ff5f4a84
             return None
 
     def get_sid_for_ip(self, requested_ip: ip_address) -> Optional[str]:
         """ If ip is associated with an sid, return the sid, else None """
         with self._lock:
-<<<<<<< HEAD
-            for sid, ip_desc in self._sid_ips_map.items():
-=======
             for sid, ip_desc in self._store.sid_ips_map.items():
->>>>>>> ff5f4a84
                 if requested_ip == ip_desc.ip:
                     return sid
             return None
@@ -407,11 +354,7 @@
         """
             Check if IP address is on a given state
         """
-<<<<<<< HEAD
-        return self._ip_state_map.test_ip_state(ip_addr, state)
-=======
         return self._store.ip_state_map.test_ip_state(ip_addr, state)
->>>>>>> ff5f4a84
 
     def release_ip_address(self, sid: str, ip: ip_address,
                            version: int = IPAddress.IPV4):
@@ -431,21 +374,12 @@
             IPNotInUseError: if the given IP is not found in the used list
         """
         with self._lock:
-<<<<<<< HEAD
-            if not (sid in self._sid_ips_map and ip ==
-                    self._sid_ips_map[sid].ip):
-                logging.error(
-                    "Releasing unknown <SID, IP> pair: <%s, %s> "
-                    "sid_ips_map[%s]: %s",
-                    sid, ip, sid, self._sid_ips_map.get(sid, ""))
-=======
             if not (sid in self._store.sid_ips_map and ip ==
                     self._store.sid_ips_map[sid].ip):
                 logging.error(
                     "Releasing unknown <SID, IP> pair: <%s, %s> "
                     "sid_ips_map[%s]: %s",
                     sid, ip, sid, self._store.sid_ips_map.get(sid, ""))
->>>>>>> ff5f4a84
                 raise MappingNotFoundError(
                     "(%s, %s) pair is not found", sid, str(ip))
             if not self.is_ip_in_state(ip, IPState.ALLOCATED):
@@ -453,27 +387,17 @@
                               "already released: <%s, %s>", sid, ip)
                 raise IPNotInUseError("IP not found in used list: %s", str(ip))
 
-<<<<<<< HEAD
-            self._ip_state_map.mark_ip_state(ip, IPState.RELEASED)
-=======
             self._store.ip_state_map.mark_ip_state(ip, IPState.RELEASED)
->>>>>>> ff5f4a84
             IP_RELEASED_TOTAL.inc()
 
             if version == IPAddress.IPV4:
                 self._try_set_recycle_timer()  # start the timer to recycle
             elif version == IPAddress.IPV6:
                 # For IPv6, no recycling logic
-<<<<<<< HEAD
-                ip_desc = self._ip_state_map.mark_ip_state(ip, IPState.FREE)
-                self.ipv6_allocator.release_ip(ip_desc)
-                del self._sid_ips_map[ip_desc.sid]
-=======
                 ip_desc = self._store.ip_state_map.mark_ip_state(ip,
                                                                  IPState.FREE)
                 self.ipv6_allocator.release_ip(ip_desc)
                 del self._store.sid_ips_map[ip_desc.sid]
->>>>>>> ff5f4a84
 
     def list_gateway_info(self) -> List[GWInfo]:
         with self._lock:
@@ -495,31 +419,18 @@
 
         """
         with self._lock:
-<<<<<<< HEAD
-            for ip in self._ip_state_map.list_ips(IPState.REAPED):
-                ip_desc = self._ip_state_map.mark_ip_state(ip, IPState.FREE)
-=======
             for ip in self._store.ip_state_map.list_ips(IPState.REAPED):
                 ip_desc = self._store.ip_state_map.mark_ip_state(ip,
                                                                  IPState.FREE)
->>>>>>> ff5f4a84
                 logging.debug("Release Reaped IP: %s", ip_desc)
 
                 self.ip_allocator.release_ip(ip_desc)
                 # update SID-IP map
-<<<<<<< HEAD
-                del self._sid_ips_map[ip_desc.sid]
-
-            # Set timer for the next round of recycling
-            self._recycle_timer = None
-            if self._ip_state_map.get_ip_count(IPState.RELEASED):
-=======
                 del self._store.sid_ips_map[ip_desc.sid]
 
             # Set timer for the next round of recycling
             self._recycle_timer = None
             if self._store.ip_state_map.get_ip_count(IPState.RELEASED):
->>>>>>> ff5f4a84
                 self._try_set_recycle_timer()
 
     def _try_set_recycle_timer(self):
@@ -538,13 +449,8 @@
             # check if auto recycling is enabled and no timer has been set
             if self._recycling_interval_seconds is not None \
                     and not self._recycle_timer:
-<<<<<<< HEAD
-                for ip in self._ip_state_map.list_ips(IPState.RELEASED):
-                    self._ip_state_map.mark_ip_state(ip, IPState.REAPED)
-=======
                 for ip in self._store.ip_state_map.list_ips(IPState.RELEASED):
                     self._store.ip_state_map.mark_ip_state(ip, IPState.REAPED)
->>>>>>> ff5f4a84
                 if self._recycling_interval_seconds:
                     self._recycle_timer = threading.Timer(
                         self._recycling_interval_seconds,
