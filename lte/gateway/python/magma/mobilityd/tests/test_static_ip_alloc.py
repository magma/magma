"""
Copyright 2020 The Magma Authors.

This source code is licensed under the BSD-style license found in the
LICENSE file in the root directory of this source tree.

Unless required by applicable law or agreed to in writing, software
distributed under the License is distributed on an "AS IS" BASIS,
WITHOUT WARRANTIES OR CONDITIONS OF ANY KIND, either express or implied.
See the License for the specific language governing permissions and
limitations under the License.
"""

import ipaddress
import unittest
from typing import Optional

from magma.common.redis.client import get_default_client
from magma.common.redis.mocks.mock_redis import MockRedis
from magma.mobilityd.ip_descriptor import IPDesc, IPType
from magma.mobilityd.ip_address_man import IPAddressManager, \
    IPNotInUseError, MappingNotFoundError, DuplicateIPAssignmentError
from magma.mobilityd.tests.test_multi_apn_ip_alloc import \
    MockedSubscriberDBStub
from magma.mobilityd.uplink_gw import InvalidVlanId

from magma.mobilityd.ip_allocator_static import \
    IPAllocatorStaticWrapper
from magma.mobilityd.ip_allocator_pool import \
    IpAllocatorPool
from magma.mobilityd.ipv6_allocator_pool import \
    IPv6AllocatorPool
from magma.mobilityd.mobility_store import MobilityStore

from unittest import mock


class StaticIPAllocationTests(unittest.TestCase):
    """
    Test class for the Mobilityd Static IP Allocator
    """
    RECYCLING_INTERVAL_SECONDS = 1

    @mock.patch("redis.Redis", MockRedis)
    def _new_ip_allocator(self, recycling_interval):
        """
        Creates and sets up an IPAllocator with the given recycling interval.
        """

        store = MobilityStore(get_default_client(), False, 3980)
<<<<<<< HEAD
        ip_allocator = IpAllocatorPool(store.assigned_ip_blocks,
                                       store.ip_state_map,
                                       store.sid_ips_map)
        ipv4_allocator = IPAllocatorStaticWrapper(
            subscriberdb_rpc_stub=MockedSubscriberDBStub(),
            ip_allocator=ip_allocator,
            gw_info=store.dhcp_gw_info,
            assigned_ip_blocks=store.assigned_ip_blocks,
            ip_state_map=store.ip_state_map)
        ipv6_allocator = IPv6AllocatorPool(
            session_prefix_alloc_mode='RANDOM',
            sid_ips_map=store.sid_ips_map,
            ip_states_map=store.ip_state_map,
            allocated_iid=store.allocated_iid,
            sid_session_prefix_map=store.sid_session_prefix_allocated)
=======
        ip_allocator = IpAllocatorPool(store)
        ipv4_allocator = IPAllocatorStaticWrapper(store,
                                                  subscriberdb_rpc_stub=MockedSubscriberDBStub(),
                                                  ip_allocator=ip_allocator)
        ipv6_allocator = IPv6AllocatorPool(store,
                                           session_prefix_alloc_mode='RANDOM')
>>>>>>> ff5f4a84
        self._allocator = IPAddressManager(ipv4_allocator,
                                           ipv6_allocator,
                                           store,
                                           recycling_interval)
        self._allocator.add_ip_block(self._block)

    def setUp(self):
        self._block = ipaddress.ip_network('192.168.0.0/24')
        self._new_ip_allocator(self.RECYCLING_INTERVAL_SECONDS)

    def tearDown(self):
        MockedSubscriberDBStub.clear_subs()

    def check_type(self, sid: str, type: IPType):
<<<<<<< HEAD
        ip_desc = self._allocator._sid_ips_map[sid]
=======
        ip_desc = self._allocator._store.sid_ips_map[sid]
>>>>>>> ff5f4a84
        self.assertEqual(ip_desc.type, type)
        if type == IPType.IP_POOL:
            ip_block = self._block
        else:
            ip_block = ipaddress.ip_network(ip_desc.ip)
        self.assertEqual(ip_desc.ip_block, ip_block)

    def check_gw_info(self, vlan: Optional[int], gw_ip: str,
                      gw_mac: Optional[str]):
        gw_info_ip = self._allocator._store.dhcp_gw_info.get_gw_ip(vlan)
        self.assertEqual(gw_info_ip, gw_ip)
        gw_info_mac = self._allocator._store.dhcp_gw_info.get_gw_mac(vlan)
        self.assertEqual(gw_info_mac, gw_mac)

    def test_get_ip_for_subscriber(self):
        """ test get_ip_for_sid without any assignment """
        sid = 'IMSI11'
        ip0, _ = self._allocator.alloc_ip_address(sid)

        ip0_returned = self._allocator.get_ip_for_sid(sid)

        # check if retrieved ip is the same as the one allocated
        self.assertEqual(ip0, ip0_returned)
        self.check_type(sid, IPType.IP_POOL)

    def test_get_ip_for_subscriber_with_apn(self):
        """ test get_ip_for_sid with static IP """
        apn = 'magma'
        imsi = 'IMSI110'
        sid = imsi + '.' + apn + ",ipv4"
        assigned_ip = '1.2.3.4'
        MockedSubscriberDBStub.add_sub(sid=imsi, apn=apn, ip=assigned_ip)

        ip0, _ = self._allocator.alloc_ip_address(sid)
        ip0_returned = self._allocator.get_ip_for_sid(sid)

        # check if retrieved ip is the same as the one allocated
        self.assertEqual(ip0, ip0_returned)
        self.assertEqual(ip0, ipaddress.ip_address(assigned_ip))
        self.check_type(sid, IPType.STATIC)

    def test_get_ip_for_subscriber_with_different_apn(self):
        """ test get_ip_for_sid with different APN assigned ip"""
        apn = 'magma'
        imsi = 'IMSI110'
        sid = imsi + '.' + apn + ",ipv4"
        assigned_ip = '1.2.3.4'
        MockedSubscriberDBStub.add_sub(sid=imsi, apn="xyz", ip=assigned_ip)

        ip0, _ = self._allocator.alloc_ip_address(sid)
        ip0_returned = self._allocator.get_ip_for_sid(sid)

        # check if retrieved ip is the same as the one allocated
        self.assertEqual(ip0, ip0_returned)
        self.assertNotEqual(ip0, ipaddress.ip_address(assigned_ip))
        self.check_type(sid, IPType.IP_POOL)

    def test_get_ip_for_subscriber_with_wildcard_apn(self):
        """ test wildcard apn"""
        apn = 'magma'
        imsi = 'IMSI110'
        sid = imsi + '.' + apn + ",ipv4"
        assigned_ip = '1.2.3.4'
        MockedSubscriberDBStub.add_sub(sid=imsi, apn="*", ip=assigned_ip)

        ip0, _ = self._allocator.alloc_ip_address(sid)
        ip0_returned = self._allocator.get_ip_for_sid(sid)

        # check if retrieved ip is the same as the one allocated
        self.assertEqual(ip0, ip0_returned)
        self.assertEqual(ip0, ipaddress.ip_address(assigned_ip))
        self.check_type(sid, IPType.STATIC)

    def test_get_ip_for_subscriber_with_wildcard_and_exact_apn(self):
        """ test IP assignement from multiple  APNs"""
        apn = 'magma'
        imsi = 'IMSI110'
        sid = imsi + '.' + apn + ",ipv4"
        assigned_ip = '1.2.3.4'
        assigned_ip_wild = '22.22.22.22'
        MockedSubscriberDBStub.add_sub(sid=imsi, apn="*", ip=assigned_ip_wild)
        MockedSubscriberDBStub.add_sub_ip(sid=imsi, apn=apn, ip=assigned_ip)

        ip0, _ = self._allocator.alloc_ip_address(sid)
        ip0_returned = self._allocator.get_ip_for_sid(sid)

        # check if retrieved ip is the same as the one allocated
        self.assertEqual(ip0, ip0_returned)
        self.assertEqual(ip0, ipaddress.ip_address(assigned_ip))
        self.check_type(sid, IPType.STATIC)

    def test_get_ip_for_subscriber_with_invalid_ip(self):
        """ test invalid data from DB """
        apn = 'magma'
        imsi = 'IMSI110'
        sid = imsi + '.' + apn + ",ipv4"
        assigned_ip = '1.2.3.hh'
        MockedSubscriberDBStub.add_sub(sid=imsi, apn=apn, ip=assigned_ip)

        ip0, _ = self._allocator.alloc_ip_address(sid)
        ip0_returned = self._allocator.get_ip_for_sid(sid)

        # check if retrieved ip is the same as the one allocated
        self.assertEqual(ip0, ip0_returned)
        self.assertNotEqual(str(ip0), assigned_ip)
        self.check_type(sid, IPType.IP_POOL)

    def test_get_ip_for_subscriber_with_multi_apn_but_no_match(self):
        """ test IP assignment from multiple  APNs"""
        apn = 'magma'
        imsi = 'IMSI110'
        sid = imsi + '.' + apn + ",ipv4"
        assigned_ip = '1.2.3.4'
        assigned_ip_wild = '22.22.22.22'
        MockedSubscriberDBStub.add_sub(sid=imsi, apn="abc",
                                       ip=assigned_ip_wild)
        MockedSubscriberDBStub.add_sub_ip(sid=imsi, apn="xyz", ip=assigned_ip)

        ip0, _ = self._allocator.alloc_ip_address(sid)
        ip0_returned = self._allocator.get_ip_for_sid(sid)

        # check if retrieved ip is the same as the one allocated
        self.assertEqual(ip0, ip0_returned)
        self.assertNotEqual(ip0, ipaddress.ip_address(assigned_ip))
        self.check_type(sid, IPType.IP_POOL)

    def test_get_ip_for_subscriber_with_incomplete_sub(self):
        """ test IP assignment from subscriber without non_3gpp config"""
        apn = 'magma'
        imsi = 'IMSI110'
        sid = imsi + '.' + apn + ",ipv4"
        MockedSubscriberDBStub.add_incomplete_sub(sid=imsi)

        ip0, _ = self._allocator.alloc_ip_address(sid)
        ip0_returned = self._allocator.get_ip_for_sid(sid)

        # check if retrieved ip is the same as the one allocated
        self.assertEqual(ip0, ip0_returned)
        self.check_type(sid, IPType.IP_POOL)

    def test_get_ip_for_subscriber_with_wildcard_no_apn(self):
        """ test wildcard apn"""
        imsi = 'IMSI110'
        sid = imsi + ",ipv4"
        assigned_ip = '1.2.3.4'
        MockedSubscriberDBStub.add_sub(sid=imsi, apn="*", ip=assigned_ip)

        ip0, _ = self._allocator.alloc_ip_address(sid)
        ip0_returned = self._allocator.get_ip_for_sid(sid)

        # check if retrieved ip is the same as the one allocated
        self.assertEqual(ip0, ip0_returned)
        self.assertEqual(ip0, ipaddress.ip_address(assigned_ip))
        self.check_type(sid, IPType.STATIC)

    def test_get_ip_for_subscriber_with_apn_dot(self):
        """ test get_ip_for_sid with static IP """
        apn = 'magma.ipv4'
        imsi = 'IMSI110'
        sid = imsi + '.' + apn + ",ipv4"
        assigned_ip = '1.2.3.4'
        MockedSubscriberDBStub.add_sub(sid=imsi, apn=apn, ip=assigned_ip)

        ip0, _ = self._allocator.alloc_ip_address(sid)
        ip0_returned = self._allocator.get_ip_for_sid(sid)

        # check if retrieved ip is the same as the one allocated
        self.assertEqual(ip0, ip0_returned)
        self.assertEqual(ip0, ipaddress.ip_address(assigned_ip))
        self.check_type(sid, IPType.STATIC)

    def test_get_ip_for_subscriber_with_wildcard_and_no_exact_apn(self):
        """ test IP assignement from multiple  APNs"""
        apn = 'magma'
        imsi = 'IMSI110'
        sid = imsi + '.' + apn + ",ipv4"
        assigned_ip = '1.2.3.4'
        assigned_ip_wild = '22.22.22.22'
        MockedSubscriberDBStub.add_sub(sid=imsi, apn="*", ip=assigned_ip_wild)
        MockedSubscriberDBStub.add_sub_ip(sid=imsi, apn="xyz", ip=assigned_ip)

        ip0, _ = self._allocator.alloc_ip_address(sid)
        ip0_returned = self._allocator.get_ip_for_sid(sid)

        # check if retrieved ip is the same as the one allocated
        self.assertEqual(ip0, ip0_returned)
        self.assertEqual(ip0, ipaddress.ip_address(assigned_ip_wild))
        self.check_type(sid, IPType.STATIC)

    def test_get_ip_for_subscriber_with_wildcard_and_exact_apn_no_ip(self):
        """ test IP assignement from multiple  APNs"""
        apn = 'magma'
        imsi = 'IMSI110'
        sid = imsi + '.' + apn + ",ipv4"
        assigned_ip_wild = '22.22.22.22'
        MockedSubscriberDBStub.add_sub(sid=imsi, apn="*", ip=assigned_ip_wild)
        MockedSubscriberDBStub.add_sub_ip(sid=imsi, apn=apn, ip=None)

        ip0, _ = self._allocator.alloc_ip_address(sid)
        ip0_returned = self._allocator.get_ip_for_sid(sid)

        # check if retrieved ip is the same as the one allocated
        self.assertEqual(ip0, ip0_returned)
        self.assertNotEqual(ip0, ipaddress.ip_address(assigned_ip_wild))
        self.check_type(sid, IPType.IP_POOL)

    def test_get_ip_for_subscriber_with_apn_with_gw(self):
        """ test get_ip_for_sid with static IP """
        apn = 'magma'
        imsi = 'IMSI110'
        sid = imsi + '.' + apn + ",ipv4"
        assigned_ip = '1.2.3.4'
        gw_ip = "1.2.3.1"
        gw_mac = "11:22:33:11:77:28"
        MockedSubscriberDBStub.add_sub(sid=imsi, apn=apn, ip=assigned_ip,
                                       gw_ip=gw_ip, gw_mac=gw_mac)

        ip0, _ = self._allocator.alloc_ip_address(sid)
        ip0_returned = self._allocator.get_ip_for_sid(sid)

        # check if retrieved ip is the same as the one allocated
        self.assertEqual(ip0, ip0_returned)
        self.assertEqual(ip0, ipaddress.ip_address(assigned_ip))
        self.check_type(sid, IPType.STATIC)
        self.check_gw_info(None, gw_ip, gw_mac)

    def test_get_ip_for_subscriber_with_only_wildcard_apn_gw(self):
        """ test wildcard apn"""
        apn = 'magma'
        imsi = 'IMSI110'
        sid = imsi + '.' + apn + ",ipv4"
        assigned_ip = '1.2.3.4'
        gw_ip = "1.2.3.100"
        gw_mac = "11:22:33:11:77:81"
        MockedSubscriberDBStub.add_sub(sid=imsi, apn="*", ip=assigned_ip,
                                       gw_ip=gw_ip, gw_mac=gw_mac)

        ip0, _ = self._allocator.alloc_ip_address(sid)
        ip0_returned = self._allocator.get_ip_for_sid(sid)

        # check if retrieved ip is the same as the one allocated
        self.assertEqual(ip0, ip0_returned)
        self.assertEqual(ip0, ipaddress.ip_address(assigned_ip))
        self.check_type(sid, IPType.STATIC)

    def test_get_ip_for_subscriber_with_apn_with_gw_vlan(self):
        """ test get_ip_for_sid with static IP """
        apn = 'magma'
        imsi = 'IMSI110'
        sid = imsi + '.' + apn + ",ipv4"
        assigned_ip = '1.2.3.4'
        gw_ip = "1.2.3.1"
        gw_mac = "11:22:33:11:77:44"
        vlan = "200"
        MockedSubscriberDBStub.add_sub(sid=imsi, apn=apn, ip=assigned_ip,
                                       gw_ip=gw_ip, gw_mac=gw_mac, vlan=vlan)

        ip0, _ = self._allocator.alloc_ip_address(sid)
        ip0_returned = self._allocator.get_ip_for_sid(sid)

        # check if retrieved ip is the same as the one allocated
        self.assertEqual(ip0, ip0_returned)
        self.assertEqual(ip0, ipaddress.ip_address(assigned_ip))
        self.check_type(sid, IPType.STATIC)
        self.check_gw_info(vlan, gw_ip, gw_mac)

    def test_get_ip_for_subscriber_with_apn_with_gw_invalid_ip(self):
        """ test get_ip_for_sid with static IP """
        apn = 'magma'
        imsi = 'IMSI110'
        sid = imsi + '.' + apn + ",ipv4"
        assigned_ip = '1.2.3.4'
        gw_ip = "1.2.3.1333"
        gw_mac = "11:22:33:11:77:76"
        vlan = "200"
        MockedSubscriberDBStub.add_sub(sid=imsi, apn=apn, ip=assigned_ip,
                                       gw_ip=gw_ip, gw_mac=gw_mac, vlan=vlan)

        ip0, _ = self._allocator.alloc_ip_address(sid)
        ip0_returned = self._allocator.get_ip_for_sid(sid)

        # check if retrieved ip is the same as the one allocated
        self.assertEqual(ip0, ip0_returned)
        self.assertEqual(ip0, ipaddress.ip_address(assigned_ip))
        self.check_type(sid, IPType.STATIC)
        self.check_gw_info(vlan, None, None)

    def test_get_ip_for_subscriber_with_apn_with_gw_nul_ip(self):
        """ test get_ip_for_sid with static IP """
        apn = 'magma'
        imsi = 'IMSI110'
        sid = imsi + '.' + apn + ",ipv4"
        assigned_ip = '1.2.3.4'
        gw_ip = ""
        gw_mac = "11:22:33:11:77:45"
        vlan = "200"
        MockedSubscriberDBStub.add_sub(sid=imsi, apn=apn, ip=assigned_ip,
                                       gw_ip=gw_ip, gw_mac=gw_mac, vlan=vlan)

        ip0, _ = self._allocator.alloc_ip_address(sid)
        ip0_returned = self._allocator.get_ip_for_sid(sid)

        # check if retrieved ip is the same as the one allocated
        self.assertEqual(ip0, ip0_returned)
        self.assertEqual(ip0, ipaddress.ip_address(assigned_ip))
        self.check_type(sid, IPType.STATIC)
        self.check_gw_info(vlan, None, None)

    def test_get_ip_for_subscriber_with_apn_with_gw_nul_mac(self):
        """ test get_ip_for_sid with static IP """
        apn = 'magma'
        imsi = 'IMSI110'
        sid = imsi + '.' + apn + ",ipv4"
        assigned_ip = '1.2.3.24'
        gw_ip = "1.2.3.55"
        gw_mac = None
        vlan = "200"
        MockedSubscriberDBStub.add_sub(sid=imsi, apn=apn, ip=assigned_ip,
                                       gw_ip=gw_ip, gw_mac=gw_mac, vlan=vlan)

        ip0, _ = self._allocator.alloc_ip_address(sid)
        ip0_returned = self._allocator.get_ip_for_sid(sid)

        # check if retrieved ip is the same as the one allocated
        self.assertEqual(ip0, ip0_returned)
        self.assertEqual(ip0, ipaddress.ip_address(assigned_ip))
        self.check_type(sid, IPType.STATIC)
        self.check_gw_info(vlan, gw_ip, "")

    def test_get_ip_for_subscriber_with_wildcard_apn_gw(self):
        """ test wildcard apn"""
        apn = 'magma'
        imsi = 'IMSI110'
        sid = imsi + '.' + apn + ",ipv4"
        assigned_ip = '1.2.3.4'
        gw_ip = "1.2.3.100"
        gw_mac = "11:22:33:11:77:81"
        vlan = "300"

        MockedSubscriberDBStub.add_sub(sid=imsi, apn=apn, ip=assigned_ip,
                                       gw_ip=gw_ip, gw_mac=gw_mac, vlan=vlan)

        wildcard_assigned_ip = "20.20.20.20"
        wildcard_gw_ip = "1.2.7.7"
        wildcard_gw_mac = "11:22:33:88:77:99"
        wildcard_vlan = "400"

        MockedSubscriberDBStub.add_sub_ip(sid=imsi, apn="*",
                                          ip=wildcard_assigned_ip,
                                          gw_ip=wildcard_gw_ip,
                                          gw_mac=wildcard_gw_mac,
                                          vlan=wildcard_vlan)

        ip0, _ = self._allocator.alloc_ip_address(sid)
        ip0_returned = self._allocator.get_ip_for_sid(sid)

        # check if retrieved ip is the same as the one allocated
        self.assertEqual(ip0, ip0_returned)
        self.assertEqual(ip0, ipaddress.ip_address(assigned_ip))
        self.check_type(sid, IPType.STATIC)
        self.check_gw_info(vlan, gw_ip, gw_mac)
        self.check_gw_info(wildcard_vlan, None, None)

    def test_get_ip_for_subscriber_with_apn_with_gw_invalid_vlan(self):
        """ test get_ip_for_sid with static IP """
        apn = 'magma'
        imsi = 'IMSI110'
        sid = imsi + '.' + apn + ",ipv4"
        assigned_ip = '1.2.3.4'
        gw_ip = "1.2.3.1"
        gw_mac = "11:22:33:11:77:44"
        vlan = "20000"
        MockedSubscriberDBStub.add_sub(sid=imsi, apn=apn, ip=assigned_ip,
                                       gw_ip=gw_ip, gw_mac=gw_mac, vlan=vlan)

        with self.assertRaises(InvalidVlanId):
            ip0, _ = self._allocator.alloc_ip_address(sid)

    def test_get_ip_for_subscriber_with_apn_dup_assignment(self):
        """ test duplicate static IPs """
        apn = 'magma'
        imsi = 'IMSI110'
        sid = imsi + '.' + apn + ",ipv4"
        assigned_ip = '1.2.3.4'
        MockedSubscriberDBStub.add_sub(sid=imsi, apn=apn, ip=assigned_ip)

        ip0, _ = self._allocator.alloc_ip_address(sid)
        ip0_returned = self._allocator.get_ip_for_sid(sid)

        # check if retrieved ip is the same as the one allocated
        self.assertEqual(ip0, ip0_returned)
        self.assertEqual(ip0, ipaddress.ip_address(assigned_ip))
        self.check_type(sid, IPType.STATIC)

        apn = 'magma'
        imsi = 'IMSI999'
        sid = imsi + '.' + apn + ",ipv4"
        MockedSubscriberDBStub.add_sub(sid=imsi, apn=apn, ip=assigned_ip)
        with self.assertRaises(DuplicateIPAssignmentError):
            ip0, _ = self._allocator.alloc_ip_address(sid)

    def test_get_ip_for_2_subscribers_with_apn(self):
        """ test duplicate static IPs """
        apn = 'magma'
        imsi = 'IMSI110'
        sid = imsi + '.' + apn + ",ipv4"
        assigned_ip = '1.2.3.4'
        MockedSubscriberDBStub.add_sub(sid=imsi, apn=apn, ip=assigned_ip)

        ip0, _ = self._allocator.alloc_ip_address(sid)
        ip0_returned = self._allocator.get_ip_for_sid(sid)

        # check if retrieved ip is the same as the one allocated
        self.assertEqual(ip0, ip0_returned)
        self.assertEqual(ip0, ipaddress.ip_address(assigned_ip))
        self.check_type(sid, IPType.STATIC)

        apn1 = 'magma'
        imsi1 = 'IMSI999'
        assigned_ip1 = '1.2.3.5'
        sid1 = imsi1 + '.' + apn1 + ",ipv4"
        MockedSubscriberDBStub.add_sub(sid=imsi1, apn=apn1, ip=assigned_ip1)

        ip1, _ = self._allocator.alloc_ip_address(sid1)
        ip1_returned = self._allocator.get_ip_for_sid(sid1)

        # check if retrieved ip is the same as the one allocated
        self.assertEqual(ip1, ip1_returned)
        self.assertEqual(ip1, ipaddress.ip_address(assigned_ip1))
        self.check_type(sid, IPType.STATIC)

    def test_get_ip_for_subscriber_with_apn_overlap_ip_pool(self):
        """ test get_ip_for_sid with static IP """
        apn = 'magma'
        imsi = 'IMSI110'
        sid = imsi + '.' + apn + ",ipv4"
        assigned_ip = '192.168.0.10'
        MockedSubscriberDBStub.add_sub(sid=imsi, apn=apn, ip=assigned_ip)

        with self.assertRaises(DuplicateIPAssignmentError):
            ip0, _ = self._allocator.alloc_ip_address(sid)<|MERGE_RESOLUTION|>--- conflicted
+++ resolved
@@ -48,30 +48,12 @@
         """
 
         store = MobilityStore(get_default_client(), False, 3980)
-<<<<<<< HEAD
-        ip_allocator = IpAllocatorPool(store.assigned_ip_blocks,
-                                       store.ip_state_map,
-                                       store.sid_ips_map)
-        ipv4_allocator = IPAllocatorStaticWrapper(
-            subscriberdb_rpc_stub=MockedSubscriberDBStub(),
-            ip_allocator=ip_allocator,
-            gw_info=store.dhcp_gw_info,
-            assigned_ip_blocks=store.assigned_ip_blocks,
-            ip_state_map=store.ip_state_map)
-        ipv6_allocator = IPv6AllocatorPool(
-            session_prefix_alloc_mode='RANDOM',
-            sid_ips_map=store.sid_ips_map,
-            ip_states_map=store.ip_state_map,
-            allocated_iid=store.allocated_iid,
-            sid_session_prefix_map=store.sid_session_prefix_allocated)
-=======
         ip_allocator = IpAllocatorPool(store)
         ipv4_allocator = IPAllocatorStaticWrapper(store,
                                                   subscriberdb_rpc_stub=MockedSubscriberDBStub(),
                                                   ip_allocator=ip_allocator)
         ipv6_allocator = IPv6AllocatorPool(store,
                                            session_prefix_alloc_mode='RANDOM')
->>>>>>> ff5f4a84
         self._allocator = IPAddressManager(ipv4_allocator,
                                            ipv6_allocator,
                                            store,
@@ -86,11 +68,7 @@
         MockedSubscriberDBStub.clear_subs()
 
     def check_type(self, sid: str, type: IPType):
-<<<<<<< HEAD
-        ip_desc = self._allocator._sid_ips_map[sid]
-=======
         ip_desc = self._allocator._store.sid_ips_map[sid]
->>>>>>> ff5f4a84
         self.assertEqual(ip_desc.type, type)
         if type == IPType.IP_POOL:
             ip_block = self._block
