"""
Copyright 2020 The Magma Authors.

This source code is licensed under the BSD-style license found in the
LICENSE file in the root directory of this source tree.

Unless required by applicable law or agreed to in writing, software
distributed under the License is distributed on an "AS IS" BASIS,
WITHOUT WARRANTIES OR CONDITIONS OF ANY KIND, either express or implied.
See the License for the specific language governing permissions and
limitations under the License.

This is one of ip allocator for ip address manager.
The IP allocator accepts IP blocks (range of IP addresses), and supports
allocating and releasing IP addresses from the assigned IP blocks.
"""

from __future__ import absolute_import, division, print_function, \
    unicode_literals

import logging
from ipaddress import ip_address, ip_network
from typing import List
from copy import deepcopy

from magma.mobilityd.ip_descriptor import IPDesc, IPState, IPType
from .ip_allocator_base import IPAllocator, NoAvailableIPError, \
    IPBlockNotFoundError, OverlappedIPBlocksError
from .mobility_store import MobilityStore

DEFAULT_IP_RECYCLE_INTERVAL = 15


class IpAllocatorPool(IPAllocator):

    def __init__(self, store: MobilityStore):
        """ Initializes a new IP allocator
        """
        self._store = store  # mobilityd storage instance

    def add_ip_block(self, ipblock: ip_network):
        """ Add a block of IP addresses to the free IP list

        IP blocks should not overlap.

        Args:
            ipblock (ipaddress.ip_network): ip network to add
            e.g. ipaddress.ip_network("10.0.0.0/24")

        Raises:
            OverlappedIPBlocksError: if the given IP block overlaps with
            existing ones
        """
        for blk in self._store.assigned_ip_blocks:
            if ipblock.overlaps(blk):
                logging.error("Overlapped IP block: %s", ipblock)
                raise OverlappedIPBlocksError(ipblock)

        self._store.assigned_ip_blocks.add(ipblock)
        # TODO(oramadan) t23793559 HACK reserve the GW address for
        #  gtp_br0 iface and test VM
        num_reserved_addresses = 11
        for ip in ipblock.hosts():
            state = IPState.RESERVED if num_reserved_addresses > 0 \
                else IPState.FREE
            ip_desc = IPDesc(ip=ip, state=state,
                             ip_block=ipblock, sid=None,
                             ip_type=IPType.IP_POOL)
            self._store.ip_state_map.add_ip_to_state(ip, ip_desc, state)
            if num_reserved_addresses > 0:
                num_reserved_addresses -= 1

    def remove_ip_blocks(self, ipblocks: List[ip_network],
                         force: bool = False) -> List[ip_network]:
        """ Makes the indicated block(s) unavailable for allocation

        If force is False, blocks that have any addresses currently allocated
        will not be removed. Otherwise, if force is True, the indicated blocks
        will be removed regardless of whether any addresses have been allocated
        and any allocated addresses will no longer be served.

        Removing a block entails removing the IP addresses within that block
        from the internal state machine.

        Args:
            ipblocks (ipaddress.ip_network): variable number of objects of type
                ipaddress.ip_network, representing the blocks that are intended
                to be removed. The blocks should have been explicitly added and
                not yet removed. Any blocks that are not active in the IP
                allocator will be ignored with a warning.
            force (bool): whether to forcibly remove the blocks indicated. If
                False, will only remove a block if no addresses from within the
                block have been allocated. If True, will remove all blocks
                regardless of whether any addresses have been allocated from
                them.

        Returns a set of the blocks that have been successfully removed.
        """

        remove_blocks = set(ipblocks) & self._store.assigned_ip_blocks
        logging.warning("_assigned_ip_blocks %s",
                        self._store.assigned_ip_blocks)
        logging.warning("arg ipblocks %s", ipblocks)

        extraneous_blocks = set(ipblocks) ^ remove_blocks
        # check unknown ip blocks
        if extraneous_blocks:
            logging.warning("Cannot remove unknown IP block(s): %s",
                            extraneous_blocks)
        del extraneous_blocks

        # "soft" removal does not remove blocks have IPs allocated
        if not force:
<<<<<<< HEAD
            allocated_ip_block_set = self._ip_state_map.get_allocated_ip_block_set()
=======
            allocated_ip_block_set = self._store.ip_state_map.get_allocated_ip_block_set()
>>>>>>> ff5f4a84
            remove_blocks -= allocated_ip_block_set
            del allocated_ip_block_set

        # Remove the associated IP addresses
        remove_ips = \
            (ip for block in remove_blocks for ip in block.hosts())
        for ip in remove_ips:
            for state in (IPState.FREE, IPState.RELEASED, IPState.REAPED):
<<<<<<< HEAD
                self._ip_state_map.remove_ip_from_state(ip, state)
            if force:
                self._ip_state_map.remove_ip_from_state(ip, IPState.ALLOCATED)
=======
                self._store.ip_state_map.remove_ip_from_state(ip, state)
            if force:
                self._store.ip_state_map.remove_ip_from_state(ip,
                                                              IPState.ALLOCATED)
>>>>>>> ff5f4a84
            else:
                assert not self._store.ip_state_map.test_ip_state(ip,
                                                                  IPState.ALLOCATED), \
                    "Unexpected ALLOCATED IP %s from a soft IP block " \
                    "removal "

            # Clean up SID maps
            for sid in list(self._store.sid_ips_map):
                self._store.sid_ips_map.pop(sid)

        # Remove the IP blocks
        self._store.assigned_ip_blocks -= remove_blocks

        # Can't use generators here
        remove_sids = tuple(sid for sid in self._store.sid_ips_map
                            if not self._store.sid_ips_map[sid])
        for sid in remove_sids:
            self._store.sid_ips_map.pop(sid)

        for block in remove_blocks:
            logging.info('Removed IP block %s from IPv4 address pool', block)
        return list(remove_blocks)

    def list_added_ip_blocks(self) -> List[ip_network]:
        """ List IP blocks added to the IP allocator

        Return:
             copy of the list of assigned IP blocks
        """
        return list(deepcopy(self._store.assigned_ip_blocks))

    def list_allocated_ips(self, ipblock: ip_network) -> List[ip_address]:
        """ List IP addresses allocated from a given IP block

        Args:
            ipblock (ipaddress.ip_network): ip network to add
            e.g. ipaddress.ip_network("10.0.0.0/24")

        Return:
            list of IP addresses (ipaddress.ip_address)

        Raises:
          IPBlockNotFoundError: if the given IP block is not found in the
          internal list
        """
        if ipblock not in self._store.assigned_ip_blocks:
            logging.error("Listing an unknown IP block: %s", ipblock)
            raise IPBlockNotFoundError(ipblock)

        res = [ip for ip in ipblock \
               if self._store.ip_state_map.test_ip_state(ip, IPState.ALLOCATED)]
        return res

    def alloc_ip_address(self, sid: str, vlan: int) -> IPDesc:
        """ Allocate an IP address from the free list

        Assumption: one-to-one mappings between SID and IP.

        Args:
            sid (string): universal subscriber id

        Returns:
            ipaddress.ip_address: IP address allocated

        Raises:
            NoAvailableIPError: if run out of available IP addresses
            DuplicatedIPAllocationError: if an IP has been allocated to a UE
                with the same IMSI
        TODO: Add support of per APN IP-POOL
        """
        # if an IP is not yet allocated for the UE, allocate a new IP
        if self._store.ip_state_map.get_ip_count(IPState.FREE):
            ip_desc = self._store.ip_state_map.pop_ip_from_state(IPState.FREE)
            ip_desc.sid = sid
            ip_desc.state = IPState.ALLOCATED
            return ip_desc
        else:
            logging.error("Run out of available IP addresses")
            raise NoAvailableIPError("No available IP addresses")

    def release_ip(self, ip_desc: IPDesc):
        pass<|MERGE_RESOLUTION|>--- conflicted
+++ resolved
@@ -111,11 +111,7 @@
 
         # "soft" removal does not remove blocks have IPs allocated
         if not force:
-<<<<<<< HEAD
-            allocated_ip_block_set = self._ip_state_map.get_allocated_ip_block_set()
-=======
             allocated_ip_block_set = self._store.ip_state_map.get_allocated_ip_block_set()
->>>>>>> ff5f4a84
             remove_blocks -= allocated_ip_block_set
             del allocated_ip_block_set
 
@@ -124,16 +120,10 @@
             (ip for block in remove_blocks for ip in block.hosts())
         for ip in remove_ips:
             for state in (IPState.FREE, IPState.RELEASED, IPState.REAPED):
-<<<<<<< HEAD
-                self._ip_state_map.remove_ip_from_state(ip, state)
-            if force:
-                self._ip_state_map.remove_ip_from_state(ip, IPState.ALLOCATED)
-=======
                 self._store.ip_state_map.remove_ip_from_state(ip, state)
             if force:
                 self._store.ip_state_map.remove_ip_from_state(ip,
                                                               IPState.ALLOCATED)
->>>>>>> ff5f4a84
             else:
                 assert not self._store.ip_state_map.test_ip_state(ip,
                                                                   IPState.ALLOCATED), \
