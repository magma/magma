# Copyright 2020 The Magma Authors.

# This source code is licensed under the BSD-style license found in the
# LICENSE file in the root directory of this source tree.

# Unless required by applicable law or agreed to in writing, software
# distributed under the License is distributed on an "AS IS" BASIS,
# WITHOUT WARRANTIES OR CONDITIONS OF ANY KIND, either express or implied.
# See the License for the specific language governing permissions and
# limitations under the License.
#

PROTO_LIST:=orc8r_protos lte_protos feg_protos

# Add the s1aptester integration tests
PRECOMMIT_TESTS = s1aptests/test_attach_detach.py \
s1aptests/test_attach_detach_static_ip.py \
s1aptests/test_gateway_metrics_attach_detach.py \
s1aptests/test_attach_detach_looped.py  \
s1aptests/test_attach_emergency.py \
s1aptests/test_attach_combined_eps_imsi.py \
s1aptests/test_attach_via_guti.py \
s1aptests/test_attach_without_ips_available.py \
s1aptests/test_attach_detach_after_ue_context_release.py \
s1aptests/test_attach_detach_duplicate_nas_resp_messages.py \
s1aptests/test_attach_security_mode_reject.py \
s1aptests/test_attach_esm_information.py \
s1aptests/test_attach_esm_information_wrong_apn.py \
s1aptests/test_attach_ue_ctxt_release_cmp_delay.py \
s1aptests/test_attach_auth_failure.py \
s1aptests/test_nas_non_delivery_for_smc.py \
s1aptests/test_nas_non_delivery_for_identity_req.py \
s1aptests/test_attach_no_initial_context_resp.py \
s1aptests/test_attach_detach_no_ueContext_release_comp.py \
s1aptests/test_no_attach_complete.py \
s1aptests/test_no_auth_response.py \
s1aptests/test_no_security_mode_complete.py \
s1aptests/test_tau_periodic_inactive.py \
s1aptests/test_tau_periodic_active.py \
s1aptests/test_tau_ta_updating_connected_mode.py \
s1aptests/test_eps_bearer_context_status_def_bearer_deact.py \
s1aptests/test_eps_bearer_context_status_ded_bearer_deact.py \
s1aptests/test_attach_service.py \
s1aptests/test_attach_detach_service.py \
s1aptests/test_attach_service_ue_radio_capability.py \
s1aptests/test_attach_service_multi_ue.py \
s1aptests/test_attach_ipv4v6_pdn_type.py \
s1aptests/test_service_info.py \
s1aptests/test_attach_detach_with_ovs.py \
s1aptests/test_resync.py \
s1aptests/test_standalone_pdn_conn_req.py \
s1aptests/test_attach_act_dflt_ber_ctxt_rej.py \
s1aptests/test_attach_detach_security_algo_eea0_eia0.py \
s1aptests/test_attach_detach_security_algo_eea1_eia1.py \
s1aptests/test_attach_detach_security_algo_eea2_eia2.py \
s1aptests/test_attach_detach_emm_status.py \
s1aptests/test_attach_detach_enb_rlf_initial_ue_msg.py \
s1aptests/test_attach_detach_ICS_Failure.py \
s1aptests/test_attach_missing_imsi.py \
s1aptests/test_duplicate_attach.py \
s1aptests/test_enb_partial_reset_con_dereg.py \
s1aptests/test_enb_partial_reset.py \
s1aptests/test_nas_non_delivery_for_auth.py \
s1aptests/test_outoforder_attach_complete_ICSR.py \
s1aptests/test_s1setup_failure_incorrect_plmn.py \
s1aptests/test_s1setup_failure_incorrect_tac.py \
s1aptests/test_s1setup_success_secondary_plmn.py \
s1aptests/test_sctp_abort_after_auth_req.py \
s1aptests/test_sctp_abort_after_identity_req.py \
s1aptests/test_sctp_abort_after_smc.py \
s1aptests/test_sctp_shutdown_after_auth_req.py \
s1aptests/test_sctp_shutdown_after_identity_req.py \
s1aptests/test_sctp_shutdown_after_smc.py \
s1aptests/test_sctp_shutdown_after_multi_ue_attach.py \
s1aptests/test_attach_detach_multi_ue.py \
s1aptests/test_attach_detach_dedicated_qci_0.py \
s1aptests/test_attach_detach_dedicated_multi_ue.py \
s1aptests/test_attach_detach_dedicated_bearer_deactivation_invalid_imsi.py \
s1aptests/test_attach_detach_dedicated_bearer_activation_invalid_imsi.py \
s1aptests/test_attach_detach_dedicated_activation_reject.py \
s1aptests/test_attach_detach_multiple_dedicated.py \
s1aptests/test_attach_detach_secondary_pdn_multi_ue.py \
s1aptests/test_attach_detach_secondary_pdn_invalid_apn.py \
s1aptests/test_attach_detach_secondary_pdn_disconnect_dedicated_bearer.py \
s1aptests/test_attach_detach_secondary_pdn_disconnect_invalid_bearer.py \
s1aptests/test_attach_detach_secondary_pdn_no_disconnect.py \
s1aptests/test_attach_detach_secondary_pdn_with_dedicated_bearer_multi_ue.py \
s1aptests/test_attach_detach_secondary_pdn_with_dedicated_bearer_deactivate.py \
s1aptests/test_attach_detach_disconnect_default_pdn.py \
s1aptests/test_attach_detach_maxbearers_twopdns.py \
s1aptests/test_attach_detach_multiple_secondary_pdn.py \
s1aptests/test_attach_detach_nw_triggered_delete_secondary_pdn.py \
s1aptests/test_attach_detach_nw_triggered_delete_last_pdn.py \
s1aptests/test_different_enb_s1ap_id_same_ue.py \
s1aptests/test_attach_detach_with_pcscf_address.py \
s1aptests/test_attach_detach_secondary_pdn_with_pcscf_address.py \
s1aptests/test_secondary_pdn_reject_multiple_sessions_not_allowed_per_apn.py \
s1aptests/test_secondary_pdn_reject_unknown_pdn_type.py \
s1aptests/test_attach_standalone_act_dflt_ber_ctxt_rej.py \
s1aptests/test_ics_timer_expiry_ue_registered.py \
s1aptests/test_ics_timer_expiry_ue_unregistered.py \
s1aptests/test_identity_timer_3470_expiry.py \
s1aptests/test_attach_service_with_multi_pdns_and_bearers_multi_ue.py \
s1aptests/test_attach_service_with_multi_pdns_and_bearers_failure.py \
s1aptests/test_dedicated_bearer_activation_idle_mode_multi_ue.py \
s1aptests/test_multi_enb_multi_ue.py \
s1aptests/test_multi_enb_multi_ue_diff_enbtype.py \
s1aptests/test_multi_enb_partial_reset.py \
s1aptests/test_multi_enb_complete_reset.py \
s1aptests/test_multi_enb_sctp_shutdown.py \
s1aptests/test_ipv6_paging_with_dedicated_bearer.py \
s1aptests/test_ipv4v6_paging_with_dedicated_bearer.py \
s1aptests/test_attach_ul_udp_data.py \
s1aptests/test_attach_ul_tcp_data.py \
s1aptests/test_attach_detach_attach_ul_tcp_data.py \
s1aptests/test_attach_dl_udp_data.py \
s1aptests/test_attach_dl_tcp_data.py \
s1aptests/test_attach_detach_attach_dl_tcp_data.py \
s1aptests/test_attach_detach_multiple_rar_tcp_data.py \
s1aptests/test_attach_service_with_multi_pdns_and_bearers_mt_data.py \
s1aptests/test_attach_asr.py \
s1aptests/test_attach_detach_with_sctpd_restart.py \
s1aptests/test_attach_nw_initiated_detach_with_mme_restart.py \
s1aptests/test_attach_detach_multiple_ip_blocks_mobilityd_restart.py \
s1aptests/test_attach_ul_udp_data_with_mme_restart.py \
s1aptests/test_attach_ul_udp_data_with_mobilityd_restart.py \
s1aptests/test_attach_ul_udp_data_with_multiple_service_restart.py \
s1aptests/test_attach_ul_udp_data_with_pipelined_restart.py \
s1aptests/test_attach_ul_udp_data_with_sessiond_restart.py \
s1aptests/test_service_req_ul_udp_data_with_mme_restart.py \
s1aptests/test_attach_detach_setsessionrules_tcp_data.py

EXTENDED_TESTS = s1aptests/test_modify_mme_config_for_sanity.py \
s1aptests/test_attach_detach_multi_ue_looped.py \
s1aptests/test_attach_detach_ps_service_not_available.py \
s1aptests/test_attach_detach_with_he_policy.py \
s1aptests/test_attach_detach_rar_tcp_he.py \
s1aptests/test_attach_restricted_plmn.py \
s1aptests/test_imei_restriction_smc.py \
s1aptests/test_imei_restriction_no_imeisv_in_smc.py \
s1aptests/test_imei_restriction_wildcard_snr.py \
s1aptests/test_attach_detach_dedicated.py \
s1aptests/test_attach_detach_dedicated_looped.py \
s1aptests/test_attach_detach_dedicated_bearer_deactivation_invalid_lbi.py \
s1aptests/test_attach_detach_dedicated_bearer_deactivation_invalid_ebi.py \
s1aptests/test_attach_detach_dedicated_bearer_activation_invalid_lbi.py\
s1aptests/test_attach_detach_dedicated_activation_timer_expiry.py \
s1aptests/test_attach_detach_dedicated_deactivation_timer_expiry.py \
s1aptests/test_dedicated_bearer_activation_idle_mode.py \
s1aptests/test_attach_detach_secondary_pdn.py \
s1aptests/test_attach_detach_secondary_pdn_looped.py \
s1aptests/test_attach_service_with_multi_pdns_and_bearers.py \
s1aptests/test_attach_detach_secondary_pdn_with_dedicated_bearer.py \
s1aptests/test_attach_detach_secondary_pdn_with_dedicated_bearer_looped.py \
s1aptests/test_attach_service_with_multi_pdns_and_bearers_looped.py \
s1aptests/test_dedicated_bearer_activation_idle_mode_paging_timer_expiry.py \
s1aptests/test_multi_enb_multi_ue_diff_plmn.py \
s1aptests/test_x2_handover.py \
s1aptests/test_x2_handover_ping_pong.py \
s1aptests/test_s1_handover.py \
s1aptests/test_attach_detach_rar_tcp_data.py \
s1aptests/test_attach_detach_with_mme_restart.py \
s1aptests/test_attach_detach_with_mobilityd_restart.py \
s1aptests/test_idle_mode_with_mme_restart.py \
s1aptests/test_3485_timer_for_dedicated_bearer_with_mme_restart.py \
s1aptests/test_3485_timer_for_default_bearer_with_mme_restart.py \
s1aptests/test_paging_after_mme_restart.py \
s1aptests/test_attach_nw_initiated_detach_fail.py \
s1aptests/test_tau_ta_updating.py \
s1aptests/test_tau_ta_updating_reject.py \
s1aptests/test_tau_mixed_partial_lists.py \
s1aptests/test_eps_bearer_context_status_multiple_ded_bearer_deact.py \
s1aptests/test_guti_attach_with_zero_mtmsi.py \
s1aptests/test_ics_timer_expiry_with_mme_restart.py \
s1aptests/test_attach_mobile_reachability_timer_expiry.py \
s1aptests/test_attach_implicit_detach_timer_expiry.py \
s1aptests/test_mobile_reachability_tmr_with_mme_restart.py \
s1aptests/test_implicit_detach_timer_with_mme_restart.py \
s1aptests/test_restore_mme_config_after_sanity.py

NON_SANITY_TESTS = s1aptests/test_modify_config_for_non_sanity.py \
s1aptests/test_attach_detach_non_nat_dp_ul_tcp.py \
s1aptests/test_no_auth_resp_with_mme_restart_reattach.py \
s1aptests/test_attach_detach_rar_activation_reject.py \
s1aptests/test_paging_with_mme_restart.py \
s1aptests/test_no_identity_rsp_with_mme_restart.py \
s1aptests/test_agw_offload_idle_active_ue.py \
s1aptests/test_standalone_pdn_conn_req_with_apn_correction.py \
s1aptests/test_attach_esm_info_with_apn_correction.py \
s1aptests/test_enb_partial_reset_multi_ue.py \
s1aptests/test_attach_detach_with_pco_ipcp.py \
s1aptests/test_attach_complete_after_ics_timer_expiry.py \
s1aptests/test_send_error_ind_for_dl_nas_with_auth_req.py \
s1aptests/test_send_error_ind_for_erab_setup_req.py \
s1aptests/test_attach_detach_with_ipv6_pcscf_and_dns_addr.py \
s1aptests/test_concurrent_secondary_pdns.py \
s1aptests/test_concurrent_secondary_pdn_reject.py \
s1aptests/test_attach_detach_ipv6.py \
s1aptests/test_ipv4v6_secondary_pdn_rs_retransmit.py \
s1aptests/test_ipv4v6_secondary_pdn_spgw_initiated_ded_bearer.py \
s1aptests/test_ipv6_secondary_pdn_rs_retransmit.py \
s1aptests/test_ipv4v6_secondary_pdn.py \
s1aptests/test_ipv4v6_secondary_pdn_multi_ue.py \
s1aptests/test_ipv4v6_secondary_pdn_with_ded_bearer.py \
s1aptests/test_ipv6_secondary_pdn_with_ded_bearer.py \
s1aptests/test_ipv4v6_secondary_pdn_with_ded_bearer_multi_ue.py \
s1aptests/test_outoforder_erab_setup_rsp_dedicated_bearer.py \
s1aptests/test_secondary_pdn_with_dedicated_bearer_multiple_services_restart.py \
s1aptests/test_attach_esm_info_timerexpiration_max_retries.py \
s1aptests/test_attach_service_without_mac.py \
s1aptests/test_paging_request.py \
s1aptests/test_multi_enb_paging_request.py \
s1aptests/test_multi_enb_multi_ue_diff_tac.py \
s1aptests/test_enb_partial_reset_with_unknown_ue_s1ap_ids.py \
s1aptests/test_attach_auth_mac_failure.py \
s1aptests/test_attach_esm_information_timerexpiration.py \
s1aptests/test_attach_inactive_tau_with_combined_tala_update_reattach.py \
s1aptests/test_attach_active_tau_with_combined_tala_update_reattach.py \
s1aptests/test_activate_deactivate_multiple_dedicated.py \
s1aptests/test_sctp_shutdown_while_mme_is_stopped.py \
s1aptests/test_3495_timer_for_default_bearer_with_mme_restart.py \
s1aptests/test_3495_timer_for_dedicated_bearer_with_mme_restart.py \
s1aptests/test_attach_detach_with_corrupt_stateless_mme.py \
s1aptests/test_enb_partial_reset_multi_ue_with_mme_restart.py \
s1aptests/test_attach_ics_drop_with_mme_restart.py \
s1aptests/test_attach_mme_restart_detach_multi_ue.py \
s1aptests/test_no_auth_response_with_mme_restart.py \
s1aptests/test_no_esm_information_rsp_with_mme_restart.py \
s1aptests/test_no_smc_with_mme_restart_reattach.py \
s1aptests/test_no_attach_complete_with_mme_restart.py \
s1aptests/test_attach_ics_failure_with_mme_restart.py \
s1aptests/test_continuous_random_attach.py \
s1aptests/test_s1_handover_ping_pong.py \
s1aptests/test_s1_handover_cancel.py \
s1aptests/test_s1_handover_failure.py \
s1aptests/test_s1_handover_timer_expiry.py \
s1aptests/test_attach_and_mme_restart_loop_detach_and_mme_restart_loop_multi_ue.py \
s1aptests/test_restore_config_after_non_sanity.py

#---------------
# Non-Sanity: Failure/Stuck/Crashing Test Cases
# s1aptests/test_outoforder_erab_setup_rsp_default_bearer.py \ GitHubIssue 5992
# s1aptests/test_stateless_multi_ue_mixedstate_mme_restart.py \ GitHubIssue 5997
# s1aptests/test_attach_with_multiple_mme_restarts.py \ GitHubIssue 5997

# Non-Sanity: Flaky Test Cases
# s1aptests/test_attach_detach_two_pdns_with_tcptraffic.py \ GitHubIssue 9670
# s1aptests/test_agw_offload_mixed_idle_active_multiue.py \ GitHubIssue 6063
# s1aptests/test_attach_ul_udp_data_multi_ue.py \ Fails randomly with connection refused
# s1aptests/test_attach_dl_udp_data_multi_ue.py \ Fails randomly with connection refused
# s1aptests/test_attach_ul_tcp_data_multi_ue.py \ Fails randomly with connection refused
# s1aptests/test_attach_dl_tcp_data_multi_ue.py \ Fails randomly with connection refused
# s1aptests/test_attach_dl_ul_tcp_data_multi_ue.py \ Fails randomly with connection refused
# s1aptests/test_data_flow_after_service_request.py \ Fails randomly with connection refused
#---------------

<<<<<<< HEAD
# TODO flaky tests we should look at
# s1aptests/test_enb_complete_reset.py \ GitHubIssue 12583
=======
# Sanity: Failure/Stuck/Crashing Test Cases
# s1aptests/test_attach_standalone_act_dflt_ber_ctxt_rej_ded_bearer_activation.py \ GitHubIssue 12779
# Re-enable this test case after S1APTester PR #74 is merged
# s1aptests/test_s1setup_success_secondary_plmn.py

# Sanity: Flaky Test Cases
# s1aptests/test_enb_complete_reset.py \ GitHubIssue 12583
#---------------
>>>>>>> 7a8a8a01

CLOUD_TESTS = cloud_tests/checkin_test.py \
cloud_tests/metrics_export_test.py \
cloud_tests/config_test.py

S1AP_TESTER_CFG=$(MAGMA_ROOT)/lte/gateway/python/integ_tests/data/s1ap_tester_cfg
S1AP_TESTER_PYTHON_PATH=$(S1AP_TESTER_ROOT)/bin

# Local integ tests are run on the magma access gateway, not the test VM
LOCAL_INTEG_TESTS = gxgy_tests<|MERGE_RESOLUTION|>--- conflicted
+++ resolved
@@ -254,19 +254,12 @@
 # s1aptests/test_data_flow_after_service_request.py \ Fails randomly with connection refused
 #---------------
 
-<<<<<<< HEAD
-# TODO flaky tests we should look at
-# s1aptests/test_enb_complete_reset.py \ GitHubIssue 12583
-=======
 # Sanity: Failure/Stuck/Crashing Test Cases
 # s1aptests/test_attach_standalone_act_dflt_ber_ctxt_rej_ded_bearer_activation.py \ GitHubIssue 12779
-# Re-enable this test case after S1APTester PR #74 is merged
-# s1aptests/test_s1setup_success_secondary_plmn.py
 
 # Sanity: Flaky Test Cases
 # s1aptests/test_enb_complete_reset.py \ GitHubIssue 12583
 #---------------
->>>>>>> 7a8a8a01
 
 CLOUD_TESTS = cloud_tests/checkin_test.py \
 cloud_tests/metrics_export_test.py \
