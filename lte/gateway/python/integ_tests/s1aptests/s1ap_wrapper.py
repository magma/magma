""""
Copyright (c) 2016-present, Facebook, Inc.
All rights reserved.

This source code is licensed under the BSD-style license found in the
LICENSE file in the root directory of this source tree. An additional grant
of patent rights can be found in the PATENTS file in the same directory.
"""

import os
import time
import ctypes

import s1ap_types
from integ_tests.common.magmad_client import MagmadServiceGrpc

# from integ_tests.cloud.cloud_manager import CloudManager
from integ_tests.common.mobility_service_client import MobilityServiceGrpc
from integ_tests.common.service303_utils import GatewayServicesUtil
from integ_tests.common.subscriber_db_client import SubscriberDbGrpc
from integ_tests.s1aptests.s1ap_utils import (
    MagmadUtil,
    MobilityUtil,
    S1ApUtil,
    SubscriberUtil,
)
from integ_tests.s1aptests.util.traffic_util import TrafficUtil


class TestWrapper(object):
    """
    Module wrapping boiler plate code for all test setups and cleanups.
    """

    TEST_IP_BLOCK = "192.168.128.0/24"
    MSX_S1_RETRY = 2

    def __init__(self):
        """
        Initialize the various classes required by the tests and setup.
        """
        self._s1_util = S1ApUtil()
        self._enBConfig()

        subscriber_client = SubscriberDbGrpc()
        mobility_client = MobilityServiceGrpc()
        magmad_client = MagmadServiceGrpc()
        self._sub_util = SubscriberUtil(subscriber_client)
        # Remove existing subscribers to start
        self._sub_util.clean_up()
        self._mobility_util = MobilityUtil(mobility_client)
        self._magmad_util = MagmadUtil(magmad_client)
        # gateway tests don't require restart, just wait for healthy now
        self._gateway_services = GatewayServicesUtil()
        self.wait_gateway_healthy = True
        if not self.wait_gateway_healthy:
            self.init_s1ap_tester()

        self._configuredUes = []
        self._ue_idx = 0  # Index of UEs already used in test
        self._trf_util = TrafficUtil()

    def init_s1ap_tester(self):
        """
        Initialize the s1ap tester and the UEApp.

        Doing this separately allows initialization to occur during
        tests rather than during setup stage.
        """
        # config ip first, because cloud tests will restart gateway
        self.configIpBlock()

        self._s1setup()
        self._configUEApp()

    @property
    def _test_cloud(self):
        test_cloud = os.getenv("MAGMA_S1APTEST_USE_CLOUD") is not None
        return test_cloud

    @property
    def _test_oai_upstream(self):
        return os.getenv("TEST_OAI_UPSTREAM") is not None

    def _enBConfig(self):
        """Helper to configure the eNB"""
        # Using exaggerated prints makes the stdout easier to read.
        print("************************* Enb tester config")
        req = s1ap_types.FwNbConfigReq_t()
        req.cellId_pr.pres = True
        req.cellId_pr.cell_id = 10
        assert self._s1_util.issue_cmd(s1ap_types.tfwCmd.ENB_CONFIG, req) == 0
        response = self._s1_util.get_response()
        assert response.msg_type == s1ap_types.tfwCmd.ENB_CONFIG_CONFIRM.value
        res = response.cast(s1ap_types.FwNbConfigCfm_t)
        assert res.status == s1ap_types.CfgStatus.CFG_DONE.value

    def _issue_s1setup_req(self):
        """ Issue the actual setup request and get the response"""
        req = None
        assert self._s1_util.issue_cmd(s1ap_types.tfwCmd.ENB_S1_SETUP_REQ, req) == 0
        response = self._s1_util.get_response()
        assert response.msg_type == s1ap_types.tfwCmd.ENB_S1_SETUP_RESP.value
        return response.cast(s1ap_types.FwNbS1setupRsp_t)

    def _s1setup(self):
        """Helper to setup s1 to the EPC"""
        print("************************* S1 setup")
        res = self._issue_s1setup_req()

        retry = 0
        while retry < TestWrapper.MSX_S1_RETRY:
            if (
                res.res == s1ap_types.S1_setp_Result.S1_SETUP_FAILED.value
                and res.waitIe.pres == 1
            ):
                print(
                    "Received time to wait in S1-Setup-Failure" " message is",
                    res.waitIe.val,
                )
                time.sleep(res.waitIe.val)
                res = self._issue_s1setup_req()
                retry += 1
            else:
                # Not a failure in setup.
                break

        assert res.res == s1ap_types.S1_setp_Result.S1_SETUP_SUCCESS.value

    def _configUEApp(self):
        """ Update the internal configuration of the UEApp"""
        print("************************* UE App config")
        req = s1ap_types.ueAppConfig_t()
        req.nasProcGuardTimer_pr.pres = True
        req.nasProcGuardTimer_pr.nas_proc_guard_timer = 5
        assert self._s1_util.issue_cmd(s1ap_types.tfwCmd.UE_APPL_CONFIG, req) == 0
        response = self._s1_util.get_response()
        assert s1ap_types.tfwCmd.UE_APP_CONFIG_COMPLETE_IND.value == response.msg_type

    def _getAddresses(self, *ues):
        """ Retrieve IP addresses for the given UEs

        Will put None for IPs in the cases where a UE has been included that
        doesn't have a cached IP (e.g. the UE has not yet been attached)

        Args:
            ues (list(s1ap_types.ueAppConfig_t)): the UEs whose IPs we want

        Returns a list of ipaddress.ip_address objects, corresponding in order
            with the input UE parameters
        """
        return [self._s1_util.get_ip(ue.ue_id) for ue in ues]

    def configIpBlock(self):
        """ Removes any existing allocated blocks, then adds the ones used for
        testing """
        print("************************* Configuring IP block")
        self._mobility_util.remove_all_ip_blocks()
        self._mobility_util.add_ip_block(self.TEST_IP_BLOCK)
        print("************************* Waiting for IP changes to propagate")
        self._mobility_util.wait_for_changes()

    def configUEDevice(self, num_ues):
        """ Configure the device on the UE side """
        reqs = self._sub_util.add_sub(num_ues=num_ues)
        for i in range(num_ues):
            print(
                "************************* UE device config for ue_id ", reqs[i].ue_id
            )
            assert self._s1_util.issue_cmd(s1ap_types.tfwCmd.UE_CONFIG, reqs[i]) == 0
            response = self._s1_util.get_response()
            assert s1ap_types.tfwCmd.UE_CONFIG_COMPLETE_IND.value == response.msg_type
            self._configuredUes.append(reqs[i])
        self.check_gw_health_after_ue_load()

    def configUEDevice_ues_same_imsi(self, num_ues):
        """ Configure the device on the UE side with same IMSI and
        having different ue-id"""
        reqs = self._sub_util.add_sub(num_ues=num_ues)
        for i in range(num_ues):
            print(
                "************************* UE device config for ue_id ", reqs[i].ue_id
            )
            assert self._s1_util.issue_cmd(s1ap_types.tfwCmd.UE_CONFIG, reqs[i]) == 0
            response = self._s1_util.get_response()
            assert s1ap_types.tfwCmd.UE_CONFIG_COMPLETE_IND.value == response.msg_type
            self._configuredUes.append(reqs[i])
        for i in range(num_ues):
            reqs[i].ue_id = 2
            print(
                "************************* UE device config for ue_id ", reqs[i].ue_id
            )
            assert self._s1_util.issue_cmd(s1ap_types.tfwCmd.UE_CONFIG, reqs[i]) == 0
            response = self._s1_util.get_response()
            assert s1ap_types.tfwCmd.UE_CONFIG_COMPLETE_IND.value == response.msg_type
            self._configuredUes.append(reqs[i])

        self.check_gw_health_after_ue_load()

    def configUEDevice_without_checking_gw_health(self, num_ues):
        """ Configure the device on the UE side """
        reqs = self._sub_util.add_sub(num_ues=num_ues)
        for i in range(num_ues):
            print(
                "************************* UE device config for ue_id ", reqs[i].ue_id
            )
            assert self._s1_util.issue_cmd(s1ap_types.tfwCmd.UE_CONFIG, reqs[i]) == 0
            response = self._s1_util.get_response()
            assert s1ap_types.tfwCmd.UE_CONFIG_COMPLETE_IND.value == response.msg_type
            self._configuredUes.append(reqs[i])

    def check_gw_health_after_ue_load(self):
        """ Wait for the MME only after adding entries to HSS """
        if self.wait_gateway_healthy:
            self._gateway_services.wait_for_healthy_gateway()
            self.init_s1ap_tester()
            self.wait_gateway_healthy = False

    def configDownlinkTest(self, *ues, **kwargs):
        """ Set up an downlink test, returning a TrafficTest object

        Args:
            ues (s1ap_types.ueConfig_t): the UEs to test
            kwargs: the keyword args to pass into generate_downlink_test

        Returns: a TrafficTest object, the traffic test generated based on the
            given UEs
        """
        ips = self._getAddresses(*ues)
        for ip, ue in zip(ips, ues):
            if not ip:
                raise ValueError(
                    "Encountered invalid IP for UE ID %s."
                    " Are you sure the UE is attached?" % ue
                )
        return self._trf_util.generate_traffic_test(ips, is_uplink=False, **kwargs)

    def configUplinkTest(self, *ues, **kwargs):
        """ Set up an uplink test, returning a TrafficTest object

        Args:
            ues (s1ap_types.ueConfig_t): the UEs to test
            kwargs: the keyword args to pass into generate_uplink_test

        Returns: a TrafficTest object, the traffic test generated based on the
            given UEs
        """
        ips = self._getAddresses(*ues)
        for ip, ue in zip(ips, ues):
            if not ip:
                raise ValueError(
                    "Encountered invalid IP for UE ID %s."
                    " Are you sure the UE is attached?" % ue
                )
        return self._trf_util.generate_traffic_test(ips, is_uplink=True, **kwargs)

    def get_gateway_services_util(self):
        """ Not a property, so return object is callable """
        return self._gateway_services

    @property
    def ue_req(self):
        """ Get a configured UE """
        req = self._configuredUes[self._ue_idx]
        self._ue_idx += 1
        return req

    @property
    def s1_util(self):
        return self._s1_util

    @property
    def mobility_util(self):
        return self._mobility_util

    @property
    def traffic_util(self):
        return self._trf_util

    @property
    def magmad_util(self):
        return self._magmad_util

    def cleanup(self):
        time.sleep(0.5)
        print("************************* send SCTP SHUTDOWN")
        self._s1_util.issue_cmd(s1ap_types.tfwCmd.SCTP_SHUTDOWN_REQ, None)
        self._s1_util.cleanup()
        self._sub_util.clean_up()
        self._trf_util.cleanup()

        # Cloud cleanup needs to happen after cleanup for
        # subscriber util and mobility util
        # if self._test_cloud:
        #    self._cloud_manager.clean_up()

    def multiEnbConfig(self, num_of_enbs, enb_list=None):
        if enb_list is None:
            enb_list = []
        req = s1ap_types.multiEnbConfigReq_t()
        req.numOfEnbs = num_of_enbs
        # ENB Parameter column index initialization
        PLMN_LENGTH = 6
        CELLID_COL_IDX = 0
        TAC_COL_IDX = 1
        ENBTYPE_COL_IDX = 2
        PLMNID_COL_IDX = 3

        for idx1 in range(num_of_enbs):
            req.multiEnbCfgParam[idx1].cell_id = enb_list[idx1][CELLID_COL_IDX]

        for idx1 in range(num_of_enbs):
            req.multiEnbCfgParam[idx1].tac = enb_list[idx1][TAC_COL_IDX]

        for idx1 in range(num_of_enbs):
            req.multiEnbCfgParam[idx1].enbType = enb_list[idx1][ENBTYPE_COL_IDX]

        for idx1 in range(num_of_enbs):
            for idx3 in range(PLMN_LENGTH):
                val = enb_list[idx1][PLMNID_COL_IDX][idx3]
                req.multiEnbCfgParam[idx1].plmn_id[idx3] = int(val)

        print("***************** Sending Multiple Enb Config Request\n")
        assert (
            self._s1_util.issue_cmd(s1ap_types.tfwCmd.MULTIPLE_ENB_CONFIG_REQ, req) == 0
        )

    def sendActDedicatedBearerAccept(self, ue_id, bearerId):
        act_ded_bearer_acc = s1ap_types.UeActDedBearCtxtAcc_t()
        act_ded_bearer_acc.ue_Id = ue_id
        act_ded_bearer_acc.bearerId = bearerId
        self._s1_util.issue_cmd(
            s1ap_types.tfwCmd.UE_ACT_DED_BER_ACC, act_ded_bearer_acc
        )
        print(
            "************** Sending activate dedicated EPS bearer " "context accept\n"
        )

    def sendDeactDedicatedBearerAccept(self, ue_id, bearerId):
        deact_ded_bearer_acc = s1ap_types.UeDeActvBearCtxtAcc_t()
        deact_ded_bearer_acc.ue_Id = ue_id
        deact_ded_bearer_acc.bearerId = bearerId
        self._s1_util.issue_cmd(
<<<<<<< HEAD
            s1ap_types.tfwCmd.UE_DEACTIVATE_BER_ACC, deact_ded_bearer_acc)
        print("************* Sending deactivate EPS bearer context accept\n")

    def sendPdnConnectivityReq(self, ue_id, apn):
        req = s1ap_types.uepdnConReq_t()
        req.ue_Id = ue_id
        # Initial Request
        req.reqType = 1
        req.pdnType_pr.pres = 1
        # PDN Type = IPv4
        req.pdnType_pr.pdn_type = 1
        req.pdnAPN_pr.pres = 1
        req.pdnAPN_pr.len = len(apn)
        req.pdnAPN_pr.pdn_apn = (ctypes.c_ubyte * 100)(*[ctypes.c_ubyte(ord(c))
                                                         for c in apn[:100]])
        self.s1_util.issue_cmd(
                s1ap_types.tfwCmd.UE_PDN_CONN_REQ, req)

        print("************* Sending Standalone PDN Connectivity Request\n")
=======
            s1ap_types.tfwCmd.UE_DEACTIVATE_BER_ACC, deact_ded_bearer_acc
        )
        print("************* Sending deactivate EPS bearer context accept\n")
>>>>>>> fdd8ae30
<|MERGE_RESOLUTION|>--- conflicted
+++ resolved
@@ -341,8 +341,8 @@
         deact_ded_bearer_acc.ue_Id = ue_id
         deact_ded_bearer_acc.bearerId = bearerId
         self._s1_util.issue_cmd(
-<<<<<<< HEAD
-            s1ap_types.tfwCmd.UE_DEACTIVATE_BER_ACC, deact_ded_bearer_acc)
+            s1ap_types.tfwCmd.UE_DEACTIVATE_BER_ACC, deact_ded_bearer_acc
+        )
         print("************* Sending deactivate EPS bearer context accept\n")
 
     def sendPdnConnectivityReq(self, ue_id, apn):
@@ -360,9 +360,4 @@
         self.s1_util.issue_cmd(
                 s1ap_types.tfwCmd.UE_PDN_CONN_REQ, req)
 
-        print("************* Sending Standalone PDN Connectivity Request\n")
-=======
-            s1ap_types.tfwCmd.UE_DEACTIVATE_BER_ACC, deact_ded_bearer_acc
-        )
-        print("************* Sending deactivate EPS bearer context accept\n")
->>>>>>> fdd8ae30
+        print("************* Sending Standalone PDN Connectivity Request\n")