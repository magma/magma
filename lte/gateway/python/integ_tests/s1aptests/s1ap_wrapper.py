--- conflicted
+++ resolved
@@ -61,11 +61,8 @@
         stateless_mode=MagmadUtil.stateless_cmds.ENABLE,
         apn_correction=MagmadUtil.apn_correction_cmds.DISABLE,
         health_service=MagmadUtil.health_service_cmds.DISABLE,
-<<<<<<< HEAD
-        ip_version=4
-=======
         federated_mode=False,
->>>>>>> 042da343
+        ip_version=4,
     ):
         """
         Initialize the various classes required by the tests and setup.
