"""
Copyright 2020 The Magma Authors.

This source code is licensed under the BSD-style license found in the
LICENSE file in the root directory of this source tree.

Unless required by applicable law or agreed to in writing, software
distributed under the License is distributed on an "AS IS" BASIS,
WITHOUT WARRANTIES OR CONDITIONS OF ANY KIND, either express or implied.
See the License for the specific language governing permissions and
limitations under the License.
"""

import ctypes
import ipaddress
import json
import logging
import os
import shlex
import subprocess
import threading
import time
from enum import Enum
from queue import Empty, Queue
from typing import Optional

import grpc
import s1ap_types
from integ_tests.gateway.rpc import get_rpc_channel
from integ_tests.s1aptests.ovs.rest_api import get_datapath, get_flows
from lte.protos.abort_session_pb2 import AbortSessionRequest, AbortSessionResult
from lte.protos.abort_session_pb2_grpc import AbortSessionResponderStub
from lte.protos.ha_service_pb2 import StartAgwOffloadRequest
from lte.protos.ha_service_pb2_grpc import HaServiceStub
from lte.protos.mobilityd_pb2 import IPAddress
from lte.protos.policydb_pb2 import (
    FlowDescription,
    FlowMatch,
    FlowQos,
    PolicyRule,
    QosArp,
)
from lte.protos.session_manager_pb2 import (
    DynamicRuleInstall,
    PolicyReAuthRequest,
    QoSInformation,
    RuleSet,
    RulesPerSubscriber,
    SessionRules,
)
from lte.protos.session_manager_pb2_grpc import (
    LocalSessionManagerStub,
    SessionProxyResponderStub,
)
from lte.protos.spgw_service_pb2 import CreateBearerRequest, DeleteBearerRequest
from lte.protos.spgw_service_pb2_grpc import SpgwServiceStub
from magma.subscriberdb.sid import SIDUtils
from orc8r.protos.common_pb2 import Void
from orc8r.protos.directoryd_pb2 import GetDirectoryFieldRequest
from orc8r.protos.directoryd_pb2_grpc import GatewayDirectoryServiceStub

DEFAULT_GRPC_TIMEOUT = 10


class S1ApUtil(object):
    """
    Helper class to wrap the initialization and API interface of S1APTester
    Note that some of the values that are not that interesting are set
    through config files, that this class doesn't override. Examples include
    the various interface timeout params.
    """

    # Extracted from TestCntlrApp/src/ueApp/ue_esm.h
    CM_ESM_PDN_IPV4 = 0b01
    CM_ESM_PDN_IPV6 = 0b10
    CM_ESM_PDN_IPV4V6 = 0b11

    PROT_CFG_CID_PCSCF_IPV6_ADDR_REQUEST = 0x0001
    PROT_CFG_CID_PCSCF_IPV4_ADDR_REQUEST = 0x000C
    PROT_CFG_CID_DNS_SERVER_IPV6_ADDR_REQUEST = 0x0003
    PROT_CFG_PID_IPCP = 0x8021

    lib_name = "libtfw.so"

    _cond = threading.Condition()
    _msg = Queue()
<<<<<<< HEAD
    MAX_RESP_WAIT_TIME = 60
=======
    # Default maximum wait time is 180 sec (3 min)
    MAX_RESP_WAIT_TIME = 180
>>>>>>> 23a1c4ac

    MAX_NUM_RETRIES = 5
    datapath = get_datapath()
    SPGW_TABLE = 0
    LOCAL_PORT = "LOCAL"

    class Msg(object):
        """Message class to store TFW response messages"""

        def __init__(self, msg_type, msg_p, msg_len):
            """Initialize response message structure"""
            self.msg_type = msg_type
            self.msg_p = ctypes.create_string_buffer(msg_len)
            ctypes.memmove(self.msg_p, msg_p, msg_len)
            self.msg_len = msg_len

        def cast(self, msg_class):
            """Cast ctype response message into python structure"""
            return ctypes.cast(self.msg_p, ctypes.POINTER(msg_class)).contents

    @staticmethod
    def s1ap_callback(msg_type, msg_p, msg_len):
        """S1ap tester compatible callback"""
        with S1ApUtil._cond:
            S1ApUtil._msg.put(S1ApUtil.Msg(msg_type, msg_p, msg_len))
            S1ApUtil._cond.notify_all()

    def __init__(self):
        """
        Initialize the s1aplibrary and its callbacks.
        """
        # Clear the message queue to delete already stored response messages
        S1ApUtil._msg.queue.clear()
        self._imsi_idx = 1
        self.IMSI_LEN = 15
        lib_path = os.environ["S1AP_TESTER_ROOT"]
        lib = os.path.join(lib_path, "bin", S1ApUtil.lib_name)
        os.chdir(lib_path)
        self._test_lib = ctypes.cdll.LoadLibrary(lib)
        self._callback_type = ctypes.CFUNCTYPE(
            None,
            ctypes.c_short,
            ctypes.c_void_p,
            ctypes.c_short,
        )
        # Maintain a reference to the function object so GC doesn't release it.
        self._callback_fn = self._callback_type(S1ApUtil.s1ap_callback)
        self._test_lib.initTestFrameWork(self._callback_fn)
        self._test_api = self._test_lib.tfwApi
        self._test_api.restype = ctypes.c_int16
        self._test_api.argtypes = [ctypes.c_uint16, ctypes.c_void_p]

        # Mutex for state change operations
        self._lock = threading.RLock()

        # Maintain a map of UE IDs to IPs
        self._ue_ip_map = {}
        self.gtpBridgeUtil = GTPBridgeUtils()

    def cleanup(self):
        """
        Cleanup the dll loaded explicitly so the next run doesn't reuse the
        same globals as ctypes LoadLibrary uses dlopen under the covers

        Also clear out the UE ID: IP mappings
        """
        # self._test_lib.dlclose(self._test_lib._handle)
        self._test_lib = None
        self._ue_ip_map = {}

    def issue_cmd(self, cmd_type, req):
        """
        Issue a command to the s1aptester and blocks until response is recvd.

        Args:
            cmd_type: The cmd type enum
            req: The request Structure

        Returns:
            None
        """
        c_req = None
        if req:
            # For non NULL requests obtain the address.
            c_req = ctypes.byref(req)
        with self._cond:
            rc = self._test_api(cmd_type.value, c_req)
            if rc:
                print("Error executing command %s" % repr(cmd_type))
                return rc
        return 0

    def get_ip(self, ue_id):
        """Return the IP assigned to a given UE ID

        Args:
            ue_id: the ue_id to query

        Returns:
            An ipaddress.ip_address for the given UE ID, or None if no IP
            has been observed to be assigned to this IP
        """
        with self._lock:
            if ue_id in self._ue_ip_map:
                return self._ue_ip_map[ue_id]
            return None

    def get_response(
        self,
        timeout: int = None,
        assert_on_timeout: bool = True,
    ) -> Msg:
        """Return the response message invoked by S1APTester TFW callback

        Args:
            timeout: Timeout value
            assert_on_timeout: Trigger assert on timeout

        Returns:
            Response Message or None

        Raises:
            AssertionError: Assert if timeout occurs
        """
        if timeout is None:
            timeout = S1ApUtil.MAX_RESP_WAIT_TIME

        # Wait until callback is invoked or timeout occurred
        try:
            return self._msg.get(True, timeout)
        except Empty:
            if assert_on_timeout:
                raise AssertionError(
                    "Timeout ("
                    + str(timeout)
                    + " sec) occurred while waiting for response message",
                ) from None

    def populate_pco(
        self,
        proto_cfg_opts_pr,
        pcscf_addr_type=None,
        dns_ipv6_addr=False,
        ipcp=False,
    ):
        """Populate the PCO values

        Args:
            proto_cfg_opts_pr: PCO structure
            pcscf_addr_type: ipv4/ipv6/ipv4v6 flag
            dns_ipv6_addr: True/False flag
            ipcp: True/False flag
        """
        # PCO parameters
        # Presence mask
        proto_cfg_opts_pr.pres = 1
        # Length
        proto_cfg_opts_pr.len = 4
        # Configuration protocol
        proto_cfg_opts_pr.cfgProt = 0
        # Extension bit for the additional parameters
        proto_cfg_opts_pr.ext = 1
        # Number of protocol IDs
        proto_cfg_opts_pr.numProtId = 0

        # Fill Number of container IDs and Container ID
        idx = 0
        if pcscf_addr_type == "ipv4":
            proto_cfg_opts_pr.numContId += 1
            proto_cfg_opts_pr.c[
                idx
            ].cid = S1ApUtil.PROT_CFG_CID_PCSCF_IPV4_ADDR_REQUEST
            idx += 1

        elif pcscf_addr_type == "ipv6":
            proto_cfg_opts_pr.numContId += 1
            proto_cfg_opts_pr.c[
                idx
            ].cid = S1ApUtil.PROT_CFG_CID_PCSCF_IPV6_ADDR_REQUEST
            idx += 1

        elif pcscf_addr_type == "ipv4v6":
            proto_cfg_opts_pr.numContId += 2
            proto_cfg_opts_pr.c[
                idx
            ].cid = S1ApUtil.PROT_CFG_CID_PCSCF_IPV4_ADDR_REQUEST
            idx += 1
            proto_cfg_opts_pr.c[
                idx
            ].cid = S1ApUtil.PROT_CFG_CID_PCSCF_IPV6_ADDR_REQUEST
            idx += 1

        if dns_ipv6_addr:
            proto_cfg_opts_pr.numContId += 1
            proto_cfg_opts_pr.c[
                idx
            ].cid = S1ApUtil.PROT_CFG_CID_DNS_SERVER_IPV6_ADDR_REQUEST

        if ipcp:
            proto_cfg_opts_pr.numProtId += 1
            proto_cfg_opts_pr.p[0].pid = S1ApUtil.PROT_CFG_PID_IPCP
            proto_cfg_opts_pr.p[0].len = 0x10

            # PPP IP Control Protocol packet as per rfc 1877
            # 01 00 00 10 81 06 00 00 00 00 83 06 00 00 00 00

            proto_cfg_opts_pr.p[0].val[0] = 0x01  # code = 01 - Config Request
            proto_cfg_opts_pr.p[0].val[1] = 0x00  # Identifier : 00
            proto_cfg_opts_pr.p[0].val[2] = 0x00  # Length : 16
            proto_cfg_opts_pr.p[0].val[3] = 0x10
            proto_cfg_opts_pr.p[0].val[4] = 0x81  # Options:Primary DNS IP Addr
            proto_cfg_opts_pr.p[0].val[5] = 0x06  # len = 6
            proto_cfg_opts_pr.p[0].val[6] = 0x00  # 00.00.00.00
            proto_cfg_opts_pr.p[0].val[7] = 0x00
            proto_cfg_opts_pr.p[0].val[8] = 0x00
            proto_cfg_opts_pr.p[0].val[9] = 0x00
            proto_cfg_opts_pr.p[0].val[
                10
            ] = 0x83  # Options:Secondary DNS IP Addr
            proto_cfg_opts_pr.p[0].val[11] = 0x06  # len = 6
            proto_cfg_opts_pr.p[0].val[12] = 0x00  # 00.00.00.00
            proto_cfg_opts_pr.p[0].val[13] = 0x00
            proto_cfg_opts_pr.p[0].val[14] = 0x00
            proto_cfg_opts_pr.p[0].val[15] = 0x00

    def attach(
        self,
        ue_id,
        attach_type,
        resp_type,
        resp_msg_type,
        sec_ctxt=s1ap_types.TFW_CREATE_NEW_SECURITY_CONTEXT,
        id_type=s1ap_types.TFW_MID_TYPE_IMSI,
        eps_type=s1ap_types.TFW_EPS_ATTACH_TYPE_EPS_ATTACH,
        pdn_type=1,
        pcscf_addr_type=None,
        dns_ipv6_addr=False,
        ipcp=False,
    ):
        """Given a UE issue the attach request of specified type

        Caches the assigned IP address, if any is assigned

        Args:
            ue_id: The eNB ue_id
            attach_type: The type of attach e.g. UE_END_TO_END_ATTACH_REQUEST
            resp_type: enum type of the expected response
            resp_msg_type: Structure type of expected response message
            sec_ctxt: Optional param allows for the reuse of the security
                context, defaults to creating a new security context.
            id_type: Optional param allows for changing up the ID type,
                defaults to s1ap_types.TFW_MID_TYPE_IMSI.
            eps_type: Optional param allows for variation in the EPS attach
                type, defaults to s1ap_types.TFW_EPS_ATTACH_TYPE_EPS_ATTACH.
            pdn_type:1 for IPv4, 2 for IPv6 and 3 for IPv4v6
            pcscf_addr_type:IPv4/IPv6/IPv4v6
            dns_ipv6_addr: True/False flag
            ipcp: True/False flag

        Returns:
            msg: Received Attach Accept message

        """
        attach_req = s1ap_types.ueAttachRequest_t()
        attach_req.ue_Id = ue_id
        attach_req.mIdType = id_type
        attach_req.epsAttachType = eps_type
        attach_req.useOldSecCtxt = sec_ctxt
        attach_req.pdnType_pr.pres = True
        attach_req.pdnType_pr.pdn_type = pdn_type

        # Populate PCO if pcscf_addr_type/dns_ipv6_addr/ipcp is set
        if pcscf_addr_type or dns_ipv6_addr or ipcp:
            self.populate_pco(
                attach_req.protCfgOpts_pr,
                pcscf_addr_type,
                dns_ipv6_addr,
                ipcp,
            )
        assert self.issue_cmd(attach_type, attach_req) == 0

        response = self.get_response()

        # The MME actually sends INT_CTX_SETUP_IND and UE_ATTACH_ACCEPT_IND in
        # one message, but the s1aptester splits it and sends the tests 2
        # messages. Usually context setup comes before attach accept, but
        # it's possible it may happen the other way
        if s1ap_types.tfwCmd.INT_CTX_SETUP_IND.value == response.msg_type:
            response = self.get_response()
        elif s1ap_types.tfwCmd.UE_ATTACH_ACCEPT_IND.value == response.msg_type:
            context_setup = self.get_response()
            assert (
                context_setup.msg_type
                == s1ap_types.tfwCmd.INT_CTX_SETUP_IND.value
            )

        logging.debug(
            "s1ap response expected, received: %d, %d",
            resp_type.value,
            response.msg_type,
        )
        assert resp_type.value == response.msg_type

        msg = response.cast(resp_msg_type)

        # We only support IPv4 right now, as max PDN address in S1AP tester is
        # currently 13 bytes, which is too short for IPv6 (which requires 16)
        if resp_msg_type == s1ap_types.ueAttachAccept_t:
            # Verify if requested and accepted EPS attach types are same
            assert eps_type == msg.eps_Atch_resp
            pdn_type = msg.esmInfo.pAddr.pdnType
            addr = msg.esmInfo.pAddr.addrInfo
            if S1ApUtil.CM_ESM_PDN_IPV4 == pdn_type:
                # Cast and cache the IPv4 address
                ip = ipaddress.ip_address(bytes(addr[:4]))
                with self._lock:
                    self._ue_ip_map[ue_id] = ip
            elif S1ApUtil.CM_ESM_PDN_IPV6 == pdn_type:
                print("IPv6 PDN type received")
            elif S1ApUtil.CM_ESM_PDN_IPV4V6 == pdn_type:
                print("IPv4v6 PDN type received")
        return msg

    def receive_emm_info(self):
        """Receive EMM Info message from TFW"""
        response = self.get_response()
        logging.debug(
            "s1ap message expected, received: %d, %d",
            s1ap_types.tfwCmd.UE_EMM_INFORMATION.value,
            response.msg_type,
        )
        assert response.msg_type == s1ap_types.tfwCmd.UE_EMM_INFORMATION.value

    def detach(self, ue_id, reason_type, wait_for_s1_ctxt_release=True):
        """Given a UE issue a detach request"""
        detach_req = s1ap_types.uedetachReq_t()
        detach_req.ue_Id = ue_id
        detach_req.ueDetType = reason_type
        assert (
            self.issue_cmd(s1ap_types.tfwCmd.UE_DETACH_REQUEST, detach_req)
            == 0
        )
        if reason_type == s1ap_types.ueDetachType_t.UE_NORMAL_DETACH.value:
            response = self.get_response()
            assert (
                s1ap_types.tfwCmd.UE_DETACH_ACCEPT_IND.value
                == response.msg_type
            )

        # Now wait for the context release response
        if wait_for_s1_ctxt_release:
            response = self.get_response()
            assert s1ap_types.tfwCmd.UE_CTX_REL_IND.value == response.msg_type

        with self._lock:
            self._ue_ip_map.pop(ue_id, 0)

    def _verify_dl_flow(self, dl_flow_rules=None):
        # try at least 5 times before failing as gateway
        # might take some time to install the flows in ovs

        # Verify the total number of DL flows for this UE ip address
        num_dl_flows = 1
        for key, value in dl_flow_rules.items():
            tcp_src_port = 0
            ip_proto = 0
            ue_ip6_str = None
            ue_ip_str = str(key)
            if key.version == 6:
                ue_ip6_str = ipaddress.ip_network(
                    (ue_ip_str + "/64"),
                    strict=False,
                ).with_netmask
            ue_ip_addr = ue_ip6_str if key.version == 6 else ue_ip_str
            dst_addr = "nw_dst" if key.version == 4 else "ipv6_dst"
            key_to_be_matched = "ipv4_src" if key.version == 4 else "ipv6_src"
            eth_typ = 2048 if key.version == 4 else 34525

            # Set to 1 for the default bearer
            total_num_dl_flows_to_be_verified = 1
            for item in value:
                for flow in item:
                    if (
                        flow["direction"] == FlowMatch.DOWNLINK
                        and key_to_be_matched in flow
                    ):
                        total_num_dl_flows_to_be_verified += 1
            total_dl_ovs_flows_created = get_flows(
                self.datapath,
                {
                    "table_id": self.SPGW_TABLE,
                    "match": {
                        dst_addr: ue_ip_addr,
                        "eth_type": eth_typ,
                        "in_port": self.LOCAL_PORT,
                    },
                },
            )
            print(
                "OVS DL flows created ",
                len(total_dl_ovs_flows_created),
                "expected ",
                total_num_dl_flows_to_be_verified,
            )
            assert (
                len(total_dl_ovs_flows_created)
                == total_num_dl_flows_to_be_verified
            )

            # Now verify the rules for every flow
            for item in value:
                for flow in item:
                    if (
                        flow["direction"] == FlowMatch.DOWNLINK
                        and key_to_be_matched in flow
                    ):
                        ip_src = None
                        ip_src_addr = flow[key_to_be_matched]
                        if ip_src_addr:
                            ip_src = (
                                "ipv4_src" if key.version == 4 else "ipv6_src"
                            )
                        ip_dst = "ipv4_dst" if key.version == 4 else "ipv6_dst"
                        tcp_src_port = flow.get("tcp_src_port", None)
                        tcp_sport = "tcp_src" if tcp_src_port else None
                        ip_proto = flow.get("ip_proto", None)
                        for i in range(self.MAX_NUM_RETRIES):
                            print("Get downlink flows: attempt ", i)
                            downlink_flows = get_flows(
                                self.datapath,
                                {
                                    "table_id": self.SPGW_TABLE,
                                    "match": {
                                        ip_dst: ue_ip_addr,
                                        "eth_type": eth_typ,
                                        "in_port": self.LOCAL_PORT,
                                        ip_src: ip_src_addr,
                                        tcp_sport: tcp_src_port,
                                        "ip_proto": ip_proto,
                                    },
                                },
                            )
                            if len(downlink_flows) >= num_dl_flows:
                                break
                            time.sleep(
                                5,
                            )  # sleep for 5 seconds before retrying
                        assert (
                            len(downlink_flows) >= num_dl_flows
                        ), "Downlink flow missing for UE"
                        assert downlink_flows[0]["match"][ip_dst] == ue_ip_addr
                        actions = downlink_flows[0]["instructions"][0][
                            "actions"
                        ]
                        has_tunnel_action = any(
                            action
                            for action in actions
                            if action["field"] == "tunnel_id"
                            and action["type"] == "SET_FIELD"
                        )
                        assert bool(has_tunnel_action)

    def verify_flow_rules(self, num_ul_flows, dl_flow_rules=None):
        """Verify if UL/DL OVS flow rules are created"""
        gtp_port = self.gtpBridgeUtil.get_gtp_port_no()
        print("************ Verifying flow rules")
        # UPLINK
        print("Checking for uplink flow")
        # try at least 5 times before failing as gateway
        # might take some time to install the flows in ovs
        for i in range(self.MAX_NUM_RETRIES):
            print("Get uplink flows: attempt ", i)
            uplink_flows = get_flows(
                self.datapath,
                {
                    "table_id": self.SPGW_TABLE,
                    "match": {
                        "in_port": gtp_port,
                    },
                },
            )
            if len(uplink_flows) == num_ul_flows:
                break
            time.sleep(5)  # sleep for 5 seconds before retrying
        assert (
            len(uplink_flows) == num_ul_flows
        ), "Uplink flow missing for UE: %d != %d" % (
            len(uplink_flows),
            num_ul_flows,
        )

        assert uplink_flows[0]["match"]["tunnel_id"] is not None

        # DOWNLINK
        print("Checking for downlink flow")
        self._verify_dl_flow(dl_flow_rules)

    def verify_paging_flow_rules(self, ip_list):
        """Check if paging flow rules are created"""
        print("************ Verifying paging flow rules")
        num_paging_flows_to_be_verified = 1
        for ip in ip_list:
            ue_ip_str = str(ip)
            print("Verifying paging flow for ip", ue_ip_str)
            if ip.version == 6:
                ue_ip6_str = ipaddress.ip_network(
                    (ue_ip_str + "/64"),
                    strict=False,
                ).with_netmask
            ue_ip_addr = ue_ip6_str if ip.version == 6 else ue_ip_str
            dst_addr = "nw_dst" if ip.version == 4 else "ipv6_dst"
            eth_typ = 2048 if ip.version == 4 else 34525

            for i in range(self.MAX_NUM_RETRIES):
                print("Get paging flows: attempt ", i)
                paging_flows = get_flows(
                    self.datapath,
                    {
                        "table_id": self.SPGW_TABLE,
                        "match": {
                            dst_addr: ue_ip_addr,
                            "eth_type": eth_typ,
                            "priority": 5,
                        },
                    },
                )
                if len(paging_flows) == num_paging_flows_to_be_verified:
                    break
                time.sleep(5)  # sleep for 5 seconds before retrying
            assert (
                len(paging_flows) == num_paging_flows_to_be_verified
            ), "Paging flow missing for UE"

            # TODO - Verify that the action is to send to controller
            # controller_port = 4294967293
            # actions = paging_flows[0]["instructions"][0]["actions"]
            # has_tunnel_action = any(
            #     action
            #     for action in actions
            #     if action["type"] == "OUTPUT"
            #     and action["port"] == controller_port
            # )
            # assert bool(has_tunnel_action)

    def verify_flow_rules_deletion(self):
        """Verify if all the UL/DL OVS flow rules are deleted"""
        print("Checking if all uplink/downlink flows were deleted")
        dpath = get_datapath()
        flows = get_flows(
            dpath,
            {"table_id": self.SPGW_TABLE},
        )
        assert len(flows) == 2, "There should only be 2 default table 0 flows"

    def delete_ovs_flow_rules(self):
        """Delete the UL/DL OVS flow rules"""
        print("Deleting all the uplink/downlink flows")
        self.gtpBridgeUtil.delete_flows(self.SPGW_TABLE)

    def generate_imsi(self, prefix=None):
        """
        Generate imsi based on index offset and prefix
        """
        assert prefix is not None, "IMSI prefix is empty"
        idx = str(self._imsi_idx)
        # Add 0 padding
        padding = self.IMSI_LEN - len(idx) - len(prefix[4:])
        imsi = prefix + "0" * padding + idx
        assert len(imsi[4:]) == self.IMSI_LEN, "Invalid IMSI length"
        self._imsi_idx += 1
        print("Using subscriber IMSI %s" % imsi)
        return imsi

    def update_ipv6_address(self, ue_id, ipv6_addr):
        """Update the ipv6 address to ue_ip_map"""
        with self._lock:
            ip6 = ipaddress.ip_address(ipv6_addr)
            self._ue_ip_map[ue_id] = ip6

    def run_ipv6_data(self, ipv6_addr):
        """Run ipv6 data"""
        self.magma_utils = MagmadUtil(None)
        execute_icmpv6_cmd = (
            "sudo /home/vagrant/build/python/bin/python3 "
            + "/home/vagrant/magma/lte/gateway/python/scripts/icmpv6.py "
            + str(ipv6_addr)
        )
        print("Running data for ipv6 address", str(ipv6_addr))
        self.magma_utils.exec_command_output(execute_icmpv6_cmd)


class SubscriberUtil(object):
    """
    Helper class to manage subscriber data for the tests.
    """

    SID_PREFIX = "IMSI00101"
    IMSI_LEN = 15
    MAX_IMEI_LEN = 16

    def __init__(self, subscriber_client):
        """
        Initialize subscriber util.

        Args:
            subscriber_client (subscriber_db_client.SubscriberDbClient):
                client interacting with our subscriber APIs
        """
        self._sid_idx = 1
        self._ue_id = 1
        self._imei_idx = 1
        self._imei_default = 3805468432113170
        # Maintain references to UE configs to prevent GC
        self._ue_cfgs = []

        self._subscriber_client = subscriber_client

    def _gen_next_sid(self):
        """
        Generate the sid based on index offset and prefix
        """
        idx = str(self._sid_idx)
        # Find the 0 padding we need to add
        padding = self.IMSI_LEN - len(idx) - len(self.SID_PREFIX[4:])
        sid = self.SID_PREFIX + "0" * padding + idx
        self._sid_idx += 1
        print("Using subscriber IMSI %s" % sid)
        return sid

    def _generate_imei(self, num_ues=1):
        """Generate 16 digit IMEI which includes SVN"""
        imei = str(self._imei_default + self._imei_idx)
        assert len(imei) <= self.MAX_IMEI_LEN, "Invalid IMEI length"
        self._imei_idx += 1
        print("Using IMEI %s" % imei)
        return imei

    def _get_s1ap_sub(self, sid, imei):
        """Get the subscriber data in s1aptester format.

        Args:
            sid: The string representation of the subscriber id
            imei: The string representation of the imei

        Returns:
            ue_cfg: subscriber details
        """
        ue_cfg = s1ap_types.ueConfig_t()
        ue_cfg.ue_id = self._ue_id
        ue_cfg.auth_key = 1
        # Some s1ap silliness, the char field is modelled as an int and then
        # cast into a uint8.
        for i in range(0, 15):
            ue_cfg.imsi[i] = ctypes.c_ubyte(int(sid[4 + i]))
        imei_len = len(imei)
        for i in range(0, imei_len):
            ue_cfg.imei[i] = ctypes.c_ubyte(int(imei[i]))
        ue_cfg.imsiLen = self.IMSI_LEN
        self._ue_cfgs.append(ue_cfg)
        self._ue_id += 1
        return ue_cfg

    def add_sub(self, num_ues=1):
        """Add subscribers to the EPC, is blocking"""
        # Add the default IMSI used for the tests
        subscribers = []
        for _ in range(num_ues):
            sid = self._gen_next_sid()
            self._subscriber_client.add_subscriber(sid)
            imei = self._generate_imei()
            subscribers.append(self._get_s1ap_sub(sid, imei))

        self._subscriber_client.wait_for_changes()
        return subscribers

    def config_apn_data(self, imsi, apn_list):
        """Add APN details"""
        self._subscriber_client.config_apn_details(imsi, apn_list)

    def cleanup(self):
        """Cleanup added subscriber from subscriberdb"""
        self._subscriber_client.clean_up()
        # block until changes propagate
        self._subscriber_client.wait_for_changes()


class MagmadUtil(object):
    """Utility class to trigger system commands in Magma"""

    stateless_cmds = Enum("stateless_cmds", "CHECK DISABLE ENABLE")
    config_update_cmds = Enum("config_update_cmds", "MODIFY RESTORE")
    apn_correction_cmds = Enum("apn_correction_cmds", "DISABLE ENABLE")
    health_service_cmds = Enum("health_service_cmds", "DISABLE ENABLE")
    ha_service_cmds = Enum("ha_service_cmds", "DISABLE ENABLE")

    def __init__(self, magmad_client):
        """
        Init magmad util.

        Args:
            magmad_client: MagmadServiceClient
        """
        self._magmad_client = magmad_client

        self._data = {
            "user": "vagrant",
            "host": "192.168.60.142",
            "password": "vagrant",
            "command": "test",
        }

        self._command = (
            "sshpass -p {password} ssh "
            "-o UserKnownHostsFile=/dev/null "
            "-o StrictHostKeyChecking=no "
            "-o LogLevel=ERROR "
            "{user}@{host} {command}"
        )

    def exec_command(self, command):
        """Run a command remotely on magma_dev VM.

        Args:
            command: command (str) to be executed on remote host
            e.g. 'sed -i \'s/config1/config2/g\' /etc/magma/mme.yml'

        Returns:
            status of command execution
        """
        data = self._data
        data["command"] = '"' + command + '"'
        param_list = shlex.split(self._command.format(**data))
        return subprocess.call(
            param_list,
            shell=False,
            stdout=subprocess.DEVNULL,
            stderr=subprocess.DEVNULL,
        )

    def exec_command_output(self, command):
        """Run a command remotely on magma_dev VM.

        Args:
            command: command (str) to be executed on remote host
            e.g. 'sed -i \'s/config1/config2/g\' /etc/magma/mme.yml'

        Returns:
            output of command execution
        """
        data = self._data
        data["command"] = '"' + command + '"'
        param_list = shlex.split(self._command.format(**data))
        return subprocess.check_output(
            param_list,
            shell=False,
        ).decode("utf-8")

    def config_stateless(self, cmd):
        """
        Configure the stateless mode on the access gateway

        Args:
            cmd: Specify how to configure stateless mode on AGW,
            should be one of
              check: Run a check whether AGW is stateless or not
              enable: Enable stateless mode, do nothing if already stateless
              disable: Disable stateless mode, do nothing if already stateful
        """
        magtivate_cmd = "source /home/vagrant/build/python/bin/activate"
        venvsudo_cmd = "sudo -E PATH=$PATH PYTHONPATH=$PYTHONPATH env"
        config_stateless_script = "/usr/local/bin/config_stateless_agw.py"

        ret_code = self.exec_command(
            magtivate_cmd
            + " && "
            + venvsudo_cmd
            + " python3 "
            + config_stateless_script
            + " "
            + cmd.name.lower(),
        )

        if ret_code == 0:
            print("AGW is stateless")
        elif ret_code == 1:
            print("AGW is stateful")
        elif ret_code == 2:
            print("AGW is in a mixed config, check gateway")
        else:
            print("Unknown command")

    def corrupt_agw_state(self, key: str):
        """
        Corrupts data on redis of stateless AGW

        Args:
            key: redis-db key name
        """
        magtivate_cmd = "source /home/vagrant/build/python/bin/activate"
        state_corrupt_cmd = "state_cli.py corrupt %s" % key.lower()

        self.exec_command(magtivate_cmd + " && " + state_corrupt_cmd)
        print("Corrupted %s on redis" % key)

    def restart_all_services(self):
        """Restart all magma services on magma_dev VM"""
        self.exec_command(
            "sudo service magma@* stop ; sudo service magma@magmad start",
        )
        print("Waiting for all services to restart. Sleeping for 60 seconds..")
        time_slept = 0
        while time_slept < 60:
            time.sleep(5)
            time_slept += 5
            print("*********** Slept for " + str(time_slept) + " seconds")

    def restart_services(self, services):
        """
        Restart a list of magmad services. Blocking command.

        Args:
            services: List of (str) services names

        """
        for s in services:
            self.exec_command("sudo systemctl restart magma@{0}".format(s))

    def enable_service(self, service):
        """Enable a magma service on magma_dev VM and starts it

        Args:
            service: (str) service to enable
        """
        self.exec_command("sudo systemctl unmask magma@{0}".format(service))
        self.exec_command("sudo systemctl start magma@{0}".format(service))

    def disable_service(self, service):
        """Disables a magma service on magma_dev VM, preventing from
        starting again

        Args:
            service: (str) service to disable
        """
        self.exec_command("sudo systemctl mask magma@{0}".format(service))
        self.exec_command("sudo systemctl stop magma@{0}".format(service))

    def is_service_active(self, service) -> bool:
        """Check if a magma service on magma_dev VM is active

        Args:
            service: (str) service to check if it's active

        Returns:
            service active status
        """
        is_active_service_cmd = "systemctl is-active magma@" + service
        try:
            result_str = self.exec_command_output(is_active_service_cmd)
        except subprocess.CalledProcessError as e:
            # if service is disabled / masked, is-enabled will return
            # non-zero exit status
            result_str = e.output
        return result_str.strip() == "active"

    def update_mme_config_for_sanity(self, cmd):
        """Update MME configuration for all sanity test cases"""
        mme_config_update_script = (
            "/home/vagrant/magma/lte/gateway/deploy/roles/magma/files/"
            "update_mme_config_for_sanity.sh"
        )

        action = cmd.name.lower()
        ret_code = self.exec_command(
            "sudo -E " + mme_config_update_script + " " + action,
        )

        if ret_code == 0:
            print("MME configuration is updated successfully")
        elif ret_code == 1:
            assert False, (
                "Failed to "
                + action
                + " MME configuration. Error: Invalid command"
            )
        elif ret_code == 2:
            assert False, (
                "Failed to "
                + action
                + " MME configuration. Error: MME configuration file is "
                + "missing"
            )
        elif ret_code == 3:
            assert False, (
                "Failed to "
                + action
                + " MME configuration. Error: MME configuration's backup file "
                + "is missing"
            )
        else:
            assert False, (
                "Failed to "
                + action
                + " MME configuration. Error: Unknown error"
            )

    def update_mme_config_for_non_sanity(self, cmd):
        """Update mme config file to test non-sanity testcases

        Args:
            cmd : command to modify/restore mme config.

        Raises:
            AssertionError: Throws an error if mme config is not updated
        """
        mme_config_update_script = (
            "/home/vagrant/magma/lte/gateway/deploy/roles/magma/files/"
            "update_mme_config_for_non_sanity.sh"
        )

        action = cmd.name.lower()
        ret_code = self.exec_command(
            "sudo -E " + mme_config_update_script + " " + action,
        )

        if ret_code == 0:
            print("MME configuration is updated successfully")
        elif ret_code == 1:
            raise AssertionError(
                "Failed to "
                + action
                + " MME configuration. Error: Invalid command",
            )
        elif ret_code == 2:
            raise AssertionError(
                "Failed to "
                + action
                + " MME configuration. Error: MME configuration file is "
                + "missing",
            )
        elif ret_code == 3:
            raise AssertionError(
                "Failed to "
                + action
                + " MME configuration. Error: MME configuration's backup file "
                + "is missing",
            )
        else:
            raise AssertionError(
                "Failed to "
                + action
                + " MME configuration. Error: Unknown error",
            )

    def config_apn_correction(self, cmd):
        """Configure the apn correction mode on the access gateway

        Args:
            cmd: Specify how to configure apn correction mode on AGW,
            should be one of
              enable: Enable apn correction feature, if already not enabled
              disable: Disable apn correction feature, if already not disabled
        """
        apn_correction_cmd = ""
        if cmd.name == MagmadUtil.apn_correction_cmds.ENABLE.name:
            apn_correction_cmd = "sed -i \'s/enable_apn_correction: false/enable_apn_correction: true/g\' /etc/magma/mme.yml"
        else:
            apn_correction_cmd = "sed -i \'s/enable_apn_correction: true/enable_apn_correction: false/g\' /etc/magma/mme.yml"

        ret_code = self.exec_command(
            "sudo " + apn_correction_cmd,
        )

        if ret_code == 0:
            print("APN Correction configured")
        else:
            print("APN Correction failed")

    def config_health_service(self, cmd: health_service_cmds):
        """Configure magma@health service on access gateway

        Args:
            cmd: Enable / Disable cmd to configure service
        """
        magma_health_service_name = "health"
        # Update health config to increment frequency of service failures
        if cmd.name == MagmadUtil.health_service_cmds.DISABLE.name:
            health_config_cmd = (
                "sed -i 's/interval_check_mins: 1/interval_"
                "check_mins: 3/g' /etc/magma/health.yml"
            )
            self.exec_command("sudo %s" % health_config_cmd)
            if self.is_service_active(magma_health_service_name):
                self.disable_service(magma_health_service_name)
            print("Health service is disabled")
        elif cmd.name == MagmadUtil.health_service_cmds.ENABLE.name:
            health_config_cmd = (
                "sed -i 's/interval_check_mins: 3/interval_"
                "check_mins: 1/g' /etc/magma/health.yml"
            )
            self.exec_command("sudo %s" % health_config_cmd)
            if not self.is_service_active(magma_health_service_name):
                self.enable_service("health")
            print("Health service is enabled")

    def config_ha_service(self, cmd):
        """
        Modify the mme configuration by enabling/disabling use of Ha service

        Args:
            cmd: Specify whether Ha service is enabled for use or not
                 - enable: Enable Ha service, do nothing if already enabled
                 - disable: Disable Ha service, do nothing if already disabled

        Returns:
            -1: Failed to configure
            0: Already configured
            1: Configured successfully. Need to restart the service
        """
        ha_config_cmd = ""
        if cmd.name == MagmadUtil.ha_service_cmds.ENABLE.name:
            ha_config_status_cmd = (
                "grep 'use_ha: true' /etc/magma/mme.yml | wc -l"
            )
            ret_code = self.exec_command_output(ha_config_status_cmd).rstrip()

            if ret_code != "0":
                print("Ha service is already enabled")
                return 0
            else:
                ha_config_cmd = (
                    "sed -i 's/use_ha: false/use_ha: true/g' "
                    "/etc/magma/mme.yml"
                )
        else:
            ha_config_status_cmd = (
                "grep 'use_ha: false' /etc/magma/mme.yml | wc -l"
            )
            ret_code = self.exec_command_output(ha_config_status_cmd).rstrip()

            if ret_code != "0":
                print("Ha service is already disabled")
                return 0
            else:
                ha_config_cmd = (
                    "sed -i 's/use_ha: true/use_ha: false/g' "
                    "/etc/magma/mme.yml"
                )

        ret_code = self.exec_command("sudo " + ha_config_cmd)
        if ret_code == 0:
            print("Ha service configured successfully")
            return 1

        print("Ha service configuration failed")
        return -1

    def restart_mme_and_wait(self):
        """Restart MME service and wait for the service to come up properly"""
        print("Restarting mme service on gateway")
        self.restart_services(["mme"])
        print("Waiting for mme to restart. 20 sec")
        time.sleep(20)

    def restart_sctpd(self):
        """
        Restart sctpd service explicitly because it is not managed by magmad
        """
        self.exec_command("sudo service sctpd restart")
        for j in range(30):
            print("Waiting for", 30 - j, "seconds for restart to complete")
            time.sleep(1)

    def print_redis_state(self):
        """
        Print the per-IMSI state in Redis data store on AGW
        """
        magtivate_cmd = "source /home/vagrant/build/python/bin/activate"
        imsi_state_cmd = "state_cli.py keys IMSI*"
        redis_imsi_keys = self.exec_command_output(
            magtivate_cmd + " && " + imsi_state_cmd,
        )
        keys_to_be_cleaned = []
        for key in redis_imsi_keys.split("\n"):
            # Ignore directoryd per-IMSI keys in this analysis as they will
            # persist after each test
            if "directory" not in key:
                keys_to_be_cleaned.append(key)

        mme_nas_state_cmd = "state_cli.py parse mme_nas_state"
        mme_nas_state = self.exec_command_output(
            magtivate_cmd + " && " + mme_nas_state_cmd,
        )
        num_htbl_entries = 0
        for state in mme_nas_state.split("\n"):
            if "nb_enb_connected" in state or "nb_ue_attached" in state:
                keys_to_be_cleaned.append(state)
            elif "htbl" in state:
                num_htbl_entries += 1

        s1ap_imsi_map_cmd = "state_cli.py parse s1ap_imsi_map"
        s1ap_imsi_map_state = self.exec_command_output(
            magtivate_cmd + " && " + s1ap_imsi_map_cmd,
        )
        # Remove state version output to get only hashmap entries
        s1ap_imsi_map_entries = len(s1ap_imsi_map_state.split("\n")[:-4]) // 4

        mme_ueip_imsi_map_cmd = "state_cli.py parse mme_ueip_imsi_map"
        mme_ueip_imsi_map_state = self.exec_command_output(
            magtivate_cmd + " && " + mme_ueip_imsi_map_cmd,
        )
        mme_ueip_imsi_map_entries = 0
        for state in mme_ueip_imsi_map_state.split("\n"):
            if "key" in state:
                mme_ueip_imsi_map_entries += 1
        print(
            "Keys left in Redis (list should be empty)[\n",
            "\n".join(keys_to_be_cleaned),
            "\n]",
        )
        print(
            "Entries in s1ap_imsi_map (should be zero):",
            s1ap_imsi_map_entries,
        )
        print("Entries left in hashtables (should be zero):", num_htbl_entries)
        print(
            "Entries in mme_ueip_imsi_map (should be zero):",
            mme_ueip_imsi_map_entries,
        )

    def enable_nat(self):
        """Enable Nat"""
        self._set_agw_nat(True)
        self._validate_nated_datapath()
        self.exec_command("sudo ip route del default via 192.168.129.42")
        self.exec_command("sudo ip route add default via 10.0.2.2 dev eth0")

    def disable_nat(self):
        """Disable Nat"""
        self.exec_command("sudo ip route del default via 10.0.2.2 dev eth0")
        self.exec_command(
            "sudo ip addr replace 192.168.129.1/24 dev uplink_br0",
        )
        self.exec_command(
            "sudo ip route add default via 192.168.129.42 dev uplink_br0",
        )
        self._set_agw_nat(False)
        self._validate_non_nat_datapath()

    def _set_agw_nat(self, enable: bool):
        mconfig_conf = (
            "/home/vagrant/magma/lte/gateway/configs/gateway.mconfig"
        )
        with open(mconfig_conf, "r") as json_file:
            data = json.load(json_file)

        data["configs_by_key"]["mme"]["natEnabled"] = enable
        data["configs_by_key"]["pipelined"]["natEnabled"] = enable

        with open(mconfig_conf, "w") as json_file:
            json.dump(data, json_file, sort_keys=True, indent=2)

        self.restart_sctpd()
        self.restart_all_services()

    def _validate_non_nat_datapath(self):
        # validate SGi interface is part of uplink-bridge.
        out1 = self.exec_command_output("sudo ovs-vsctl list-ports uplink_br0")
        assert "eth2" in str(out1)
        print("NAT is disabled")

    def _validate_nated_datapath(self):
        # validate SGi interface is not part of uplink-bridge.
        out1 = self.exec_command_output("sudo ovs-vsctl list-ports uplink_br0")
        assert "eth2" not in str(out1)
        print("NAT is enabled")


class MobilityUtil(object):
    """Utility wrapper for interacting with mobilityd"""

    def __init__(self, mobility_client):
        """
        Initialize mobility util.

        Args:
            mobility_client (mobility_service_client.MobilityServiceClient):
                client interacting with our mobility APIs
        """
        self._mobility_client = mobility_client

    def add_ip_block(self, ip_block):
        """Add an ip block

        Args:
            ip_block (str | ipaddress.ip_network): the IP block to add
        """
        ip_network_block = ipaddress.ip_network(ip_block)
        self._mobility_client.add_ip_block(ip_network_block)

    def remove_all_ip_blocks(self):
        """Delete all allocated IP blocks."""
        self._mobility_client.remove_all_ip_blocks()

    def get_subscriber_table(self):
        """Retrieve subscriber table from mobilityd"""
        table = self._mobility_client.get_subscriber_ip_table()
        return table

    def list_ip_blocks(self):
        """List all IP blocks in mobilityd"""
        blocks = self._mobility_client.list_added_blocks()
        return blocks

    def remove_ip_blocks(self, blocks):
        """Attempt to remove the given blocks from mobilityd

        Args:
            blocks: (tuple(ip_network)): tuple of ipaddress.ip_network objects
                representing the IP blocks to remove.

        Returns:
            removed_blocks: (tuple(ip_network)): tuple of ipaddress.ip_netework
                objects representing the removed IP blocks.
        """
        removed_blocks = self._mobility_client.remove_ip_blocks(blocks)
        return removed_blocks

    def cleanup(self):
        """Cleanup added IP blocks"""
        blocks = self.list_ip_blocks()
        self.remove_ip_blocks(blocks)

    def wait_for_changes(self):
        """Wait for the changes to be applied"""
        self._mobility_client.wait_for_changes()


class SpgwUtil(object):
    """
    Helper class to communicate with spgw for the tests.
    """

    def __init__(self):
        """
        Initialize spgw util.
        """
        self._stub = SpgwServiceStub(get_rpc_channel("spgw_service"))

    def create_default_ipv4_flows(self, port_idx=0):
        """Create default ipv4 flow rules. 4 for UL and 4 for DL

        Args:
            port_idx: idx to generate different tcp_dst_port values
                so that different DL flows are created
                in case of multiple dedicated bearers

        Returns:
            List of flows
        """
        # UL Flow description #1
        ul_flow1 = {
            "ipv4_dst": "0.0.0.0/0",  # IPv4 destination address
            "tcp_dst_port": 5001,  # TCP dest port
            "ip_proto": FlowMatch.IPPROTO_TCP,  # Protocol Type
            "direction": FlowMatch.UPLINK,  # Direction
        }

        # UL Flow description #2
        ul_flow2 = {
            "ipv4_dst": "192.168.129.42/24",  # IPv4 destination address
            "tcp_dst_port": 5002,  # TCP dest port
            "ip_proto": FlowMatch.IPPROTO_TCP,  # Protocol Type
            "direction": FlowMatch.UPLINK,  # Direction
        }

        # UL Flow description #3
        ul_flow3 = {
            "ipv4_dst": "192.168.129.42",  # IPv4 destination address
            "tcp_dst_port": 5003,  # TCP dest port
            "ip_proto": FlowMatch.IPPROTO_TCP,  # Protocol Type
            "direction": FlowMatch.UPLINK,  # Direction
        }

        # UL Flow description #4
        ul_flow4 = {
            "ipv4_dst": "192.168.129.42",  # IPv4 destination address
            "tcp_dst_port": 5004,  # TCP dest port
            "ip_proto": FlowMatch.IPPROTO_TCP,  # Protocol Type
            "direction": FlowMatch.UPLINK,  # Direction
        }

        # DL Flow description #1
        dl_flow1 = {
            "ipv4_src": "192.168.129.42",  # IPv4 source address
            "tcp_src_port": 5001 + port_idx,  # TCP source port
            "ip_proto": FlowMatch.IPPROTO_TCP,  # Protocol Type
            "direction": FlowMatch.DOWNLINK,  # Direction
        }

        # DL Flow description #2
        dl_flow2 = {
            "ipv4_src": "",  # IPv4 source address
            "tcp_src_port": 5002 + port_idx,  # TCP source port
            "ip_proto": FlowMatch.IPPROTO_TCP,  # Protocol Type
            "direction": FlowMatch.DOWNLINK,  # Direction
        }

        # DL Flow description #3
        dl_flow3 = {
            "ipv4_src": "192.168.129.64/26",  # IPv4 source address
            "tcp_src_port": 5003 + port_idx,  # TCP source port
            "ip_proto": FlowMatch.IPPROTO_TCP,  # Protocol Type
            "direction": FlowMatch.DOWNLINK,  # Direction
        }

        # DL Flow description #4
        dl_flow4 = {
            "ipv4_src": "192.168.129.42/16",  # IPv4 source address
            "tcp_src_port": 5004 + port_idx,  # TCP source port
            "ip_proto": FlowMatch.IPPROTO_TCP,  # Protocol Type
            "direction": FlowMatch.DOWNLINK,  # Direction
        }

        # Flow lists to be configured
        flow_list = [
            ul_flow1,
            ul_flow2,
            ul_flow3,
            ul_flow4,
            dl_flow1,
            dl_flow2,
            dl_flow3,
            dl_flow4,
        ]
        return flow_list

    def create_default_ipv6_flows(self, port_idx=0):
        """Create ipv6 flow rules

        Args:
            port_idx: idx to generate different tcp_dst_port values
                so that different DL flows are created
                in case of multiple dedicated bearers

        Returns:
            List of flows
        """
        # UL Flow description #1
        ul_flow1 = {
            "ipv6_dst": "5546:222:2259::226",  # IPv6 destination address
            "tcp_dst_port": 5001,  # TCP dest port
            "ip_proto": FlowMatch.IPPROTO_TCP,  # Protocol Type
            "direction": FlowMatch.UPLINK,  # Direction
        }

        # UL Flow description #2
        ul_flow2 = {
            "ipv6_dst": "5598:3422:259::456",  # IPv6 destination address
            "tcp_dst_port": 5002,  # TCP dest port
            "ip_proto": FlowMatch.IPPROTO_TCP,  # Protocol Type
            "direction": FlowMatch.UPLINK,  # Direction
        }

        # DL Flow description #1
        dl_flow1 = {
            "ipv6_src": "baee:1205:486c:988c::99",  # IPv6 source address
            "tcp_src_port": 5001 + port_idx,  # TCP source port
            "ip_proto": FlowMatch.IPPROTO_TCP,  # Protocol Type
            "direction": FlowMatch.DOWNLINK,  # Direction
        }

        # DL Flow description #2
        dl_flow2 = {
            "ipv6_src": "fdee:0005:006c:018c::8c99",  # IPv6 source address
            "tcp_src_port": 5002 + port_idx,  # TCP source port
            "ip_proto": FlowMatch.IPPROTO_TCP,  # Protocol Type
            "direction": FlowMatch.DOWNLINK,  # Direction
        }

        # Flow lists to be configured
        flow_list = [
            ul_flow1,
            dl_flow1,
            ul_flow2,
            dl_flow2,
        ]
        return flow_list

    def create_default_ipv4v6_flows(self, port_idx=0):
        """Create ipv4v6 flow rules

        Args:
            port_idx: idx to generate different tcp_dst_port values
                so that different DL flows are created
                in case of multiple dedicated bearers

        Returns:
            List of flows
        """
        # UL Flow description #1
        ul_flow1 = {
            "ipv4_dst": "192.168.129.42/24",  # IPv4 destination address
            "tcp_dst_port": 5001,  # TCP dest port
            "ip_proto": FlowMatch.IPPROTO_TCP,  # Protocol Type
            "direction": FlowMatch.UPLINK,  # Direction
        }

        # UL Flow description #2
        ul_flow2 = {
            "ipv6_dst": "5546:222:2259::226",  # IPv6 destination address
            "tcp_dst_port": 5001,  # TCP dest port
            "ip_proto": FlowMatch.IPPROTO_TCP,  # Protocol Type
            "direction": FlowMatch.UPLINK,  # Direction
        }

        # DL Flow description #1
        dl_flow1 = {
            "ipv4_src": "192.168.129.42",  # IPv4 source address
            "tcp_src_port": 5001 + port_idx,  # TCP source port
            "ip_proto": FlowMatch.IPPROTO_TCP,  # Protocol Type
            "direction": FlowMatch.DOWNLINK,  # Direction
        }

        # DL Flow description #2
        dl_flow2 = {
            "ipv6_src": "fdee:0005:006c:018c::8c99",  # IPv6 source address
            "tcp_src_port": 5002 + port_idx,  # TCP source port
            "ip_proto": FlowMatch.IPPROTO_TCP,  # Protocol Type
            "direction": FlowMatch.DOWNLINK,  # Direction
        }

        # Flow lists to be configured
        flow_list = [
            ul_flow1,
            dl_flow1,
            ul_flow2,
            dl_flow2,
        ]
        return flow_list

    def create_bearer(self, imsi, lbi, flow_list, qci_val=1, rule_id="1"):
        """
        Send a CreateBearer Request to SPGW service
        """
        self._sessionManager_util = SessionManagerUtil()
        print("Sending CreateBearer request to spgw service")
        flow_match_list = []
        self._sessionManager_util.get_flow_match(flow_list, flow_match_list)
        req = CreateBearerRequest(
            sid=SIDUtils.to_pb(imsi),
            link_bearer_id=lbi,
            policy_rules=[
                PolicyRule(
                    id="rar_rule_" + rule_id,
                    qos=FlowQos(
                        qci=qci_val,
                        gbr_ul=10000000,
                        gbr_dl=10000000,
                        max_req_bw_ul=10000000,
                        max_req_bw_dl=10000000,
                        arp=QosArp(
                            priority_level=1,
                            pre_capability=1,
                            pre_vulnerability=0,
                        ),
                    ),
                    flow_list=flow_match_list,
                ),
            ],
        )
        self._stub.CreateBearer(req)

    def delete_bearer(self, imsi, lbi, ebi):
        """
        Send a DeleteBearer Request to SPGW service
        """
        print("Sending DeleteBearer request to spgw service")
        req = DeleteBearerRequest(
            sid=SIDUtils.to_pb(imsi),
            link_bearer_id=lbi,
            eps_bearer_ids=[ebi],
        )
        self._stub.DeleteBearer(req)

    def delete_bearers(self, imsi, lbi, ebi):
        """
        Send a DeleteBearer Request to SPGW service
        """
        print("Sending DeleteBearer request to spgw service")
        req = DeleteBearerRequest(
            sid=SIDUtils.to_pb(imsi),
            link_bearer_id=lbi,
            eps_bearer_ids=ebi,
        )
        self._stub.DeleteBearer(req)


class SessionManagerUtil(object):
    """
    Helper class to communicate with session manager for the tests.
    """

    def __init__(self):
        """
        Initialize sessionManager util.
        """
        self._session_proxy_stub = SessionProxyResponderStub(
            get_rpc_channel("sessiond"),
        )
        self._abort_session_stub = AbortSessionResponderStub(
            get_rpc_channel("abort_session_service"),
        )
        self._directorydstub = GatewayDirectoryServiceStub(
            get_rpc_channel("directoryd"),
        )
        self._local_session_manager_stub = LocalSessionManagerStub(
            get_rpc_channel("sessiond"),
        )

    def get_flow_match(self, flow_list, flow_match_list):
        """
        Populate flow match list
        """
        for flow in flow_list:
            flow_direction = flow["direction"]
            ip_protocol = flow["ip_proto"]
            if ip_protocol == FlowMatch.IPPROTO_TCP:
                udp_src_port = 0
                udp_dst_port = 0
                tcp_src_port = (
                    int(flow["tcp_src_port"]) if "tcp_src_port" in flow else 0
                )
                tcp_dst_port = (
                    int(flow["tcp_dst_port"]) if "tcp_dst_port" in flow else 0
                )
            elif ip_protocol == FlowMatch.IPPROTO_UDP:
                tcp_src_port = 0
                tcp_dst_port = 0
                udp_src_port = (
                    int(flow["udp_src_port"]) if "udp_src_port" in flow else 0
                )
                udp_dst_port = (
                    int(flow["udp_dst_port"]) if "udp_dst_port" in flow else 0
                )
            else:
                udp_src_port = 0
                udp_dst_port = 0
                tcp_src_port = 0
                tcp_dst_port = 0

            src_addr = None
            if flow.get("ipv4_src", None):
                src_addr = IPAddress(
                    version=IPAddress.IPV4,
                    address=flow.get("ipv4_src").encode("utf-8"),
                )
            elif flow.get("ipv6_src", None):
                src_addr = IPAddress(
                    version=IPAddress.IPV6,
                    address=flow.get("ipv6_src").encode("utf-8"),
                )

            dst_addr = None
            if flow.get("ipv4_dst", None):
                dst_addr = IPAddress(
                    version=IPAddress.IPV4,
                    address=flow.get("ipv4_dst").encode("utf-8"),
                )
            elif flow.get("ipv6_dst", None):
                dst_addr = IPAddress(
                    version=IPAddress.IPV6,
                    address=flow.get("ipv6_dst").encode("utf-8"),
                )

            flow_match_list.append(
                FlowDescription(
                    match=FlowMatch(
                        ip_dst=dst_addr,
                        ip_src=src_addr,
                        tcp_src=tcp_src_port,
                        tcp_dst=tcp_dst_port,
                        udp_src=udp_src_port,
                        udp_dst=udp_dst_port,
                        ip_proto=ip_protocol,
                        direction=flow_direction,
                    ),
                    action=FlowDescription.PERMIT,
                ),
            )

    def get_policy_rule(
        self,
        policy_id,
        qos=None,
        flow_match_list=None,
        he_urls=None,
    ):
        """Get policy rules"""
        if qos is not None:
            policy_qos = FlowQos(
                qci=qos["qci"],
                max_req_bw_ul=qos["max_req_bw_ul"],
                max_req_bw_dl=qos["max_req_bw_dl"],
                gbr_ul=qos["gbr_ul"],
                gbr_dl=qos["gbr_dl"],
                arp=QosArp(
                    priority_level=qos["arp_prio"],
                    pre_capability=qos["pre_cap"],
                    pre_vulnerability=qos["pre_vul"],
                ),
            )
            priority = qos["priority"]
        else:
            policy_qos = None
            priority = 2

        policy_rule = PolicyRule(
            id=policy_id,
            priority=priority,
            flow_list=flow_match_list,
            tracking_type=PolicyRule.NO_TRACKING,
            rating_group=1,
            monitoring_key=None,
            qos=policy_qos,
            he=he_urls,
        )

        return policy_rule

    def send_ReAuthRequest(
        self,
        imsi,
        policy_id,
        flow_list,
        qos,
        he_urls=None,
    ):
        """
        Send Policy RAR message to session manager
        """
        print("Sending Policy RAR message to session manager")
        flow_match_list = []
        res = None
        self.get_flow_match(flow_list, flow_match_list)

        policy_rule = self.get_policy_rule(
            policy_id,
            qos,
            flow_match_list,
            he_urls,
        )

        qos = QoSInformation(qci=qos["qci"])

        # Get sessionid
        res = None
        req = GetDirectoryFieldRequest(id=imsi, field_key="session_id")
        try:
            res = self._directorydstub.GetDirectoryField(
                req,
                DEFAULT_GRPC_TIMEOUT,
            )
        except grpc.RpcError as err:
            print(
                "error: GetDirectoryFieldRequest error for id: "
                "%s! [%s] %s" % (imsi, err.code(), err.details()),
            )

        if res is None:
            print("error: Couldn't find sessionid. Directoryd content:")
            self._print_directoryd_content()

        self._session_proxy_stub.PolicyReAuth(
            PolicyReAuthRequest(
                session_id=res.value,
                imsi=imsi,
                rules_to_remove=[],
                rules_to_install=[],
                dynamic_rules_to_install=[
                    DynamicRuleInstall(policy_rule=policy_rule),
                ],
                event_triggers=[],
                revalidation_time=None,
                usage_monitoring_credits=[],
                qos_info=qos,
            ),
        )

    def create_AbortSessionRequest(self, imsi: str) -> AbortSessionResult:
        """Create Abort Session Request"""
        # Get SessionID
        req = GetDirectoryFieldRequest(id=imsi, field_key="session_id")
        try:
            res = self._directorydstub.GetDirectoryField(
                req,
                DEFAULT_GRPC_TIMEOUT,
            )
        except grpc.RpcError as err:
            print(
                "Error: GetDirectoryFieldRequest error for id: %s! [%s] %s"
                % (imsi, err.code(), err.details()),
            )
            self._print_directoryd_content()

        return self._abort_session_stub.AbortSession(
            AbortSessionRequest(
                session_id=res.value,
                user_name=imsi,
            ),
        )

    def _print_directoryd_content(self):
        try:
            all_records_response = self._directorydstub.GetAllDirectoryRecords(
                Void(),
                DEFAULT_GRPC_TIMEOUT,
            )
        except grpc.RpcError as e:
            print(
                "error: couldnt print directoryd content. gRPC failed with %s: %s"
                % (e.code(), e.details()),
            )
            return
        if all_records_response is None:
            print("No records were found at directoryd")
        else:
            for record in all_records_response.records:
                print("%s" % str(record))

    def send_SetSessionRules(self, imsi, policy_id, flow_list, qos):
        """
        Send Policy SetSessionRules message to session manager
        """
        print("Sending session rules to session manager")
        flow_match_list = []
        self.get_flow_match(flow_list, flow_match_list)

        policy_rule = self.get_policy_rule(policy_id, qos, flow_match_list)

        ul_flow1 = {
            "ip_proto": FlowMatch.IPPROTO_IP,
            "direction": FlowMatch.UPLINK,  # Direction
        }
        dl_flow1 = {
            "ip_proto": FlowMatch.IPPROTO_IP,
            "direction": FlowMatch.DOWNLINK,  # Direction
        }
        default_flow_rules = [ul_flow1, dl_flow1]
        default_flow_match_list = []
        self.get_flow_match(default_flow_rules, default_flow_match_list)
        default_policy_rule = self.get_policy_rule(
            "allow_list_" + imsi,
            None,
            default_flow_match_list,
        )

        rule_set = RuleSet(
            apply_subscriber_wide=True,
            apn="",
            static_rules=[],
            dynamic_rules=[
                DynamicRuleInstall(policy_rule=policy_rule),
                DynamicRuleInstall(policy_rule=default_policy_rule),
            ],
        )

        self._local_session_manager_stub.SetSessionRules(
            SessionRules(
                rules_per_subscriber=[
                    RulesPerSubscriber(
                        imsi=imsi,
                        rule_set=[rule_set],
                    ),
                ],
            ),
        )


class GTPBridgeUtils(object):
    """Utility class to run OVS related commands"""

    def __init__(self):
        self.magma_utils = MagmadUtil(None)
        ret = self.magma_utils.exec_command_output(
            "sudo grep ovs_multi_tunnel  /etc/magma/spgw.yml",
        )
        if "false" in ret:
            self.gtp_port_name = "gtp0"
        else:
            self.gtp_port_name = "g_8d3ca8c0"
        self.proxy_port = "proxy_port"

    def get_gtp_port_no(self) -> Optional[int]:
        """Fetch the GTP port number"""
        output = self.magma_utils.exec_command_output(
            "sudo ovsdb-client dump Interface name ofport",
        )
        for line in output.split("\n"):
            if self.gtp_port_name in line:
                port_info = line.split()
                return port_info[1]

    def get_proxy_port_no(self) -> Optional[int]:
        """Fetch the proxy port number"""
        output = self.magma_utils.exec_command_output(
            "sudo ovsdb-client dump Interface name ofport",
        )
        for line in output.split("\n"):
            if self.proxy_port in line:
                port_info = line.split()
                return port_info[1]

    # RYU rest API is not able dump flows from non zero table.
    # this adds similar API using `ovs-ofctl` cmd
    def get_flows(self, table_id) -> []:
        """Fetch the OVS flow rules"""
        output = self.magma_utils.exec_command_output(
            "sudo ovs-ofctl dump-flows gtp_br0 table={0}".format(table_id),
        )
        return output.split("\n")

    def delete_flows(self, table_id):
        """Delete the OVS flow rules"""
        ret_code = self.magma_utils.exec_command(
            "sudo ovs-ofctl del-flows gtp_br0 table={0}".format(table_id),
        )
        if ret_code != 0:
            print(
                "Failed to delete OVS flow rules for gtp_br0 table="
                + str(table_id),
            )


class HaUtil(object):
    """Utility class to interact with HA service"""

    def __init__(self):
        self._ha_stub = HaServiceStub(get_rpc_channel("spgw_service"))

    def offload_agw(self, imsi, enb_id, offloadtype=0):
        """Send AGW offload request"""
        req = StartAgwOffloadRequest(
            enb_id=enb_id,
            enb_offload_type=offloadtype,
            imsi=imsi,
        )
        try:
            self._ha_stub.StartAgwOffload(req)
        except grpc.RpcError as e:
            print("gRPC failed with %s: %s" % (e.code(), e.details()))
            return False

        return True


class HeaderEnrichmentUtils(object):
    """Utility class to interact with Envoy service"""

    def __init__(self):
        self.magma_utils = MagmadUtil(None)
        self.dump = None

    def restart_envoy_service(self):
        """Restart the Envoy service"""
        print("restarting envoy")
        self.magma_utils.exec_command_output(
            "sudo service magma@envoy_controller restart",
        )
        time.sleep(5)
        self.magma_utils.exec_command_output(
            "sudo service magma_dp@envoy restart",
        )
        time.sleep(20)
        print("restarting envoy done")

    def get_envoy_config(self):
        """Fetch the Envoy service configuration"""
        retry = 0
        max_retries = 60
        while retry < max_retries:
            try:
                output = self.magma_utils.exec_command_output(
                    "sudo ip netns exec envoy_ns1 curl 127.0.0.1:9000/config_dump",
                )
                self.dump = json.loads(output)
                return self.dump
            except subprocess.CalledProcessError as e:
                logging.debug("cmd error: %s", e)
                retry = retry + 1
                time.sleep(1)

        assert False

    def get_route_config(self):
        """Fetch the route configuration from Envoy service"""
        self.dump = self.get_envoy_config()

        for conf in self.dump["configs"]:
            if "dynamic_listeners" in conf:
                return conf["dynamic_listeners"][0]["active_state"][
                    "listener"
                ]["filter_chains"][0]["filters"]

        return []

    def he_count_record_of_imsi_to_domain(self, imsi, domain) -> int:
        """Get count of imsi to domain records"""
        envoy_conf1 = self.get_route_config()
        cnt = 0
        for conf in envoy_conf1:
            virtual_host_config = conf["typed_config"]["route_config"][
                "virtual_hosts"
            ]

            for host_conf in virtual_host_config:
                if domain in host_conf["domains"]:
                    he_headers = host_conf["request_headers_to_add"]
                    for hdr in he_headers:
                        he_key = hdr["header"]["key"]
                        he_val = hdr["header"]["value"]
                        if he_key == "imsi" and he_val == imsi:
                            cnt = cnt + 1

        return cnt<|MERGE_RESOLUTION|>--- conflicted
+++ resolved
@@ -84,12 +84,8 @@
 
     _cond = threading.Condition()
     _msg = Queue()
-<<<<<<< HEAD
+    # Default maximum wait time is 60 sec (1 min)
     MAX_RESP_WAIT_TIME = 60
-=======
-    # Default maximum wait time is 180 sec (3 min)
-    MAX_RESP_WAIT_TIME = 180
->>>>>>> 23a1c4ac
 
     MAX_NUM_RETRIES = 5
     datapath = get_datapath()
