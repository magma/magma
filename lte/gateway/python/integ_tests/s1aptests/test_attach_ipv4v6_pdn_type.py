"""
Copyright 2020 The Magma Authors.

This source code is licensed under the BSD-style license found in the
LICENSE file in the root directory of this source tree.

Unless required by applicable law or agreed to in writing, software
distributed under the License is distributed on an "AS IS" BASIS,
WITHOUT WARRANTIES OR CONDITIONS OF ANY KIND, either express or implied.
See the License for the specific language governing permissions and
limitations under the License.
"""


import s1ap_types
import s1ap_wrapper
import unittest


class TestAttachIpv4v6PdnType(unittest.TestCase):
    def setUp(self):
        self._s1ap_wrapper = s1ap_wrapper.TestWrapper()

    def tearDown(self):
        self._s1ap_wrapper.cleanup()

    def test_attach_ipv4v6_pdn_type(self):
        """ Test Attach for the UEs that are dual IP stack IPv4v6
            capable """
        # Set PDN TYPE to IPv4V6 i.e. 3. IPV4 is equal to 1
<<<<<<< HEAD
        # IPV4orIPv6 is equal to 3 in value
        resp_ipv4oripv6 = self._create_attach_ipv4v6_pdn_type_req(
=======
        resp_ipv4_ipv6 = self._create_attach_ipv4v6_pdn_type_req(
>>>>>>> 96373304
            pdn_type_value=3
        )
        self.assertEqual(
            resp_ipv4_ipv6.msg_type, s1ap_types.tfwCmd.UE_CTX_REL_IND.value
        )
<<<<<<< HEAD
        # IPv4andIPv6 is equal to 2
        resp_ipv4andipv6 = self._create_attach_ipv4v6_pdn_type_req(
            pdn_type_value=2
        )
=======
        # IPv6 is equal to 2
        resp_ipv6 = self._create_attach_ipv4v6_pdn_type_req(pdn_type_value=2)
>>>>>>> 96373304
        self.assertEqual(
            resp_ipv6.msg_type, s1ap_types.tfwCmd.UE_CTX_REL_IND.value
        )

    def _create_attach_ipv4v6_pdn_type_req(self, pdn_type_value):
        # Ground work.
        self._s1ap_wrapper.configUEDevice(1)
        ue_req = self._s1ap_wrapper.ue_req
        # Trigger Attach Request with PDN_Type = IPv4v6
        attach_req = s1ap_types.ueAttachRequest_t()
        sec_ctxt = s1ap_types.TFW_CREATE_NEW_SECURITY_CONTEXT
        id_type = s1ap_types.TFW_MID_TYPE_IMSI
        eps_type = s1ap_types.TFW_EPS_ATTACH_TYPE_EPS_ATTACH
        pdn_type = s1ap_types.pdn_Type()
        pdn_type.pres = True
        # Set PDN TYPE to IPv4V6 i.e. 3. IPV4 is equal to 1
        # IPV6 is equal to 2 in value
        pdn_type.pdn_type = pdn_type_value
        attach_req.ue_Id = ue_req.ue_id
        attach_req.mIdType = id_type
        attach_req.epsAttachType = eps_type
        attach_req.useOldSecCtxt = sec_ctxt
        attach_req.pdnType_pr = pdn_type

        print(
            "********Triggering Attach Request with PDN Type IPv4v6 test, "
            "pdn_type_value",
            pdn_type_value,
        )
        self._s1ap_wrapper._s1_util.issue_cmd(
            s1ap_types.tfwCmd.UE_ATTACH_REQUEST, attach_req
        )
        response = self._s1ap_wrapper.s1_util.get_response()
        self.assertEqual(
            response.msg_type, s1ap_types.tfwCmd.UE_AUTH_REQ_IND.value
        )

        # Trigger Authentication Response
        auth_res = s1ap_types.ueAuthResp_t()
        auth_res.ue_Id = ue_req.ue_id
        sqnRecvd = s1ap_types.ueSqnRcvd_t()
        sqnRecvd.pres = 0
        auth_res.sqnRcvd = sqnRecvd
        self._s1ap_wrapper._s1_util.issue_cmd(
            s1ap_types.tfwCmd.UE_AUTH_RESP, auth_res
        )
        response = self._s1ap_wrapper.s1_util.get_response()
        self.assertEqual(
            response.msg_type, s1ap_types.tfwCmd.UE_SEC_MOD_CMD_IND.value
        )

        # Trigger Security Mode Complete
        sec_mode_complete = s1ap_types.ueSecModeComplete_t()
        sec_mode_complete.ue_Id = ue_req.ue_id
        self._s1ap_wrapper._s1_util.issue_cmd(
            s1ap_types.tfwCmd.UE_SEC_MOD_COMPLETE, sec_mode_complete
        )
        # Attach Reject will be sent since IPv6 PDN Type is not configured
        if pdn_type_value == 2:
            response = self._s1ap_wrapper.s1_util.get_response()
            self.assertEqual(
                response.msg_type, s1ap_types.tfwCmd.UE_ATTACH_REJECT_IND.value
            )
            return self._s1ap_wrapper.s1_util.get_response()

        response = self._s1ap_wrapper.s1_util.get_response()
        self.assertEqual(
            response.msg_type, s1ap_types.tfwCmd.INT_CTX_SETUP_IND.value
        )
        response = self._s1ap_wrapper.s1_util.get_response()
        self.assertEqual(
            response.msg_type, s1ap_types.tfwCmd.UE_ATTACH_ACCEPT_IND.value
        )

        # Trigger Attach Complete
        attach_complete = s1ap_types.ueAttachComplete_t()
        attach_complete.ue_Id = ue_req.ue_id
        self._s1ap_wrapper._s1_util.issue_cmd(
            s1ap_types.tfwCmd.UE_ATTACH_COMPLETE, attach_complete
        )

        # Wait on EMM Information from MME
        self._s1ap_wrapper._s1_util.receive_emm_info()
        print("************************* Running UE detach")
        # Now detach the UE
        detach_req = s1ap_types.uedetachReq_t()
        detach_req.ue_Id = ue_req.ue_id
        detach_req.ueDetType = (
            s1ap_types.ueDetachType_t.UE_SWITCHOFF_DETACH.value
        )
        self._s1ap_wrapper._s1_util.issue_cmd(
            s1ap_types.tfwCmd.UE_DETACH_REQUEST, detach_req
        )

        # Wait for UE context release command
        return self._s1ap_wrapper.s1_util.get_response()


if __name__ == "__main__":
    unittest.main()<|MERGE_RESOLUTION|>--- conflicted
+++ resolved
@@ -28,26 +28,14 @@
         """ Test Attach for the UEs that are dual IP stack IPv4v6
             capable """
         # Set PDN TYPE to IPv4V6 i.e. 3. IPV4 is equal to 1
-<<<<<<< HEAD
-        # IPV4orIPv6 is equal to 3 in value
-        resp_ipv4oripv6 = self._create_attach_ipv4v6_pdn_type_req(
-=======
         resp_ipv4_ipv6 = self._create_attach_ipv4v6_pdn_type_req(
->>>>>>> 96373304
             pdn_type_value=3
         )
         self.assertEqual(
             resp_ipv4_ipv6.msg_type, s1ap_types.tfwCmd.UE_CTX_REL_IND.value
         )
-<<<<<<< HEAD
-        # IPv4andIPv6 is equal to 2
-        resp_ipv4andipv6 = self._create_attach_ipv4v6_pdn_type_req(
-            pdn_type_value=2
-        )
-=======
         # IPv6 is equal to 2
         resp_ipv6 = self._create_attach_ipv4v6_pdn_type_req(pdn_type_value=2)
->>>>>>> 96373304
         self.assertEqual(
             resp_ipv6.msg_type, s1ap_types.tfwCmd.UE_CTX_REL_IND.value
         )
