syntax = "proto3";

import "lte/gateway/c/oai/protos/3gpp_types.proto";
import "lte/gateway/c/oai/protos/common_types.proto";
import "lte/gateway/c/oai/protos/nas_state.proto";
import "lte/gateway/c/oai/protos/spgw_state.proto";

package magma.lte;

// sgs_context_t
message SgsContext {
  // TODO
}

/*****************************************************************/
/*                     messages for MME                          */
/*****************************************************************/
// bearer_context_t
message BearerContext {
  uint32 ebi = 1; // ebi_t
  uint32 transaction_identifier = 2; // proc_tid_t
  Fteid s_gw_fteid_s1u = 3; // fteid_t
  Fteid p_gw_fteid_s5_s8_up = 4; // fteid_t
  uint32 qci = 5; // qci_t

  uint32 pdn_cx_id = 6; // pdn_cid_t
  uint32 bearer_state = 7; // mme_app_bearer_state_t
  EsmEbrContext esm_ebr_context = 8;
  Fteid enb_fteid_s1u = 9;

  uint32 priority_level = 10; // priority_level_t
  uint32 preemption_vulnerability = 11;
  uint32 preemption_capability = 12;
  gateway.spgw.TrafficFlowTemplate saved_tft = 13;
  BearerQos saved_qos = 14;
  enum Validity {
    INVALID = 0;
    VALID = 1;
  }
  Validity validity = 15;
}

// esm_pdn_t
message EsmPdn {
  uint32 pti = 1;
  bool is_emergency = 2;
  uint32 ambr = 3;
  uint32 addr_realloc = 4;
  uint32 n_bearers = 5;
  uint32 pt_state = 6; // esm_pt_state_e enum
}

// pdn_context_t
message PdnContext {
  uint32 context_identifier = 1; // context_identifier_t
  string apn_in_use = 2;
  string apn_subscribed = 3;
  uint32 pdn_type = 4; // pdn_type_t
  bytes paa = 5; // paa_t
  string apn_oi_replacement = 6;
  string p_gw_address_s5_s8_cp = 7; // ip_address_t
  uint32 p_gw_teid_s5_s8_cp = 8; // teid_t
  EpsSubscribedQosProfile default_bearer_qos_profile = 9;
  Ambr subscribed_apn_ambr = 10;
  Ambr p_gw_apn_ambr = 11;
  uint32 default_ebi = 12; // ebi_t
  repeated uint32 bearer_contexts = 13;
  string s_gw_address_s11_s4 = 14; // ip_address_t
  uint32 s_gw_teid_s11_s4 = 15;
  EsmPdn esm_data = 16;
  bool is_active = 17;
  ProtocolConfigurationOptions pco = 18;
}

// ue_mm_context_t
message UeContext {
  uint64 imsi = 1;
  uint32 imsi_len = 2;
<<<<<<< HEAD
  string msisdn = 3;
=======
  uint32 member_present_mask = 3;
  IdentityTuple imeisv = 4; // imeisv_t
  string msisdn = 5;
>>>>>>> 9ef9d66b

  uint32 rel_cause = 4; //enum s1cause
  uint32 mm_state = 5; // mm_state_t
  uint32 ecm_state = 6; // ecm_state_t

<<<<<<< HEAD
  EmmContext emm_context = 7;
  uint32 sctp_assoc_id_key = 8;

  uint32 enb_ue_s1ap_id = 9;
  uint64 enb_s1ap_id_key = 10;
  uint32 mme_ue_s1ap_id = 11;

  Ecgi e_utran_cgi = 20;
  uint64 cell_age = 21;
=======
  EmmContext emm_context = 10;
  uint32 sctp_assoc_id_key = 11;
  uint32 enb_ue_s1ap_id = 12;
  uint64 enb_s1ap_id_key = 13;
  uint32 mme_ue_s1ap_id = 14;
  uint32 attach_type = 15;
  uint32 detach_type = 16;

  // Location information
  Tai serving_cell_tai = 20;
  TaiList tai_list = 21;
  Tai tai_last_tau = 22;
  Ecgi e_utran_cgi = 23;
  uint64 cell_age = 24;
  uint32 tau_updt_type = 25;
  bytes lai = 26; // lai_t

  // PDN information
  ApnConfigProfile apn_config = 30;
  uint32 sub_status = 31; // subscriber_status_t
  uint32 subscriber_status = 32; // subscriber_status_t
  uint32 network_access_mode = 33; // network_access_mode_t
  uint32 access_restriction_data = 34; // ard_t
  string apn_oi_replacement = 35;
  uint32 mme_teid_s11 = 36; // teid_t
  Ambr subscribed_ue_ambr = 37; //ambr_t
  Ambr used_ue_ambr = 38; // ambr_t
  Ambr used_ambr = 39; //ambr_t
  uint32 nb_active_pdn_contexts = 40;
  repeated PdnContext pdn_contexts = 41; //pdn_context_t
  repeated BearerContext bearer_contexts = 42; // bearer_context_t
  string ue_radio_capability = 43;

  // flags
  bool send_ue_purge_request = 60;
  bool hss_initiated_detach = 61;
  bool location_info_confirmed_in_hss = 62;
  bool ppf = 63;
  bool subscription_known = 64;
  bool path_switch_req = 65;
>>>>>>> 9ef9d66b

  // CSFB
  uint32 granted_service = 100; // granted_service_t
  uint32 cs_fallback_indicator = 101;
  SgsContext sgs_context = 102;

  Timer mobile_reachability_timer = 200;
  Timer implicit_detach_timer = 201;
  Timer initial_context_setup_rsp_timer =202;
  Timer ue_context_modification_timer = 203;
  Timer paging_response_timer = 204;
  uint32 rau_tau_timer = 205;
  Timer ulr_response_timer = 206;
}

// mme_ue_context_t
message MmeUeContext {
  uint32 nb_ue_managed = 1;
  uint32 nb_ue_idle = 2;
  uint32 nb_bearers_managed = 3;

  map<uint64, uint64> imsi_ue_id_htbl = 4;  // imsi -> mme_ue_id
  map<uint64, uint64> tun11_ue_id_htbl = 5; // tun_id -> mme_ue_id
  map<uint64, UeContext> mme_ue_id_ue_ctxt_htbl = 6; // mme_ue_id -> ue_context
  map<uint64, uint64> enb_ue_id_ue_id_htbl = 7; // enb_ue_id -> mme_ue_id
  map<string, uint64> guti_ue_id_htbl = 8; // guti -> mme_ue_id

  uint32 nb_ue_since_last_stat = 9; //TODO: remove
  uint32 nb_bearers_since_last_stat = 10; //TODO: remove
}

// mme_app_desc_t
message MmeNasState {
  MmeUeContext mme_ue_contexts = 1; // mme_ue_context_t
  uint32 nb_enb_connected = 2;
  uint32 nb_ue_attached = 3;
  uint32 nb_ue_connected = 4;
  uint32 nb_default_eps_bearers = 5;
  uint32 nb_s1u_bearers = 6;
  uint64 statistic_timer_id = 7;
}<|MERGE_RESOLUTION|>--- conflicted
+++ resolved
@@ -74,47 +74,26 @@
 
 // ue_mm_context_t
 message UeContext {
-  uint64 imsi = 1;
-  uint32 imsi_len = 2;
-<<<<<<< HEAD
-  string msisdn = 3;
-=======
-  uint32 member_present_mask = 3;
-  IdentityTuple imeisv = 4; // imeisv_t
-  string msisdn = 5;
->>>>>>> 9ef9d66b
+  string msisdn = 1;
+  uint32 rel_cause = 2; //enum s1cause
+  uint32 mm_state = 3; // mm_state_t
+  uint32 ecm_state = 4; // ecm_state_t
 
-  uint32 rel_cause = 4; //enum s1cause
-  uint32 mm_state = 5; // mm_state_t
-  uint32 ecm_state = 6; // ecm_state_t
+  EmmContext emm_context = 5;
+  uint32 sctp_assoc_id_key = 6;
 
-<<<<<<< HEAD
-  EmmContext emm_context = 7;
-  uint32 sctp_assoc_id_key = 8;
+  uint32 enb_ue_s1ap_id = 7;
+  uint64 enb_s1ap_id_key = 8;
+  uint32 mme_ue_s1ap_id = 9;
+  uint32 attach_type = 10;
+  uint32 sgs_detach_type = 11;
 
-  uint32 enb_ue_s1ap_id = 9;
-  uint64 enb_s1ap_id_key = 10;
-  uint32 mme_ue_s1ap_id = 11;
-
+  // eNB information
   Ecgi e_utran_cgi = 20;
   uint64 cell_age = 21;
-=======
-  EmmContext emm_context = 10;
-  uint32 sctp_assoc_id_key = 11;
-  uint32 enb_ue_s1ap_id = 12;
-  uint64 enb_s1ap_id_key = 13;
-  uint32 mme_ue_s1ap_id = 14;
-  uint32 attach_type = 15;
-  uint32 detach_type = 16;
 
-  // Location information
-  Tai serving_cell_tai = 20;
-  TaiList tai_list = 21;
-  Tai tai_last_tau = 22;
-  Ecgi e_utran_cgi = 23;
-  uint64 cell_age = 24;
-  uint32 tau_updt_type = 25;
-  bytes lai = 26; // lai_t
+  // location information
+  bytes lai = 25; // lai_t
 
   // PDN information
   ApnConfigProfile apn_config = 30;
@@ -139,7 +118,6 @@
   bool ppf = 63;
   bool subscription_known = 64;
   bool path_switch_req = 65;
->>>>>>> 9ef9d66b
 
   // CSFB
   uint32 granted_service = 100; // granted_service_t
