--- conflicted
+++ resolved
@@ -168,12 +168,9 @@
           &message_p->ittiMsg.s1ap_e_rab_setup_req.e_rab_to_be_setup_list
                .item[0]
                .nas_pdu);
-<<<<<<< HEAD
-=======
       break;
     case S1AP_NAS_DL_DATA_REQ:
       bdestroy_wrapper(&message_p->ittiMsg.s1ap_nas_dl_data_req.nas_msg);
->>>>>>> 6dc210a1
       break;
     case S6A_UPDATE_LOCATION_REQ:
     case S6A_UPDATE_LOCATION_ANS:
