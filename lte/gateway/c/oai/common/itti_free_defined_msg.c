--- conflicted
+++ resolved
@@ -79,11 +79,7 @@
 
     case MME_APP_CONNECTION_ESTABLISHMENT_CNF: {
       itti_mme_app_connection_establishment_cnf_t mme_app_est_cnf = {0};
-<<<<<<< HEAD
-      mme_app_est_cnf = 
-=======
       mme_app_est_cnf =
->>>>>>> 89d6a768
       message_p->ittiMsg.mme_app_connection_establishment_cnf;
       bdestroy_wrapper(&mme_app_est_cnf.nas_pdu[0]);
       for (uint8_t index = 0; index < mme_app_est_cnf.no_of_e_rabs; index++) {
