--- conflicted
+++ resolved
@@ -77,11 +77,6 @@
       // DO nothing
       break;
 
-<<<<<<< HEAD
-    case MME_APP_CONNECTION_ESTABLISHMENT_CNF:
-      bdestroy_wrapper(
-        &message_p->ittiMsg.mme_app_connection_establishment_cnf.nas_pdu[0]);
-=======
     case MME_APP_CONNECTION_ESTABLISHMENT_CNF: {
       itti_mme_app_connection_establishment_cnf_t mme_app_est_cnf = {0};
       mme_app_est_cnf = 
@@ -90,7 +85,6 @@
       for (uint8_t index = 0; index < mme_app_est_cnf.no_of_e_rabs; index++) {
         bdestroy_wrapper(&(mme_app_est_cnf.transport_layer_address[index]));
       }
->>>>>>> 8663c25a
       break;
     }
 
