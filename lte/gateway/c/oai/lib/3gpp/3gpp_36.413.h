--- conflicted
+++ resolved
@@ -112,7 +112,6 @@
   e_rab_setup_item_t item[MAX_NO_OF_E_RABS];
 } e_rab_setup_list_t;
 
-<<<<<<< HEAD
 typedef struct e_rab_rel_item_s {
   e_rab_id_t e_rab_id;
 } e_rab_rel_item_t;
@@ -122,7 +121,6 @@
   e_rab_rel_item_t item[MAX_NO_OF_E_RABS];
 } e_rab_rel_list_t;
 
-=======
 typedef struct e_rab_switched_in_downlink_item_s {
   e_rab_id_t e_rab_id;
   bstring transport_layer_address;
@@ -135,7 +133,6 @@
 #define MAX_NO_OF_E_RABS 16 /* Spec says 256 */
   e_rab_switched_in_downlink_item_t item[MAX_NO_OF_E_RABS];
 } e_rab_to_be_switched_in_downlink_list_t;
->>>>>>> 17f60f0d
 
 #include "S1ap-Cause.h"
 
