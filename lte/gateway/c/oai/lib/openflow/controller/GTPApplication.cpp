--- conflicted
+++ resolved
@@ -214,7 +214,6 @@
 
 static void add_downlink_match_ipv6(
     of13::FlowMod& downlink_fm, const struct in6_addr& ue_ip6, uint32_t port) {
-<<<<<<< HEAD
   // Set match on uplink port and IP eth type
   of13::InPort uplink_port_match(port);
   downlink_fm.add_oxm_field(uplink_port_match);
@@ -222,28 +221,6 @@
   downlink_fm.add_oxm_field(ip6_type);
 
   // Match UE IP destination
-  of13::IPv6Dst ipv6_dst(IPAddress((struct in6_addr)ue_ip6));
-  downlink_fm.add_oxm_field(ipv6_dst);
-}
-
-/**
- * Helper function to add dedicated brr flow match
- */
-static void add_ded_brr_dl_match(
-    of13::FlowMod& downlink_fm, const struct ipv4flow_dl& flow, uint32_t port) {
-  // Set match on uplink port and IP eth type
-  of13::InPort uplink_port_match(port);
-  downlink_fm.add_oxm_field(uplink_port_match);
-
-  // Match UE IP destination
-=======
-  // Set match on uplink port and IP eth type
-  of13::InPort uplink_port_match(port);
-  downlink_fm.add_oxm_field(uplink_port_match);
-  of13::EthType ip6_type(0x08DD);
-  downlink_fm.add_oxm_field(ip6_type);
-
-  // Match UE IP destination
   of13::IPv6Dst ipv6_dst(IPAddress((struct in6_addr) ue_ip6));
   downlink_fm.add_oxm_field(ipv6_dst);
 }
@@ -258,7 +235,6 @@
   downlink_fm.add_oxm_field(uplink_port_match);
 
   // Match UE IP destination
->>>>>>> 2a806066
   if ((flow.set_params & DST_IPV4) || (flow.set_params & SRC_IPV4)) {
     of13::EthType ip_type(0x0800);
     downlink_fm.add_oxm_field(ip_type);
@@ -373,8 +349,8 @@
   of13::FlowMod downlink_fm =
       messenger.create_default_flow_mod(0, of13::OFPFC_ADD, flow_priority);
 
-<<<<<<< HEAD
-  add_downlink_match_ipv6(downlink_fm, ev.get_ue_info().get_ipv6(), port_number);
+  add_downlink_match_ipv6(
+      downlink_fm, ev.get_ue_info().get_ipv6(), port_number);
   add_downlink_tunnel_flow_action(ev, messenger, downlink_fm);
 }
 
@@ -393,41 +369,12 @@
 void GTPApplication::add_downlink_tunnel_flow(
     const AddGTPTunnelEvent& ev, const OpenflowMessenger& messenger,
     uint32_t port_number) {
-
   if (ev.is_dl_flow_valid()) {
     add_downlink_tunnel_flow_ded_brr(ev, messenger, port_number);
     return;
   }
-  UeNetworkInfo ue_info =  ev.get_ue_info();
-
-=======
-  add_downlink_match_ipv6(
-      downlink_fm, ev.get_ue_info().get_ipv6(), port_number);
-  add_downlink_tunnel_flow_action(ev, messenger, downlink_fm);
-}
-
-void GTPApplication::add_downlink_tunnel_flow_ded_brr(
-    const AddGTPTunnelEvent& ev, const OpenflowMessenger& messenger,
-    uint32_t port_number) {
-  uint32_t flow_priority =
-      convert_precedence_to_priority(ev.get_dl_flow_precedence());
-  of13::FlowMod downlink_fm =
-      messenger.create_default_flow_mod(0, of13::OFPFC_ADD, flow_priority);
-
-  add_ded_brr_dl_match(downlink_fm, ev.get_dl_flow(), port_number);
-  add_downlink_tunnel_flow_action(ev, messenger, downlink_fm);
-}
-
-void GTPApplication::add_downlink_tunnel_flow(
-    const AddGTPTunnelEvent& ev, const OpenflowMessenger& messenger,
-    uint32_t port_number) {
-  if (ev.is_dl_flow_valid()) {
-    add_downlink_tunnel_flow_ded_brr(ev, messenger, port_number);
-    return;
-  }
   UeNetworkInfo ue_info = ev.get_ue_info();
 
->>>>>>> 2a806066
   if (ue_info.is_ue_ipv4_addr_valid()) {
     add_downlink_tunnel_flow_ipv4(ev, messenger, port_number);
   }
@@ -507,12 +454,8 @@
   downlink_fm.out_port(of13::OFPP_ANY);
   downlink_fm.out_group(of13::OFPG_ANY);
 
-<<<<<<< HEAD
-  add_downlink_match_ipv6(downlink_fm, ev.get_ue_info().get_ipv6(), port_number);
-=======
   add_downlink_match_ipv6(
       downlink_fm, ev.get_ue_info().get_ipv6(), port_number);
->>>>>>> 2a806066
   messenger.send_of_msg(downlink_fm, ev.get_connection());
 }
 
@@ -523,11 +466,7 @@
     delete_downlink_tunnel_flow_ded_brr(ev, messenger, port_number);
     return;
   }
-<<<<<<< HEAD
-  UeNetworkInfo ue_info =  ev.get_ue_info();
-=======
   UeNetworkInfo ue_info = ev.get_ue_info();
->>>>>>> 2a806066
 
   if (ue_info.is_ue_ipv4_addr_valid()) {
     delete_downlink_tunnel_flow_ipv4(ev, messenger, port_number);
