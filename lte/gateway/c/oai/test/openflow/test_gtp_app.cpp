/*
 * Licensed to the OpenAirInterface (OAI) Software Alliance under one or more
 * contributor license agreements.  See the NOTICE file distributed with
 * this work for additional information regarding copyright ownership.
 * The OpenAirInterface Software Alliance licenses this file to You under
 * the terms found in the LICENSE file in the root of this source tree.
 *
 * Unless required by applicable law or agreed to in writing, software
 * distributed under the License is distributed on an "AS IS" BASIS,
 * WITHOUT WARRANTIES OR CONDITIONS OF ANY KIND, either express or implied.
 * See the License for the specific language governing permissions and
 * limitations under the License.
 *-------------------------------------------------------------------------------
 * For more information about the OpenAirInterface (OAI) Software Alliance:
 *      contact@openairinterface.org
 */
#include <string.h>
#include <gtest/gtest.h>
#include <fluid/of10msg.hh>
#include <fluid/of13msg.hh>
#include "GTPApplication.h"
#include "openflow_mocks.h"

using ::testing::_;
using ::testing::AllOf;
using ::testing::Test;
using namespace fluid_msg;
using namespace openflow;

namespace {

/**
 * Test fixture that instantiates an openflow controller for testing.
 */
class GTPApplicationTest : public ::testing::Test {
 protected:
  static constexpr const char* TEST_GTP_MAC            = "1.2.3.4.5.6";
  static const uint32_t TEST_GTP_PORT                  = 123;
  static const uint32_t TEST_MTR_PORT                  = 1155;
  static const uint32_t TEST_INTERNAL_SAMPLING_POR     = 1156;
  static const uint32_t TEST_INTERNAL_SAMPLING_FWD_TBL = 201;
  static const uint32_t TEST_UPLINK_PORT               = of13::OFPP_LOCAL;

 protected:
  virtual void SetUp() {
    gtp_app = new GTPApplication(
        TEST_GTP_MAC, TEST_GTP_PORT, TEST_MTR_PORT, TEST_INTERNAL_SAMPLING_POR,
        TEST_INTERNAL_SAMPLING_FWD_TBL, TEST_UPLINK_PORT);
    messenger = std::shared_ptr<MockMessenger>(new MockMessenger());

    controller = std::unique_ptr<OpenflowController>(
        new OpenflowController("127.0.0.1", 6666, 2, false, messenger));
    controller->register_for_event(gtp_app, openflow::EVENT_ADD_GTP_TUNNEL);
    controller->register_for_event(gtp_app, openflow::EVENT_DELETE_GTP_TUNNEL);
  }

  virtual void TearDown() {
    controller = NULL;
    messenger  = NULL;
    delete gtp_app;
  }

 protected:
  std::unique_ptr<OpenflowController> controller;
  std::shared_ptr<MockMessenger> messenger;
  GTPApplication* gtp_app;
};

// Matchers for flow modifications

MATCHER_P(CheckTableId, table_id, "") {
  auto msg = static_cast<of13::FlowMod*>(&arg);
  return msg->table_id() == table_id;
}

MATCHER_P(CheckInPort, port_num, "") {
  auto msg = static_cast<of13::FlowMod*>(&arg);
  auto in_port =
      static_cast<of13::InPort*>(msg->get_oxm_field(of13::OFPXMT_OFB_IN_PORT));
  return in_port->value() == port_num;
}

MATCHER_P(CheckTunnelId, tunnel_id, "") {
  auto msg       = static_cast<of13::FlowMod*>(&arg);
  auto tun_field = static_cast<of13::TUNNELId*>(
      msg->get_oxm_field(of13::OFPXMT_OFB_TUNNEL_ID));
  return tun_field->value() == tunnel_id;
}

MATCHER_P(CheckIPv4Dst, ip, "") {
  auto msg        = static_cast<of13::FlowMod*>(&arg);
  auto ipv4_field = static_cast<of13::IPv4Dst*>(
      msg->get_oxm_field(of13::OFPXMT_OFB_IPV4_DST));
  return ipv4_field->value().getIPv4() == ip.s_addr;
}

MATCHER_P(CheckIPv6Dst, ipv6, "") {
  auto msg        = static_cast<of13::FlowMod*>(&arg);
  auto ipv6_field = static_cast<of13::IPv6Dst*>(
      msg->get_oxm_field(of13::OFPXMT_OFB_IPV6_DST));
  return !!memcpy(ipv6_field->value().getIPv6(), &ipv6, sizeof(ipv6));
}

MATCHER_P(CheckArpTpa, ip, "") {
  auto msg = static_cast<of13::FlowMod*>(&arg);
  auto ipv4_field =
      static_cast<of13::ARPTPA*>(msg->get_oxm_field(of13::OFPXMT_OFB_ARP_TPA));
  return ipv4_field->value().getIPv4() == ip.s_addr;
}

MATCHER_P(CheckEthType, eth_type, "") {
  auto msg            = static_cast<of13::FlowMod*>(&arg);
  auto eth_type_field = static_cast<of13::EthType*>(
      msg->get_oxm_field(of13::OFPXMT_OFB_ETH_TYPE));
  return eth_type_field->value() == eth_type;
}

MATCHER_P(CheckCommandType, command_type, "") {
  auto msg = static_cast<of13::FlowMod*>(&arg);
  return msg->command() == command_type;
}

MATCHER_P(CheckIPv4Src, ip, "") {
  auto msg        = static_cast<of13::FlowMod*>(&arg);
  auto ipv4_field = static_cast<of13::IPv4Src*>(
      msg->get_oxm_field(of13::OFPXMT_OFB_IPV4_SRC));
  return ipv4_field->value().getIPv4() == ip.s_addr;
}

MATCHER_P(CheckIPv6Src, ipv6, "") {
  auto msg        = static_cast<of13::FlowMod*>(&arg);
  auto ipv6_field = static_cast<of13::IPv6Src*>(
      msg->get_oxm_field(of13::OFPXMT_OFB_IPV6_SRC));
  return !!memcpy(ipv6_field->value().getIPv6(), &ipv6, sizeof(ipv6));
}

MATCHER_P(CheckIPv4Proto, ip_proto, "") {
  auto msg        = static_cast<of13::FlowMod*>(&arg);
  auto ipv4_field = static_cast<of13::IPProto*>(
      msg->get_oxm_field(of13::OFPXMT_OFB_IP_PROTO));
  return ipv4_field->value() == ip_proto;
}

MATCHER_P(CheckTcpDstPort, tcp_port, "") {
  auto msg = static_cast<of13::FlowMod*>(&arg);
  auto tcp_port_field =
      static_cast<of13::TCPDst*>(msg->get_oxm_field(of13::OFPXMT_OFB_TCP_DST));
  return tcp_port_field->value() == tcp_port;
}

MATCHER_P(CheckTcpSrcPort, tcp_port, "") {
  auto msg = static_cast<of13::FlowMod*>(&arg);
  auto tcp_port_field =
      static_cast<of13::TCPSrc*>(msg->get_oxm_field(of13::OFPXMT_OFB_TCP_SRC));
  return tcp_port_field->value() == tcp_port;
}

/*
 * Test that tunnel flows are added when an add tunnel event is sent.
 * This only tests the flow matchers for now, because it is not easy to verify
 * the actions with the libfluid framework
 */
TEST_F(GTPApplicationTest, TestAddTunnel) {
  struct in_addr ue_ip;
  ue_ip.s_addr = inet_addr("0.0.0.1");
  struct in_addr enb_ip;
  enb_ip.s_addr    = inet_addr("0.0.0.2");
  uint32_t in_tei  = 1;
  uint32_t out_tei = 2;
  char imsi[]      = "001010000000013";
<<<<<<< HEAD
  int vlan = 0;
  AddGTPTunnelEvent add_tunnel(ue_ip, NULL, vlan, enb_ip, in_tei, out_tei, imsi, 0);
=======
  int vlan         = 0;
  AddGTPTunnelEvent add_tunnel(
      ue_ip, NULL, vlan, enb_ip, in_tei, out_tei, imsi, 0);
>>>>>>> 2a806066
  // Uplink
  EXPECT_CALL(
      *messenger,
      send_of_msg(
          AllOf(
              CheckTableId(0), CheckInPort(TEST_GTP_PORT),
              CheckTunnelId(in_tei), CheckCommandType(of13::OFPFC_ADD)),
          _))
      .Times(1);
  // downlink
  EXPECT_CALL(
      *messenger, send_of_msg(
                      AllOf(
                          CheckTableId(0), CheckInPort(of13::OFPP_LOCAL),
                          CheckEthType(0x0800), CheckIPv4Dst(ue_ip),
                          CheckCommandType(of13::OFPFC_ADD)),
                      _))
      .Times(1);
  EXPECT_CALL(
      *messenger,
      send_of_msg(
          AllOf(
              CheckTableId(0), CheckInPort(TEST_MTR_PORT), CheckEthType(0x0800),
              CheckIPv4Dst(ue_ip), CheckCommandType(of13::OFPFC_ADD)),
          _))
      .Times(1);

  EXPECT_CALL(
      *messenger, send_of_msg(
                      AllOf(
                          CheckTableId(0), CheckInPort(of13::OFPP_LOCAL),
                          CheckEthType(0x0806), CheckArpTpa(ue_ip),
                          CheckCommandType(of13::OFPFC_ADD)),
                      _))
      .Times(1);
  EXPECT_CALL(
      *messenger,
      send_of_msg(
          AllOf(
              CheckTableId(0), CheckInPort(TEST_MTR_PORT), CheckEthType(0x0806),
              CheckArpTpa(ue_ip), CheckCommandType(of13::OFPFC_ADD)),
          _))
      .Times(1);

  controller->dispatch_event(add_tunnel);
}

/*
 * Test that tunnel flows are deleted when a delete tunnel event is sent
 */
TEST_F(GTPApplicationTest, TestDeleteTunnel) {
  struct in_addr ue_ip;
  ue_ip.s_addr    = inet_addr("0.0.0.1");
  uint32_t in_tei = 1;
  DeleteGTPTunnelEvent del_tunnel(ue_ip, NULL, in_tei, 0);
  // Uplink
  EXPECT_CALL(
      *messenger,
      send_of_msg(
          AllOf(
              CheckTableId(0), CheckInPort(TEST_GTP_PORT),
              CheckTunnelId(in_tei), CheckCommandType(of13::OFPFC_DELETE)),
          _))
      .Times(1);
  // downlink
  EXPECT_CALL(
      *messenger, send_of_msg(
                      AllOf(
                          CheckTableId(0), CheckInPort(of13::OFPP_LOCAL),
                          CheckEthType(0x0800), CheckIPv4Dst(ue_ip),
                          CheckCommandType(of13::OFPFC_DELETE)),
                      _))
      .Times(1);
  EXPECT_CALL(
      *messenger,
      send_of_msg(
          AllOf(
              CheckTableId(0), CheckInPort(TEST_MTR_PORT), CheckEthType(0x0800),
              CheckIPv4Dst(ue_ip), CheckCommandType(of13::OFPFC_DELETE)),
          _))
      .Times(1);

  EXPECT_CALL(
      *messenger, send_of_msg(
                      AllOf(
                          CheckTableId(0), CheckInPort(of13::OFPP_LOCAL),
                          CheckEthType(0x0806), CheckArpTpa(ue_ip),
                          CheckCommandType(of13::OFPFC_DELETE)),
                      _))
      .Times(1);

  EXPECT_CALL(
      *messenger,
      send_of_msg(
          AllOf(
              CheckTableId(0), CheckInPort(TEST_MTR_PORT), CheckEthType(0x0806),
              CheckArpTpa(ue_ip), CheckCommandType(of13::OFPFC_DELETE)),
          _))
      .Times(1);

  controller->dispatch_event(del_tunnel);
}

/*
 * Test that tunnel flows are added when an add tunnel event
 * is sent with dl_flow.
 */
TEST_F(GTPApplicationTest, TestAddTunnelDlFlow) {
  struct in_addr ue_ip;
  ue_ip.s_addr = inet_addr("0.0.0.1");
  struct in_addr enb_ip;
  enb_ip.s_addr    = inet_addr("0.0.0.2");
  uint32_t in_tei  = 1;
  uint32_t out_tei = 2;
  char imsi[]      = "001010000000013";
  struct ip_flow_dl dl_flow;
  uint32_t dl_flow_precedence = 0;
  int vlan                    = 0;

  dl_flow.dst_ip.s_addr = inet_addr("0.0.0.3");
  dl_flow.src_ip.s_addr = inet_addr("0.0.0.4");
  dl_flow.tcp_dst_port  = 33;
  dl_flow.tcp_src_port  = 44;
  dl_flow.ip_proto      = 6;  // TCP
  dl_flow.set_params =
      SRC_IPV4 | DST_IPV4 | TCP_SRC_PORT | TCP_DST_PORT | IP_PROTO;

  AddGTPTunnelEvent add_tunnel(
<<<<<<< HEAD
      ue_ip, NULL, vlan, enb_ip, in_tei, out_tei, imsi, &dl_flow, dl_flow_precedence, 0);
=======
      ue_ip, NULL, vlan, enb_ip, in_tei, out_tei, imsi, &dl_flow,
      dl_flow_precedence, 0);
>>>>>>> 2a806066
  // Uplink
  EXPECT_CALL(
      *messenger,
      send_of_msg(
          AllOf(
              CheckTableId(0), CheckInPort(TEST_GTP_PORT),
              CheckTunnelId(in_tei), CheckCommandType(of13::OFPFC_ADD)),
          _))
      .Times(1);
  // downlink
  EXPECT_CALL(
      *messenger,
      send_of_msg(
          AllOf(
              CheckTableId(0), CheckInPort(of13::OFPP_LOCAL),
              CheckEthType(0x0800), CheckIPv4Dst(dl_flow.dst_ip),
              CheckIPv4Src(dl_flow.src_ip), CheckIPv4Proto(dl_flow.ip_proto),
              CheckTcpDstPort(dl_flow.tcp_dst_port),
              CheckTcpSrcPort(dl_flow.tcp_src_port),
              CheckCommandType(of13::OFPFC_ADD)),
          _))
      .Times(1);
  EXPECT_CALL(
      *messenger,
      send_of_msg(
          AllOf(
              CheckTableId(0), CheckInPort(TEST_MTR_PORT), CheckEthType(0x0800),
              CheckIPv4Dst(dl_flow.dst_ip), CheckIPv4Src(dl_flow.src_ip),
              CheckIPv4Proto(dl_flow.ip_proto),
              CheckTcpDstPort(dl_flow.tcp_dst_port),
              CheckTcpSrcPort(dl_flow.tcp_src_port),
              CheckCommandType(of13::OFPFC_ADD)),
          _))
      .Times(1);

  EXPECT_CALL(
      *messenger, send_of_msg(
                      AllOf(
                          CheckTableId(0), CheckInPort(of13::OFPP_LOCAL),
                          CheckEthType(0x0806), CheckArpTpa(ue_ip),
                          CheckCommandType(of13::OFPFC_ADD)),
                      _))
      .Times(1);
  EXPECT_CALL(
      *messenger,
      send_of_msg(
          AllOf(
              CheckTableId(0), CheckInPort(TEST_MTR_PORT), CheckEthType(0x0806),
              CheckArpTpa(ue_ip), CheckCommandType(of13::OFPFC_ADD)),
          _))
      .Times(1);

  controller->dispatch_event(add_tunnel);
}

/*
 * Test that tunnel flows are deleted when a delete tunnel event
 * is sent with dl_flow
 */
TEST_F(GTPApplicationTest, TestDeleteTunnelDlFlow) {
  struct in_addr ue_ip;
  ue_ip.s_addr    = inet_addr("0.0.0.1");
  uint32_t in_tei = 1;
  struct ip_flow_dl dl_flow;

  dl_flow.dst_ip.s_addr = inet_addr("0.0.0.3");
  dl_flow.src_ip.s_addr = inet_addr("0.0.0.4");
  dl_flow.tcp_dst_port  = 33;
  dl_flow.tcp_src_port  = 44;
  dl_flow.ip_proto      = 6;  // TCP
  dl_flow.set_params =
      SRC_IPV4 | DST_IPV4 | TCP_SRC_PORT | TCP_DST_PORT | IP_PROTO;

  DeleteGTPTunnelEvent del_tunnel(ue_ip, NULL, in_tei, &dl_flow, 0);
  // Uplink
  EXPECT_CALL(
      *messenger,
      send_of_msg(
          AllOf(
              CheckTableId(0), CheckInPort(TEST_GTP_PORT),
              CheckTunnelId(in_tei), CheckCommandType(of13::OFPFC_DELETE)),
          _))
      .Times(1);
  // downlink
  EXPECT_CALL(
      *messenger,
      send_of_msg(
          AllOf(
              CheckTableId(0), CheckInPort(of13::OFPP_LOCAL),
              CheckEthType(0x0800), CheckIPv4Dst(dl_flow.dst_ip),
              CheckIPv4Src(dl_flow.src_ip), CheckIPv4Proto(dl_flow.ip_proto),
              CheckTcpDstPort(dl_flow.tcp_dst_port),
              CheckTcpSrcPort(dl_flow.tcp_src_port),
              CheckCommandType(of13::OFPFC_DELETE)),
          _))
      .Times(1);
  EXPECT_CALL(
      *messenger,
      send_of_msg(
          AllOf(
              CheckTableId(0), CheckInPort(TEST_MTR_PORT), CheckEthType(0x0800),
              CheckIPv4Dst(dl_flow.dst_ip), CheckIPv4Src(dl_flow.src_ip),
              CheckIPv4Proto(dl_flow.ip_proto),
              CheckTcpDstPort(dl_flow.tcp_dst_port),
              CheckTcpSrcPort(dl_flow.tcp_src_port),
              CheckCommandType(of13::OFPFC_DELETE)),
          _))
      .Times(1);

  EXPECT_CALL(
      *messenger, send_of_msg(
                      AllOf(
                          CheckTableId(0), CheckInPort(of13::OFPP_LOCAL),
                          CheckEthType(0x0806), CheckArpTpa(ue_ip),
                          CheckCommandType(of13::OFPFC_DELETE)),
                      _))
      .Times(1);

  EXPECT_CALL(
      *messenger,
      send_of_msg(
          AllOf(
              CheckTableId(0), CheckInPort(TEST_MTR_PORT), CheckEthType(0x0806),
              CheckArpTpa(ue_ip), CheckCommandType(of13::OFPFC_DELETE)),
          _))
      .Times(1);

  controller->dispatch_event(del_tunnel);
}

TEST_F(GTPApplicationTest, TestAddTunnelDlFlowGtpPort) {
  struct in_addr ue_ip;
  ue_ip.s_addr = inet_addr("0.0.0.1");
  struct in_addr enb_ip;
  enb_ip.s_addr    = inet_addr("0.0.0.2");
  uint32_t in_tei  = 1;
  uint32_t out_tei = 2;
  char imsi[]      = "001010000000013";
  struct ip_flow_dl dl_flow;
  uint32_t dl_flow_precedence = 0;
  int vlan                    = 0;

  dl_flow.dst_ip.s_addr = inet_addr("0.0.0.3");
  dl_flow.src_ip.s_addr = inet_addr("0.0.0.4");
  dl_flow.tcp_dst_port  = 33;
  dl_flow.tcp_src_port  = 44;
  dl_flow.ip_proto      = 6;  // TCP
  dl_flow.set_params =
      SRC_IPV4 | DST_IPV4 | TCP_SRC_PORT | TCP_DST_PORT | IP_PROTO;

  AddGTPTunnelEvent add_tunnel(
<<<<<<< HEAD
      ue_ip, NULL, vlan, enb_ip, in_tei, out_tei, imsi, &dl_flow, dl_flow_precedence, 10);
=======
      ue_ip, NULL, vlan, enb_ip, in_tei, out_tei, imsi, &dl_flow,
      dl_flow_precedence, 10);
>>>>>>> 2a806066
  // Uplink
  EXPECT_CALL(
      *messenger,
      send_of_msg(
          AllOf(
              CheckTableId(0), CheckInPort(10), CheckTunnelId(in_tei),
              CheckCommandType(of13::OFPFC_ADD)),
          _))
      .Times(1);
  // downlink
  EXPECT_CALL(
      *messenger,
      send_of_msg(
          AllOf(
              CheckTableId(0), CheckInPort(of13::OFPP_LOCAL),
              CheckEthType(0x0800), CheckIPv4Dst(dl_flow.dst_ip),
              CheckIPv4Src(dl_flow.src_ip), CheckIPv4Proto(dl_flow.ip_proto),
              CheckTcpDstPort(dl_flow.tcp_dst_port),
              CheckTcpSrcPort(dl_flow.tcp_src_port),
              CheckCommandType(of13::OFPFC_ADD)),
          _))
      .Times(1);
  EXPECT_CALL(
      *messenger,
      send_of_msg(
          AllOf(
              CheckTableId(0), CheckInPort(TEST_MTR_PORT), CheckEthType(0x0800),
              CheckIPv4Dst(dl_flow.dst_ip), CheckIPv4Src(dl_flow.src_ip),
              CheckIPv4Proto(dl_flow.ip_proto),
              CheckTcpDstPort(dl_flow.tcp_dst_port),
              CheckTcpSrcPort(dl_flow.tcp_src_port),
              CheckCommandType(of13::OFPFC_ADD)),
          _))
      .Times(1);

  EXPECT_CALL(
      *messenger, send_of_msg(
                      AllOf(
                          CheckTableId(0), CheckInPort(of13::OFPP_LOCAL),
                          CheckEthType(0x0806), CheckArpTpa(ue_ip),
                          CheckCommandType(of13::OFPFC_ADD)),
                      _))
      .Times(1);
  EXPECT_CALL(
      *messenger,
      send_of_msg(
          AllOf(
              CheckTableId(0), CheckInPort(TEST_MTR_PORT), CheckEthType(0x0806),
              CheckArpTpa(ue_ip), CheckCommandType(of13::OFPFC_ADD)),
          _))
      .Times(1);

  controller->dispatch_event(add_tunnel);
}

TEST_F(GTPApplicationTest, TestDeleteTunnelDlFlowGtpPort) {
  struct in_addr ue_ip;
  ue_ip.s_addr    = inet_addr("0.0.0.1");
  uint32_t in_tei = 1;
  struct ip_flow_dl dl_flow;

  dl_flow.dst_ip.s_addr = inet_addr("0.0.0.3");
  dl_flow.src_ip.s_addr = inet_addr("0.0.0.4");
  dl_flow.tcp_dst_port  = 33;
  dl_flow.tcp_src_port  = 44;
  dl_flow.ip_proto      = 6;  // TCP
  dl_flow.set_params =
      SRC_IPV4 | DST_IPV4 | TCP_SRC_PORT | TCP_DST_PORT | IP_PROTO;

  DeleteGTPTunnelEvent del_tunnel(ue_ip, NULL, in_tei, &dl_flow, 30);
  // Uplink
  EXPECT_CALL(
      *messenger,
      send_of_msg(
          AllOf(
              CheckTableId(0), CheckInPort(30), CheckTunnelId(in_tei),
              CheckCommandType(of13::OFPFC_DELETE)),
          _))
      .Times(1);
  // downlink
  EXPECT_CALL(
      *messenger,
      send_of_msg(
          AllOf(
              CheckTableId(0), CheckInPort(of13::OFPP_LOCAL),
              CheckEthType(0x0800), CheckIPv4Dst(dl_flow.dst_ip),
              CheckIPv4Src(dl_flow.src_ip), CheckIPv4Proto(dl_flow.ip_proto),
              CheckTcpDstPort(dl_flow.tcp_dst_port),
              CheckTcpSrcPort(dl_flow.tcp_src_port),
              CheckCommandType(of13::OFPFC_DELETE)),
          _))
      .Times(1);
  EXPECT_CALL(
      *messenger,
      send_of_msg(
          AllOf(
              CheckTableId(0), CheckInPort(TEST_MTR_PORT), CheckEthType(0x0800),
              CheckIPv4Dst(dl_flow.dst_ip), CheckIPv4Src(dl_flow.src_ip),
              CheckIPv4Proto(dl_flow.ip_proto),
              CheckTcpDstPort(dl_flow.tcp_dst_port),
              CheckTcpSrcPort(dl_flow.tcp_src_port),
              CheckCommandType(of13::OFPFC_DELETE)),
          _))
      .Times(1);

  EXPECT_CALL(
      *messenger, send_of_msg(
                      AllOf(
                          CheckTableId(0), CheckInPort(of13::OFPP_LOCAL),
                          CheckEthType(0x0806), CheckArpTpa(ue_ip),
                          CheckCommandType(of13::OFPFC_DELETE)),
                      _))
      .Times(1);

  EXPECT_CALL(
      *messenger,
      send_of_msg(
          AllOf(
              CheckTableId(0), CheckInPort(TEST_MTR_PORT), CheckEthType(0x0806),
              CheckArpTpa(ue_ip), CheckCommandType(of13::OFPFC_DELETE)),
          _))
      .Times(1);

  controller->dispatch_event(del_tunnel);
}

TEST_F(GTPApplicationTest, TestAddTunnelIpv6) {
  struct in_addr ue_ip;
  ue_ip.s_addr = inet_addr("0.0.0.1");
  struct in_addr enb_ip;
  enb_ip.s_addr    = inet_addr("0.0.0.2");
  uint32_t in_tei  = 1;
  uint32_t out_tei = 2;
  char imsi[]      = "001010000000013";
<<<<<<< HEAD
  int vlan = 0;
  struct in6_addr ue_ipv6;
  inet_pton(AF_INET6, "::7", &ue_ipv6);

  AddGTPTunnelEvent add_tunnel(ue_ip, &ue_ipv6, vlan, enb_ip, in_tei, out_tei, imsi, 0);
=======
  int vlan         = 0;
  struct in6_addr ue_ipv6;
  inet_pton(AF_INET6, "::7", &ue_ipv6);

  AddGTPTunnelEvent add_tunnel(
      ue_ip, &ue_ipv6, vlan, enb_ip, in_tei, out_tei, imsi, 0);
>>>>>>> 2a806066
  // Uplink
  EXPECT_CALL(
      *messenger,
      send_of_msg(
          AllOf(
              CheckTableId(0), CheckInPort(TEST_GTP_PORT),
              CheckTunnelId(in_tei), CheckCommandType(of13::OFPFC_ADD)),
          _))
      .Times(1);
  // downlink
  EXPECT_CALL(
      *messenger, send_of_msg(
                      AllOf(
                          CheckTableId(0), CheckInPort(of13::OFPP_LOCAL),
                          CheckEthType(0x0800), CheckIPv4Dst(ue_ip),
                          CheckCommandType(of13::OFPFC_ADD)),
                      _))
      .Times(1);
  EXPECT_CALL(
      *messenger,
      send_of_msg(
          AllOf(
              CheckTableId(0), CheckInPort(TEST_MTR_PORT), CheckEthType(0x0800),
              CheckIPv4Dst(ue_ip), CheckCommandType(of13::OFPFC_ADD)),
          _))
      .Times(1);

<<<<<<< HEAD
// downlink ipv6
=======
  // downlink ipv6
>>>>>>> 2a806066
  EXPECT_CALL(
      *messenger, send_of_msg(
                      AllOf(
                          CheckTableId(0), CheckInPort(of13::OFPP_LOCAL),
                          CheckEthType(0x08DD), CheckIPv6Dst(ue_ipv6),
                          CheckCommandType(of13::OFPFC_ADD)),
                      _))
      .Times(1);
  EXPECT_CALL(
      *messenger,
      send_of_msg(
          AllOf(
              CheckTableId(0), CheckInPort(TEST_MTR_PORT), CheckEthType(0x08DD),
              CheckIPv6Dst(ue_ipv6), CheckCommandType(of13::OFPFC_ADD)),
          _))
      .Times(1);

  EXPECT_CALL(
      *messenger, send_of_msg(
                      AllOf(
                          CheckTableId(0), CheckInPort(of13::OFPP_LOCAL),
                          CheckEthType(0x0806), CheckArpTpa(ue_ip),
                          CheckCommandType(of13::OFPFC_ADD)),
                      _))
      .Times(1);
  EXPECT_CALL(
      *messenger,
      send_of_msg(
          AllOf(
              CheckTableId(0), CheckInPort(TEST_MTR_PORT), CheckEthType(0x0806),
              CheckArpTpa(ue_ip), CheckCommandType(of13::OFPFC_ADD)),
          _))
      .Times(1);

  controller->dispatch_event(add_tunnel);
}

TEST_F(GTPApplicationTest, TestDeleteTunnelIpv6) {
  struct in_addr ue_ip;
  ue_ip.s_addr    = inet_addr("0.0.0.1");
  uint32_t in_tei = 1;
  struct in6_addr ue_ipv6;
  inet_pton(AF_INET6, "::9", &ue_ipv6);

  DeleteGTPTunnelEvent del_tunnel(ue_ip, &ue_ipv6, in_tei, 0);
  // Uplink
  EXPECT_CALL(
      *messenger,
      send_of_msg(
          AllOf(
              CheckTableId(0), CheckInPort(TEST_GTP_PORT),
              CheckTunnelId(in_tei), CheckCommandType(of13::OFPFC_DELETE)),
          _))
      .Times(1);
  // downlink
  EXPECT_CALL(
      *messenger, send_of_msg(
                      AllOf(
                          CheckTableId(0), CheckInPort(of13::OFPP_LOCAL),
                          CheckEthType(0x0800), CheckIPv4Dst(ue_ip),
                          CheckCommandType(of13::OFPFC_DELETE)),
                      _))
      .Times(1);
  EXPECT_CALL(
      *messenger,
      send_of_msg(
          AllOf(
              CheckTableId(0), CheckInPort(TEST_MTR_PORT), CheckEthType(0x0800),
              CheckIPv4Dst(ue_ip), CheckCommandType(of13::OFPFC_DELETE)),
          _))
      .Times(1);

  // downlink ipv6
  EXPECT_CALL(
      *messenger, send_of_msg(
                      AllOf(
                          CheckTableId(0), CheckInPort(of13::OFPP_LOCAL),
                          CheckEthType(0x08DD), CheckIPv6Dst(ue_ipv6),
                          CheckCommandType(of13::OFPFC_DELETE)),
                      _))
      .Times(1);
  EXPECT_CALL(
      *messenger,
      send_of_msg(
          AllOf(
              CheckTableId(0), CheckInPort(TEST_MTR_PORT), CheckEthType(0x08DD),
              CheckIPv6Dst(ue_ipv6), CheckCommandType(of13::OFPFC_DELETE)),
          _))
      .Times(1);

  EXPECT_CALL(
      *messenger, send_of_msg(
                      AllOf(
                          CheckTableId(0), CheckInPort(of13::OFPP_LOCAL),
                          CheckEthType(0x0806), CheckArpTpa(ue_ip),
                          CheckCommandType(of13::OFPFC_DELETE)),
                      _))
      .Times(1);

  EXPECT_CALL(
      *messenger,
      send_of_msg(
          AllOf(
              CheckTableId(0), CheckInPort(TEST_MTR_PORT), CheckEthType(0x0806),
              CheckArpTpa(ue_ip), CheckCommandType(of13::OFPFC_DELETE)),
          _))
      .Times(1);

  controller->dispatch_event(del_tunnel);
}

TEST_F(GTPApplicationTest, TestAddTunnelDlFlowIpv6) {
  struct in_addr ue_ip;
  ue_ip.s_addr = inet_addr("0.0.0.1");
  struct in_addr enb_ip;
  enb_ip.s_addr    = inet_addr("0.0.0.2");
  uint32_t in_tei  = 1;
  uint32_t out_tei = 2;
  char imsi[]      = "001010000000013";
<<<<<<< HEAD
  struct ipv4flow_dl dl_flow;
  uint32_t dl_flow_precedence = 0;
  int vlan = 0;
=======
  struct ip_flow_dl dl_flow;
  uint32_t dl_flow_precedence = 0;
  int vlan                    = 0;
>>>>>>> 2a806066

  inet_pton(AF_INET6, "::9", &dl_flow.dst_ip6);
  inet_pton(AF_INET6, "::7", &dl_flow.src_ip6);

<<<<<<< HEAD
  dl_flow.tcp_dst_port  = 33;
  dl_flow.tcp_src_port  = 44;
  dl_flow.ip_proto      = 6;  // TCP
=======
  dl_flow.tcp_dst_port = 33;
  dl_flow.tcp_src_port = 44;
  dl_flow.ip_proto     = 6;  // TCP
>>>>>>> 2a806066
  dl_flow.set_params =
      SRC_IPV6 | DST_IPV6 | TCP_SRC_PORT | TCP_DST_PORT | IP_PROTO;

  AddGTPTunnelEvent add_tunnel(
<<<<<<< HEAD
      ue_ip, NULL, vlan, enb_ip, in_tei, out_tei, imsi, &dl_flow, dl_flow_precedence, 0);
=======
      ue_ip, NULL, vlan, enb_ip, in_tei, out_tei, imsi, &dl_flow,
      dl_flow_precedence, 0);
>>>>>>> 2a806066
  // Uplink
  EXPECT_CALL(
      *messenger,
      send_of_msg(
          AllOf(
              CheckTableId(0), CheckInPort(TEST_GTP_PORT),
              CheckTunnelId(in_tei), CheckCommandType(of13::OFPFC_ADD)),
          _))
      .Times(1);
  // downlink
  EXPECT_CALL(
      *messenger,
      send_of_msg(
          AllOf(
              CheckTableId(0), CheckInPort(of13::OFPP_LOCAL),
              CheckEthType(0x08DD), CheckIPv6Dst(dl_flow.dst_ip6),
              CheckIPv6Src(dl_flow.src_ip6), CheckIPv4Proto(dl_flow.ip_proto),
              CheckTcpDstPort(dl_flow.tcp_dst_port),
              CheckTcpSrcPort(dl_flow.tcp_src_port),
              CheckCommandType(of13::OFPFC_ADD)),
          _))
      .Times(1);
  EXPECT_CALL(
      *messenger,
      send_of_msg(
          AllOf(
              CheckTableId(0), CheckInPort(TEST_MTR_PORT), CheckEthType(0x08DD),
              CheckIPv6Dst(dl_flow.dst_ip6), CheckIPv6Src(dl_flow.src_ip6),
              CheckIPv4Proto(dl_flow.ip_proto),
              CheckTcpDstPort(dl_flow.tcp_dst_port),
              CheckTcpSrcPort(dl_flow.tcp_src_port),
              CheckCommandType(of13::OFPFC_ADD)),
          _))
      .Times(1);

  EXPECT_CALL(
      *messenger, send_of_msg(
                      AllOf(
                          CheckTableId(0), CheckInPort(of13::OFPP_LOCAL),
                          CheckEthType(0x0806), CheckArpTpa(ue_ip),
                          CheckCommandType(of13::OFPFC_ADD)),
                      _))
      .Times(1);
  EXPECT_CALL(
      *messenger,
      send_of_msg(
          AllOf(
              CheckTableId(0), CheckInPort(TEST_MTR_PORT), CheckEthType(0x0806),
              CheckArpTpa(ue_ip), CheckCommandType(of13::OFPFC_ADD)),
          _))
      .Times(1);

  controller->dispatch_event(add_tunnel);
}

TEST_F(GTPApplicationTest, TestDeleteTunnelDlFlowIpv6) {
  struct in_addr ue_ip;
  ue_ip.s_addr    = inet_addr("0.0.0.1");
  uint32_t in_tei = 1;
<<<<<<< HEAD
  struct ipv4flow_dl dl_flow;

  inet_pton(AF_INET6, "::99", &dl_flow.dst_ip6);
  inet_pton(AF_INET6, "::79", &dl_flow.src_ip6);
  dl_flow.tcp_dst_port  = 33;
  dl_flow.tcp_src_port  = 44;
  dl_flow.ip_proto      = 6;  // TCP
=======
  struct ip_flow_dl dl_flow;

  inet_pton(AF_INET6, "::99", &dl_flow.dst_ip6);
  inet_pton(AF_INET6, "::79", &dl_flow.src_ip6);
  dl_flow.tcp_dst_port = 33;
  dl_flow.tcp_src_port = 44;
  dl_flow.ip_proto     = 6;  // TCP
>>>>>>> 2a806066
  dl_flow.set_params =
      SRC_IPV6 | DST_IPV6 | TCP_SRC_PORT | TCP_DST_PORT | IP_PROTO;

  DeleteGTPTunnelEvent del_tunnel(ue_ip, NULL, in_tei, &dl_flow, 0);
  // Uplink
  EXPECT_CALL(
      *messenger,
      send_of_msg(
          AllOf(
              CheckTableId(0), CheckInPort(TEST_GTP_PORT),
              CheckTunnelId(in_tei), CheckCommandType(of13::OFPFC_DELETE)),
          _))
      .Times(1);
  // downlink
  EXPECT_CALL(
      *messenger,
      send_of_msg(
          AllOf(
              CheckTableId(0), CheckInPort(of13::OFPP_LOCAL),
              CheckEthType(0x08DD), CheckIPv6Dst(dl_flow.dst_ip6),
              CheckIPv6Src(dl_flow.src_ip6), CheckIPv4Proto(dl_flow.ip_proto),
              CheckTcpDstPort(dl_flow.tcp_dst_port),
              CheckTcpSrcPort(dl_flow.tcp_src_port),
              CheckCommandType(of13::OFPFC_DELETE)),
          _))
      .Times(1);
  EXPECT_CALL(
      *messenger,
      send_of_msg(
          AllOf(
              CheckTableId(0), CheckInPort(TEST_MTR_PORT), CheckEthType(0x08DD),
              CheckIPv6Dst(dl_flow.dst_ip6), CheckIPv6Src(dl_flow.src_ip6),
              CheckIPv4Proto(dl_flow.ip_proto),
              CheckTcpDstPort(dl_flow.tcp_dst_port),
              CheckTcpSrcPort(dl_flow.tcp_src_port),
              CheckCommandType(of13::OFPFC_DELETE)),
          _))
      .Times(1);

  EXPECT_CALL(
      *messenger, send_of_msg(
                      AllOf(
                          CheckTableId(0), CheckInPort(of13::OFPP_LOCAL),
                          CheckEthType(0x0806), CheckArpTpa(ue_ip),
                          CheckCommandType(of13::OFPFC_DELETE)),
                      _))
      .Times(1);

  EXPECT_CALL(
      *messenger,
      send_of_msg(
          AllOf(
              CheckTableId(0), CheckInPort(TEST_MTR_PORT), CheckEthType(0x0806),
              CheckArpTpa(ue_ip), CheckCommandType(of13::OFPFC_DELETE)),
          _))
      .Times(1);

  controller->dispatch_event(del_tunnel);
}

int main(int argc, char** argv) {
  ::testing::InitGoogleTest(&argc, argv);
  return RUN_ALL_TESTS();
}

}  // namespace<|MERGE_RESOLUTION|>--- conflicted
+++ resolved
@@ -168,14 +168,9 @@
   uint32_t in_tei  = 1;
   uint32_t out_tei = 2;
   char imsi[]      = "001010000000013";
-<<<<<<< HEAD
-  int vlan = 0;
-  AddGTPTunnelEvent add_tunnel(ue_ip, NULL, vlan, enb_ip, in_tei, out_tei, imsi, 0);
-=======
   int vlan         = 0;
   AddGTPTunnelEvent add_tunnel(
       ue_ip, NULL, vlan, enb_ip, in_tei, out_tei, imsi, 0);
->>>>>>> 2a806066
   // Uplink
   EXPECT_CALL(
       *messenger,
@@ -304,12 +299,8 @@
       SRC_IPV4 | DST_IPV4 | TCP_SRC_PORT | TCP_DST_PORT | IP_PROTO;
 
   AddGTPTunnelEvent add_tunnel(
-<<<<<<< HEAD
-      ue_ip, NULL, vlan, enb_ip, in_tei, out_tei, imsi, &dl_flow, dl_flow_precedence, 0);
-=======
       ue_ip, NULL, vlan, enb_ip, in_tei, out_tei, imsi, &dl_flow,
       dl_flow_precedence, 0);
->>>>>>> 2a806066
   // Uplink
   EXPECT_CALL(
       *messenger,
@@ -461,12 +452,8 @@
       SRC_IPV4 | DST_IPV4 | TCP_SRC_PORT | TCP_DST_PORT | IP_PROTO;
 
   AddGTPTunnelEvent add_tunnel(
-<<<<<<< HEAD
-      ue_ip, NULL, vlan, enb_ip, in_tei, out_tei, imsi, &dl_flow, dl_flow_precedence, 10);
-=======
       ue_ip, NULL, vlan, enb_ip, in_tei, out_tei, imsi, &dl_flow,
       dl_flow_precedence, 10);
->>>>>>> 2a806066
   // Uplink
   EXPECT_CALL(
       *messenger,
@@ -601,20 +588,12 @@
   uint32_t in_tei  = 1;
   uint32_t out_tei = 2;
   char imsi[]      = "001010000000013";
-<<<<<<< HEAD
-  int vlan = 0;
-  struct in6_addr ue_ipv6;
-  inet_pton(AF_INET6, "::7", &ue_ipv6);
-
-  AddGTPTunnelEvent add_tunnel(ue_ip, &ue_ipv6, vlan, enb_ip, in_tei, out_tei, imsi, 0);
-=======
   int vlan         = 0;
   struct in6_addr ue_ipv6;
   inet_pton(AF_INET6, "::7", &ue_ipv6);
 
   AddGTPTunnelEvent add_tunnel(
       ue_ip, &ue_ipv6, vlan, enb_ip, in_tei, out_tei, imsi, 0);
->>>>>>> 2a806066
   // Uplink
   EXPECT_CALL(
       *messenger,
@@ -642,11 +621,7 @@
           _))
       .Times(1);
 
-<<<<<<< HEAD
-// downlink ipv6
-=======
   // downlink ipv6
->>>>>>> 2a806066
   EXPECT_CALL(
       *messenger, send_of_msg(
                       AllOf(
@@ -766,38 +741,22 @@
   uint32_t in_tei  = 1;
   uint32_t out_tei = 2;
   char imsi[]      = "001010000000013";
-<<<<<<< HEAD
-  struct ipv4flow_dl dl_flow;
-  uint32_t dl_flow_precedence = 0;
-  int vlan = 0;
-=======
   struct ip_flow_dl dl_flow;
   uint32_t dl_flow_precedence = 0;
   int vlan                    = 0;
->>>>>>> 2a806066
 
   inet_pton(AF_INET6, "::9", &dl_flow.dst_ip6);
   inet_pton(AF_INET6, "::7", &dl_flow.src_ip6);
 
-<<<<<<< HEAD
-  dl_flow.tcp_dst_port  = 33;
-  dl_flow.tcp_src_port  = 44;
-  dl_flow.ip_proto      = 6;  // TCP
-=======
   dl_flow.tcp_dst_port = 33;
   dl_flow.tcp_src_port = 44;
   dl_flow.ip_proto     = 6;  // TCP
->>>>>>> 2a806066
   dl_flow.set_params =
       SRC_IPV6 | DST_IPV6 | TCP_SRC_PORT | TCP_DST_PORT | IP_PROTO;
 
   AddGTPTunnelEvent add_tunnel(
-<<<<<<< HEAD
-      ue_ip, NULL, vlan, enb_ip, in_tei, out_tei, imsi, &dl_flow, dl_flow_precedence, 0);
-=======
       ue_ip, NULL, vlan, enb_ip, in_tei, out_tei, imsi, &dl_flow,
       dl_flow_precedence, 0);
->>>>>>> 2a806066
   // Uplink
   EXPECT_CALL(
       *messenger,
@@ -857,15 +816,6 @@
   struct in_addr ue_ip;
   ue_ip.s_addr    = inet_addr("0.0.0.1");
   uint32_t in_tei = 1;
-<<<<<<< HEAD
-  struct ipv4flow_dl dl_flow;
-
-  inet_pton(AF_INET6, "::99", &dl_flow.dst_ip6);
-  inet_pton(AF_INET6, "::79", &dl_flow.src_ip6);
-  dl_flow.tcp_dst_port  = 33;
-  dl_flow.tcp_src_port  = 44;
-  dl_flow.ip_proto      = 6;  // TCP
-=======
   struct ip_flow_dl dl_flow;
 
   inet_pton(AF_INET6, "::99", &dl_flow.dst_ip6);
@@ -873,7 +823,6 @@
   dl_flow.tcp_dst_port = 33;
   dl_flow.tcp_src_port = 44;
   dl_flow.ip_proto     = 6;  // TCP
->>>>>>> 2a806066
   dl_flow.set_params =
       SRC_IPV6 | DST_IPV6 | TCP_SRC_PORT | TCP_DST_PORT | IP_PROTO;
 
