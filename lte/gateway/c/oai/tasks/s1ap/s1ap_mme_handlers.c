--- conflicted
+++ resolved
@@ -2731,9 +2731,31 @@
   OAILOG_FUNC_RETURN(LOG_S1AP, rc);
 }
 
-<<<<<<< HEAD
+const char *s1_enb_state2str(enum mme_s1_enb_state_s state)
+{
+  switch (state) {
+    case S1AP_INIT: return "S1AP_INIT";
+    case S1AP_RESETING: return "S1AP_RESETING";
+    case S1AP_READY: return "S1AP_READY";
+    case S1AP_SHUTDOWN: return "S1AP_SHUTDOWN";
+    default: return "unknown s1ap_enb_state";
+  }
+}
+
+const char *s1ap_direction2str(uint8_t dir)
+{
+  switch (dir) {
+    case S1AP_PDU_PR_NOTHING: return "<nothing>";
+    case S1AP_PDU_PR_initiatingMessage: return "originating message";
+    case S1AP_PDU_PR_successfulOutcome: return "successful outcome";
+    case S1AP_PDU_PR_unsuccessfulOutcome: return "unsuccessful outcome";
+    default: return "unknown direction";
+  }
+}
+
 //------------------------------------------------------------------------------
 int s1ap_mme_handle_erab_rel_response(
+  s1ap_state_t *state,
   const sctp_assoc_id_t assoc_id,
   const sctp_stream_id_t stream,
   struct s1ap_message_s *message)
@@ -2757,8 +2779,9 @@
     s1ap_E_RABReleaseResponseIEs_p->mme_ue_s1ap_id);
 
   if (
-    (ue_ref_p = s1ap_is_ue_mme_id_in_list(
-       (uint32_t) s1ap_E_RABReleaseResponseIEs_p->mme_ue_s1ap_id)) == NULL) {
+    (ue_ref_p = s1ap_state_get_ue_mmeid(
+       state, (uint32_t) s1ap_E_RABReleaseResponseIEs_p->mme_ue_s1ap_id)) ==
+    NULL) {
     OAILOG_DEBUG(
       LOG_S1AP,
       "No UE is attached to this mme UE s1ap id: " MME_UE_S1AP_ID_FMT "\n",
@@ -2831,27 +2854,4 @@
     "0 S1AP_E_RAB_SETUP_RSP mme_ue_s1ap_id " MME_UE_S1AP_ID_FMT " ");
   rc = itti_send_msg_to_task(TASK_MME_APP, INSTANCE_DEFAULT, message_p);
   OAILOG_FUNC_RETURN(LOG_S1AP, rc);
-}
-=======
-const char *s1_enb_state2str(enum mme_s1_enb_state_s state)
-{
-  switch (state) {
-    case S1AP_INIT: return "S1AP_INIT";
-    case S1AP_RESETING: return "S1AP_RESETING";
-    case S1AP_READY: return "S1AP_READY";
-    case S1AP_SHUTDOWN: return "S1AP_SHUTDOWN";
-    default: return "unknown s1ap_enb_state";
-  }
-}
-
-const char *s1ap_direction2str(uint8_t dir)
-{
-  switch (dir) {
-    case S1AP_PDU_PR_NOTHING: return "<nothing>";
-    case S1AP_PDU_PR_initiatingMessage: return "originating message";
-    case S1AP_PDU_PR_successfulOutcome: return "successful outcome";
-    case S1AP_PDU_PR_unsuccessfulOutcome: return "unsuccessful outcome";
-    default: return "unknown direction";
-  }
-}
->>>>>>> d2bb0d88
+}