--- conflicted
+++ resolved
@@ -2883,29 +2883,12 @@
   int rc = RETURNok;
 
   s1ap_E_RABReleaseResponseIEs_p = &message->msg.s1ap_E_RABReleaseResponseIEs;
-<<<<<<< HEAD
-  MSC_LOG_RX_MESSAGE(
-    MSC_S1AP_MME,
-    MSC_S1AP_ENB,
-    NULL,
-    0,
-    "0 E_RABSetupResponse/%s enb_ue_s1ap_id " ENB_UE_S1AP_ID_FMT
-    " mme_ue_s1ap_id " MME_UE_S1AP_ID_FMT " len %u",
-    s1ap_direction2String[message->direction],
-    s1ap_E_RABReleaseResponseIEs_p->eNB_UE_S1AP_ID,
-    s1ap_E_RABReleaseResponseIEs_p->mme_ue_s1ap_id);
-=======
->>>>>>> dd5d34a4
 
   if (
     (ue_ref_p = s1ap_state_get_ue_mmeid(
        state, (uint32_t) s1ap_E_RABReleaseResponseIEs_p->mme_ue_s1ap_id)) ==
     NULL) {
-<<<<<<< HEAD
-    OAILOG_DEBUG(
-=======
     OAILOG_ERROR(
->>>>>>> dd5d34a4
       LOG_S1AP,
       "No UE is attached to this mme UE s1ap id: " MME_UE_S1AP_ID_FMT "\n",
       (mme_ue_s1ap_id_t) s1ap_E_RABReleaseResponseIEs_p->mme_ue_s1ap_id);
@@ -2913,14 +2896,9 @@
   }
 
   if (
-<<<<<<< HEAD
-    ue_ref_p->enb_ue_s1ap_id != s1ap_E_RABReleaseResponseIEs_p->eNB_UE_S1AP_ID) {
-    OAILOG_DEBUG(
-=======
     ue_ref_p->enb_ue_s1ap_id !=
       s1ap_E_RABReleaseResponseIEs_p->eNB_UE_S1AP_ID) {
     OAILOG_ERROR(
->>>>>>> dd5d34a4
       LOG_S1AP,
       "Mismatch in eNB UE S1AP ID, known: " ENB_UE_S1AP_ID_FMT
       ", received: " ENB_UE_S1AP_ID_FMT "\n",
@@ -2974,16 +2952,6 @@
         1;
     }
   }
-<<<<<<< HEAD
-
-  MSC_LOG_TX_MESSAGE(
-    MSC_S1AP_MME,
-    MSC_MMEAPP_MME,
-    NULL,
-    0,
-    "0 S1AP_E_RAB_SETUP_RSP mme_ue_s1ap_id " MME_UE_S1AP_ID_FMT " ");
-=======
->>>>>>> dd5d34a4
   rc = itti_send_msg_to_task(TASK_MME_APP, INSTANCE_DEFAULT, message_p);
   OAILOG_FUNC_RETURN(LOG_S1AP, rc);
 }