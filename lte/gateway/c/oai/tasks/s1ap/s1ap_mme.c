/*
 * Licensed to the OpenAirInterface (OAI) Software Alliance under one or more
 * contributor license agreements.  See the NOTICE file distributed with
 * this work for additional information regarding copyright ownership.
 * The OpenAirInterface Software Alliance licenses this file to You under
 * the Apache License, Version 2.0  (the "License"); you may not use this file
 * except in compliance with the License.
 * You may obtain a copy of the License at
 *
 *      http://www.apache.org/licenses/LICENSE-2.0
 *
 * Unless required by applicable law or agreed to in writing, software
 * distributed under the License is distributed on an "AS IS" BASIS,
 * WITHOUT WARRANTIES OR CONDITIONS OF ANY KIND, either express or implied.
 * See the License for the specific language governing permissions and
 * limitations under the License.
 *-------------------------------------------------------------------------------
 * For more information about the OpenAirInterface (OAI) Software Alliance:
 *      contact@openairinterface.org
 */

/*! \file s1ap_mme.c
  \brief
  \author Sebastien ROUX, Lionel Gauthier
  \company Eurecom
  \email: lionel.gauthier@eurecom.fr
*/

#include "s1ap_mme.h"

#if HAVE_CONFIG_H
#include "config.h"
#endif

#include <stdlib.h>
#include <stdio.h>
#include <stdbool.h>
#include <stdint.h>
#include <pthread.h>
#include <netinet/in.h>

#include "bstrlib.h"
#include "hashtable.h"
#include "log.h"
#include "assertions.h"
#include "mme_app_statistics.h"
#include "s1ap_mme_decoder.h"
#include "s1ap_mme_handlers.h"
#include "s1ap_ies_defs.h"
#include "s1ap_mme_nas_procedures.h"
#include "s1ap_mme_itti_messaging.h"
#include "service303.h"
#include "dynamic_memory_check.h"
#include "mme_config.h"
#include "timer.h"
#include "itti_free_defined_msg.h"
#include "S1ap-TimeToWait.h"
#include "asn_internal.h"
#include "common_defs.h"
#include "intertask_interface.h"
#include "intertask_interface_types.h"
#include "itti_types.h"
#include "mme_app_messages_types.h"
#include "mme_default_values.h"
#include "s1ap_messages_types.h"
#include "sctp_messages_types.h"
#include "timer_messages_types.h"

#if S1AP_DEBUG_LIST
#define eNB_LIST_OUT(x, args...)                                               \
  OAILOG_DEBUG(LOG_S1AP, "[eNB]%*s" x "\n", 4 * indent, "", ##args)
#define UE_LIST_OUT(x, args...)                                                \
  OAILOG_DEBUG(LOG_S1AP, "[UE] %*s" x "\n", 4 * indent, "", ##args)
#else
#define eNB_LIST_OUT(x, args...)
#define UE_LIST_OUT(x, args...)
#endif

bool s1ap_dump_enb_hash_cb(
  const hash_key_t keyP,
  void *const enb_void,
  void *unused_param,
  void **unused_res);
bool s1ap_dump_ue_hash_cb(
  const hash_key_t keyP,
  void *const ue_void,
  void *unused_param,
  void **unused_res);
void *s1ap_mme_thread(void *args);

bool hss_associated = false;

static int indent = 0;

//------------------------------------------------------------------------------
static int s1ap_send_init_sctp(void)
{
  // Create and alloc new message
  MessageDef *message_p = NULL;

  message_p = itti_alloc_new_message(TASK_S1AP, SCTP_INIT_MSG);
  message_p->ittiMsg.sctpInit.port = S1AP_PORT_NUMBER;
  message_p->ittiMsg.sctpInit.ppid = S1AP_SCTP_PPID;
  message_p->ittiMsg.sctpInit.ipv4 = 1;
  message_p->ittiMsg.sctpInit.ipv6 = 0;
  message_p->ittiMsg.sctpInit.nb_ipv4_addr = 1;
  message_p->ittiMsg.sctpInit.ipv4_address[0].s_addr =
    mme_config.ipv4.s1_mme.s_addr;
  /*
   * SR WARNING: ipv6 multi-homing fails sometimes for localhost.
   * * * * Disable it for now.
   */
  message_p->ittiMsg.sctpInit.nb_ipv6_addr = 0;
  message_p->ittiMsg.sctpInit.ipv6_address[0] = in6addr_loopback;
  return itti_send_msg_to_task(TASK_SCTP, INSTANCE_DEFAULT, message_p);
}

//------------------------------------------------------------------------------
void *s1ap_mme_thread(__attribute__((unused)) void *args)
{
  s1ap_state_t *state;

  itti_mark_task_ready(TASK_S1AP);

  while (1) {
    MessageDef *received_message_p = NULL;
    MessagesIds message_id = MESSAGES_ID_MAX;
    /*
     * Trying to fetch a message from the message queue.
     * * * * If the queue is empty, this function will block till a
     * * * * message is sent to the task.
     */
    itti_receive_msg(TASK_S1AP, &received_message_p);

    state = s1ap_state_get();
    AssertFatal(state != NULL, "failed to retrieve s1ap state (was null)");

    switch (ITTI_MSG_ID(received_message_p)) {
      case ACTIVATE_MESSAGE: {
        hss_associated = true;
      } break;

      case MESSAGE_TEST:
        OAILOG_DEBUG(LOG_S1AP, "Received MESSAGE_TEST\n");
        break;

      case SCTP_DATA_IND: {
        /*
         * New message received from SCTP layer.
         * * * * Decode and handle it.
         */
        s1ap_message message = {0};

        /*
         * Invoke S1AP message decoder
         */
        if (
          s1ap_mme_decode_pdu(
            &message, SCTP_DATA_IND(received_message_p).payload, &message_id) <
          0) {
          // TODO: Notify eNB of failure with right cause
          OAILOG_ERROR(LOG_S1AP, "Failed to decode new buffer\n");
        } else {
          s1ap_mme_handle_message(
            state,
            SCTP_DATA_IND(received_message_p).assoc_id,
            SCTP_DATA_IND(received_message_p).stream,
            &message);
        }

        if (message_id != MESSAGES_ID_MAX) {
          s1ap_free_mme_decode_pdu(&message, message_id);
        }

        /*
         * Free received PDU array
         */
        bdestroy_wrapper(&SCTP_DATA_IND(received_message_p).payload);
      } break;

      case SCTP_DATA_CNF:
        s1ap_mme_itti_nas_downlink_cnf(
          SCTP_DATA_CNF(received_message_p).mme_ue_s1ap_id,
          SCTP_DATA_CNF(received_message_p).is_success);
        break;
        /*
       * SCTP layer notifies S1AP of disconnection of a peer.
       */
      case SCTP_CLOSE_ASSOCIATION: {
        s1ap_handle_sctp_disconnection(
          state,
          SCTP_CLOSE_ASSOCIATION(received_message_p).assoc_id,
          SCTP_CLOSE_ASSOCIATION(received_message_p).reset);
      } break;

      case SCTP_NEW_ASSOCIATION: {
        increment_counter("mme_new_association", 1, NO_LABELS);
        if (s1ap_handle_new_association(
              state, &received_message_p->ittiMsg.sctp_new_peer)) {
          increment_counter("mme_new_association", 1, 1, "result", "failure");
        } else {
          increment_counter("mme_new_association", 1, 1, "result", "success");
        }
      } break;

      case S1AP_NAS_DL_DATA_REQ: {
        /*
         * New message received from NAS task.
         * * * * This corresponds to a S1AP downlink nas transport message.
         */
        s1ap_generate_downlink_nas_transport(
          state,
          S1AP_NAS_DL_DATA_REQ(received_message_p).enb_ue_s1ap_id,
          S1AP_NAS_DL_DATA_REQ(received_message_p).mme_ue_s1ap_id,
          &S1AP_NAS_DL_DATA_REQ(received_message_p).nas_msg);
      } break;

      case S1AP_E_RAB_SETUP_REQ: {
        s1ap_generate_s1ap_e_rab_setup_req(
          state, &S1AP_E_RAB_SETUP_REQ(received_message_p));
      } break;

      // From MME_APP task
      case S1AP_UE_CONTEXT_RELEASE_COMMAND: {
        s1ap_handle_ue_context_release_command(
          state, &received_message_p->ittiMsg.s1ap_ue_context_release_command);
      } break;

      case MME_APP_CONNECTION_ESTABLISHMENT_CNF: {
        s1ap_handle_conn_est_cnf(
          state, &MME_APP_CONNECTION_ESTABLISHMENT_CNF(received_message_p));
      } break;

      case MME_APP_S1AP_MME_UE_ID_NOTIFICATION: {
        s1ap_handle_mme_ue_id_notification(
          state, &MME_APP_S1AP_MME_UE_ID_NOTIFICATION(received_message_p));
      } break;

      case S1AP_ENB_INITIATED_RESET_ACK: {
        s1ap_handle_enb_initiated_reset_ack(
          &S1AP_ENB_INITIATED_RESET_ACK(received_message_p));
      } break;

      case S1AP_PAGING_REQUEST: {
        if (
          s1ap_handle_paging_request(
            &S1AP_PAGING_REQUEST(received_message_p)) != RETURNok) {
          OAILOG_ERROR(LOG_S1AP, "Failed to send paging message\n");
        }
      } break;

      case S1AP_UE_CONTEXT_MODIFICATION_REQUEST: {
        s1ap_handle_ue_context_mod_req(
          state, &received_message_p->ittiMsg.s1ap_ue_context_mod_request);
      } break;

<<<<<<< HEAD
      case S1AP_E_RAB_REL_CMD: {
        s1ap_generate_s1ap_e_rab_rel_cmd(
          state, &S1AP_E_RAB_REL_CMD(received_message_p));
      } break;

=======
      case S1AP_PATH_SWITCH_REQUEST_ACK: {
        s1ap_handle_path_switch_req_ack(
          state, &received_message_p->ittiMsg.s1ap_path_switch_request_ack);
      } break;

      case S1AP_PATH_SWITCH_REQUEST_FAILURE: {
        s1ap_handle_path_switch_req_failure(
          state, &received_message_p->ittiMsg.s1ap_path_switch_request_failure);
      } break;
>>>>>>> 17f60f0d

      case TIMER_HAS_EXPIRED: {
        if (!timer_exists(
              received_message_p->ittiMsg.timer_has_expired.timer_id)) {
          break;
        }
        ue_description_t *ue_ref_p = NULL;
        enb_description_t *enb_ref_p = NULL;
        if (received_message_p->ittiMsg.timer_has_expired.arg != NULL) {
          // check whether timer is related to eNB procedure or UE procedure
          s1ap_timer_arg_t timer_arg =
            *((s1ap_timer_arg_t *) (received_message_p->ittiMsg
                                      .timer_has_expired.arg));
          if (timer_arg.timer_class == S1AP_UE_TIMER) {
            mme_ue_s1ap_id_t mme_ue_s1ap_id = timer_arg.instance_id;
            if (
              (ue_ref_p = s1ap_state_get_ue_mmeid(state, mme_ue_s1ap_id)) ==
              NULL) {
              OAILOG_WARNING(
                LOG_S1AP,
                "Timer expired but no assoicated UE context for UE id %d\n",
                mme_ue_s1ap_id);
              timer_handle_expired(
                received_message_p->ittiMsg.timer_has_expired.timer_id);
              break;
            }
            if (
              received_message_p->ittiMsg.timer_has_expired.timer_id ==
              ue_ref_p->s1ap_ue_context_rel_timer.id) {
              // UE context release complete timer expiry handler
              OAILOG_INFO(
                LOG_S1AP,
                "ue_context_release_command_timer_expired for UE id %d\n",
                mme_ue_s1ap_id);
              increment_counter(
                "ue_context_release_command_timer_expired", 1, NO_LABELS);
              s1ap_mme_handle_ue_context_rel_comp_timer_expiry(state, ue_ref_p);
            }
          } else if (timer_arg.timer_class == S1AP_ENB_TIMER) {
            sctp_assoc_id_t assoc_id = timer_arg.instance_id;
            if ((enb_ref_p = s1ap_state_get_enb(state, assoc_id)) == NULL) {
              OAILOG_WARNING(
                LOG_S1AP,
                "Timer expired but no assoicated eNB context for eNB assoc_id "
                "%d\n",
                assoc_id);
              timer_handle_expired(
                received_message_p->ittiMsg.timer_has_expired.timer_id);
              break;
            }
            if (
              received_message_p->ittiMsg.timer_has_expired.timer_id ==
              enb_ref_p->s1ap_enb_assoc_clean_up_timer.id) {
              OAILOG_INFO(
                LOG_S1AP,
                "enb_sctp_shutdown_ue_clean_up_timer_expired for enb assoc_id "
                "%d\n",
                assoc_id);
              increment_counter(
                "enb_sctp_shutdown_ue_clean_up_timer_expired", 1, NO_LABELS);
              s1ap_enb_assoc_clean_up_timer_expiry(state, enb_ref_p);
            }
          } else {
            OAILOG_WARNING(
              LOG_S1AP,
              " S1AP Timer expired with invalid timer class  %u \n",
              timer_arg.timer_class);
          }
        }
        timer_handle_expired(
          received_message_p->ittiMsg.timer_has_expired.timer_id);

        /* TODO - Commenting out below function as it is not used as of now.
         * Need to handle it when we support other timers in S1AP
         */

        //s1ap_handle_timer_expiry (&received_message_p->ittiMsg.timer_has_expired);
      } break;

      case TERMINATE_MESSAGE: {
        s1ap_state_put(state);
        s1ap_mme_exit();
        itti_free_msg_content(received_message_p);
        itti_free(ITTI_MSG_ORIGIN_ID(received_message_p), received_message_p);
        OAI_FPRINTF_INFO("TASK_S1AP terminated\n");
        itti_exit_task();
      } break;

      default: {
        OAILOG_ERROR(
          LOG_S1AP,
          "Unknown message ID %d:%s\n",
          ITTI_MSG_ID(received_message_p),
          ITTI_MSG_NAME(received_message_p));
      } break;
    }

    s1ap_state_put(state);

    itti_free_msg_content(received_message_p);
    itti_free(ITTI_MSG_ORIGIN_ID(received_message_p), received_message_p);
    received_message_p = NULL;
  }

  return NULL;
}

//------------------------------------------------------------------------------
int s1ap_mme_init(void)
{
  OAILOG_DEBUG(LOG_S1AP, "Initializing S1AP interface\n");

  if (get_asn1c_environment_version() < ASN1_MINIMUM_VERSION) {
    OAILOG_ERROR(
      LOG_S1AP,
      "ASN1C version %d fount, expecting at least %d\n",
      get_asn1c_environment_version(),
      ASN1_MINIMUM_VERSION);
    return RETURNerror;
  }

  OAILOG_DEBUG(LOG_S1AP, "ASN1C version %d\n", get_asn1c_environment_version());
  OAILOG_DEBUG(LOG_S1AP, "S1AP Release v10.5\n");

  if (s1ap_state_init() < 0) {
    OAILOG_ERROR(LOG_S1AP, "Error while initing S1AP state\n");
    return RETURNerror;
  }

  if (itti_create_task(TASK_S1AP, &s1ap_mme_thread, NULL) == RETURNerror) {
    OAILOG_ERROR(LOG_S1AP, "Error while creating S1AP task\n");
    return RETURNerror;
  }

  if (s1ap_send_init_sctp() < 0) {
    OAILOG_ERROR(LOG_S1AP, "Error while sendind SCTP_INIT_MSG to SCTP \n");
    return RETURNerror;
  }

  OAILOG_DEBUG(LOG_S1AP, "Initializing S1AP interface: DONE\n");
  return RETURNok;
}

//------------------------------------------------------------------------------
void s1ap_mme_exit(void)
{
  OAILOG_DEBUG(LOG_S1AP, "Cleaning S1AP\n");

  s1ap_state_exit();

  OAILOG_DEBUG(LOG_S1AP, "Cleaning S1AP: DONE\n");
}

//------------------------------------------------------------------------------
void s1ap_dump_enb_list(s1ap_state_t *state)
{
  hashtable_ts_apply_callback_on_elements(
    &state->enbs, s1ap_dump_enb_hash_cb, NULL, NULL);
}

//------------------------------------------------------------------------------
bool s1ap_dump_enb_hash_cb(
  __attribute__((unused)) const hash_key_t keyP,
  void *const eNB_void,
  void __attribute__((unused)) * unused_parameterP,
  void __attribute__((unused)) * *unused_resultP)
{
  const enb_description_t *const enb_ref = (const enb_description_t *) eNB_void;
  if (enb_ref == NULL) {
    return false;
  }
  s1ap_dump_enb(enb_ref);
  return false;
}

//------------------------------------------------------------------------------
void s1ap_dump_enb(const enb_description_t *const enb_ref)
{
#ifdef S1AP_DEBUG_LIST
  //Reset indentation
  indent = 0;

  if (enb_ref == NULL) {
    return;
  }

  eNB_LIST_OUT("");
  eNB_LIST_OUT(
    "eNB name:          %s",
    enb_ref->enb_name == NULL ? "not present" : enb_ref->enb_name);
  eNB_LIST_OUT("eNB ID:            %07x", enb_ref->enb_id);
  eNB_LIST_OUT("SCTP assoc id:     %d", enb_ref->sctp_assoc_id);
  eNB_LIST_OUT("SCTP instreams:    %d", enb_ref->instreams);
  eNB_LIST_OUT("SCTP outstreams:   %d", enb_ref->outstreams);
  eNB_LIST_OUT("UE attache to eNB: %d", enb_ref->nb_ue_associated);
  indent++;
  hashtable_ts_apply_callback_on_elements(
    (hash_table_ts_t *const) & enb_ref->ue_coll,
    s1ap_dump_ue_hash_cb,
    NULL,
    NULL);
  indent--;
  eNB_LIST_OUT("");
#else
  s1ap_dump_ue(NULL);
#endif
}

//------------------------------------------------------------------------------
bool s1ap_dump_ue_hash_cb(
  __attribute__((unused)) const hash_key_t keyP,
  void *const ue_void,
  void __attribute__((unused)) * unused_parameterP,
  void __attribute__((unused)) * *unused_resultP)
{
  ue_description_t *ue_ref = (ue_description_t *) ue_void;
  if (ue_ref == NULL) {
    return false;
  }
  s1ap_dump_ue(ue_ref);
  return false;
}

//------------------------------------------------------------------------------
void s1ap_dump_ue(const ue_description_t *const ue_ref)
{
#ifdef S1AP_DEBUG_LIST

  if (ue_ref == NULL) return;

  UE_LIST_OUT("eNB UE s1ap id:   0x%06x", ue_ref->enb_ue_s1ap_id);
  UE_LIST_OUT("MME UE s1ap id:   0x%08x", ue_ref->mme_ue_s1ap_id);
  UE_LIST_OUT("SCTP stream recv: 0x%04x", ue_ref->sctp_stream_recv);
  UE_LIST_OUT("SCTP stream send: 0x%04x", ue_ref->sctp_stream_send);
#endif
}

//------------------------------------------------------------------------------
enb_description_t *s1ap_new_enb(s1ap_state_t *state)
{
  enb_description_t *enb_ref = NULL;

  enb_ref = calloc(1, sizeof(enb_description_t));
  /*
   * Something bad happened during malloc...
   * * * * May be we are running out of memory.
   * * * * TODO: Notify eNB with a cause like Hardware Failure.
   */
  DevAssert(enb_ref != NULL);
  // Update number of eNB associated
  state->num_enbs++;
  bstring bs = bfromcstr("s1ap_ue_coll");
  hashtable_ts_init(
    &enb_ref->ue_coll, mme_config.max_ues, NULL, free_wrapper, bs);
  bdestroy_wrapper(&bs);
  enb_ref->nb_ue_associated = 0;
  enb_ref->s1ap_enb_assoc_clean_up_timer.sec = S1ap_TimeToWait_v20s;
  enb_ref->s1ap_enb_assoc_clean_up_timer.id = S1AP_TIMER_INACTIVE_ID;
  return enb_ref;
}

//------------------------------------------------------------------------------
ue_description_t *s1ap_new_ue(
  s1ap_state_t *state,
  const sctp_assoc_id_t sctp_assoc_id,
  enb_ue_s1ap_id_t enb_ue_s1ap_id)
{
  enb_description_t *enb_ref = NULL;
  ue_description_t *ue_ref = NULL;

  enb_ref = s1ap_state_get_enb(state, sctp_assoc_id);
  DevAssert(enb_ref != NULL);
  ue_ref = calloc(1, sizeof(ue_description_t));
  /*
   * Something bad happened during malloc...
   * * * * May be we are running out of memory.
   * * * * TODO: Notify eNB with a cause like Hardware Failure.
   */
  DevAssert(ue_ref != NULL);
  ue_ref->enb = enb_ref;
  ue_ref->enb_ue_s1ap_id = enb_ue_s1ap_id;

  hashtable_rc_t hashrc = hashtable_ts_insert(
    &enb_ref->ue_coll, (const hash_key_t) enb_ue_s1ap_id, (void *) ue_ref);
  if (HASH_TABLE_OK != hashrc) {
    OAILOG_ERROR(
      LOG_S1AP,
      "Could not insert UE descr in ue_coll: %s\n",
      hashtable_rc_code2string(hashrc));
    free_wrapper((void **) &ue_ref);
    return NULL;
  }
  // Increment number of UE
  enb_ref->nb_ue_associated++;
  return ue_ref;
}

//------------------------------------------------------------------------------
void s1ap_remove_ue(s1ap_state_t *state, ue_description_t *ue_ref)
{
  enb_description_t *enb_ref = NULL;

  /*
   * NULL reference...
   */
  if (ue_ref == NULL) return;

  mme_ue_s1ap_id_t mme_ue_s1ap_id = ue_ref->mme_ue_s1ap_id;
  enb_ref = ue_ref->enb;
  /*
   * Updating number of UE
   */
  DevAssert(enb_ref->nb_ue_associated > 0);
  enb_ref->nb_ue_associated--;

  /*
   * Remove any attached timer
   */
  // Stop UE Context Release Complete timer,if running
  if (ue_ref->s1ap_ue_context_rel_timer.id != S1AP_TIMER_INACTIVE_ID) {
    if (timer_remove(ue_ref->s1ap_ue_context_rel_timer.id, NULL)) {
      OAILOG_ERROR(
        LOG_MME_APP,
        "Failed to stop s1ap ue context release complete timer for UE id  %d "
        "\n",
        ue_ref->mme_ue_s1ap_id);
    }
    ue_ref->s1ap_ue_context_rel_timer.id = S1AP_TIMER_INACTIVE_ID;
  }
  //     s1ap_timer_remove_ue(ue_ref->mme_ue_s1ap_id);
  OAILOG_TRACE(
    LOG_S1AP,
    "Removing UE enb_ue_s1ap_id: " ENB_UE_S1AP_ID_FMT
    " mme_ue_s1ap_id:" MME_UE_S1AP_ID_FMT " in eNB id : %d\n",
    ue_ref->enb_ue_s1ap_id,
    ue_ref->mme_ue_s1ap_id,
    enb_ref->enb_id);

  ue_ref->s1_ue_state = S1AP_UE_INVALID_STATE;
  hashtable_ts_free(&enb_ref->ue_coll, ue_ref->enb_ue_s1ap_id);
  hashtable_ts_free(&state->mmeid2associd, mme_ue_s1ap_id);
  if (!enb_ref->nb_ue_associated) {
    if (enb_ref->s1_state == S1AP_RESETING) {
      OAILOG_INFO(LOG_S1AP, "Moving eNB state to S1AP_INIT \n");
      enb_ref->s1_state = S1AP_INIT;
      update_mme_app_stats_connected_enb_sub();
    } else if (enb_ref->s1_state == S1AP_SHUTDOWN) {
      OAILOG_INFO(LOG_S1AP, "Deleting eNB \n");
      s1ap_remove_enb(state, enb_ref);
      update_mme_app_stats_connected_enb_sub();
    }
  }
}

//------------------------------------------------------------------------------
void s1ap_remove_enb(s1ap_state_t *state, enb_description_t *enb_ref)
{
  if (enb_ref == NULL) {
    return;
  }
  // Stop associated UEs clean_up timer,if running
  if (enb_ref->s1ap_enb_assoc_clean_up_timer.id != S1AP_TIMER_INACTIVE_ID) {
    if (timer_remove(enb_ref->s1ap_enb_assoc_clean_up_timer.id, NULL)) {
      OAILOG_ERROR(
        LOG_MME_APP,
        "Failed to stop wait_for_ue_cleanup timer for eNB association id  %u "
        "\n",
        enb_ref->sctp_assoc_id);
    } else {
      OAILOG_INFO(
        LOG_MME_APP,
        "Stopped wait_for_ue_cleanup timer for eNB association id  %u \n",
        enb_ref->sctp_assoc_id);
    }
    enb_ref->s1ap_enb_assoc_clean_up_timer.id = S1AP_TIMER_INACTIVE_ID;
  }
  enb_ref->s1_state = S1AP_INIT;
  hashtable_ts_destroy(&enb_ref->ue_coll);
  hashtable_ts_free(&state->enbs, enb_ref->sctp_assoc_id);
  state->num_enbs--;
}<|MERGE_RESOLUTION|>--- conflicted
+++ resolved
@@ -254,13 +254,11 @@
           state, &received_message_p->ittiMsg.s1ap_ue_context_mod_request);
       } break;
 
-<<<<<<< HEAD
       case S1AP_E_RAB_REL_CMD: {
         s1ap_generate_s1ap_e_rab_rel_cmd(
           state, &S1AP_E_RAB_REL_CMD(received_message_p));
       } break;
 
-=======
       case S1AP_PATH_SWITCH_REQUEST_ACK: {
         s1ap_handle_path_switch_req_ack(
           state, &received_message_p->ittiMsg.s1ap_path_switch_request_ack);
@@ -270,7 +268,6 @@
         s1ap_handle_path_switch_req_failure(
           state, &received_message_p->ittiMsg.s1ap_path_switch_request_failure);
       } break;
->>>>>>> 17f60f0d
 
       case TIMER_HAS_EXPIRED: {
         if (!timer_exists(
