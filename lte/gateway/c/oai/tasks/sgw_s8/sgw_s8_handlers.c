/*
Copyright 2020 The Magma Authors.

This source code is licensed under the BSD-style license found in the
LICENSE file in the root directory of this source tree.

Unless required by applicable law or agreed to in writing, software
distributed under the License is distributed on an "AS IS" BASIS,
WITHOUT WARRANTIES OR CONDITIONS OF ANY KIND, either express or implied.
See the License for the specific language governing permissions and
limitations under the License.
*/
#include <stdio.h>
#include <stdint.h>
#include <stdlib.h>
#include "3gpp_29.274.h"
#include "log.h"
#include "common_defs.h"
#include "intertask_interface.h"
#include "sgw_context_manager.h"
#include "spgw_types.h"
#include "sgw_s8_state.h"
#include "sgw_s8_s11_handlers.h"
#include "s8_client_api.h"
#include "gtpv1u.h"
#include "dynamic_memory_check.h"
#include "sgw_handlers.h"

extern task_zmq_ctx_t sgw_s8_task_zmq_ctx;
extern struct gtp_tunnel_ops* gtp_tunnel_ops;

static int sgw_s8_add_gtp_tunnel(
    sgw_eps_bearer_ctxt_t* eps_bearer_ctxt_p,
    sgw_eps_bearer_context_information_t* sgw_context_p);

static int sgw_s8_add_gtp_s8_tunnel(
    sgw_eps_bearer_ctxt_t* eps_bearer_ctxt_p,
    sgw_eps_bearer_context_information_t* sgw_context_p);

static void sgw_send_modify_bearer_response(
    sgw_eps_bearer_context_information_t* sgw_context_p,
    const itti_sgi_update_end_point_response_t* const resp_pP, imsi64_t imsi64);

uint32_t sgw_get_new_s1u_teid(sgw_state_t* state) {
  if (state->s1u_teid == 0) {
    state->s1u_teid = INITIAL_SGW_S8_S1U_TEID;
  }
  __sync_fetch_and_add(&state->s1u_teid, 1);
  return state->s1u_teid;
}

uint32_t sgw_get_new_s5s8u_teid(sgw_state_t* state) {
  __sync_fetch_and_add(&state->s5s8u_teid, 1);
  return (state->s5s8u_teid);
}
static void sgw_s8_populate_mbr_bearer_contexts_modified(
    const itti_sgi_update_end_point_response_t* const resp_pP, imsi64_t imsi64,
    sgw_eps_bearer_context_information_t* sgw_context_p,
    itti_s11_modify_bearer_response_t* modify_response_p);

void sgw_remove_sgw_bearer_context_information(
    sgw_state_t* sgw_state, teid_t teid, imsi64_t imsi64) {
  OAILOG_FUNC_IN(LOG_SGW_S8);
  int rc = 0;

  hash_table_ts_t* state_imsi_ht = get_sgw_ue_state();
  rc                             = hashtable_ts_free(state_imsi_ht, teid);
  if (rc != HASH_TABLE_OK) {
    OAILOG_ERROR_UE(
        LOG_SGW_S8, imsi64, "Failed to free teid from state_imsi_ht\n");
    OAILOG_FUNC_OUT(LOG_SGW_S8);
  }
  spgw_ue_context_t* ue_context_p = NULL;
  hashtable_ts_get(
      sgw_state->imsi_ue_context_htbl, (const hash_key_t) imsi64,
      (void**) &ue_context_p);
  if (ue_context_p) {
    sgw_s11_teid_t* p1 = LIST_FIRST(&(ue_context_p->sgw_s11_teid_list));
    while (p1) {
      if (p1->sgw_s11_teid == teid) {
        LIST_REMOVE(p1, entries);
        free_wrapper((void**) &p1);
        break;
      }
      p1 = LIST_NEXT(p1, entries);
    }
    if (LIST_EMPTY(&ue_context_p->sgw_s11_teid_list)) {
      rc = hashtable_ts_free(
          sgw_state->imsi_ue_context_htbl, (const hash_key_t) imsi64);
      if (rc != HASH_TABLE_OK) {
        OAILOG_ERROR_UE(
            LOG_SGW_S8, imsi64,
            "Failed to free imsi64 from imsi_ue_context_htbl\n");
        OAILOG_FUNC_OUT(LOG_SGW_S8);
      }
      delete_sgw_ue_state(imsi64);
    }
  }
  OAILOG_FUNC_OUT(LOG_SGW_S8);
}

sgw_eps_bearer_context_information_t* sgw_get_sgw_eps_bearer_context(
    teid_t teid) {
  OAILOG_FUNC_IN(LOG_SGW_S8);
  sgw_eps_bearer_context_information_t* sgw_bearer_context_info = NULL;
  hash_table_ts_t* state_imsi_ht = get_sgw_ue_state();

  hashtable_ts_get(
      state_imsi_ht, (const hash_key_t) teid,
      (void**) &sgw_bearer_context_info);
  OAILOG_FUNC_RETURN(LOG_SGW_S8, sgw_bearer_context_info);
}

// Re-using the spgw_ue context structure, that contains the list sgw_s11_teids
// and is common across both sgw_s8 and spgw tasks.
spgw_ue_context_t* sgw_create_or_get_ue_context(
    sgw_state_t* sgw_state, imsi64_t imsi64) {
  OAILOG_FUNC_IN(LOG_SGW_S8);
  spgw_ue_context_t* ue_context_p = NULL;
  hashtable_ts_get(
      sgw_state->imsi_ue_context_htbl, (const hash_key_t) imsi64,
      (void**) &ue_context_p);
  if (!ue_context_p) {
    ue_context_p = (spgw_ue_context_t*) calloc(1, sizeof(spgw_ue_context_t));
    if (ue_context_p) {
      LIST_INIT(&ue_context_p->sgw_s11_teid_list);
      hashtable_ts_insert(
          sgw_state->imsi_ue_context_htbl, (const hash_key_t) imsi64,
          (void*) ue_context_p);
    } else {
      OAILOG_ERROR_UE(
          LOG_SGW_S8, imsi64, "Failed to allocate memory for UE context\n");
    }
  }
  OAILOG_FUNC_RETURN(LOG_SGW_S8, ue_context_p);
}

int sgw_update_teid_in_ue_context(
    sgw_state_t* sgw_state, imsi64_t imsi64, teid_t teid) {
  OAILOG_FUNC_IN(LOG_SGW_S8);
  spgw_ue_context_t* ue_context_p =
      sgw_create_or_get_ue_context(sgw_state, imsi64);
  if (!ue_context_p) {
    OAILOG_ERROR_UE(
        LOG_SGW_S8, imsi64,
        "Failed to get UE context for sgw_s11_teid " TEID_FMT "\n", teid);
    OAILOG_FUNC_RETURN(LOG_SGW_S8, RETURNerror);
  }

  sgw_s11_teid_t* sgw_s11_teid_p =
      (sgw_s11_teid_t*) calloc(1, sizeof(sgw_s11_teid_t));
  if (!sgw_s11_teid_p) {
    OAILOG_ERROR_UE(
        LOG_SGW_S8, imsi64,
        "Failed to allocate memory for sgw_s11_teid:" TEID_FMT "\n", teid);
    OAILOG_FUNC_RETURN(LOG_SGW_S8, RETURNerror);
  }

  sgw_s11_teid_p->sgw_s11_teid = teid;
  LIST_INSERT_HEAD(&ue_context_p->sgw_s11_teid_list, sgw_s11_teid_p, entries);
  OAILOG_DEBUG(
      LOG_SGW_S8,
      "Inserted sgw_s11_teid to list of teids of UE context" TEID_FMT "\n",
      teid);
  OAILOG_FUNC_RETURN(LOG_SGW_S8, RETURNok);
}

sgw_eps_bearer_context_information_t*
sgw_create_bearer_context_information_in_collection(teid_t teid) {
  OAILOG_FUNC_IN(LOG_SGW_S8);
  sgw_eps_bearer_context_information_t* new_sgw_bearer_context_information =
      calloc(1, sizeof(sgw_eps_bearer_context_information_t));

  if (new_sgw_bearer_context_information == NULL) {
    OAILOG_ERROR(
        LOG_SGW_S8,
        "Failed to create new sgw bearer context information object for "
        "sgw_s11_teid " TEID_FMT "\n",
        teid);
    return NULL;
  }
  // Insert the new tunnel with sgw_s11_teid into the hash list.
  hash_table_ts_t* state_imsi_ht = get_sgw_ue_state();
  hashtable_ts_insert(
      state_imsi_ht, (const hash_key_t) teid,
      new_sgw_bearer_context_information);

  OAILOG_DEBUG(
      LOG_SGW_S8,
      "Inserted new sgw eps bearer context into hash list,state_imsi_ht with "
      "key as sgw_s11_teid " TEID_FMT "\n ",
      teid);
  return new_sgw_bearer_context_information;
}

void sgw_s8_handle_s11_create_session_request(
    sgw_state_t* sgw_state, itti_s11_create_session_request_t* session_req_pP,
    imsi64_t imsi64) {
  OAILOG_FUNC_IN(LOG_SGW_S8);
  OAILOG_INFO_UE(
      LOG_SGW_S8, imsi64, "Received S11 CREATE SESSION REQUEST from MME_APP\n");
  sgw_eps_bearer_context_information_t* new_sgw_eps_context = NULL;
  mme_sgw_tunnel_t sgw_s11_tunnel                           = {0};
  sgw_eps_bearer_ctxt_t* eps_bearer_ctxt_p                  = NULL;

  increment_counter("sgw_s8_create_session", 1, NO_LABELS);
  if (session_req_pP->rat_type != RAT_EUTRAN) {
    OAILOG_WARNING_UE(
        LOG_SGW_S8, imsi64,
        "Received session request with RAT != RAT_TYPE_EUTRAN: type %d\n",
        session_req_pP->rat_type);
    OAILOG_FUNC_OUT(LOG_SGW_S8);
  }
  /*
   * As we are abstracting GTP-C transport, FTeid ip address is useless.
   * We just use the teid to identify MME tunnel. Normally we received either:
   * - ipv4 address if ipv4 flag is set
   * - ipv6 address if ipv6 flag is set
   * - ipv4 and ipv6 if both flags are set
   * Communication between MME and S-GW involves S11 interface so we are
   * expecting S11_MME_GTP_C (11) as interface_type.
   */
  if ((session_req_pP->sender_fteid_for_cp.teid == 0) &&
      (session_req_pP->sender_fteid_for_cp.interface_type != S11_MME_GTP_C)) {
    // MME sent request with teid = 0. This is not valid...
    OAILOG_ERROR_UE(LOG_SGW_S8, imsi64, "Received invalid teid \n");
    increment_counter(
        "sgw_s8_create_session", 1, 2, "result", "failure", "cause",
        "sender_fteid_incorrect_parameters");
    OAILOG_FUNC_OUT(LOG_SGW_S8);
  }

  sgw_get_new_S11_tunnel_id(&sgw_state->tunnel_id);
  sgw_s11_tunnel.local_teid  = sgw_state->tunnel_id;
  sgw_s11_tunnel.remote_teid = session_req_pP->sender_fteid_for_cp.teid;
  OAILOG_DEBUG_UE(
      LOG_SGW_S8, imsi64,
      "Rx CREATE-SESSION-REQUEST MME S11 teid " TEID_FMT
      "SGW S11 teid " TEID_FMT " APN %s EPS bearer Id %u\n",
      sgw_s11_tunnel.remote_teid, sgw_s11_tunnel.local_teid,
      session_req_pP->apn,
      session_req_pP->bearer_contexts_to_be_created.bearer_contexts[0]
          .eps_bearer_id);

  if (sgw_update_teid_in_ue_context(
          sgw_state, imsi64, sgw_s11_tunnel.local_teid) == RETURNerror) {
    OAILOG_ERROR_UE(
        LOG_SGW_S8, imsi64,
        "Failed to update sgw_s11_teid" TEID_FMT " in UE context \n",
        sgw_s11_tunnel.local_teid);
    OAILOG_FUNC_OUT(LOG_SGW_S8);
  }

  new_sgw_eps_context = sgw_create_bearer_context_information_in_collection(
      sgw_s11_tunnel.local_teid);
  if (!new_sgw_eps_context) {
    OAILOG_ERROR_UE(
        LOG_SGW_S8, imsi64,
        "Could not create new sgw context for create session req message for "
        "mme_s11_teid " TEID_FMT "\n",
        session_req_pP->sender_fteid_for_cp.teid);
    increment_counter(
        "sgw_s8_create_session", 1, 2, "result", "failure", "cause",
        "internal_software_error");
    OAILOG_FUNC_OUT(LOG_SGW_S8);
  }
  memcpy(
      new_sgw_eps_context->imsi.digit, session_req_pP->imsi.digit,
      IMSI_BCD_DIGITS_MAX);
  new_sgw_eps_context->imsi64 = imsi64;

  new_sgw_eps_context->imsi_unauthenticated_indicator = 1;
  new_sgw_eps_context->mme_teid_S11 = session_req_pP->sender_fteid_for_cp.teid;
  new_sgw_eps_context->s_gw_teid_S11_S4 = sgw_s11_tunnel.local_teid;
  new_sgw_eps_context->trxn             = session_req_pP->trxn;

  // Update PDN details
  if (session_req_pP->apn) {
    new_sgw_eps_context->pdn_connection.apn_in_use =
        strdup(session_req_pP->apn);
  } else {
    new_sgw_eps_context->pdn_connection.apn_in_use = strdup("NO APN");
  }
  new_sgw_eps_context->pdn_connection.s_gw_teid_S5_S8_cp =
      sgw_s11_tunnel.local_teid;
  bearer_context_to_be_created_t* csr_bearer_context =
      &session_req_pP->bearer_contexts_to_be_created.bearer_contexts[0];
  new_sgw_eps_context->pdn_connection.default_bearer =
      csr_bearer_context->eps_bearer_id;

  /* creating an eps bearer entry
   * copy informations from create session request to bearer context information
   */

  eps_bearer_ctxt_p = sgw_cm_create_eps_bearer_ctxt_in_collection(
      &new_sgw_eps_context->pdn_connection, csr_bearer_context->eps_bearer_id);
  if (eps_bearer_ctxt_p == NULL) {
    OAILOG_ERROR_UE(
        LOG_SGW_S8, imsi64, "Failed to create new EPS bearer entry\n");
    increment_counter(
        "sgw_s8_create_session", 1, 2, "result", "failure", "cause",
        "internal_software_error");
    OAILOG_FUNC_OUT(LOG_SGW_S8);
  }
  eps_bearer_ctxt_p->eps_bearer_qos = csr_bearer_context->bearer_level_qos;
  eps_bearer_ctxt_p->s_gw_teid_S1u_S12_S4_up = sgw_get_new_s1u_teid(sgw_state);
  eps_bearer_ctxt_p->s_gw_teid_S5_S8_up = sgw_get_new_s5s8u_teid(sgw_state);
  csr_bearer_context->s5_s8_u_sgw_fteid.teid =
      eps_bearer_ctxt_p->s_gw_teid_S5_S8_up;
  csr_bearer_context->s5_s8_u_sgw_fteid.ipv4 = 1;
  csr_bearer_context->s5_s8_u_sgw_fteid.ipv4_address =
      sgw_state->sgw_ip_address_S5S8_up;

  send_s8_create_session_request(
      sgw_s11_tunnel.local_teid, session_req_pP, imsi64);
  sgw_display_s11_bearer_context_information(LOG_SGW_S8, new_sgw_eps_context);
  OAILOG_FUNC_OUT(LOG_SGW_S8);
}

static int update_bearer_context_info(
    sgw_eps_bearer_context_information_t* sgw_context_p,
    const s8_create_session_response_t* const session_rsp_p) {
  OAILOG_FUNC_IN(LOG_SGW_S8);
  sgw_eps_bearer_ctxt_t* default_bearer_ctx_p = sgw_cm_get_eps_bearer_entry(
      &sgw_context_p->pdn_connection, session_rsp_p->eps_bearer_id);
  if (!default_bearer_ctx_p) {
    OAILOG_ERROR_UE(
        LOG_SGW_S8, sgw_context_p->imsi64,
        "Failed to get default eps bearer context for context teid " TEID_FMT
        "and bearer_id :%u \n",
        session_rsp_p->context_teid, session_rsp_p->eps_bearer_id);
    OAILOG_FUNC_RETURN(LOG_SGW_S8, RETURNerror);
  }
  memcpy(&default_bearer_ctx_p->paa, &session_rsp_p->paa, sizeof(paa_t));
  if (session_rsp_p->eps_bearer_id !=
      session_rsp_p->bearer_context[0].eps_bearer_id) {
    OAILOG_ERROR_UE(
        LOG_SGW_S8, sgw_context_p->imsi64,
        "Mismatch of eps bearer id between bearer context's bearer id:%d and "
        "default eps bearer id:%u for context teid " TEID_FMT "\n",
        session_rsp_p->bearer_context[0].eps_bearer_id,
        session_rsp_p->eps_bearer_id, session_rsp_p->context_teid);
    OAILOG_FUNC_RETURN(LOG_SGW_S8, RETURNerror);
  }
  s8_bearer_context_t s5s8_bearer_context = session_rsp_p->bearer_context[0];
  FTEID_T_2_IP_ADDRESS_T(
      (&s5s8_bearer_context.pgw_s8_up),
      (&default_bearer_ctx_p->p_gw_address_in_use_up));
  default_bearer_ctx_p->p_gw_teid_S5_S8_up = s5s8_bearer_context.pgw_s8_up.teid;

  memcpy(
      &default_bearer_ctx_p->eps_bearer_qos, &s5s8_bearer_context.qos,
      sizeof(bearer_qos_t));
  OAILOG_FUNC_RETURN(LOG_SGW_S8, RETURNok);
}

static int sgw_s8_send_create_session_response(
    sgw_state_t* sgw_state, sgw_eps_bearer_context_information_t* sgw_context_p,
    const s8_create_session_response_t* const session_rsp_p) {
  OAILOG_FUNC_IN(LOG_SGW_S8);
  MessageDef* message_p                                         = NULL;
  itti_s11_create_session_response_t* create_session_response_p = NULL;

  message_p = itti_alloc_new_message(TASK_SGW_S8, S11_CREATE_SESSION_RESPONSE);
  if (message_p == NULL) {
    OAILOG_CRITICAL_UE(
        LOG_SGW_S8, sgw_context_p->imsi64,
        "Failed to allocate memory for S11_create_session_response \n");
    OAILOG_FUNC_RETURN(LOG_SGW_S8, RETURNerror);
  }
  if (!sgw_context_p) {
    OAILOG_ERROR_UE(
        LOG_SGW_S8, sgw_context_p->imsi64, "sgw_context_p is NULL \n");
    OAILOG_FUNC_RETURN(LOG_SGW_S8, RETURNerror);
  }

  create_session_response_p = &message_p->ittiMsg.s11_create_session_response;
  if (!create_session_response_p) {
    OAILOG_ERROR_UE(
        LOG_SGW_S8, sgw_context_p->imsi64,
        "create_session_response_p is NULL \n");
    OAILOG_FUNC_RETURN(LOG_SGW_S8, RETURNerror);
  }
  create_session_response_p->teid              = sgw_context_p->mme_teid_S11;
  create_session_response_p->cause.cause_value = session_rsp_p->cause;
  create_session_response_p->s11_sgw_fteid.teid =
      sgw_context_p->s_gw_teid_S11_S4;
  create_session_response_p->s11_sgw_fteid.interface_type = S11_SGW_GTP_C;
  create_session_response_p->s11_sgw_fteid.ipv4           = 1;
  create_session_response_p->s11_sgw_fteid.ipv4_address.s_addr =
      spgw_config.sgw_config.ipv4.S11.s_addr;

  if (session_rsp_p->cause == REQUEST_ACCEPTED) {
    sgw_eps_bearer_ctxt_t* default_bearer_ctxt_p = sgw_cm_get_eps_bearer_entry(
        &sgw_context_p->pdn_connection, session_rsp_p->eps_bearer_id);
    if (!default_bearer_ctxt_p) {
      OAILOG_ERROR_UE(
          LOG_SGW_S8, sgw_context_p->imsi64,
          "Failed to get default eps bearer context for sgw_s11_teid " TEID_FMT
          "and bearer_id :%u \n",
          session_rsp_p->context_teid, session_rsp_p->eps_bearer_id);
      OAILOG_FUNC_RETURN(LOG_SGW_S8, RETURNerror);
    }
    memcpy(
        &create_session_response_p->paa, &default_bearer_ctxt_p->paa,
        sizeof(paa_t));
    create_session_response_p->bearer_contexts_created.num_bearer_context = 1;
    bearer_context_created_t* bearer_context =
        &create_session_response_p->bearer_contexts_created.bearer_contexts[0];

    bearer_context->s1u_sgw_fteid.teid =
        default_bearer_ctxt_p->s_gw_teid_S1u_S12_S4_up;
    bearer_context->s1u_sgw_fteid.interface_type = S1_U_SGW_GTP_U;
    bearer_context->s1u_sgw_fteid.ipv4           = 1;
    bearer_context->s1u_sgw_fteid.ipv4_address.s_addr =
        sgw_state->sgw_ip_address_S1u_S12_S4_up.s_addr;
    bearer_context->eps_bearer_id = session_rsp_p->eps_bearer_id;
    /*
     * Set the Cause information from bearer context created.
     * "Request accepted" is returned when the GTPv2 entity has accepted a
     * control plane request.
     */
    create_session_response_p->bearer_contexts_created.bearer_contexts[0]
        .cause.cause_value = session_rsp_p->cause;
  } else {
    create_session_response_p->bearer_contexts_marked_for_removal
        .num_bearer_context = 1;
    bearer_context_marked_for_removal_t* bearer_context =
        &create_session_response_p->bearer_contexts_marked_for_removal
             .bearer_contexts[0];
    bearer_context->cause.cause_value = session_rsp_p->cause;
    bearer_context->eps_bearer_id     = session_rsp_p->eps_bearer_id;
    create_session_response_p->trxn   = sgw_context_p->trxn;
  }
  message_p->ittiMsgHeader.imsi = sgw_context_p->imsi64;
  OAILOG_DEBUG_UE(
      LOG_SGW_S8, sgw_context_p->imsi64,
      "Sending S11 Create Session Response to mme for mme_s11_teid: " TEID_FMT
      "\n",
      create_session_response_p->teid);

  send_msg_to_task(&sgw_s8_task_zmq_ctx, TASK_MME_APP, message_p);

  OAILOG_FUNC_RETURN(LOG_SGW_S8, RETURNok);
}

void sgw_s8_handle_create_session_response(
    sgw_state_t* sgw_state, s8_create_session_response_t* session_rsp_p,
    imsi64_t imsi64) {
  OAILOG_FUNC_IN(LOG_SGW_S8);
  if (!session_rsp_p) {
    OAILOG_ERROR_UE(
        LOG_SGW_S8, imsi64,
        "Received null create session response from s8_proxy\n");
    OAILOG_FUNC_OUT(LOG_SGW_S8);
  }
  OAILOG_INFO_UE(
      LOG_SGW_S8, imsi64,
      " Rx S5S8_CREATE_SESSION_RSP for context_teid " TEID_FMT "\n",
      session_rsp_p->context_teid);

  sgw_eps_bearer_context_information_t* sgw_context_p =
      sgw_get_sgw_eps_bearer_context(session_rsp_p->context_teid);
  if (!sgw_context_p) {
    OAILOG_ERROR_UE(
        LOG_SGW_S8, imsi64,
        "Failed to fetch sgw_eps_bearer_context_info from "
        "context_teid " TEID_FMT " \n",
        session_rsp_p->context_teid);
    OAILOG_FUNC_OUT(LOG_SGW_S8);
  }

  if (session_rsp_p->cause == REQUEST_ACCEPTED) {
    // update pdn details received from PGW
    sgw_context_p->pdn_connection.p_gw_teid_S5_S8_cp =
        session_rsp_p->pgw_s8_cp_teid.teid;
    // update bearer context details received from PGW
    if ((update_bearer_context_info(sgw_context_p, session_rsp_p)) !=
        RETURNok) {
      /*TODO need to send delete session request to pgw */
      session_rsp_p->cause = CONTEXT_NOT_FOUND;
    }
  }
  // send Create session response to mme
  if ((sgw_s8_send_create_session_response(
          sgw_state, sgw_context_p, session_rsp_p)) != RETURNok) {
    OAILOG_ERROR_UE(
        LOG_SGW_S8, imsi64,
        "Failed to send create session response to mme for "
        "sgw_s11_teid " TEID_FMT "\n",
        session_rsp_p->context_teid);
  }
  if (session_rsp_p->cause != REQUEST_ACCEPTED) {
    OAILOG_ERROR_UE(
        LOG_SGW_S8, imsi64,
        "Received failed create session response with cause: %d for "
        "context_id: " TEID_FMT "\n",
        session_rsp_p->cause, session_rsp_p->context_teid);
    sgw_remove_sgw_bearer_context_information(
        sgw_state, session_rsp_p->context_teid, imsi64);
  }
  OAILOG_FUNC_OUT(LOG_SGW_S8);
}

// Helper function to add gtp tunnels for default bearers
static int sgw_s8_add_gtp_tunnel(
    sgw_eps_bearer_ctxt_t* eps_bearer_ctxt_p,
    sgw_eps_bearer_context_information_t* sgw_context_p) {
  int rv             = RETURNok;
  struct in_addr enb = {.s_addr = 0};
  struct in_addr pgw = {.s_addr = 0};
  enb.s_addr =
      eps_bearer_ctxt_p->enb_ip_address_S1u.address.ipv4_address.s_addr;

  pgw.s_addr =
      eps_bearer_ctxt_p->p_gw_address_in_use_up.address.ipv4_address.s_addr;
  struct in_addr ue_ipv4   = {.s_addr = 0};
  struct in6_addr* ue_ipv6 = NULL;
  ue_ipv4.s_addr           = eps_bearer_ctxt_p->paa.ipv4_address.s_addr;
  if ((eps_bearer_ctxt_p->paa.pdn_type == IPv6) ||
      (eps_bearer_ctxt_p->paa.pdn_type == IPv4_AND_v6)) {
    ue_ipv6 = &eps_bearer_ctxt_p->paa.ipv6_address;
  }

  int vlan    = eps_bearer_ctxt_p->paa.vlan;
  Imsi_t imsi = sgw_context_p->imsi;

  char ip6_str[INET6_ADDRSTRLEN];
  if (ue_ipv6) {
    inet_ntop(AF_INET6, ue_ipv6, ip6_str, INET6_ADDRSTRLEN);
  }
  /* UE is switching back to EPS services after the CS Fallback
   * If Modify bearer Request is received in UE suspended mode, Resume PS
   * data
   */
  if (sgw_context_p->pdn_connection.ue_suspended_for_ps_handover) {
    rv = gtp_tunnel_ops->forward_data_on_tunnel(
        ue_ipv4, ue_ipv6, eps_bearer_ctxt_p->s_gw_teid_S1u_S12_S4_up, NULL,
        DEFAULT_PRECEDENCE);
    if (rv < 0) {
      OAILOG_ERROR_UE(
          LOG_SGW_S8, sgw_context_p->imsi64,
          "ERROR in forwarding data on TUNNEL err=%d\n", rv);
    }
  } else {
    OAILOG_DEBUG_UE(
        LOG_SGW_S8, sgw_context_p->imsi64,
        "Adding tunnel for bearer %u ue addr %x  enb "
        "%x,s_gw_teid_S1u_S12_S4_up %x, enb_teid_S1u %x pgw_up_ip %x "
        "pgw_up_teid %x \n",
        eps_bearer_ctxt_p->eps_bearer_id, ue_ipv4.s_addr, enb.s_addr,
        eps_bearer_ctxt_p->s_gw_teid_S1u_S12_S4_up,
        eps_bearer_ctxt_p->enb_teid_S1u, pgw.s_addr,
        eps_bearer_ctxt_p->p_gw_teid_S5_S8_up);
    if (eps_bearer_ctxt_p->eps_bearer_id ==
        sgw_context_p->pdn_connection.default_bearer) {
      // Set default precedence and tft for default bearer
      if (ue_ipv6) {
        OAILOG_INFO_UE(
            LOG_SGW_S8, sgw_context_p->imsi64,
            "Adding tunnel for ipv6 ue addr %s, enb %x, "
            "s_gw_teid_S1u_S12_S4_up %x, enb_teid_S1u %x pgw_up_ip %x "
            "pgw_up_teid %x \n",
            ip6_str, enb.s_addr, eps_bearer_ctxt_p->s_gw_teid_S1u_S12_S4_up,
            eps_bearer_ctxt_p->enb_teid_S1u, pgw.s_addr,
            eps_bearer_ctxt_p->p_gw_teid_S5_S8_up);
      }
      rv = gtpv1u_add_s8_tunnel(
          ue_ipv4, ue_ipv6, vlan, enb, pgw,
          eps_bearer_ctxt_p->s_gw_teid_S1u_S12_S4_up,
          eps_bearer_ctxt_p->enb_teid_S1u, imsi, NULL, DEFAULT_PRECEDENCE);
      if (rv < 0) {
        OAILOG_ERROR_UE(
            LOG_SGW_S8, sgw_context_p->imsi64,
            "ERROR in setting up TUNNEL err=%d\n", rv);
      }
    }
  }
  OAILOG_FUNC_RETURN(LOG_SGW_S8, rv);
}

void sgw_s8_handle_modify_bearer_request(
    sgw_state_t* state,
    const itti_s11_modify_bearer_request_t* const modify_bearer_pP,
    imsi64_t imsi64) {
  OAILOG_FUNC_IN(LOG_SGW_S8);

  uint8_t idx                                                    = 0;
  uint8_t sgi_rsp_idx                                            = 0;
  itti_sgi_update_end_point_response_t sgi_update_end_point_resp = {0};
  struct in_addr enb                  = {.s_addr = 0};
  struct in_addr pgw                  = {.s_addr = 0};
  sgw_eps_bearer_ctxt_t* bearer_ctx_p = NULL;

  OAILOG_INFO_UE(
      LOG_SGW_S8, imsi64, "Rx MODIFY_BEARER_REQUEST, teid " TEID_FMT "\n",
      modify_bearer_pP->teid);

  sgw_eps_bearer_context_information_t* sgw_context_p =
      sgw_get_sgw_eps_bearer_context(modify_bearer_pP->teid);
  if (!sgw_context_p) {
    OAILOG_ERROR_UE(
        LOG_SGW_S8, imsi64,
        "Failed to fetch sgw_eps_bearer_context_info from "
        "context_teid " TEID_FMT " \n",
        modify_bearer_pP->teid);
    if ((send_mbr_failure(LOG_SGW_S8, modify_bearer_pP, imsi64) != RETURNok)) {
      OAILOG_ERROR(
          LOG_SGW_S8,
          "Error in sending modify bearer response to MME App for context "
          "teid " TEID_FMT "\n",
          modify_bearer_pP->teid);
    }
    OAILOG_FUNC_OUT(LOG_SGW_S8);
  }
  sgw_context_p->trxn                    = modify_bearer_pP->trxn;
  sgi_update_end_point_resp.context_teid = modify_bearer_pP->teid;
  // Traversing through the list of bearers to be modified
  for (; idx <
         modify_bearer_pP->bearer_contexts_to_be_modified.num_bearer_context;
       idx++) {
    bearer_context_to_be_modified_t mbr_bearer_ctxt_p =
        modify_bearer_pP->bearer_contexts_to_be_modified.bearer_contexts[idx];
    bearer_ctx_p = sgw_cm_get_eps_bearer_entry(
        &sgw_context_p->pdn_connection, mbr_bearer_ctxt_p.eps_bearer_id);
    if (!bearer_ctx_p) {
      OAILOG_ERROR_UE(
          LOG_SGW_S8, imsi64,
          "Failed to get eps bearer context for context teid " TEID_FMT
          "and bearer_id :%u \n",
          modify_bearer_pP->teid, mbr_bearer_ctxt_p.eps_bearer_id);
      sgi_update_end_point_resp.bearer_contexts_not_found[sgi_rsp_idx++] =
          mbr_bearer_ctxt_p.eps_bearer_id;
      sgi_update_end_point_resp.num_bearers_not_found++;
    } else {
      enb.s_addr = bearer_ctx_p->enb_ip_address_S1u.address.ipv4_address.s_addr;
      pgw.s_addr =
          bearer_ctx_p->p_gw_address_in_use_up.address.ipv4_address.s_addr;

      // Send end marker to eNB and then delete the tunnel if enb_ip is
      // different
      if (does_bearer_context_hold_valid_enb_ip(
              bearer_ctx_p->enb_ip_address_S1u) &&
          is_enb_ip_address_same(
              &mbr_bearer_ctxt_p.s1_eNB_fteid,
              &bearer_ctx_p->enb_ip_address_S1u) == false) {
        struct in_addr ue_ipv4   = bearer_ctx_p->paa.ipv4_address;
        struct in6_addr* ue_ipv6 = NULL;
        if ((bearer_ctx_p->paa.pdn_type == IPv6) ||
            (bearer_ctx_p->paa.pdn_type == IPv4_AND_v6)) {
          ue_ipv6 = &bearer_ctx_p->paa.ipv6_address;
        }

        OAILOG_DEBUG_UE(
            LOG_SGW_S8, imsi64,
            "Delete GTPv1-U tunnel for sgw_teid:" TEID_FMT "for bearer %u\n",
            bearer_ctx_p->s_gw_teid_S1u_S12_S4_up, bearer_ctx_p->eps_bearer_id);
        // This is best effort, ignore return code.
        gtp_tunnel_ops->send_end_marker(enb, modify_bearer_pP->teid);
        // delete GTPv1-U tunnel
        gtpv1u_del_s8_tunnel(
            enb, pgw, ue_ipv4, ue_ipv6, bearer_ctx_p->s_gw_teid_S1u_S12_S4_up,
            bearer_ctx_p->enb_teid_S1u, NULL);
      }
      populate_sgi_end_point_update(
          sgi_rsp_idx, idx, modify_bearer_pP, bearer_ctx_p,
          &sgi_update_end_point_resp);
      sgi_rsp_idx++;
    }
  }  // for loop

  sgi_rsp_idx = 0;
  for (idx = 0;
       idx < modify_bearer_pP->bearer_contexts_to_be_removed.num_bearer_context;
       idx++) {
    bearer_ctx_p = sgw_cm_get_eps_bearer_entry(
        &sgw_context_p->pdn_connection,
        modify_bearer_pP->bearer_contexts_to_be_removed.bearer_contexts[idx]
            .eps_bearer_id);
    if (bearer_ctx_p) {
      sgi_update_end_point_resp.bearer_contexts_to_be_removed[sgi_rsp_idx++] =
          bearer_ctx_p->eps_bearer_id;
      sgi_update_end_point_resp.num_bearers_removed++;
    }
  }
  sgw_send_modify_bearer_response(
      sgw_context_p, &sgi_update_end_point_resp, imsi64);
<<<<<<< HEAD
  OAILOG_FUNC_OUT(LOG_SGW_S8);
}

static void sgw_send_modify_bearer_response(
    sgw_eps_bearer_context_information_t* sgw_context_p,
    const itti_sgi_update_end_point_response_t* const resp_pP,
    imsi64_t imsi64) {
  OAILOG_FUNC_IN(LOG_SGW_S8);
  itti_s11_modify_bearer_response_t* modify_response_p = NULL;
  MessageDef* message_p                                = NULL;

  OAILOG_DEBUG_UE(
      LOG_SGW_S8, imsi64,
      "send modify bearer response for Context teid " TEID_FMT "\n",
      resp_pP->context_teid);
  message_p = itti_alloc_new_message(TASK_SGW_S8, S11_MODIFY_BEARER_RESPONSE);

  if (!message_p) {
    OAILOG_ERROR_UE(
        LOG_SGW_S8, imsi64,
        "Failed to allocate memory for S11_MODIFY_BEARER_RESPONSE\n");
    OAILOG_FUNC_OUT(LOG_SGW_S8);
  }

  modify_response_p = &message_p->ittiMsg.s11_modify_bearer_response;

  if (sgw_context_p) {
    modify_response_p->teid              = sgw_context_p->mme_teid_S11;
    modify_response_p->cause.cause_value = REQUEST_ACCEPTED;
    modify_response_p->trxn              = sgw_context_p->trxn;
    message_p->ittiMsgHeader.imsi        = imsi64;

    sgw_s8_populate_mbr_bearer_contexts_modified(
        resp_pP, imsi64, sgw_context_p, modify_response_p);
    sgw_populate_mbr_bearer_contexts_removed(
        resp_pP, imsi64, sgw_context_p, modify_response_p);
    sgw_populate_mbr_bearer_contexts_not_found(
        LOG_SGW_S8, resp_pP, modify_response_p);
    send_msg_to_task(&sgw_s8_task_zmq_ctx, TASK_MME_APP, message_p);
  }
  OAILOG_FUNC_OUT(LOG_SGW_S8);
}

static void sgw_s8_populate_mbr_bearer_contexts_modified(
    const itti_sgi_update_end_point_response_t* const resp_pP, imsi64_t imsi64,
    sgw_eps_bearer_context_information_t* sgw_context_p,
    itti_s11_modify_bearer_response_t* modify_response_p) {
  OAILOG_FUNC_IN(LOG_SGW_S8);
  uint8_t rsp_idx                          = 0;
  sgw_eps_bearer_ctxt_t* eps_bearer_ctxt_p = NULL;

  for (uint8_t idx = 0; idx < resp_pP->num_bearers_modified; idx++) {
    eps_bearer_ctxt_p = sgw_cm_get_eps_bearer_entry(
        &sgw_context_p->pdn_connection,
        resp_pP->bearer_contexts_to_be_modified[idx].eps_bearer_id);

    if (NULL != eps_bearer_ctxt_p) {
      OAILOG_DEBUG_UE(
          LOG_SGW_S8, imsi64,
          "Modify bearer request is accepted for bearer_id :%u\n",
          resp_pP->bearer_contexts_to_be_modified[idx].eps_bearer_id);
      modify_response_p->bearer_contexts_modified.bearer_contexts[rsp_idx]
          .eps_bearer_id =
          resp_pP->bearer_contexts_to_be_modified[idx].eps_bearer_id;
      modify_response_p->bearer_contexts_modified.bearer_contexts[rsp_idx++]
          .cause.cause_value = REQUEST_ACCEPTED;
      modify_response_p->bearer_contexts_modified.num_bearer_context++;

      // setup GTPv1-U tunnel
      sgw_s8_add_gtp_tunnel(eps_bearer_ctxt_p, sgw_context_p);
      sgw_s8_add_gtp_s8_tunnel(eps_bearer_ctxt_p, sgw_context_p);
      // may be removed TODO rashmi remove after testing
      if (TRAFFIC_FLOW_TEMPLATE_NB_PACKET_FILTERS_MAX >
          eps_bearer_ctxt_p->num_sdf) {
        int i = 0;
        while ((i < eps_bearer_ctxt_p->num_sdf) &&
               (SDF_ID_NGBR_DEFAULT != eps_bearer_ctxt_p->sdf_id[i]))
          i++;
        if (i >= eps_bearer_ctxt_p->num_sdf) {
          eps_bearer_ctxt_p->sdf_id[eps_bearer_ctxt_p->num_sdf] =
              SDF_ID_NGBR_DEFAULT;
          eps_bearer_ctxt_p->num_sdf += 1;
        }
      }
    }
  }
  OAILOG_FUNC_OUT(LOG_SGW_S8);
}

// Helper function to add gtp tunnels for default bearers
static int sgw_s8_add_gtp_s8_tunnel(
    sgw_eps_bearer_ctxt_t* eps_bearer_ctxt_p,
    sgw_eps_bearer_context_information_t* sgw_context_p) {
  int rv             = RETURNok;
  struct in_addr enb = {.s_addr = 0};
  struct in_addr pgw = {.s_addr = 0};
  pgw.s_addr =
      eps_bearer_ctxt_p->p_gw_address_in_use_up.address.ipv4_address.s_addr;
  if ((pgw.s_addr == 0) && (eps_bearer_ctxt_p->p_gw_teid_S5_S8_up == 0)) {
    OAILOG_ERROR_UE(
        LOG_SGW_S8, sgw_context_p->imsi64,
        "bearer context has invalid pgw_s8_teid " TEID_FMT
        "pgw_ip address :%x \n",
        eps_bearer_ctxt_p->p_gw_teid_S5_S8_up, pgw.s_addr);
    OAILOG_FUNC_RETURN(LOG_SGW_S8, RETURNerror);
  }
  enb.s_addr =
      eps_bearer_ctxt_p->enb_ip_address_S1u.address.ipv4_address.s_addr;

  struct in_addr ue_ipv4   = {.s_addr = 0};
  struct in6_addr* ue_ipv6 = NULL;
  ue_ipv4.s_addr           = eps_bearer_ctxt_p->paa.ipv4_address.s_addr;
  if ((eps_bearer_ctxt_p->paa.pdn_type == IPv6) ||
      (eps_bearer_ctxt_p->paa.pdn_type == IPv4_AND_v6)) {
    ue_ipv6 = &eps_bearer_ctxt_p->paa.ipv6_address;
  }

  int vlan    = eps_bearer_ctxt_p->paa.vlan;
  Imsi_t imsi = sgw_context_p->imsi;

  char ip6_str[INET6_ADDRSTRLEN];
  if (ue_ipv6) {
    inet_ntop(AF_INET6, ue_ipv6, ip6_str, INET6_ADDRSTRLEN);
  }
  OAILOG_DEBUG_UE(
      LOG_SGW_S8, sgw_context_p->imsi64,
      "Adding tunnel for bearer_id %u ue addr %x enb %x s_gw_teid_S5_S8_up %x, "
      "s_gw_ip_address_S5_S8_up %x pgw_up_ip %x  pgw_up_teid %x \n",
      eps_bearer_ctxt_p->eps_bearer_id, ue_ipv4.s_addr, enb.s_addr,
      eps_bearer_ctxt_p->s_gw_teid_S5_S8_up,
      eps_bearer_ctxt_p->s_gw_ip_address_S5_S8_up.address.ipv4_address.s_addr,
      pgw.s_addr, eps_bearer_ctxt_p->p_gw_teid_S5_S8_up);
  if (eps_bearer_ctxt_p->eps_bearer_id ==
      sgw_context_p->pdn_connection.default_bearer) {
    // Set default precedence and tft for default bearer
    if (ue_ipv6) {
      OAILOG_INFO_UE(
          LOG_SGW_S8, sgw_context_p->imsi64,
          "Adding tunnel for ipv6 ue addr %s, enb %x, "
          "s_gw_teid_S5_S8_up %x, s_gw_ip_address_S5_S8_up %x pgw_up_ip %x "
          "pgw_up_teid %x \n",
          ip6_str, enb.s_addr, eps_bearer_ctxt_p->s_gw_teid_S5_S8_up,
          eps_bearer_ctxt_p->s_gw_ip_address_S5_S8_up.address.ipv4_address
              .s_addr,
          pgw.s_addr, eps_bearer_ctxt_p->p_gw_teid_S5_S8_up);
    }
    rv = gtpv1u_add_s8_tunnel(
        ue_ipv4, ue_ipv6, vlan, enb, pgw, eps_bearer_ctxt_p->s_gw_teid_S5_S8_up,
        eps_bearer_ctxt_p->p_gw_teid_S5_S8_up, imsi, NULL, DEFAULT_PRECEDENCE);
    if (rv < 0) {
      OAILOG_ERROR_UE(
          LOG_SGW_S8, sgw_context_p->imsi64,
          "ERROR in setting up TUNNEL err=%d\n", rv);
    }
  }
  OAILOG_FUNC_RETURN(LOG_SGW_S8, rv);
}

void sgw_s8_handle_s11_delete_session_request(
    sgw_state_t* sgw_state,
    const itti_s11_delete_session_request_t* const delete_session_req_p,
    imsi64_t imsi64) {
  OAILOG_FUNC_IN(LOG_SGW_S8);
  gtpv2c_cause_value_t gtpv2c_cause = 0;
  if (!delete_session_req_p) {
    OAILOG_ERROR_UE(
        LOG_SGW_S8, imsi64,
        "Received NULL delete_session_req_p from mme app \n");
    OAILOG_FUNC_OUT(LOG_SGW_S8);
  }
  OAILOG_INFO_UE(
      LOG_SGW_S8, imsi64,
      "Received S11 DELETE SESSION REQUEST for sgw_s11_teid " TEID_FMT "\n",
      delete_session_req_p->teid);
  increment_counter("sgw_delete_session", 1, NO_LABELS);
  if (delete_session_req_p->indication_flags.oi) {
    OAILOG_DEBUG_UE(
        LOG_SPGW_APP, imsi64,
        "OI flag is set for this message indicating the request"
        "should be forwarded to P-GW entity\n");
  }

  sgw_eps_bearer_context_information_t* sgw_context_p =
      sgw_get_sgw_eps_bearer_context(delete_session_req_p->teid);
  if (!sgw_context_p) {
    OAILOG_ERROR_UE(
        LOG_SGW_S8, imsi64,
        "Failed to fetch sgw_eps_bearer_context_info from "
        "sgw_s11_teid " TEID_FMT " \n",
        delete_session_req_p->teid);
    /*TODO Rashmi send DSrsp with context not found */
    gtpv2c_cause = CONTEXT_NOT_FOUND;
    OAILOG_FUNC_OUT(LOG_SGW_S8);
  }
  if ((delete_session_req_p->sender_fteid_for_cp.ipv4) &&
      (delete_session_req_p->sender_fteid_for_cp.ipv6)) {
    // Sender F-TEID IE present
    if (delete_session_req_p->teid != sgw_context_p->mme_teid_S11) {
      gtpv2c_cause = INVALID_PEER;
      OAILOG_ERROR_UE(
          LOG_SPGW_APP, imsi64,
          "Mismatch in MME Teid for CP teid recevied in delete session "
          "req: " TEID_FMT " teid present in sgw_context :" TEID_FMT "\n",
          delete_session_req_p->teid, sgw_context_p->mme_teid_S11);
    }
  }
  if (delete_session_req_p->lbi !=
      sgw_context_p->pdn_connection.default_bearer) {
    OAILOG_ERROR_UE(
        LOG_SPGW_APP, imsi64,
        "Mismatch in default eps bearer_id, bearer_id recevied in delete "
        "session req :%d and bearer_id present in sgw_context :%d \n",
        delete_session_req_p->lbi,
        sgw_context_p->pdn_connection.default_bearer);
  }

  send_s8_delete_session_request(
      sgw_context_p->imsi64, sgw_context_p->imsi,
      sgw_context_p->s_gw_teid_S11_S4,
      sgw_context_p->pdn_connection.p_gw_teid_S5_S8_cp,
      sgw_context_p->pdn_connection.default_bearer);
=======
>>>>>>> d3d659e7
  OAILOG_FUNC_OUT(LOG_SGW_S8);
}

static void sgw_send_modify_bearer_response(
    sgw_eps_bearer_context_information_t* sgw_context_p,
    const itti_sgi_update_end_point_response_t* const resp_pP,
    imsi64_t imsi64) {
  OAILOG_FUNC_IN(LOG_SGW_S8);
  itti_s11_modify_bearer_response_t* modify_response_p = NULL;
  MessageDef* message_p                                = NULL;

  OAILOG_DEBUG_UE(
      LOG_SGW_S8, imsi64,
      "send modify bearer response for Context teid " TEID_FMT "\n",
      resp_pP->context_teid);
  message_p = itti_alloc_new_message(TASK_SGW_S8, S11_MODIFY_BEARER_RESPONSE);

  if (!message_p) {
    OAILOG_ERROR_UE(
        LOG_SGW_S8, imsi64,
        "Failed to allocate memory for S11_MODIFY_BEARER_RESPONSE\n");
    OAILOG_FUNC_OUT(LOG_SGW_S8);
  }

  modify_response_p = &message_p->ittiMsg.s11_modify_bearer_response;

  if (sgw_context_p) {
    modify_response_p->teid              = sgw_context_p->mme_teid_S11;
    modify_response_p->cause.cause_value = REQUEST_ACCEPTED;
    modify_response_p->trxn              = sgw_context_p->trxn;
    message_p->ittiMsgHeader.imsi        = imsi64;

    sgw_s8_populate_mbr_bearer_contexts_modified(
        resp_pP, imsi64, sgw_context_p, modify_response_p);
    sgw_populate_mbr_bearer_contexts_removed(
        resp_pP, imsi64, sgw_context_p, modify_response_p);
    sgw_populate_mbr_bearer_contexts_not_found(
        LOG_SGW_S8, resp_pP, modify_response_p);
    send_msg_to_task(&sgw_s8_task_zmq_ctx, TASK_MME_APP, message_p);
  }
  OAILOG_FUNC_OUT(LOG_SGW_S8);
}

static void sgw_s8_populate_mbr_bearer_contexts_modified(
    const itti_sgi_update_end_point_response_t* const resp_pP, imsi64_t imsi64,
    sgw_eps_bearer_context_information_t* sgw_context_p,
    itti_s11_modify_bearer_response_t* modify_response_p) {
  OAILOG_FUNC_IN(LOG_SGW_S8);
  uint8_t rsp_idx                          = 0;
  sgw_eps_bearer_ctxt_t* eps_bearer_ctxt_p = NULL;

  for (uint8_t idx = 0; idx < resp_pP->num_bearers_modified; idx++) {
    eps_bearer_ctxt_p = sgw_cm_get_eps_bearer_entry(
        &sgw_context_p->pdn_connection,
        resp_pP->bearer_contexts_to_be_modified[idx].eps_bearer_id);

    if (NULL != eps_bearer_ctxt_p) {
      OAILOG_DEBUG_UE(
          LOG_SGW_S8, imsi64,
          "Modify bearer request is accepted for bearer_id :%u\n",
          resp_pP->bearer_contexts_to_be_modified[idx].eps_bearer_id);
      modify_response_p->bearer_contexts_modified.bearer_contexts[rsp_idx]
          .eps_bearer_id =
          resp_pP->bearer_contexts_to_be_modified[idx].eps_bearer_id;
      modify_response_p->bearer_contexts_modified.bearer_contexts[rsp_idx++]
          .cause.cause_value = REQUEST_ACCEPTED;
      modify_response_p->bearer_contexts_modified.num_bearer_context++;

      // setup GTPv1-U tunnel
      sgw_s8_add_gtp_tunnel(eps_bearer_ctxt_p, sgw_context_p);
      sgw_s8_add_gtp_s8_tunnel(eps_bearer_ctxt_p, sgw_context_p);
      // may be removed TODO rashmi remove after testing
      if (TRAFFIC_FLOW_TEMPLATE_NB_PACKET_FILTERS_MAX >
          eps_bearer_ctxt_p->num_sdf) {
        int i = 0;
        while ((i < eps_bearer_ctxt_p->num_sdf) &&
               (SDF_ID_NGBR_DEFAULT != eps_bearer_ctxt_p->sdf_id[i]))
          i++;
        if (i >= eps_bearer_ctxt_p->num_sdf) {
          eps_bearer_ctxt_p->sdf_id[eps_bearer_ctxt_p->num_sdf] =
              SDF_ID_NGBR_DEFAULT;
          eps_bearer_ctxt_p->num_sdf += 1;
        }
      }
    }
  }
  OAILOG_FUNC_OUT(LOG_SGW_S8);
}

// Helper function to add gtp tunnels for default bearers
static int sgw_s8_add_gtp_s8_tunnel(
    sgw_eps_bearer_ctxt_t* eps_bearer_ctxt_p,
    sgw_eps_bearer_context_information_t* sgw_context_p) {
  int rv             = RETURNok;
  struct in_addr enb = {.s_addr = 0};
  struct in_addr pgw = {.s_addr = 0};
  pgw.s_addr =
      eps_bearer_ctxt_p->p_gw_address_in_use_up.address.ipv4_address.s_addr;
  if ((pgw.s_addr == 0) && (eps_bearer_ctxt_p->p_gw_teid_S5_S8_up == 0)) {
    OAILOG_ERROR_UE(
        LOG_SGW_S8, sgw_context_p->imsi64,
        "bearer context has invalid pgw_s8_teid " TEID_FMT
        "pgw_ip address :%x \n",
        eps_bearer_ctxt_p->p_gw_teid_S5_S8_up, pgw.s_addr);
    OAILOG_FUNC_RETURN(LOG_SGW_S8, RETURNerror);
  }
  enb.s_addr =
      eps_bearer_ctxt_p->enb_ip_address_S1u.address.ipv4_address.s_addr;

  struct in_addr ue_ipv4   = {.s_addr = 0};
  struct in6_addr* ue_ipv6 = NULL;
  ue_ipv4.s_addr           = eps_bearer_ctxt_p->paa.ipv4_address.s_addr;
  if ((eps_bearer_ctxt_p->paa.pdn_type == IPv6) ||
      (eps_bearer_ctxt_p->paa.pdn_type == IPv4_AND_v6)) {
    ue_ipv6 = &eps_bearer_ctxt_p->paa.ipv6_address;
  }

  int vlan    = eps_bearer_ctxt_p->paa.vlan;
  Imsi_t imsi = sgw_context_p->imsi;

  char ip6_str[INET6_ADDRSTRLEN];
  if (ue_ipv6) {
    inet_ntop(AF_INET6, ue_ipv6, ip6_str, INET6_ADDRSTRLEN);
  }
  OAILOG_DEBUG_UE(
      LOG_SGW_S8, sgw_context_p->imsi64,
      "Adding tunnel for bearer_id %u ue addr %x enb %x s_gw_teid_S5_S8_up %x, "
      "s_gw_ip_address_S5_S8_up %x pgw_up_ip %x  pgw_up_teid %x \n",
      eps_bearer_ctxt_p->eps_bearer_id, ue_ipv4.s_addr, enb.s_addr,
      eps_bearer_ctxt_p->s_gw_teid_S5_S8_up,
      eps_bearer_ctxt_p->s_gw_ip_address_S5_S8_up.address.ipv4_address.s_addr,
      pgw.s_addr, eps_bearer_ctxt_p->p_gw_teid_S5_S8_up);
  if (eps_bearer_ctxt_p->eps_bearer_id ==
      sgw_context_p->pdn_connection.default_bearer) {
    // Set default precedence and tft for default bearer
    if (ue_ipv6) {
      OAILOG_INFO_UE(
          LOG_SGW_S8, sgw_context_p->imsi64,
          "Adding tunnel for ipv6 ue addr %s, enb %x, "
          "s_gw_teid_S5_S8_up %x, s_gw_ip_address_S5_S8_up %x pgw_up_ip %x "
          "pgw_up_teid %x \n",
          ip6_str, enb.s_addr, eps_bearer_ctxt_p->s_gw_teid_S5_S8_up,
          eps_bearer_ctxt_p->s_gw_ip_address_S5_S8_up.address.ipv4_address
              .s_addr,
          pgw.s_addr, eps_bearer_ctxt_p->p_gw_teid_S5_S8_up);
    }
    rv = gtpv1u_add_s8_tunnel(
        ue_ipv4, ue_ipv6, vlan, enb, pgw, eps_bearer_ctxt_p->s_gw_teid_S5_S8_up,
        eps_bearer_ctxt_p->p_gw_teid_S5_S8_up, imsi, NULL, DEFAULT_PRECEDENCE);
    if (rv < 0) {
      OAILOG_ERROR_UE(
          LOG_SGW_S8, sgw_context_p->imsi64,
          "ERROR in setting up TUNNEL err=%d\n", rv);
    }
  }
  OAILOG_FUNC_RETURN(LOG_SGW_S8, rv);
}<|MERGE_RESOLUTION|>--- conflicted
+++ resolved
@@ -267,7 +267,8 @@
   memcpy(
       new_sgw_eps_context->imsi.digit, session_req_pP->imsi.digit,
       IMSI_BCD_DIGITS_MAX);
-  new_sgw_eps_context->imsi64 = imsi64;
+  new_sgw_eps_context->imsi.length = session_req_pP->imsi.length;
+  new_sgw_eps_context->imsi64      = imsi64;
 
   new_sgw_eps_context->imsi_unauthenticated_indicator = 1;
   new_sgw_eps_context->mme_teid_S11 = session_req_pP->sender_fteid_for_cp.teid;
@@ -685,7 +686,6 @@
   }
   sgw_send_modify_bearer_response(
       sgw_context_p, &sgi_update_end_point_resp, imsi64);
-<<<<<<< HEAD
   OAILOG_FUNC_OUT(LOG_SGW_S8);
 }
 
@@ -907,162 +907,5 @@
       sgw_context_p->s_gw_teid_S11_S4,
       sgw_context_p->pdn_connection.p_gw_teid_S5_S8_cp,
       sgw_context_p->pdn_connection.default_bearer);
-=======
->>>>>>> d3d659e7
   OAILOG_FUNC_OUT(LOG_SGW_S8);
-}
-
-static void sgw_send_modify_bearer_response(
-    sgw_eps_bearer_context_information_t* sgw_context_p,
-    const itti_sgi_update_end_point_response_t* const resp_pP,
-    imsi64_t imsi64) {
-  OAILOG_FUNC_IN(LOG_SGW_S8);
-  itti_s11_modify_bearer_response_t* modify_response_p = NULL;
-  MessageDef* message_p                                = NULL;
-
-  OAILOG_DEBUG_UE(
-      LOG_SGW_S8, imsi64,
-      "send modify bearer response for Context teid " TEID_FMT "\n",
-      resp_pP->context_teid);
-  message_p = itti_alloc_new_message(TASK_SGW_S8, S11_MODIFY_BEARER_RESPONSE);
-
-  if (!message_p) {
-    OAILOG_ERROR_UE(
-        LOG_SGW_S8, imsi64,
-        "Failed to allocate memory for S11_MODIFY_BEARER_RESPONSE\n");
-    OAILOG_FUNC_OUT(LOG_SGW_S8);
-  }
-
-  modify_response_p = &message_p->ittiMsg.s11_modify_bearer_response;
-
-  if (sgw_context_p) {
-    modify_response_p->teid              = sgw_context_p->mme_teid_S11;
-    modify_response_p->cause.cause_value = REQUEST_ACCEPTED;
-    modify_response_p->trxn              = sgw_context_p->trxn;
-    message_p->ittiMsgHeader.imsi        = imsi64;
-
-    sgw_s8_populate_mbr_bearer_contexts_modified(
-        resp_pP, imsi64, sgw_context_p, modify_response_p);
-    sgw_populate_mbr_bearer_contexts_removed(
-        resp_pP, imsi64, sgw_context_p, modify_response_p);
-    sgw_populate_mbr_bearer_contexts_not_found(
-        LOG_SGW_S8, resp_pP, modify_response_p);
-    send_msg_to_task(&sgw_s8_task_zmq_ctx, TASK_MME_APP, message_p);
-  }
-  OAILOG_FUNC_OUT(LOG_SGW_S8);
-}
-
-static void sgw_s8_populate_mbr_bearer_contexts_modified(
-    const itti_sgi_update_end_point_response_t* const resp_pP, imsi64_t imsi64,
-    sgw_eps_bearer_context_information_t* sgw_context_p,
-    itti_s11_modify_bearer_response_t* modify_response_p) {
-  OAILOG_FUNC_IN(LOG_SGW_S8);
-  uint8_t rsp_idx                          = 0;
-  sgw_eps_bearer_ctxt_t* eps_bearer_ctxt_p = NULL;
-
-  for (uint8_t idx = 0; idx < resp_pP->num_bearers_modified; idx++) {
-    eps_bearer_ctxt_p = sgw_cm_get_eps_bearer_entry(
-        &sgw_context_p->pdn_connection,
-        resp_pP->bearer_contexts_to_be_modified[idx].eps_bearer_id);
-
-    if (NULL != eps_bearer_ctxt_p) {
-      OAILOG_DEBUG_UE(
-          LOG_SGW_S8, imsi64,
-          "Modify bearer request is accepted for bearer_id :%u\n",
-          resp_pP->bearer_contexts_to_be_modified[idx].eps_bearer_id);
-      modify_response_p->bearer_contexts_modified.bearer_contexts[rsp_idx]
-          .eps_bearer_id =
-          resp_pP->bearer_contexts_to_be_modified[idx].eps_bearer_id;
-      modify_response_p->bearer_contexts_modified.bearer_contexts[rsp_idx++]
-          .cause.cause_value = REQUEST_ACCEPTED;
-      modify_response_p->bearer_contexts_modified.num_bearer_context++;
-
-      // setup GTPv1-U tunnel
-      sgw_s8_add_gtp_tunnel(eps_bearer_ctxt_p, sgw_context_p);
-      sgw_s8_add_gtp_s8_tunnel(eps_bearer_ctxt_p, sgw_context_p);
-      // may be removed TODO rashmi remove after testing
-      if (TRAFFIC_FLOW_TEMPLATE_NB_PACKET_FILTERS_MAX >
-          eps_bearer_ctxt_p->num_sdf) {
-        int i = 0;
-        while ((i < eps_bearer_ctxt_p->num_sdf) &&
-               (SDF_ID_NGBR_DEFAULT != eps_bearer_ctxt_p->sdf_id[i]))
-          i++;
-        if (i >= eps_bearer_ctxt_p->num_sdf) {
-          eps_bearer_ctxt_p->sdf_id[eps_bearer_ctxt_p->num_sdf] =
-              SDF_ID_NGBR_DEFAULT;
-          eps_bearer_ctxt_p->num_sdf += 1;
-        }
-      }
-    }
-  }
-  OAILOG_FUNC_OUT(LOG_SGW_S8);
-}
-
-// Helper function to add gtp tunnels for default bearers
-static int sgw_s8_add_gtp_s8_tunnel(
-    sgw_eps_bearer_ctxt_t* eps_bearer_ctxt_p,
-    sgw_eps_bearer_context_information_t* sgw_context_p) {
-  int rv             = RETURNok;
-  struct in_addr enb = {.s_addr = 0};
-  struct in_addr pgw = {.s_addr = 0};
-  pgw.s_addr =
-      eps_bearer_ctxt_p->p_gw_address_in_use_up.address.ipv4_address.s_addr;
-  if ((pgw.s_addr == 0) && (eps_bearer_ctxt_p->p_gw_teid_S5_S8_up == 0)) {
-    OAILOG_ERROR_UE(
-        LOG_SGW_S8, sgw_context_p->imsi64,
-        "bearer context has invalid pgw_s8_teid " TEID_FMT
-        "pgw_ip address :%x \n",
-        eps_bearer_ctxt_p->p_gw_teid_S5_S8_up, pgw.s_addr);
-    OAILOG_FUNC_RETURN(LOG_SGW_S8, RETURNerror);
-  }
-  enb.s_addr =
-      eps_bearer_ctxt_p->enb_ip_address_S1u.address.ipv4_address.s_addr;
-
-  struct in_addr ue_ipv4   = {.s_addr = 0};
-  struct in6_addr* ue_ipv6 = NULL;
-  ue_ipv4.s_addr           = eps_bearer_ctxt_p->paa.ipv4_address.s_addr;
-  if ((eps_bearer_ctxt_p->paa.pdn_type == IPv6) ||
-      (eps_bearer_ctxt_p->paa.pdn_type == IPv4_AND_v6)) {
-    ue_ipv6 = &eps_bearer_ctxt_p->paa.ipv6_address;
-  }
-
-  int vlan    = eps_bearer_ctxt_p->paa.vlan;
-  Imsi_t imsi = sgw_context_p->imsi;
-
-  char ip6_str[INET6_ADDRSTRLEN];
-  if (ue_ipv6) {
-    inet_ntop(AF_INET6, ue_ipv6, ip6_str, INET6_ADDRSTRLEN);
-  }
-  OAILOG_DEBUG_UE(
-      LOG_SGW_S8, sgw_context_p->imsi64,
-      "Adding tunnel for bearer_id %u ue addr %x enb %x s_gw_teid_S5_S8_up %x, "
-      "s_gw_ip_address_S5_S8_up %x pgw_up_ip %x  pgw_up_teid %x \n",
-      eps_bearer_ctxt_p->eps_bearer_id, ue_ipv4.s_addr, enb.s_addr,
-      eps_bearer_ctxt_p->s_gw_teid_S5_S8_up,
-      eps_bearer_ctxt_p->s_gw_ip_address_S5_S8_up.address.ipv4_address.s_addr,
-      pgw.s_addr, eps_bearer_ctxt_p->p_gw_teid_S5_S8_up);
-  if (eps_bearer_ctxt_p->eps_bearer_id ==
-      sgw_context_p->pdn_connection.default_bearer) {
-    // Set default precedence and tft for default bearer
-    if (ue_ipv6) {
-      OAILOG_INFO_UE(
-          LOG_SGW_S8, sgw_context_p->imsi64,
-          "Adding tunnel for ipv6 ue addr %s, enb %x, "
-          "s_gw_teid_S5_S8_up %x, s_gw_ip_address_S5_S8_up %x pgw_up_ip %x "
-          "pgw_up_teid %x \n",
-          ip6_str, enb.s_addr, eps_bearer_ctxt_p->s_gw_teid_S5_S8_up,
-          eps_bearer_ctxt_p->s_gw_ip_address_S5_S8_up.address.ipv4_address
-              .s_addr,
-          pgw.s_addr, eps_bearer_ctxt_p->p_gw_teid_S5_S8_up);
-    }
-    rv = gtpv1u_add_s8_tunnel(
-        ue_ipv4, ue_ipv6, vlan, enb, pgw, eps_bearer_ctxt_p->s_gw_teid_S5_S8_up,
-        eps_bearer_ctxt_p->p_gw_teid_S5_S8_up, imsi, NULL, DEFAULT_PRECEDENCE);
-    if (rv < 0) {
-      OAILOG_ERROR_UE(
-          LOG_SGW_S8, sgw_context_p->imsi64,
-          "ERROR in setting up TUNNEL err=%d\n", rv);
-    }
-  }
-  OAILOG_FUNC_RETURN(LOG_SGW_S8, rv);
 }