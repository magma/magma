set(S1AP_C_DIR ${PROJECT_BINARY_DIR}/s1ap/r15)

# compile the needed protos
set(MMEAPP_STATE_CPP_PROTOS mme_nas_state nas_state spgw_state common_types
  std_3gpp_types)
list(APPEND PROTO_SRCS "")
list(APPEND PROTO_HDRS "")

set(LTE_OUT_DIR "${CMAKE_CURRENT_BINARY_DIR}/lte/protos/oai")
generate_cpp_protos("${MMEAPP_STATE_CPP_PROTOS}" "${PROTO_SRCS}"
  "${PROTO_HDRS}" ${STATE_PROTO_DIR} ${LTE_OUT_DIR})

include_directories(${CMAKE_CURRENT_BINARY_DIR})
include_directories(${LTE_OUT_DIR})

set(MAGMA_LIB_DIR $ENV{C_BUILD}/magma_common)
link_directories(
        ${MAGMA_LIB_DIR}/async_grpc
        ${MAGMA_LIB_DIR}/eventd
)

if ( EMBEDDED_SGW)
set(S11_RELATED_SRCS mme_app_embedded_spgw.c)
endif (EMBEDDED_SGW)

add_library(TASK_MME_APP
    mme_app_capabilities.c
    mme_app_context.c
    mme_app_if_nas_transport.c
    mme_app_main.c
    mme_app_bearer.c
    mme_app_authentication.c
    mme_app_detach.c
    mme_app_location.c
    mme_app_transport.c
    mme_app_ue_context.c
    mme_app_statistics.c
    mme_config.c
    s6a_2_nas_cause.c
    mme_app_purge_ue.c
    mme_app_hss_reset.c
    mme_app_sgs_detach.c
    mme_app_sgsap_location_update.c
    mme_app_sgs_fsm.c
    mme_app_sgs_null.c
    mme_app_sgs_la_updated.c
    mme_app_sgs_associated.c
    mme_app_sgs_reset.c
    mme_app_sgs_alert.c
    mme_app_sgsap_service_abort.c
    mme_app_sgs_paging.c
    mme_app_sgsap.c
    mme_app_apn_selection.c
    mme_app_bearer_context.c
    mme_app_pdn_context.c
    mme_app_procedures.c
    mme_app_itti_messaging.c
    mme_app_edns_emulation.c
    mme_app_sgw_selection.c
    mme_app_sgs_status.c
    mme_app_state_converter.cpp
    mme_app_state_manager.cpp
    mme_app_state.cpp
    mme_events.cpp
    mme_app_ha.cpp
<<<<<<< HEAD
    MmeUeContext.cpp
=======
    mme_app_timer_management.cpp
>>>>>>> 06131fcb
    ${PROTO_SRCS}
    ${PROTO_HDRS}
    ${S11_RELATED_SRCS}
    )

target_compile_definitions(TASK_MME_APP PRIVATE
  PACKAGE_NAME=\"MME\"
  PACKAGE_VERSION=\"0.1\"
  PACKAGE_BUGREPORT=\"TBD\"
)
target_link_libraries(TASK_MME_APP
  ${CONFIG_LIBRARIES}
  COMMON
  LIB_BSTR LIB_HASHTABLE LIB_DIRECTORYD LIB_SECU LIB_EVENT_CLIENT
  TASK_NAS TASK_S1AP TASK_SERVICE303 TASK_SCTP_SERVER
  TASK_S6A TASK_SGS protobuf cpp_redis yaml-cpp redis_utils
    )

if (EMBEDDED_SGW)
target_link_libraries(TASK_MME_APP TASK_SGW)
else (EMBEDDED_SGW)
target_link_libraries(TASK_MME_APP TASK_S11 TASK_UDP)
endif(EMBEDDED_SGW)

target_include_directories(TASK_MME_APP PUBLIC
  ${CMAKE_CURRENT_SOURCE_DIR}
  ${S1AP_C_DIR}
    )<|MERGE_RESOLUTION|>--- conflicted
+++ resolved
@@ -63,11 +63,7 @@
     mme_app_state.cpp
     mme_events.cpp
     mme_app_ha.cpp
-<<<<<<< HEAD
-    MmeUeContext.cpp
-=======
     mme_app_timer_management.cpp
->>>>>>> 06131fcb
     ${PROTO_SRCS}
     ${PROTO_HDRS}
     ${S11_RELATED_SRCS}
