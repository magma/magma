--- conflicted
+++ resolved
@@ -69,19 +69,10 @@
 void _mme_app_update_granted_service_for_ue(ue_mm_context_t* ue_context)
 {
   OAILOG_FUNC_IN(LOG_MME_APP);
-<<<<<<< HEAD
-  additional_updt_t additional_update_type = -1;
-
-  additional_update_type =
-    (additional_updt_t) ue_context->emm_context.additional_update_type;
-  mme_config_read_lock(&mme_config);
-
-=======
   additional_updt_t additional_update_type =
     (additional_updt_t) ue_context->emm_context.additional_update_type;
   mme_config_read_lock(&mme_config);
 
->>>>>>> 190a33c5
   if (
     (additional_update_type != MME_APP_SMS_ONLY) &&
     !(strcmp(
@@ -137,30 +128,6 @@
   return eps_attach_type;
 }
 
-<<<<<<< HEAD
-/*******************************************************************************
- **                                                                           **
- ** Name:                _mme_app_compare_tmsi()                              **
- ** Description          Compares the tmsi, to check both tmsi's have same    **
- **                      value                                                **
- **                                                                           **
- ** Inputs:              tmsi_mobile_identity_t tmsi1 and tmsi2               **
- ** Returns:             if tmsis' are equal, retun RETURNok                  **
- **                      else RETURNerror                                     **
- **                                                                           **
-********************************************************************************/
-int _mme_app_compare_tmsi(
-  tmsi_mobile_identity_t tmsi1,
-  tmsi_mobile_identity_t tmsi2)
-{
-  if (
-    (tmsi1.tmsi[0] != tmsi2.tmsi[0]) || (tmsi1.tmsi[1] != tmsi2.tmsi[1]) ||
-    (tmsi1.tmsi[2] != tmsi2.tmsi[2]) || (tmsi1.tmsi[3] != tmsi2.tmsi[3])) {
-    OAILOG_FUNC_RETURN(LOG_MME_APP, RETURNerror);
-  }
-  OAILOG_FUNC_RETURN(LOG_MME_APP, RETURNok);
-}
-
 /******************************************************************************
  **                                                                          **
  ** Name:               mme_app_send_itti_sgsap_ue_activity_ind()            **
@@ -173,25 +140,10 @@
   const char* imsi,
   const unsigned int imsi_len)
 {
-=======
-/******************************************************************************
- **                                                                          **
- ** Name:               mme_app_send_itti_sgsap_ue_activity_ind()            **
- ** Description         Send UE Activity Indication Message to SGS Task      **
- **                                                                          **
- ** Inputs:              Mobile Id                                           **
- **                                                                          **
-******************************************************************************/
-void mme_app_send_itti_sgsap_ue_activity_ind(
-  const char* imsi,
-  const unsigned int imsi_len)
-{
->>>>>>> 190a33c5
   OAILOG_FUNC_IN(LOG_MME_APP);
   MessageDef* message_p = NULL;
 
   message_p = itti_alloc_new_message(TASK_MME_APP, SGSAP_UE_ACTIVITY_IND);
-<<<<<<< HEAD
   if (!message_p) {
     OAILOG_ERROR(
       LOG_MME_APP,
@@ -201,8 +153,6 @@
       imsi_len);
     OAILOG_FUNC_OUT(LOG_MME_APP);
   }
-=======
->>>>>>> 190a33c5
   memset(
     &message_p->ittiMsg.sgsap_ue_activity_ind,
     0,
@@ -211,7 +161,6 @@
   OAILOG_DEBUG(LOG_MME_APP, " Imsi : %s %d \n", imsi, imsi_len);
   SGSAP_UE_ACTIVITY_IND(message_p).imsi[imsi_len] = '\0';
   SGSAP_UE_ACTIVITY_IND(message_p).imsi_length = imsi_len;
-<<<<<<< HEAD
   if (
     (itti_send_msg_to_task(TASK_SGS, INSTANCE_DEFAULT, message_p)) ==
     RETURNok) {
@@ -219,26 +168,13 @@
       LOG_MME_APP,
       "Sending ITTI SGSAP UE ACTIVITY IND to SGS task for Imsi: %s"
       " imsi_len: %d \n",
-=======
-  if ((itti_send_msg_to_task(TASK_SGS, INSTANCE_DEFAULT, message_p))
-    == RETURNok) {
-    OAILOG_DEBUG(
-      LOG_MME_APP,
-      "Sending ITTI SGSAP UE ACTIVITY IND to SGS task for Imsi : "
-      "%s %d \n",
->>>>>>> 190a33c5
       imsi,
       imsi_len);
   } else {
     OAILOG_ERROR(
       LOG_MME_APP,
-<<<<<<< HEAD
       "Failed to send ITTI SGSAP UE ACTIVITY IND to SGS task for Imsi: %s"
       " imsi_len: %d \n",
-=======
-      "Failed to send ITTI SGSAP UE ACTIVITY IND to SGS task for Imsi : "
-      "%s %d \n",
->>>>>>> 190a33c5
       imsi,
       imsi_len);
   }
@@ -411,13 +347,8 @@
        * store the new TMSI and set flag
        */
       if (
-<<<<<<< HEAD
-        (_mme_app_compare_tmsi(
-          emm_ctx_p->csfbparams.mobileid.tmsi, received_tmsi)) == RETURNerror) {
-=======
         MME_APP_COMPARE_TMSI(
           emm_ctx_p->csfbparams.mobileid.tmsi, received_tmsi) == RETURNerror) {
->>>>>>> 190a33c5
         OAILOG_INFO(LOG_MME_APP, "MME-APP - New TMSI Allocated\n");
         memcpy(
           &emm_ctx_p->csfbparams.mobileid.tmsi,
@@ -597,7 +528,6 @@
     ue_context_p->e_utran_cgi.cell_identity.cell_id;
 
   // Send SGSAP Location Update Request to SGS task
-<<<<<<< HEAD
   if (
     (itti_send_msg_to_task(TASK_SGS, INSTANCE_DEFAULT, message_p)) !=
     RETURNok) {
@@ -605,14 +535,6 @@
       LOG_MME_APP,
       "Failed to send SGS-Location Update Request for UE ID" MME_UE_S1AP_ID_FMT
       "\n",
-=======
-  if ((itti_send_msg_to_task(TASK_SGS, INSTANCE_DEFAULT, message_p))
-    != RETURNok) {
-    OAILOG_ERROR(
-      LOG_MME_APP,
-      "Failed to send SGS-Location Update Request for UE ID"
-      MME_UE_S1AP_ID_FMT "\n",
->>>>>>> 190a33c5
       ue_context_p->mme_ue_s1ap_id);
     OAILOG_FUNC_RETURN(LOG_MME_APP, RETURNerror);
   }
@@ -629,14 +551,10 @@
       ue_context_p->mme_ue_s1ap_id);
     OAILOG_FUNC_RETURN(LOG_MME_APP, RETURNerror);
   }
-<<<<<<< HEAD
   /* Start Ts6-1 timer and change SGS state to LA_UPDATE_REQUESTED */
   nas_itti_timer_arg_t cb = {0};
   cb.nas_timer_callback = mme_app_handle_ts6_1_timer_expiry;
   cb.nas_timer_callback_arg = (void*) &(ue_context_p->mme_ue_s1ap_id);
-=======
-  // Start Ts6-1 timer and change SGS state to LA_UPDATE_REQUESTED
->>>>>>> 190a33c5
   sgs_fsm_set_status(
     ue_context_p->mme_ue_s1ap_id,
     ue_context_p->sgs_context,
@@ -648,13 +566,8 @@
       TASK_MME_APP,
       INSTANCE_DEFAULT,
       TIMER_ONE_SHOT,
-<<<<<<< HEAD
       &cb,
       sizeof(cb),
-=======
-      (void*) &(ue_context_p->mme_ue_s1ap_id),
-      sizeof(mme_ue_s1ap_id_t),
->>>>>>> 190a33c5
       &(ue_context_p->sgs_context->ts6_1_timer.id)) < 0) {
     OAILOG_ERROR(
       LOG_MME_APP,
@@ -665,11 +578,7 @@
     OAILOG_DEBUG(
       LOG_MME_APP,
       "MME APP : Sent SGsAP Location Update Request and Started Ts6-1 timer "
-<<<<<<< HEAD
       "for ue_id: " MME_UE_S1AP_ID_FMT "\n",
-=======
-      "for UE id  %d \n",
->>>>>>> 190a33c5
       ue_context_p->mme_ue_s1ap_id);
   }
   OAILOG_FUNC_RETURN(LOG_MME_APP, rc);
@@ -934,14 +843,9 @@
       OAILOG_ERROR(LOG_MME_APP, "Failed to stop Ts6_1 timer \n");
     }
     sgs_context->ts6_1_timer.id = MME_APP_TIMER_INACTIVE_ID;
-<<<<<<< HEAD
     if (
       (_handle_cs_domain_loc_updt_acc(
         itti_sgsap_location_update_acc_p, ue_context_p)) == RETURNerror) {
-=======
-    if ((_handle_cs_domain_loc_updt_acc(
-         itti_sgsap_location_update_acc_p, ue_context_p)) == RETURNerror) {
->>>>>>> 190a33c5
       OAILOG_DEBUG(
         LOG_MME_APP,
         "Failed to update CSFB params received from MSC/VLR for UE " IMSI_64_FMT
@@ -1064,10 +968,6 @@
   if (itti_sgsap_location_update_rej_p->presencemask & SGSAP_LAI) {
     lai = &itti_sgsap_location_update_rej_p->laicsfb;
   }
-<<<<<<< HEAD
-=======
-  unlock_ue_contexts(ue_context_p);
->>>>>>> 190a33c5
   // Handle SGS Location Update Failure
   nas_proc_cs_domain_location_updt_fail(
     itti_sgsap_location_update_rej_p->cause, lai, ue_context_p->mme_ue_s1ap_id);
@@ -1118,11 +1018,7 @@
 
   // Handle SGS Location Update Failure
   nas_proc_cs_domain_location_updt_fail(
-<<<<<<< HEAD
     SGS_MSC_NOT_REACHABLE, NULL, mme_ue_s1ap_id);
-=======
-    SGS_MSC_NOT_REACHABLE, NULL, ue_context_p->mme_ue_s1ap_id);
->>>>>>> 190a33c5
 
   OAILOG_FUNC_OUT(LOG_MME_APP);
 }
@@ -1147,10 +1043,6 @@
   sgs_context_t* sgs_context = (sgs_context_t*) fsm_evt->ctx;
   itti_sgsap_location_update_rej_p =
     (itti_sgsap_location_update_rej_t*) sgs_context->sgsap_msg;
-<<<<<<< HEAD
-  // Fetch UE context
-=======
->>>>>>> 190a33c5
   IMSI_STRING_TO_IMSI64(itti_sgsap_location_update_rej_p->imsi, &imsi64);
   mme_app_desc_t* mme_app_desc_p = get_mme_nas_state(false);
   ue_context_p = mme_ue_context_exists_mme_ue_s1ap_id(
