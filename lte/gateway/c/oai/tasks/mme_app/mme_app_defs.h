--- conflicted
+++ resolved
@@ -261,7 +261,9 @@
 void mme_app_handle_modify_ue_ambr_request(
   const itti_s11_modify_ue_ambr_request_t *const modify_ue_ambr_request_p);
 
-<<<<<<< HEAD
+int mme_app_handle_sgs_status_message(
+    itti_sgsap_status_t *const sgsap_status_pP);
+
 void mme_app_handle_pcrf_ded_bearer_actv_req(
   const itti_s11_pcrf_ded_bearer_actv_request_t *const pcrf_bearer_actv_req_p);
 
@@ -277,10 +279,6 @@
 void mme_app_handle_pcrf_ded_bearer_deactv_req(
   itti_s11_pcrf_ded_bearer_deactv_request_t
   *const pcrf_bearer_deactv_req_p);
-=======
-int mme_app_handle_sgs_status_message(
-    itti_sgsap_status_t *const sgsap_status_pP);
->>>>>>> d2bb0d88
 
 #define mme_stats_read_lock(mMEsTATS)                                          \
   pthread_rwlock_rdlock(&(mMEsTATS)->rw_lock)
