--- conflicted
+++ resolved
@@ -168,10 +168,7 @@
         mme_remove_ue_context(&mme_app_desc_p->mme_ue_contexts, ue_context_p);
       } else {
         ue_context_p->ue_context_rel_cause = S1AP_INVALID_CAUSE;
-<<<<<<< HEAD
-=======
         unlock_ue_contexts(ue_context_p);
->>>>>>> 8663c25a
       }
     }
   } else {
@@ -182,12 +179,8 @@
           ue_context_p, ue_context_p->pdn_contexts[i]->default_ebi, i);
       }
     }
-<<<<<<< HEAD
-=======
     unlock_ue_contexts(ue_context_p);
->>>>>>> 8663c25a
   }
-  unlock_ue_contexts(ue_context_p);
   OAILOG_FUNC_OUT(LOG_MME_APP);
 }
 
