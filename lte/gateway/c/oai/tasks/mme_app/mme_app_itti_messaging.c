--- conflicted
+++ resolved
@@ -70,11 +70,6 @@
  ** inputs:  ue_context_p: Pointer to UE context                           **
  **          emm_casue: failed cause                                       **
  **                                                                        **
-<<<<<<< HEAD
- ** outputs:                                                               **
- **                                                                        **
-=======
->>>>>>> 190a33c5
  ***************************************************************************/
 void mme_app_itti_ue_context_release(
   struct ue_mm_context_s *ue_context_p,
@@ -164,12 +159,8 @@
  ** description: Send itti mesage to SPGW task to send Create Session      **
  **              Request (CSR)                                             **
  **                                                                        **
-<<<<<<< HEAD
  ** inputs:  mme_app_desc_p: Pointer to structure, mme_app_desc_t          **
  **          ue_mm_context: Pointer to ue_mm_context_s                     **
-=======
- ** inputs:  ue_context_p: Pointer to UE context                           **
->>>>>>> 190a33c5
  **          pdn_index: PDN index for which CSR is initiated               **
  **                                                                        **
  ** outputs:                                                               **
@@ -386,7 +377,6 @@
     "Sending S11 CREATE SESSION REQ message to SPGW for ue_id "
     MME_UE_S1AP_ID_FMT "\n",
     ue_mm_context->mme_ue_s1ap_id);
-<<<<<<< HEAD
   if ((itti_send_msg_to_task(TASK_SPGW, INSTANCE_DEFAULT, message_p)) !=
     RETURNok) {
     OAILOG_ERROR(
@@ -397,10 +387,6 @@
     OAILOG_FUNC_RETURN(LOG_MME_APP, RETURNerror);
   }
   OAILOG_FUNC_RETURN(LOG_MME_APP, RETURNok);
-=======
-  rc = itti_send_msg_to_task(TASK_SPGW, INSTANCE_DEFAULT, message_p);
-  OAILOG_FUNC_RETURN(LOG_MME_APP, rc);
->>>>>>> 190a33c5
 }
 
 /****************************************************************************
@@ -417,11 +403,6 @@
  **          tai_pP: TAI of UE                                             **
  **          ecgi_pP: ecgi of UE                                           **
  **                                                                        **
-<<<<<<< HEAD
- ** outputs:                                                               **
- **                                                                        **
-=======
->>>>>>> 190a33c5
  ***************************************************************************/
 void nas_itti_sgsap_uplink_unitdata(
   const char *const imsi,
@@ -529,11 +510,6 @@
  ** inputs:  imsi : IMSI of UE                                             **
  **          imsi_len : Length of IMSI                                     **
  **                                                                        **
-<<<<<<< HEAD
- ** outputs:                                                               **
- **                                                                        **
-=======
->>>>>>> 190a33c5
  ***************************************************************************/
 void mme_app_itti_sgsap_tmsi_reallocation_comp(
   const char *imsi,
@@ -569,10 +545,6 @@
       "Sent SGSAP Tmsi Reallocation Complete to SGS task for Imsi :%s \n",
       imsi);
   }
-<<<<<<< HEAD
-
-=======
->>>>>>> 190a33c5
   OAILOG_FUNC_OUT(LOG_MME_APP);
 }
 
@@ -585,11 +557,6 @@
  ** inputs:  imsi : IMSI of UE                                             **
  **          imsi_len : Length of IMSI                                     **
  **                                                                        **
-<<<<<<< HEAD
- ** outputs:                                                               **
- **                                                                        **
-=======
->>>>>>> 190a33c5
  ***************************************************************************/
 void mme_app_itti_sgsap_ue_activity_ind(
   const char *imsi,
