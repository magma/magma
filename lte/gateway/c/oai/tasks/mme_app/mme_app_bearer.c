/*
 * Licensed to the OpenAirInterface (OAI) Software Alliance under one or more
 * contributor license agreements.  See the NOTICE file distributed with
 * this work for additional information regarding copyright ownership.
 * The OpenAirInterface Software Alliance licenses this file to You under
 * the Apache License, Version 2.0  (the "License"); you may not use this file
 * except in compliance with the License.
 * You may obtain a copy of the License at
 *
 *      http://www.apache.org/licenses/LICENSE-2.0
 *
 * Unless required by applicable law or agreed to in writing, software
 * distributed under the License is distributed on an "AS IS" BASIS,
 * WITHOUT WARRANTIES OR CONDITIONS OF ANY KIND, either express or implied.
 * See the License for the specific language governing permissions and
 * limitations under the License.
 *-------------------------------------------------------------------------------
 * For more information about the OpenAirInterface (OAI) Software Alliance:
 *      contact@openairinterface.org
 */

/*! \file mme_app_bearer.c
  \brief
  \author Sebastien ROUX, Lionel Gauthier
  \company Eurecom
  \email: lionel.gauthier@eurecom.fr
*/
#include <stdio.h>
#include <string.h>
#include <stdlib.h>
#include <stdbool.h>
#include <stdint.h>
#include <3gpp_29.274.h>
#include <inttypes.h>
#include <netinet/in.h>

#include "bstrlib.h"
#include "dynamic_memory_check.h"
#include "log.h"
#include "msc.h"
#include "assertions.h"
#include "conversions.h"
#include "common_types.h"
#include "intertask_interface.h"
#include "mme_config.h"
#include "mme_app_ue_context.h"
#include "mme_app_defs.h"
#include "mme_app_bearer_context.h"
#include "sgw_ie_defs.h"
#include "common_defs.h"
#include "mme_app_itti_messaging.h"
#include "mme_app_procedures.h"
#include "mme_app_statistics.h"
#include "timer.h"
#include "nas_proc.h"
#include "3gpp_23.003.h"
#include "3gpp_24.007.h"
#include "3gpp_24.008.h"
#include "3gpp_24.301.h"
#include "3gpp_36.401.h"
#include "3gpp_36.413.h"
#include "CsfbResponse.h"
#include "ServiceType.h"
#include "TrackingAreaIdentity.h"
#include "nas/as_message.h"
#include "emm_data.h"
#include "esm_data.h"
#include "hashtable.h"
#include "intertask_interface_types.h"
#include "itti_types.h"
#include "mme_api.h"
#include "mme_app_desc.h"
#include "mme_app_messages_types.h"
#include "nas_messages_types.h"
#include "s11_messages_types.h"
#include "s1ap_messages_types.h"
#include "nas/securityDef.h"
#include "service303.h"
#include "sgs_messages_types.h"

#if EMBEDDED_SGW
#define TASK_SPGW TASK_SPGW_APP
#else
#define TASK_SPGW TASK_S11
#endif

//------------------------------------------------------------------------------
int _send_pcrf_bearer_actv_rsp(
  struct ue_mm_context_s *ue_context_p,
<<<<<<< HEAD
itti_mme_app_create_dedicated_bearer_rsp_t *const create_dedicated_bearer_rsp)
{
  OAILOG_FUNC_IN(LOG_MME_APP);
  MessageDef *message_p =
    itti_alloc_new_message(TASK_MME_APP, S11_PCRF_BEARER_ACTV_RSP);
  if (message_p == NULL) {
   OAILOG_ERROR(
     LOG_MME_APP,
       "ERROR***** Cannot allocte memory to S11_PCRF_BEARER_ACTV_RSP\n");
    OAILOG_FUNC_RETURN(LOG_MME_APP,RETURNerror);
  }
  itti_s11_pcrf_ded_bearer_actv_rsp_t *s11_pcrf_ded_bearer_actv_rsp =
    &message_p->ittiMsg.s11_pcrf_ded_bearer_actv_rsp;

  ebi_t ebi = create_dedicated_bearer_rsp->ebi;
=======
  ebi_t ebi,
  gtpv2c_cause_value_t cause)
{
  OAILOG_FUNC_IN(LOG_MME_APP);
  MessageDef *message_p =
    itti_alloc_new_message(TASK_MME_APP,
    S11_NW_INITIATED_ACTIVATE_BEARER_RESP);
  if (message_p == NULL) {
   OAILOG_ERROR(
     LOG_MME_APP,
       "Cannot allocte memory to S11_NW_INITIATED_BEARER_ACTV_RSP\n");
    OAILOG_FUNC_RETURN(LOG_MME_APP,RETURNerror);
  }
  itti_s11_nw_init_actv_bearer_rsp_t *s11_nw_init_actv_bearer_rsp =
    &message_p->ittiMsg.s11_nw_init_actv_bearer_rsp;

>>>>>>> dbbffc8d
 //Fetch PDN context
  pdn_cid_t cid =
  ue_context_p->bearer_contexts[EBI_TO_INDEX(ebi)]->pdn_cx_id;
  pdn_context_t *pdn_context = ue_context_p->pdn_contexts[cid];
  //Fill SGW S11 CP TEID
<<<<<<< HEAD
  s11_pcrf_ded_bearer_actv_rsp->sgw_s11_teid = pdn_context->s_gw_teid_s11_s4;
  int msg_bearer_index = 0;

  bearer_context_t *bc =
    mme_app_get_bearer_context(ue_context_p,create_dedicated_bearer_rsp->ebi);
    s11_pcrf_ded_bearer_actv_rsp->cause.cause_value = REQUEST_ACCEPTED;
    s11_pcrf_ded_bearer_actv_rsp->bearer_contexts
      .bearer_contexts[msg_bearer_index]
      .eps_bearer_id = ebi;
    s11_pcrf_ded_bearer_actv_rsp->bearer_contexts
      .bearer_contexts[msg_bearer_index]
      .cause.cause_value = REQUEST_ACCEPTED;
    //  FTEID eNB
    s11_pcrf_ded_bearer_actv_rsp->bearer_contexts
      .bearer_contexts[msg_bearer_index]
      .s1u_enb_fteid = bc->enb_fteid_s1u;

    // FTEID SGW S1U
    s11_pcrf_ded_bearer_actv_rsp->bearer_contexts
      .bearer_contexts[msg_bearer_index]
      .s1u_sgw_fteid =
      bc->s_gw_fteid_s1u; ///< This IE shall be sent on the S11 interface. It shall be used to fetch context
    s11_pcrf_ded_bearer_actv_rsp->bearer_contexts.num_bearer_context++;
    //Saved TFT to be sent to SGW in order to save in the SPGW context
    if (bc->saved_tft) {
      memcpy(
        &s11_pcrf_ded_bearer_actv_rsp->tft,
=======
  s11_nw_init_actv_bearer_rsp->sgw_s11_teid = pdn_context->s_gw_teid_s11_s4;
  int msg_bearer_index = 0;

  bearer_context_t *bc =
    mme_app_get_bearer_context(ue_context_p,ebi);
    s11_nw_init_actv_bearer_rsp->cause.cause_value = cause;
    s11_nw_init_actv_bearer_rsp->bearer_contexts
      .bearer_contexts[msg_bearer_index]
      .eps_bearer_id = ebi;
    s11_nw_init_actv_bearer_rsp->bearer_contexts
      .bearer_contexts[msg_bearer_index]
      .cause.cause_value = REQUEST_ACCEPTED;
    //  FTEID eNB
    s11_nw_init_actv_bearer_rsp->bearer_contexts
      .bearer_contexts[msg_bearer_index]
      .s1u_enb_fteid = bc->enb_fteid_s1u;

    /* FTEID SGW S1U
     * This IE shall be sent on the S11 interface.
    It shall be used to fetch context*/
    s11_nw_init_actv_bearer_rsp->bearer_contexts
      .bearer_contexts[msg_bearer_index]
      .s1u_sgw_fteid =
      bc->s_gw_fteid_s1u;
    s11_nw_init_actv_bearer_rsp->bearer_contexts.num_bearer_context++;
    //Saved TFT to be sent to SGW in order to save in the SPGW context
    if (bc->saved_tft) {
      memcpy(
        &s11_nw_init_actv_bearer_rsp->tft,
>>>>>>> dbbffc8d
        bc->saved_tft,
        sizeof(traffic_flow_template_t));
    }
    //Saved QoS to be sent to SGW in order to save in the SPGW context
    if (bc->saved_qos) {
      memcpy(
<<<<<<< HEAD
        &s11_pcrf_ded_bearer_actv_rsp->eps_bearer_qos,
=======
        &s11_nw_init_actv_bearer_rsp->eps_bearer_qos,
>>>>>>> dbbffc8d
        bc->saved_qos,
        sizeof(bearer_qos_t));
    }

  MSC_LOG_TX_MESSAGE(
    MSC_MMEAPP_MME,
    MSC_S11_MME,
    NULL,
    0,
    "0 S11_PCRF_BEARER_ACTV_RSP teid %u",
<<<<<<< HEAD
    s11_pcrf_ded_bearer_actv_rsp->teid);

  OAILOG_INFO(LOG_MME_APP,"Sending create_dedicated_bearer_rsp to SGW with EBI %d %d\n",
    ebi,s11_pcrf_ded_bearer_actv_rsp->bearer_contexts
=======
    s11_nw_init_actv_bearer_rsp->teid);

  OAILOG_INFO(LOG_MME_APP,"Sending create_dedicated_bearer_rsp to SGW with EBI %d %d\n",
    ebi,s11_nw_init_actv_bearer_rsp->bearer_contexts
>>>>>>> dbbffc8d
        .bearer_contexts[msg_bearer_index]
        .eps_bearer_id);
  itti_send_msg_to_task(TASK_SPGW, INSTANCE_DEFAULT, message_p);
  OAILOG_FUNC_RETURN(LOG_MME_APP,RETURNok);
}


//---------------------------------------------------------------------------
static bool mme_app_construct_guti(
  const plmn_t *const plmn_p,
  const s_tmsi_t *const s_tmsi_p,
  guti_t *const guti_p);
static void notify_s1ap_new_ue_mme_s1ap_id_association(
  struct ue_mm_context_s *ue_context_p);

//------------------------------------------------------------------------------
int mme_app_handle_nas_pdn_connectivity_req(
  itti_nas_pdn_connectivity_req_t *const nas_pdn_connectivity_req_pP)
{
  OAILOG_FUNC_IN(LOG_MME_APP);
  struct ue_mm_context_s *ue_context_p = NULL;
  imsi64_t imsi64 = INVALID_IMSI64;
  int rc = RETURNok;
  mme_ue_s1ap_id_t ue_id = INVALID_MME_UE_S1AP_ID;
  hashtable_rc_t h_rc = HASH_TABLE_OK;

  DevAssert(nas_pdn_connectivity_req_pP);
  IMSI_STRING_TO_IMSI64((char *) nas_pdn_connectivity_req_pP->imsi, &imsi64);
  OAILOG_DEBUG(
    LOG_MME_APP,
    "Received NAS_PDN_CONNECTIVITY_REQ from NAS Handling imsi " IMSI_64_FMT
    "\n",
    imsi64);

  if (
    (ue_context_p = mme_ue_context_exists_imsi(
       &mme_app_desc.mme_ue_contexts, imsi64)) == NULL) {
    OAILOG_WARNING(
      LOG_MME_APP,
      "UE id is not present for this IMSI" IMSI_64_FMT
      "Seems to be duplicate attach Request scenario\n",
      imsi64);
    MSC_LOG_EVENT(
      MSC_MMEAPP_MME,
      " NAS_PDN_CONNECTIVITY_REQ Unknown imsi " IMSI_64_FMT,
      imsi64);
    mme_ue_context_dump_coll_keys();
    /*
     * This is Duplicate Attach case.
     * Since IMSI has been removed from the mme_ue_context hashtable, we need to insert
     * it again in the mme_ue_context.
     * Get the UE id from the message. And insert the IMSI again in the hashtable
     */
    ue_id = nas_pdn_connectivity_req_pP->ue_id;
    if (ue_id == INVALID_MME_UE_S1AP_ID) {
      OAILOG_ERROR(
        LOG_MME_APP,
        "ERROR***** Invalid UE Id received from NAS in PDN Connectivity "
        "Request\n");
      OAILOG_FUNC_RETURN(LOG_MME_APP, RETURNerror);
    }
    ue_context_p = mme_ue_context_exists_mme_ue_s1ap_id(
      &mme_app_desc.mme_ue_contexts, ue_id);
    if (ue_context_p) {
      if (ue_id != ue_context_p->mme_ue_s1ap_id) {
        OAILOG_ERROR(
          LOG_MME_APP,
          "ERROR***** Abnormal case: ue_id does not match with ue_id in "
          "ue_context %d, %d\n",
          ue_id,
          ue_context_p->mme_ue_s1ap_id);
        OAILOG_FUNC_RETURN(LOG_MME_APP, RETURNerror);
      }
      mme_ue_context_update_coll_keys(
        &mme_app_desc.mme_ue_contexts,
        ue_context_p,
        ue_context_p->enb_s1ap_id_key,
        ue_id,
        imsi64,
        nas_pdn_connectivity_req_pP->imsi_length,
        ue_context_p->mme_teid_s11,
        &ue_context_p->emm_context._guti);
      /*
       * In some cases if ue context already has valid value , hashtables are not updated by mme_ue_context_update_coll_keys
       * function. Inserting mme_ue_s1ap_id in imsi hashtable explicitly
       */
      h_rc = hashtable_uint64_ts_insert(
        mme_app_desc.mme_ue_contexts.imsi_ue_context_htbl,
        (const hash_key_t) imsi64,
        ue_context_p->mme_ue_s1ap_id);
      if (HASH_TABLE_OK != h_rc) {
        OAILOG_ERROR(
          LOG_MME_APP,
          "Error could not update this ue context %p "
          "enb_ue_s1ap_ue_id " ENB_UE_S1AP_ID_FMT
          " mme_ue_s1ap_id " MME_UE_S1AP_ID_FMT " imsi " IMSI_64_FMT ": %s\n",
          ue_context_p,
          ue_context_p->enb_ue_s1ap_id,
          ue_context_p->mme_ue_s1ap_id,
          imsi64,
          hashtable_rc_code2string(h_rc));
      }
      mme_ue_context_dump_coll_keys();
    } else {
      OAILOG_ERROR(
        LOG_MME_APP,
        "ERROR***** Invalid UE Id received from NAS in PDN Connectivity "
        "Request %d\n",
        ue_id);
      OAILOG_FUNC_RETURN(LOG_MME_APP, RETURNerror);
    }
  }
  /*
   * Consider the UE authenticated
   */
  ue_context_p->imsi_auth = IMSI_AUTHENTICATED;
  // Shruti ToDo: verify if this check is still needed after Lionel's changes
  if (nas_pdn_connectivity_req_pP->presencemask & NAS_PRESENT_IMEI_SV) {
    ue_context_p->member_present_mask |= UE_CTXT_MEMBER_IMEI_SV;
    ue_context_p->imeisv = nas_pdn_connectivity_req_pP->imeisv;
  }
  rc = mme_app_send_s11_create_session_req(
    ue_context_p, nas_pdn_connectivity_req_pP->pdn_cid);
  if (rc == RETURNok) {
    increment_counter("mme_spgw_create_session_req", 1, NO_LABELS);
  }

  unlock_ue_contexts(ue_context_p);
  OAILOG_FUNC_RETURN(LOG_MME_APP, rc);
}

// sent by NAS
//------------------------------------------------------------------------------
void mme_app_handle_conn_est_cnf(
  itti_nas_conn_est_cnf_t *const nas_conn_est_cnf_pP)
{
  OAILOG_FUNC_IN(LOG_MME_APP);
  struct ue_mm_context_s *ue_context_p = NULL;
  MessageDef *message_p = NULL;
  itti_mme_app_connection_establishment_cnf_t *establishment_cnf_p = NULL;
  int rc = RETURNok;

  OAILOG_DEBUG(
    LOG_MME_APP,
    "Received NAS_CONNECTION_ESTABLISHMENT_CNF from NAS ue " MME_UE_S1AP_ID_FMT
    "\n",
    nas_conn_est_cnf_pP->ue_id);
  ue_context_p = mme_ue_context_exists_mme_ue_s1ap_id(
    &mme_app_desc.mme_ue_contexts, nas_conn_est_cnf_pP->ue_id);

  if (!ue_context_p) {
    MSC_LOG_EVENT(
      MSC_MMEAPP_MME,
      " NAS_CONNECTION_ESTABLISHMENT_CNF Unknown ue " MME_UE_S1AP_ID_FMT " ",
      nas_conn_est_cnf_pP->ue_id);
    OAILOG_ERROR(
      LOG_MME_APP,
      "UE context doesn't exist for UE " MME_UE_S1AP_ID_FMT "\n",
      nas_conn_est_cnf_pP->ue_id);
    // memory leak
    bdestroy_wrapper(&nas_conn_est_cnf_pP->nas_msg);
    OAILOG_FUNC_OUT(LOG_MME_APP);
  }
  /* Check that if Service Request is recieved in response to SGS Paging for MT SMS */
  if (ue_context_p->sgs_context) {
    /*
     * Move the UE to ECM Connected State.
     */
    /*
    * Check that if SGS paging is recieved without LAI then
    * send IMSI Detach towads UE to re-attach for non-eps services
    * otherwise send itti SGS Service request message to SGS
    */
    if (ue_context_p->sgs_context->csfb_service_type == CSFB_SERVICE_MT_SMS) {
      /* send SGS SERVICE request message to SGS */
      if (
        RETURNok !=
        (rc = mme_app_send_sgsap_service_request(
           ue_context_p->sgs_context->service_indicator, ue_context_p))) {
        OAILOG_ERROR(
          LOG_MME_APP,
          "Failed to send CS-Service Request to SGS-Task for ue-id :%u \n",
          ue_context_p->mme_ue_s1ap_id);
      }
    } else if (
      ue_context_p->sgs_context->csfb_service_type ==
      CSFB_SERVICE_MT_CALL_OR_SMS_WITHOUT_LAI) {
      //Send itti detach request message to NAS to trigger N/W initiated imsi detach request towards UE
      mme_app_send_nas_detach_request(
        ue_context_p->mme_ue_s1ap_id, SGS_INITIATED_IMSI_DETACH);
      ue_context_p->sgs_context->csfb_service_type = CSFB_SERVICE_NONE;
      unlock_ue_contexts(ue_context_p);
      OAILOG_FUNC_OUT(LOG_MME_APP);
    }
  }

  if (
    (((nas_conn_est_cnf_pP->presencemask) & SERVICE_TYPE_PRESENT) ==
     SERVICE_TYPE_PRESENT) &&
   ((nas_conn_est_cnf_pP->service_type == MO_CS_FB) ||
    (nas_conn_est_cnf_pP->service_type == MO_CS_FB_EMRGNCY_CALL))) {
    if (ue_context_p->sgs_context != NULL) {
      ue_context_p->sgs_context->csfb_service_type = CSFB_SERVICE_MO_CALL;
    } else {
      OAILOG_ERROR(
        LOG_MME_APP,
        "SGS context doesn't exist for UE %06" PRIX32 "/dec%u\n",
        nas_conn_est_cnf_pP->ue_id,
        nas_conn_est_cnf_pP->ue_id);
      mme_app_notify_service_reject_to_nas(
        ue_context_p->mme_ue_s1ap_id,
        EMM_CAUSE_CONGESTION,
        INTIAL_CONTEXT_SETUP_PROCEDURE_FAILED);
      OAILOG_FUNC_OUT(LOG_MME_APP);
    }
    if(nas_conn_est_cnf_pP->service_type == MO_CS_FB_EMRGNCY_CALL){
     ue_context_p->sgs_context->is_emergency_call = true;
    }
  }
  if (
    (ue_context_p->sgs_context) &&
    (ue_context_p->sgs_context->csfb_service_type == CSFB_SERVICE_MT_CALL)) {
    if (nas_conn_est_cnf_pP->csfb_response == CSFB_REJECTED_BY_UE) {
      /* CSFB MT calll rejected by user, send sgsap-paging reject to VLR */
      if (
        (rc = mme_app_send_sgsap_paging_reject(
           ue_context_p,
           ue_context_p->imsi,
           ue_context_p->imsi_len,
           SGS_CAUSE_MT_CSFB_CALL_REJECTED_BY_USER)) != RETURNok) {
        OAILOG_WARNING(
          LOG_MME_APP,
          "Failed to send SGSAP-Paging Reject for imsi with reject cause:"
          "SGS_CAUSE_MT_CSFB_CALL_REJECTED_BY_USER" IMSI_64_FMT "\n",
          ue_context_p->imsi);
      }
      OAILOG_FUNC_OUT(LOG_MME_APP);
    }
  }
  message_p =
    itti_alloc_new_message(TASK_MME_APP, MME_APP_CONNECTION_ESTABLISHMENT_CNF);
  establishment_cnf_p =
    &message_p->ittiMsg.mme_app_connection_establishment_cnf;

  establishment_cnf_p->ue_id = nas_conn_est_cnf_pP->ue_id;

  if (
    (ue_context_p->sgs_context != NULL) &&
    ((ue_context_p->sgs_context->csfb_service_type == CSFB_SERVICE_MT_CALL) ||
     (ue_context_p->sgs_context->csfb_service_type == CSFB_SERVICE_MO_CALL))) {
    establishment_cnf_p->presencemask |= S1AP_CSFB_INDICATOR_PRESENT;
    if (ue_context_p->sgs_context->is_emergency_call == true){
      establishment_cnf_p->cs_fallback_indicator   = CSFB_HIGH_PRIORITY;
      ue_context_p->sgs_context->is_emergency_call = false;
    } else {
      establishment_cnf_p->cs_fallback_indicator      = CSFB_REQUIRED;
    }
  }
  // Copy UE radio capabilities into message if it exists
  OAILOG_DEBUG(
    LOG_MME_APP,
    "UE radio context already cached: %s\n",
    ue_context_p->ue_radio_capability ? "yes" : "no");
  if (ue_context_p->ue_radio_capability) {
    establishment_cnf_p->ue_radio_capability =
      bstrcpy(ue_context_p->ue_radio_capability);
  }

  int j = 0;
  for (int i = 0; i < BEARERS_PER_UE; i++) {
    bearer_context_t *bc = ue_context_p->bearer_contexts[i];
    if (bc) {
      if (BEARER_STATE_SGW_CREATED & bc->bearer_state) {
        establishment_cnf_p->e_rab_id[j] =
          bc->ebi; //+ EPS_BEARER_IDENTITY_FIRST;
        establishment_cnf_p->e_rab_level_qos_qci[j] = bc->qci;
        establishment_cnf_p->e_rab_level_qos_priority_level[j] =
          bc->priority_level;
        establishment_cnf_p->e_rab_level_qos_preemption_capability[j] =
          bc->preemption_capability;
        establishment_cnf_p->e_rab_level_qos_preemption_vulnerability[j] =
          bc->preemption_vulnerability;
        establishment_cnf_p->transport_layer_address[j] =
          fteid_ip_address_to_bstring(&bc->s_gw_fteid_s1u);
        establishment_cnf_p->gtp_teid[j] = bc->s_gw_fteid_s1u.teid;
        if (!j) {
          establishment_cnf_p->nas_pdu[j] = nas_conn_est_cnf_pP->nas_msg;
          nas_conn_est_cnf_pP->nas_msg = NULL;
#if DEBUG_IS_ON
          if (!establishment_cnf_p->nas_pdu[j]) {
            OAILOG_ERROR(
              LOG_MME_APP,
              "No NAS PDU found ue " MME_UE_S1AP_ID_FMT "\n",
              nas_conn_est_cnf_pP->ue_id);
          }
#endif
        }
        j = j + 1;
      }
    }
  }
  establishment_cnf_p->no_of_e_rabs = j;

  //#pragma message  "Check ue_context_p ambr"
  establishment_cnf_p->ue_ambr.br_ul = ue_context_p->subscribed_ue_ambr.br_ul;
  establishment_cnf_p->ue_ambr.br_dl = ue_context_p->subscribed_ue_ambr.br_dl;
  establishment_cnf_p->ue_security_capabilities_encryption_algorithms =
    nas_conn_est_cnf_pP->encryption_algorithm_capabilities;
  establishment_cnf_p->ue_security_capabilities_integrity_algorithms =
    nas_conn_est_cnf_pP->integrity_algorithm_capabilities;
  memcpy(establishment_cnf_p->kenb, nas_conn_est_cnf_pP->kenb, AUTH_KENB_SIZE);

  OAILOG_DEBUG(
    LOG_MME_APP,
    "security_capabilities_encryption_algorithms 0x%04X\n",
    establishment_cnf_p->ue_security_capabilities_encryption_algorithms);
  OAILOG_DEBUG(
    LOG_MME_APP,
    "security_capabilities_integrity_algorithms  0x%04X\n",
    establishment_cnf_p->ue_security_capabilities_integrity_algorithms);

  MSC_LOG_TX_MESSAGE(
    MSC_MMEAPP_MME,
    MSC_S1AP_MME,
    NULL,
    0,
    "0 MME_APP_CONNECTION_ESTABLISHMENT_CNF ebi %u s1u_sgw teid " TEID_FMT
    " qci %u prio level %u sea 0x%x sia 0x%x",
    establishment_cnf_p->e_rab_id[0],
    establishment_cnf_p->gtp_teid[0],
    establishment_cnf_p->e_rab_level_qos_qci[0],
    establishment_cnf_p->e_rab_level_qos_priority_level[0],
    establishment_cnf_p->ue_security_capabilities_encryption_algorithms,
    establishment_cnf_p->ue_security_capabilities_integrity_algorithms);

  itti_send_msg_to_task(TASK_S1AP, INSTANCE_DEFAULT, message_p);

  /*
   * Move the UE to ECM Connected State.However if S1-U bearer establishment fails then we need to move the UE to idle.
   * S1 Signaling connection gets established via first DL NAS Trasnport message in some scenarios so check the state
   * first
   */
  if (ue_context_p->ecm_state != ECM_CONNECTED) {
    mme_ue_context_update_ue_sig_connection_state(
      &mme_app_desc.mme_ue_contexts, ue_context_p, ECM_CONNECTED);

    if (
      (ue_context_p->sgs_context) &&
      (ue_context_p->sgs_context->csfb_service_type == CSFB_SERVICE_MT_CALL)) {
      /* send sgsap-Service Request to VLR */
      if (
        RETURNok !=
        (rc = mme_app_send_sgsap_service_request(
           ue_context_p->sgs_context->service_indicator, ue_context_p))) {
        OAILOG_ERROR(
          LOG_MME_APP,
          "Failed to send CS-Service Request to SGS-Task for ue-id :%u \n",
          ue_context_p->mme_ue_s1ap_id);
      }
    }
  }

  /* Start timer to wait for Initial UE Context Response from eNB
   * If timer expires treat this as failure of ongoing procedure and abort corresponding NAS procedure such as ATTACH
   * or SERVICE REQUEST. Send UE context release command to eNB
   */
  if (
    timer_setup(
      ue_context_p->initial_context_setup_rsp_timer.sec,
      0,
      TASK_MME_APP,
      INSTANCE_DEFAULT,
      TIMER_ONE_SHOT,
      (void *) &(ue_context_p->mme_ue_s1ap_id),
      sizeof(mme_ue_s1ap_id_t),
      &(ue_context_p->initial_context_setup_rsp_timer.id)) < 0) {
    OAILOG_ERROR(
      LOG_MME_APP,
      "Failed to start initial context setup response timer for UE id  %d \n",
      ue_context_p->mme_ue_s1ap_id);
    ue_context_p->initial_context_setup_rsp_timer.id =
      MME_APP_TIMER_INACTIVE_ID;
  } else {
    OAILOG_DEBUG(
      LOG_MME_APP,
      "MME APP : Sent Initial context Setup Request and Started guard timer "
      "for UE id  %d \n",
      ue_context_p->mme_ue_s1ap_id);
  }
  unlock_ue_contexts(ue_context_p);
  OAILOG_FUNC_OUT(LOG_MME_APP);
}

// sent by S1AP
//------------------------------------------------------------------------------
void mme_app_handle_initial_ue_message(
  itti_s1ap_initial_ue_message_t *const initial_pP)
{
  OAILOG_FUNC_IN(LOG_MME_APP);
  struct ue_mm_context_s *ue_context_p = NULL;
  bool is_guti_valid = false;
  bool is_mm_ctx_new = false;
  emm_context_t *ue_nas_ctx = NULL;
  enb_s1ap_id_key_t enb_s1ap_id_key = INVALID_ENB_UE_S1AP_ID_KEY;

  OAILOG_DEBUG(LOG_MME_APP, "Received MME_APP_INITIAL_UE_MESSAGE from S1AP\n");

  DevAssert(INVALID_MME_UE_S1AP_ID == initial_pP->mme_ue_s1ap_id);

  // Check if there is any existing UE context using S-TMSI/GUTI
  if (initial_pP->is_s_tmsi_valid) {
    OAILOG_DEBUG(
      LOG_MME_APP,
      "INITIAL UE Message: Valid mme_code %u and S-TMSI %u received from "
      "eNB.\n",
      initial_pP->opt_s_tmsi.mme_code,
      initial_pP->opt_s_tmsi.m_tmsi);
    guti_t guti = {.gummei.plmn = {0},
                   .gummei.mme_gid = 0,
                   .gummei.mme_code = 0,
                   .m_tmsi = INVALID_M_TMSI};
    plmn_t plmn = {.mcc_digit1 = initial_pP->tai.mcc_digit1,
                   .mcc_digit2 = initial_pP->tai.mcc_digit2,
                   .mcc_digit3 = initial_pP->tai.mcc_digit3,
                   .mnc_digit1 = initial_pP->tai.mnc_digit1,
                   .mnc_digit2 = initial_pP->tai.mnc_digit2,
                   .mnc_digit3 = initial_pP->tai.mnc_digit3};
    is_guti_valid =
      mme_app_construct_guti(&plmn, &(initial_pP->opt_s_tmsi), &guti);
    if (is_guti_valid) {
      ue_nas_ctx = emm_context_get_by_guti(&_emm_data, &guti);
      if (ue_nas_ctx) {
        // Get the UE context using mme_ue_s1ap_id
        ue_context_p =
          PARENT_STRUCT(ue_nas_ctx, struct ue_mm_context_s, emm_context);
        DevAssert(ue_context_p != NULL);
        if (ue_context_p != NULL) {
          initial_pP->mme_ue_s1ap_id = ue_context_p->mme_ue_s1ap_id;
          if (ue_context_p->enb_s1ap_id_key != INVALID_ENB_UE_S1AP_ID_KEY) {
            /*
             * Ideally this should never happen. When UE move to IDLE this key is set to INVALID.
             * Note - This can happen if eNB detects RLF late and by that time UE sends Initial NAS message via new RRC
             * connection
             * However if this key is valid, remove the key from the hashtable.
             */

            OAILOG_ERROR(
              LOG_MME_APP,
              "MME_APP_INITAIL_UE_MESSAGE.ERROR***** enb_s1ap_id_key %ld has "
              "valid value.\n",
              ue_context_p->enb_s1ap_id_key);
            //inform s1ap to do local cleanup of enb_ue_s1ap_id from the ue context
            ue_context_p->ue_context_rel_cause = S1AP_INVALID_ENB_ID;
            mme_app_itti_ue_context_release(
              ue_context_p, ue_context_p->ue_context_rel_cause);
            hashtable_uint64_ts_remove(
              mme_app_desc.mme_ue_contexts.enb_ue_s1ap_id_ue_context_htbl,
              (const hash_key_t) ue_context_p->enb_s1ap_id_key);
            ue_context_p->enb_s1ap_id_key = INVALID_ENB_UE_S1AP_ID_KEY;
            ue_context_p->ue_context_rel_cause = S1AP_INVALID_CAUSE;
          }
          // Update MME UE context with new enb_ue_s1ap_id
          ue_context_p->enb_ue_s1ap_id = initial_pP->enb_ue_s1ap_id;
          // regenerate the enb_s1ap_id_key as enb_ue_s1ap_id is changed.
          MME_APP_ENB_S1AP_ID_KEY(
            enb_s1ap_id_key, initial_pP->enb_id, initial_pP->enb_ue_s1ap_id);
          // Update enb_s1ap_id_key in hashtable
          mme_ue_context_update_coll_keys(
            &mme_app_desc.mme_ue_contexts,
            ue_context_p,
            enb_s1ap_id_key,
            ue_context_p->mme_ue_s1ap_id,
            ue_nas_ctx->_imsi64,
            ue_nas_ctx->_imsi.length,
            ue_context_p->mme_teid_s11,
            &guti);
          // Check if paging timer exists for UE and remove
          if (
            ue_context_p->paging_response_timer.id !=
            MME_APP_TIMER_INACTIVE_ID) {
            if (timer_remove(ue_context_p->paging_response_timer.id, NULL)) {
              OAILOG_ERROR(
                LOG_MME_APP,
                "Failed to stop paging response timer for UE id %d\n",
                ue_context_p->mme_ue_s1ap_id);
            }
            ue_context_p->paging_response_timer.id = MME_APP_TIMER_INACTIVE_ID;
          }
        }
      } else {
        OAILOG_DEBUG(
          LOG_MME_APP,
          "MME_APP_INITIAL_UE_MESSAGE with mme code %u and S-TMSI %u:"
          "no UE context found \n",
          initial_pP->opt_s_tmsi.mme_code,
          initial_pP->opt_s_tmsi.m_tmsi);
      }
    } else {
      OAILOG_DEBUG(
        LOG_MME_APP,
        "No MME is configured with MME code %u received in S-TMSI %u from "
        "UE.\n",
        initial_pP->opt_s_tmsi.mme_code,
        initial_pP->opt_s_tmsi.m_tmsi);
    }
  } else {
    OAILOG_DEBUG(
      LOG_MME_APP, "MME_APP_INITIAL_UE_MESSAGE from S1AP,without S-TMSI. \n");
  }
  // create a new ue context if nothing is found
  if (!(ue_context_p)) {
    OAILOG_DEBUG(LOG_MME_APP, "UE context doesn't exist -> create one\n");
    if (!(ue_context_p = mme_create_new_ue_context())) {
      /*
       * Error during ue context malloc
       */
      DevMessage("mme_create_new_ue_context");
      OAILOG_FUNC_OUT(LOG_MME_APP);
    }
    // Initialize timers to INVALID IDs
    ue_context_p->mobile_reachability_timer.id = MME_APP_TIMER_INACTIVE_ID;
    ue_context_p->implicit_detach_timer.id = MME_APP_TIMER_INACTIVE_ID;
    ue_context_p->initial_context_setup_rsp_timer.id =
      MME_APP_TIMER_INACTIVE_ID;
    ue_context_p->initial_context_setup_rsp_timer.sec =
      MME_APP_INITIAL_CONTEXT_SETUP_RSP_TIMER_VALUE;
    ue_context_p->paging_response_timer.id = MME_APP_TIMER_INACTIVE_ID;
    ue_context_p->paging_response_timer.sec =
      MME_APP_PAGING_RESPONSE_TIMER_VALUE;
    ue_context_p->ulr_response_timer.id = MME_APP_TIMER_INACTIVE_ID;
    ue_context_p->ulr_response_timer.sec = MME_APP_ULR_RESPONSE_TIMER_VALUE;
    ue_context_p->ue_context_modification_timer.id = MME_APP_TIMER_INACTIVE_ID;
    ue_context_p->ue_context_modification_timer.sec =
      MME_APP_UE_CONTEXT_MODIFICATION_TIMER_VALUE;
    is_mm_ctx_new = true;
    // Allocate new mme_ue_s1ap_id
    ue_context_p->mme_ue_s1ap_id = mme_app_ctx_get_new_ue_id();
    if (ue_context_p->mme_ue_s1ap_id == INVALID_MME_UE_S1AP_ID) {
      OAILOG_CRITICAL(
        LOG_MME_APP,
        "MME_APP_INITIAL_UE_MESSAGE. MME_UE_S1AP_ID allocation Failed.\n");
      mme_remove_ue_context(&mme_app_desc.mme_ue_contexts, ue_context_p);
      OAILOG_FUNC_OUT(LOG_MME_APP);
    }
    OAILOG_DEBUG(
      LOG_MME_APP,
      "MME_APP_INITAIL_UE_MESSAGE.Allocated new MME UE context and new "
      "mme_ue_s1ap_id. %d\n",
      ue_context_p->mme_ue_s1ap_id);
    ue_context_p->enb_ue_s1ap_id = initial_pP->enb_ue_s1ap_id;
    MME_APP_ENB_S1AP_ID_KEY(
      ue_context_p->enb_s1ap_id_key,
      initial_pP->enb_id,
      initial_pP->enb_ue_s1ap_id);
    DevAssert(
      mme_insert_ue_context(&mme_app_desc.mme_ue_contexts, ue_context_p) == 0);
  }
  ue_context_p->sctp_assoc_id_key = initial_pP->sctp_assoc_id;
  ue_context_p->e_utran_cgi = initial_pP->ecgi;
  ue_context_p->serving_cell_tai = initial_pP->tai;
  // Notify S1AP about the mapping between mme_ue_s1ap_id and sctp assoc id + enb_ue_s1ap_id
  notify_s1ap_new_ue_mme_s1ap_id_association(ue_context_p);
  s_tmsi_t s_tmsi = {0};
  if (initial_pP->is_s_tmsi_valid) {
    s_tmsi = initial_pP->opt_s_tmsi;
  } else {
    s_tmsi.mme_code = 0;
    s_tmsi.m_tmsi = INVALID_M_TMSI;
  }
  OAILOG_INFO(
    LOG_MME_APP,
    "INITIAL_UE_MESSAGE RCVD.mme_ue_s1ap_id = %d, enb_ue_s1ap_id = %d. Is "
    "S-TMSI Valid = %d \n",
    ue_context_p->mme_ue_s1ap_id,
    ue_context_p->enb_ue_s1ap_id,
    initial_pP->is_s_tmsi_valid);

  MSC_LOG_TX_MESSAGE(
    MSC_MMEAPP_MME,
    MSC_NAS_MME,
    NULL,
    0,
    "0 NAS_INITIAL_UE_MESSAGE ue id " MME_UE_S1AP_ID_FMT " ",
    ue_context_p->mme_ue_s1ap_id);
  nas_proc_establish_ind(
    ue_context_p->mme_ue_s1ap_id,
    is_mm_ctx_new,
    initial_pP->tai,
    initial_pP->ecgi,
    initial_pP->rrc_establishment_cause,
    s_tmsi,
    &initial_pP->nas);
  //   s1ap_initial_ue_message_t transparent; may be needed :
  // OLD CODE memcpy (&message_p->ittiMsg.nas_initial_ue_message.transparent, (const void*)&initial_pP->transparent, sizeof (message_p->ittiMsg.nas_initial_ue_message.transparent));

  initial_pP->nas = NULL;

  unlock_ue_contexts(ue_context_p);

  OAILOG_FUNC_OUT(LOG_MME_APP);
}

//------------------------------------------------------------------------------
void mme_app_handle_erab_setup_req(
  itti_erab_setup_req_t *const itti_erab_setup_req)
{
  OAILOG_FUNC_IN(LOG_MME_APP);
  struct ue_mm_context_s *ue_context_p = mme_ue_context_exists_mme_ue_s1ap_id(
    &mme_app_desc.mme_ue_contexts, itti_erab_setup_req->ue_id);

  if (!ue_context_p) {
    MSC_LOG_EVENT(
      MSC_MMEAPP_MME,
      " NAS_ERAB_SETUP_REQ Unknown ue " MME_UE_S1AP_ID_FMT " ",
      itti_erab_setup_req->ue_id);
    OAILOG_ERROR(
      LOG_MME_APP,
      "UE context doesn't exist for UE " MME_UE_S1AP_ID_FMT "\n",
      itti_erab_setup_req->ue_id);
    // memory leak
    bdestroy_wrapper(&itti_erab_setup_req->nas_msg);
    OAILOG_FUNC_OUT(LOG_MME_APP);
  }

  bearer_context_t *bearer_context =
    mme_app_get_bearer_context(ue_context_p, itti_erab_setup_req->ebi);

  if (bearer_context) {
    MessageDef *message_p =
      itti_alloc_new_message(TASK_MME_APP, S1AP_E_RAB_SETUP_REQ);
    itti_s1ap_e_rab_setup_req_t *s1ap_e_rab_setup_req =
      &message_p->ittiMsg.s1ap_e_rab_setup_req;

    s1ap_e_rab_setup_req->mme_ue_s1ap_id = ue_context_p->mme_ue_s1ap_id;
    s1ap_e_rab_setup_req->enb_ue_s1ap_id = ue_context_p->enb_ue_s1ap_id;

    // E-RAB to Be Setup List
    s1ap_e_rab_setup_req->e_rab_to_be_setup_list.no_of_items = 1;
    s1ap_e_rab_setup_req->e_rab_to_be_setup_list.item[0].e_rab_id =
      bearer_context->ebi;
    s1ap_e_rab_setup_req->e_rab_to_be_setup_list.item[0]
      .e_rab_level_qos_parameters.allocation_and_retention_priority
      .pre_emption_capability = bearer_context->preemption_capability;
    s1ap_e_rab_setup_req->e_rab_to_be_setup_list.item[0]
      .e_rab_level_qos_parameters.allocation_and_retention_priority
      .pre_emption_vulnerability = bearer_context->preemption_vulnerability;
    s1ap_e_rab_setup_req->e_rab_to_be_setup_list.item[0]
      .e_rab_level_qos_parameters.allocation_and_retention_priority
      .priority_level = bearer_context->priority_level;
    s1ap_e_rab_setup_req->e_rab_to_be_setup_list.item[0]
      .e_rab_level_qos_parameters.gbr_qos_information
      .e_rab_maximum_bit_rate_downlink = itti_erab_setup_req->mbr_dl;
    s1ap_e_rab_setup_req->e_rab_to_be_setup_list.item[0]
      .e_rab_level_qos_parameters.gbr_qos_information
      .e_rab_maximum_bit_rate_uplink = itti_erab_setup_req->mbr_ul;
    s1ap_e_rab_setup_req->e_rab_to_be_setup_list.item[0]
      .e_rab_level_qos_parameters.gbr_qos_information
      .e_rab_guaranteed_bit_rate_downlink = itti_erab_setup_req->gbr_dl;
    s1ap_e_rab_setup_req->e_rab_to_be_setup_list.item[0]
      .e_rab_level_qos_parameters.gbr_qos_information
      .e_rab_guaranteed_bit_rate_uplink = itti_erab_setup_req->gbr_ul;
    s1ap_e_rab_setup_req->e_rab_to_be_setup_list.item[0]
      .e_rab_level_qos_parameters.qci = bearer_context->qci;

    s1ap_e_rab_setup_req->e_rab_to_be_setup_list.item[0].gtp_teid =
      bearer_context->s_gw_fteid_s1u.teid;
    s1ap_e_rab_setup_req->e_rab_to_be_setup_list.item[0]
      .transport_layer_address =
      fteid_ip_address_to_bstring(&bearer_context->s_gw_fteid_s1u);

    s1ap_e_rab_setup_req->e_rab_to_be_setup_list.item[0].nas_pdu =
      itti_erab_setup_req->nas_msg;
    itti_erab_setup_req->nas_msg = NULL;

    MSC_LOG_TX_MESSAGE(
      MSC_MMEAPP_MME,
      MSC_S1AP_MME,
      NULL,
      0,
      "0 S1AP_E_RAB_SETUP_REQ ue id " MME_UE_S1AP_ID_FMT
      " ebi %u teid " TEID_FMT " ",
      ue_context_p->mme_ue_s1ap_id,
      s1ap_e_rab_setup_req->e_rab_to_be_setup_list.item[0].e_rab_id,
      s1ap_e_rab_setup_req->e_rab_to_be_setup_list.item[0].gtp_teid);
    itti_send_msg_to_task(TASK_S1AP, INSTANCE_DEFAULT, message_p);
  } else {
    OAILOG_DEBUG(
      LOG_MME_APP,
      "No bearer context found ue " MME_UE_S1AP_ID_FMT " ebi %u\n",
      itti_erab_setup_req->ue_id,
      itti_erab_setup_req->ebi);
  }
  unlock_ue_contexts(ue_context_p);
  OAILOG_FUNC_OUT(LOG_MME_APP);
}

//------------------------------------------------------------------------------
void mme_app_handle_delete_session_rsp(
  const itti_s11_delete_session_response_t *const delete_sess_resp_pP)
//------------------------------------------------------------------------------
{
  struct ue_mm_context_s *ue_context_p = NULL;

  OAILOG_FUNC_IN(LOG_MME_APP);
  DevAssert(delete_sess_resp_pP);
  OAILOG_DEBUG(
    LOG_MME_APP,
    "Received S11_DELETE_SESSION_RESPONSE from S+P-GW with teid " TEID_FMT
    "\n ",
    delete_sess_resp_pP->teid);
  ue_context_p = mme_ue_context_exists_s11_teid(
    &mme_app_desc.mme_ue_contexts, delete_sess_resp_pP->teid);

  if (!ue_context_p) {
    MSC_LOG_RX_DISCARDED_MESSAGE(
      MSC_MMEAPP_MME,
      MSC_S11_MME,
      NULL,
      0,
      "0 DELETE_SESSION_RESPONSE local S11 teid " TEID_FMT " ",
      delete_sess_resp_pP->teid);
    OAILOG_WARNING(
      LOG_MME_APP,
      "We didn't find this teid in list of UE: %08x\n",
      delete_sess_resp_pP->teid);
    OAILOG_FUNC_OUT(LOG_MME_APP);
  }
  hashtable_uint64_ts_remove(
    mme_app_desc.mme_ue_contexts.tun11_ue_context_htbl,
    (const hash_key_t) ue_context_p->mme_teid_s11);
  ue_context_p->mme_teid_s11 = 0;

  if (delete_sess_resp_pP->cause.cause_value != REQUEST_ACCEPTED) {
    OAILOG_WARNING(
      LOG_MME_APP,
      "***WARNING****S11 Delete Session Rsp: NACK received from SPGW : %08x\n",
      delete_sess_resp_pP->teid);
    increment_counter("mme_spgw_delete_session_rsp", 1, 1, "result", "failure");
  }
  increment_counter("mme_spgw_delete_session_rsp", 1, 1, "result", "success");
  MSC_LOG_RX_MESSAGE(
    MSC_MMEAPP_MME,
    MSC_S11_MME,
    NULL,
    0,
    "0 DELETE_SESSION_RESPONSE local S11 teid " TEID_FMT " IMSI " IMSI_64_FMT
    " ",
    delete_sess_resp_pP->teid,
    ue_context_p->emm_context._imsi64);
  /*
   * Updating statistics
   */
  update_mme_app_stats_s1u_bearer_sub();
  update_mme_app_stats_default_bearer_sub();

  /*
   * If UE is already in idle state, skip asking eNB to release UE context and just clean up locally.
   * This can happen during implicit detach and UE initiated detach when UE sends detach req (type = switch off)
   */
  if (ECM_IDLE == ue_context_p->ecm_state) {
    ue_context_p->ue_context_rel_cause = S1AP_IMPLICIT_CONTEXT_RELEASE;
    // Notify S1AP to release S1AP UE context locally.
    mme_app_itti_ue_context_release(
      ue_context_p, ue_context_p->ue_context_rel_cause);
    // Free MME UE Context
    mme_notify_ue_context_released(&mme_app_desc.mme_ue_contexts, ue_context_p);
    // Send PUR,before removal of ue contexts
    if (
      (ue_context_p->send_ue_purge_request == true) &&
      (ue_context_p->hss_initiated_detach == false)) {
      mme_app_send_s6a_purge_ue_req(ue_context_p);
    }
    OAILOG_DEBUG(
      LOG_MME_APP,
      "Deleting UE context associated in MME for "
      "mme_ue_s1ap_id " MME_UE_S1AP_ID_FMT "\n ",
      ue_context_p->mme_ue_s1ap_id);
    mme_remove_ue_context(&mme_app_desc.mme_ue_contexts, ue_context_p);
    // return now, otherwize will unlock ue context already free
    OAILOG_FUNC_OUT(LOG_MME_APP);
  } else {
    if (ue_context_p->ue_context_rel_cause == S1AP_INVALID_CAUSE) {
      ue_context_p->ue_context_rel_cause = S1AP_NAS_DETACH;
    }
    /* In case of Ue initiated explicit IMSI Detach or Combined EPS/IMSI detach
       Do not send UE Context Release Command to eNB before receiving SGs IMSI Detach Ack from MSC/VLR */
    if (ue_context_p->sgs_context != NULL) {
      if (
        ((ue_context_p->detach_type !=
          SGS_EXPLICIT_UE_INITIATED_IMSI_DETACH_FROM_NONEPS) ||
         (ue_context_p->detach_type !=
          SGS_COMBINED_UE_INITIATED_IMSI_DETACH_FROM_EPS_N_NONEPS)) &&
        (ue_context_p->sgs_context->ts9_timer.id ==
         MME_APP_TIMER_INACTIVE_ID)) {
        // Notify S1AP to send UE Context Release Command to eNB or free s1 context locally.
        mme_app_itti_ue_context_release(
          ue_context_p, ue_context_p->ue_context_rel_cause);
        ue_context_p->ue_context_rel_cause = S1AP_INVALID_CAUSE;
      }
    } else {
      // Notify S1AP to send UE Context Release Command to eNB or free s1 context locally.
      mme_app_itti_ue_context_release(
        ue_context_p, ue_context_p->ue_context_rel_cause);
      ue_context_p->ue_context_rel_cause = S1AP_INVALID_CAUSE;
    }
  }

  unlock_ue_contexts(ue_context_p);
  OAILOG_FUNC_OUT(LOG_MME_APP);
}

//------------------------------------------------------------------------------
int mme_app_handle_create_sess_resp(
  itti_s11_create_session_response_t *const create_sess_resp_pP)
{
  OAILOG_FUNC_IN(LOG_MME_APP);
  struct ue_mm_context_s *ue_context_p = NULL;
  bearer_context_t *current_bearer_p = NULL;
  MessageDef *message_p = NULL;
  ebi_t bearer_id = 0;
  int rc = RETURNok;

  DevAssert(create_sess_resp_pP);
  OAILOG_DEBUG(
    LOG_MME_APP, "Received S11_CREATE_SESSION_RESPONSE from S+P-GW\n");
  ue_context_p = mme_ue_context_exists_s11_teid(
    &mme_app_desc.mme_ue_contexts, create_sess_resp_pP->teid);

  if (ue_context_p == NULL) {
    MSC_LOG_RX_DISCARDED_MESSAGE(
      MSC_MMEAPP_MME,
      MSC_S11_MME,
      NULL,
      0,
      "0 CREATE_SESSION_RESPONSE local S11 teid " TEID_FMT " ",
      create_sess_resp_pP->teid);

    OAILOG_DEBUG(
      LOG_MME_APP,
      "We didn't find this teid in list of UE: %08x\n",
      create_sess_resp_pP->teid);
    OAILOG_FUNC_RETURN(LOG_MME_APP, RETURNerror);
  }

  MSC_LOG_RX_MESSAGE(
    MSC_MMEAPP_MME,
    MSC_S11_MME,
    NULL,
    0,
    "0 CREATE_SESSION_RESPONSE local S11 teid " TEID_FMT " IMSI " IMSI_64_FMT
    " ",
    create_sess_resp_pP->teid,
    ue_context_p->emm_context._imsi64);

  proc_tid_t transaction_identifier = 0;
  pdn_cid_t pdn_cx_id = 0;

  /* Whether SGW has created the session (IP address allocation, local GTP-U end point creation etc.)
   * successfully or not , it is indicated by cause value in create session response message.
   * If cause value is not equal to "REQUEST_ACCEPTED" then this implies that SGW could not allocate the resources for
   * the requested session. In this case, MME-APP sends PDN Connectivity fail message to NAS-ESM with the "cause" received
   * in S11 Session Create Response message.
   * NAS-ESM maps this "S11 cause" to "ESM cause" and sends it in PDN Connectivity Reject message to the UE.
   */

  if (create_sess_resp_pP->cause.cause_value != REQUEST_ACCEPTED) {
    // Send PDN CONNECTIVITY FAIL message  to NAS layer
    increment_counter("mme_spgw_create_session_rsp", 1, 1, "result", "failure");
    message_p = itti_alloc_new_message(TASK_MME_APP, NAS_PDN_CONNECTIVITY_FAIL);
    itti_nas_pdn_connectivity_fail_t *nas_pdn_connectivity_fail =
      &message_p->ittiMsg.nas_pdn_connectivity_fail;
    memset(
      (void *) nas_pdn_connectivity_fail,
      0,
      sizeof(itti_nas_pdn_connectivity_fail_t));
    bearer_id = create_sess_resp_pP->bearer_contexts_created.bearer_contexts[0]
                  .eps_bearer_id /* - 5 */;
    current_bearer_p = mme_app_get_bearer_context(ue_context_p, bearer_id);
    if (current_bearer_p) {
      transaction_identifier = current_bearer_p->transaction_identifier;
    }
    nas_pdn_connectivity_fail->pti = transaction_identifier;
    nas_pdn_connectivity_fail->ue_id = ue_context_p->mme_ue_s1ap_id;
    nas_pdn_connectivity_fail->cause =
      (pdn_conn_rsp_cause_t)(create_sess_resp_pP->cause.cause_value);
    rc = itti_send_msg_to_task(TASK_NAS_MME, INSTANCE_DEFAULT, message_p);
    unlock_ue_contexts(ue_context_p);
    OAILOG_FUNC_RETURN(LOG_MME_APP, rc);
  }
  increment_counter("mme_spgw_create_session_rsp", 1, 1, "result", "success");
  //---------------------------------------------------------
  // Process itti_sgw_create_session_response_t.bearer_context_created
  //---------------------------------------------------------
  for (int i = 0;
       i < create_sess_resp_pP->bearer_contexts_created.num_bearer_context;
       i++) {
    bearer_id = create_sess_resp_pP->bearer_contexts_created.bearer_contexts[i]
                  .eps_bearer_id /* - 5 */;
    /*
     * Depending on s11 result we have to send reject or accept for bearers
     */
    DevCheck(
      (bearer_id < BEARERS_PER_UE) && (bearer_id >= 0),
      bearer_id,
      BEARERS_PER_UE,
      0);

    if (
      create_sess_resp_pP->bearer_contexts_created.bearer_contexts[i]
        .cause.cause_value != REQUEST_ACCEPTED) {
      DevMessage(
        "Cases where bearer cause != REQUEST_ACCEPTED are not handled\n");
    }
    DevAssert(
      create_sess_resp_pP->bearer_contexts_created.bearer_contexts[i]
        .s1u_sgw_fteid.interface_type == S1_U_SGW_GTP_U);

    current_bearer_p = mme_app_get_bearer_context(ue_context_p, bearer_id);
    AssertFatal(current_bearer_p, "Could not get bearer context");

    update_mme_app_stats_default_bearer_add();

    current_bearer_p->bearer_state |= BEARER_STATE_SGW_CREATED;
    if (!i) {
      pdn_cx_id = current_bearer_p->pdn_cx_id;
      /*
       * Store the S-GW teid
       */
      AssertFatal(
        (pdn_cx_id >= 0) && (pdn_cx_id < MAX_APN_PER_UE),
        "Bad pdn id for bearer");
      ue_context_p->pdn_contexts[pdn_cx_id]->s_gw_teid_s11_s4 =
        create_sess_resp_pP->s11_sgw_fteid.teid;
      transaction_identifier = current_bearer_p->transaction_identifier;
    }

    current_bearer_p->s_gw_fteid_s1u =
      create_sess_resp_pP->bearer_contexts_created.bearer_contexts[i]
        .s1u_sgw_fteid;
    current_bearer_p->p_gw_fteid_s5_s8_up =
      create_sess_resp_pP->bearer_contexts_created.bearer_contexts[i]
        .s5_s8_u_pgw_fteid;

    // if modified by pgw
    if (create_sess_resp_pP->bearer_contexts_created.bearer_contexts[i]
          .bearer_level_qos) {
      current_bearer_p->qci =
        create_sess_resp_pP->bearer_contexts_created.bearer_contexts[i]
          .bearer_level_qos->qci;
      current_bearer_p->priority_level =
        create_sess_resp_pP->bearer_contexts_created.bearer_contexts[i]
          .bearer_level_qos->pl;
      current_bearer_p->preemption_vulnerability =
        create_sess_resp_pP->bearer_contexts_created.bearer_contexts[i]
          .bearer_level_qos->pvi;
      current_bearer_p->preemption_capability =
        create_sess_resp_pP->bearer_contexts_created.bearer_contexts[i]
          .bearer_level_qos->pci;

      //TODO should be set in NAS_PDN_CONNECTIVITY_RSP message
      current_bearer_p->esm_ebr_context.gbr_dl =
        create_sess_resp_pP->bearer_contexts_created.bearer_contexts[i]
          .bearer_level_qos->gbr.br_dl;
      current_bearer_p->esm_ebr_context.gbr_ul =
        create_sess_resp_pP->bearer_contexts_created.bearer_contexts[i]
          .bearer_level_qos->gbr.br_ul;
      current_bearer_p->esm_ebr_context.mbr_dl =
        create_sess_resp_pP->bearer_contexts_created.bearer_contexts[i]
          .bearer_level_qos->mbr.br_dl;
      current_bearer_p->esm_ebr_context.mbr_ul =
        create_sess_resp_pP->bearer_contexts_created.bearer_contexts[i]
          .bearer_level_qos->mbr.br_ul;
      OAILOG_DEBUG(
        LOG_MME_APP,
        "Set qci %u in bearer %u\n",
        current_bearer_p->qci,
        bearer_id);
    } else {
      OAILOG_DEBUG(
        LOG_MME_APP,
        "Set qci %u in bearer %u (qos not modified by P-GW)\n",
        current_bearer_p->qci,
        bearer_id);
    }
  }

  //uint8_t *keNB = NULL;
  message_p = itti_alloc_new_message(TASK_MME_APP, NAS_PDN_CONNECTIVITY_RSP);
  itti_nas_pdn_connectivity_rsp_t *nas_pdn_connectivity_rsp =
    &message_p->ittiMsg.nas_pdn_connectivity_rsp;

  nas_pdn_connectivity_rsp->pdn_cid = pdn_cx_id;
  nas_pdn_connectivity_rsp->pti = transaction_identifier; // NAS internal ref
  nas_pdn_connectivity_rsp->ue_id =
    ue_context_p->mme_ue_s1ap_id; // NAS internal ref

  nas_pdn_connectivity_rsp->pdn_addr =
    paa_to_bstring(&create_sess_resp_pP->paa);
  nas_pdn_connectivity_rsp->pdn_type = create_sess_resp_pP->paa.pdn_type;

  // ASSUME NO HO now, so assume 1 bearer only and is default bearer

  // here at this point OctetString are saved in resp, no loss of memory (apn, pdn_addr)
  nas_pdn_connectivity_rsp->ue_id = ue_context_p->mme_ue_s1ap_id;
  nas_pdn_connectivity_rsp->ebi = bearer_id;
  nas_pdn_connectivity_rsp->qci = current_bearer_p->qci;
  nas_pdn_connectivity_rsp->prio_level = current_bearer_p->priority_level;
  nas_pdn_connectivity_rsp->pre_emp_vulnerability =
    current_bearer_p->preemption_vulnerability;
  nas_pdn_connectivity_rsp->pre_emp_capability =
    current_bearer_p->preemption_capability;
  nas_pdn_connectivity_rsp->sgw_s1u_fteid = current_bearer_p->s_gw_fteid_s1u;
  // optional IE
  nas_pdn_connectivity_rsp->ambr.br_ul = ue_context_p->subscribed_ue_ambr.br_ul;
  nas_pdn_connectivity_rsp->ambr.br_dl = ue_context_p->subscribed_ue_ambr.br_dl;

  // This IE is not applicable for TAU/RAU/Handover. If PGW decides to return PCO to the UE, PGW shall send PCO to
  // SGW. If SGW receives the PCO IE, SGW shall forward it to MME/SGSN.
  if (create_sess_resp_pP->pco.num_protocol_or_container_id) {
    copy_protocol_configuration_options(
      &nas_pdn_connectivity_rsp->pco, &create_sess_resp_pP->pco);
    clear_protocol_configuration_options(&create_sess_resp_pP->pco);
  }

  MSC_LOG_TX_MESSAGE(
    MSC_MMEAPP_MME,
    MSC_NAS_MME,
    NULL,
    0,
    "0 NAS_PDN_CONNECTIVITY_RSP sgw_s1u_teid %u ebi %u qci %u prio %u",
    current_bearer_p->s_gw_fteid_s1u.teid,
    bearer_id,
    current_bearer_p->qci,
    current_bearer_p->priority_level);

  //Send PDN Connectivity Rsp to NAS
  rc = itti_send_msg_to_task(TASK_NAS_MME, INSTANCE_DEFAULT, message_p);
  unlock_ue_contexts(ue_context_p);
  OAILOG_FUNC_RETURN(LOG_MME_APP, rc);
}

//------------------------------------------------------------------------------
void mme_app_handle_initial_context_setup_rsp(
  itti_mme_app_initial_context_setup_rsp_t *const initial_ctxt_setup_rsp_pP)
{
  OAILOG_FUNC_IN(LOG_MME_APP);
  struct ue_mm_context_s *ue_context_p = NULL;
  MessageDef *message_p = NULL;

  OAILOG_DEBUG(
    LOG_MME_APP, "Received MME_APP_INITIAL_CONTEXT_SETUP_RSP from S1AP\n");
  ue_context_p = mme_ue_context_exists_mme_ue_s1ap_id(
    &mme_app_desc.mme_ue_contexts, initial_ctxt_setup_rsp_pP->ue_id);

  if (ue_context_p == NULL) {
    OAILOG_DEBUG(
      LOG_MME_APP,
      "We didn't find this mme_ue_s1ap_id in list of UE: " MME_UE_S1AP_ID_FMT
      "\n",
      initial_ctxt_setup_rsp_pP->ue_id);
    MSC_LOG_EVENT(
      MSC_MMEAPP_MME,
      " MME_APP_INITIAL_CONTEXT_SETUP_RSP Unknown ue %u",
      initial_ctxt_setup_rsp_pP->ue_id);
    OAILOG_FUNC_OUT(LOG_MME_APP);
  }

  // Stop Initial context setup process guard timer,if running
  if (
    ue_context_p->initial_context_setup_rsp_timer.id !=
    MME_APP_TIMER_INACTIVE_ID) {
    if (timer_remove(ue_context_p->initial_context_setup_rsp_timer.id, NULL)) {
      OAILOG_ERROR(
        LOG_MME_APP,
        "Failed to stop Initial Context Setup Rsp timer for UE id  %d \n",
        ue_context_p->mme_ue_s1ap_id);
    }
    ue_context_p->initial_context_setup_rsp_timer.id =
      MME_APP_TIMER_INACTIVE_ID;
  }

  message_p = itti_alloc_new_message(TASK_MME_APP, S11_MODIFY_BEARER_REQUEST);
  AssertFatal(message_p, "itti_alloc_new_message Failed");
  itti_s11_modify_bearer_request_t *s11_modify_bearer_request =
    &message_p->ittiMsg.s11_modify_bearer_request;
  s11_modify_bearer_request->local_teid = ue_context_p->mme_teid_s11;
  /*
   * Delay Value in integer multiples of 50 millisecs, or zero
   */
  s11_modify_bearer_request->delay_dl_packet_notif_req = 0; // TODO

  for (int item = 0; item < initial_ctxt_setup_rsp_pP->no_of_e_rabs; item++) {
    s11_modify_bearer_request->bearer_contexts_to_be_modified
      .bearer_contexts[item]
      .eps_bearer_id = initial_ctxt_setup_rsp_pP->e_rab_id[item];
    s11_modify_bearer_request->bearer_contexts_to_be_modified
      .bearer_contexts[item]
      .s1_eNB_fteid.teid = initial_ctxt_setup_rsp_pP->gtp_teid[item];
    s11_modify_bearer_request->bearer_contexts_to_be_modified
      .bearer_contexts[item]
      .s1_eNB_fteid.interface_type = S1_U_ENODEB_GTP_U;

    if (!item) {
      ebi_t ebi = initial_ctxt_setup_rsp_pP->e_rab_id[item];
      pdn_cid_t cid =
        ue_context_p->bearer_contexts[EBI_TO_INDEX(ebi)]->pdn_cx_id;
      pdn_context_t *pdn_context = ue_context_p->pdn_contexts[cid];

      s11_modify_bearer_request->peer_ip =
        pdn_context->s_gw_address_s11_s4.address.ipv4_address;
      s11_modify_bearer_request->teid = pdn_context->s_gw_teid_s11_s4;
    }
    if (
      4 == blength(initial_ctxt_setup_rsp_pP->transport_layer_address[item])) {
      s11_modify_bearer_request->bearer_contexts_to_be_modified
        .bearer_contexts[item]
        .s1_eNB_fteid.ipv4 = 1;
      memcpy(
        &s11_modify_bearer_request->bearer_contexts_to_be_modified
           .bearer_contexts[item]
           .s1_eNB_fteid.ipv4_address,
        initial_ctxt_setup_rsp_pP->transport_layer_address[item]->data,
        blength(initial_ctxt_setup_rsp_pP->transport_layer_address[item]));
    } else if (
      16 == blength(initial_ctxt_setup_rsp_pP->transport_layer_address[item])) {
      s11_modify_bearer_request->bearer_contexts_to_be_modified
        .bearer_contexts[item]
        .s1_eNB_fteid.ipv6 = 1;
      memcpy(
        &s11_modify_bearer_request->bearer_contexts_to_be_modified
           .bearer_contexts[item]
           .s1_eNB_fteid.ipv6_address,
        initial_ctxt_setup_rsp_pP->transport_layer_address[item]->data,
        blength(initial_ctxt_setup_rsp_pP->transport_layer_address[item]));
    } else {
      AssertFatal(
        0,
        "TODO IP address %d bytes",
        blength(initial_ctxt_setup_rsp_pP->transport_layer_address[item]));
    }
    bdestroy_wrapper(&initial_ctxt_setup_rsp_pP->transport_layer_address[item]);
  }
  s11_modify_bearer_request->bearer_contexts_to_be_modified.num_bearer_context =
    initial_ctxt_setup_rsp_pP->no_of_e_rabs;

  s11_modify_bearer_request->bearer_contexts_to_be_removed.num_bearer_context =
    0;

  s11_modify_bearer_request->mme_fq_csid.node_id_type =
    GLOBAL_UNICAST_IPv4;                           // TODO
  s11_modify_bearer_request->mme_fq_csid.csid = 0; // TODO ...
  memset(
    &s11_modify_bearer_request->indication_flags,
    0,
    sizeof(s11_modify_bearer_request->indication_flags)); // TODO
  s11_modify_bearer_request->rat_type = RAT_EUTRAN;
  /*
   * S11 stack specific parameter. Not used in standalone epc mode
   */
  s11_modify_bearer_request->trxn = NULL;
  MSC_LOG_TX_MESSAGE(
    MSC_MMEAPP_MME,
    MSC_S11_MME,
    NULL,
    0,
    "0 S11_MODIFY_BEARER_REQUEST teid %u ebi %u",
    s11_modify_bearer_request->teid,
    s11_modify_bearer_request->bearer_contexts_to_be_modified.bearer_contexts[0]
      .eps_bearer_id);
  itti_send_msg_to_task(TASK_SPGW, INSTANCE_DEFAULT, message_p);
  /*
   * During Service request procedure,after initial context setup response
   * Send ULR, when UE moved from Idle to Connected and
   * flag location_info_confirmed_in_hss set to true during hss reset.
   */
  if (ue_context_p->location_info_confirmed_in_hss == true) {
    mme_app_send_s6a_update_location_req(ue_context_p);
  }
  if (ue_context_p->sgs_context) {
    ue_context_p->sgs_context->csfb_service_type = CSFB_SERVICE_NONE;
    //Reset mt_call_in_progress flag
    if (ue_context_p->sgs_context->mt_call_in_progress) {
      ue_context_p->sgs_context->mt_call_in_progress = false;
    }
  }

  unlock_ue_contexts(ue_context_p);
  OAILOG_FUNC_OUT(LOG_MME_APP);
}

//------------------------------------------------------------------------------
void mme_app_handle_release_access_bearers_resp(
  const itti_s11_release_access_bearers_response_t
    *const rel_access_bearers_rsp_pP)
{
  OAILOG_FUNC_IN(LOG_MME_APP);
  struct ue_mm_context_s *ue_context_p = NULL;

  ue_context_p = mme_ue_context_exists_s11_teid(
    &mme_app_desc.mme_ue_contexts, rel_access_bearers_rsp_pP->teid);

  if (ue_context_p == NULL) {
    MSC_LOG_RX_DISCARDED_MESSAGE(
      MSC_MMEAPP_MME,
      MSC_S11_MME,
      NULL,
      0,
      "0 RELEASE_ACCESS_BEARERS_RESPONSE local S11 teid " TEID_FMT " ",
      rel_access_bearers_rsp_pP->teid);
    OAILOG_DEBUG(
      LOG_MME_APP,
      "We didn't find this teid in list of UE: %" PRIX32 "\n",
      rel_access_bearers_rsp_pP->teid);
    OAILOG_FUNC_OUT(LOG_MME_APP);
  }
  MSC_LOG_RX_MESSAGE(
    MSC_MMEAPP_MME,
    MSC_S11_MME,
    NULL,
    0,
    "0 RELEASE_ACCESS_BEARERS_RESPONSE local S11 teid " TEID_FMT
    " IMSI " IMSI_64_FMT " ",
    rel_access_bearers_rsp_pP->teid,
    ue_context_p->emm_context._imsi64);
  /*
   * Updating statistics
   */
  update_mme_app_stats_s1u_bearer_sub();

  // Send UE Context Release Command
  mme_app_itti_ue_context_release(
    ue_context_p, ue_context_p->ue_context_rel_cause);
  if (
    ue_context_p->ue_context_rel_cause == S1AP_SCTP_SHUTDOWN_OR_RESET ||
    ue_context_p->ue_context_rel_cause ==
      S1AP_INITIAL_CONTEXT_SETUP_TMR_EXPRD) {
    // Just cleanup the MME APP state associated with s1.
    mme_ue_context_update_ue_sig_connection_state(
      &mme_app_desc.mme_ue_contexts, ue_context_p, ECM_IDLE);
    ue_context_p->ue_context_rel_cause = S1AP_INVALID_CAUSE;
  }
  unlock_ue_contexts(ue_context_p);
  OAILOG_FUNC_OUT(LOG_MME_APP);
}

//------------------------------------------------------------------------------
void mme_app_handle_s11_create_bearer_req(
  const itti_s11_create_bearer_request_t *const create_bearer_request_pP)
{
  OAILOG_FUNC_IN(LOG_MME_APP);
  //MessageDef                             *message_p = NULL;
  struct ue_mm_context_s *ue_context_p = NULL;

  ue_context_p = mme_ue_context_exists_s11_teid(
    &mme_app_desc.mme_ue_contexts, create_bearer_request_pP->teid);

  if (ue_context_p == NULL) {
    MSC_LOG_RX_DISCARDED_MESSAGE(
      MSC_MMEAPP_MME,
      MSC_S11_MME,
      NULL,
      0,
      "0 CREATE_BEARERS_REQUEST local S11 teid " TEID_FMT " ",
      create_bearer_request_pP->teid);
    OAILOG_DEBUG(
      LOG_MME_APP,
      "We didn't find this teid in list of UE: %" PRIX32 "\n",
      create_bearer_request_pP->teid);
    OAILOG_FUNC_OUT(LOG_MME_APP);
  }

  // check if default bearer already created
  ebi_t linked_eps_bearer_id = create_bearer_request_pP->linked_eps_bearer_id;
  bearer_context_t *linked_bc =
    mme_app_get_bearer_context(ue_context_p, linked_eps_bearer_id);
  if (!linked_bc) {
    // May create default EPS bearer ?
    MSC_LOG_RX_DISCARDED_MESSAGE(
      MSC_MMEAPP_MME,
      MSC_S11_MME,
      NULL,
      0,
      "0 CREATE_BEARERS_REQUEST ue id " MME_UE_S1AP_ID_FMT
      " local S11 teid " TEID_FMT " ",
      ue_context_p->mme_ue_s1ap_id,
      create_bearer_request_pP->teid);
    OAILOG_DEBUG(
      LOG_MME_APP,
      "We didn't find the linked bearer id %" PRIu8
      " for UE: " MME_UE_S1AP_ID_FMT "\n",
      linked_eps_bearer_id,
      ue_context_p->mme_ue_s1ap_id);
    unlock_ue_contexts(ue_context_p);
    OAILOG_FUNC_OUT(LOG_MME_APP);
  }

  pdn_cid_t cid = linked_bc->pdn_cx_id;

  MSC_LOG_RX_MESSAGE(
    MSC_MMEAPP_MME,
    MSC_S11_MME,
    NULL,
    0,
    "0 CREATE_BEARERS_REQUEST ue id " MME_UE_S1AP_ID_FMT
    " PDN id %u IMSI " IMSI_64_FMT " n ebi %u",
    ue_context_p->mme_ue_s1ap_id,
    cid,
    ue_context_p->emm_context._imsi64,
    create_bearer_request_pP->bearer_contexts.num_bearer_context);

  mme_app_s11_proc_create_bearer_t *s11_proc_create_bearer =
    mme_app_create_s11_procedure_create_bearer(ue_context_p);
  s11_proc_create_bearer->proc.s11_trxn =
    (uintptr_t) create_bearer_request_pP->trxn;

  for (int i = 0;
       i < create_bearer_request_pP->bearer_contexts.num_bearer_context;
       i++) {
    //!!!!!!!!!!!!!!!!!!!!!!!!!!!!!!!!!!!!!!!!!!!!!!!!!!!!!!!!!!!!!!!!!!!!!!!!!!!!!!!!!!!
    // TODO THINK OF BEARER AGGREGATING SEVERAL SDFs, 1 bearer <-> (QCI, ARP)
    // TODO DELEGATE TO NAS THE CREATION OF THE BEARER
    //!!!!!!!!!!!!!!!!!!!!!!!!!!!!!!!!!!!!!!!!!!!!!!!!!!!!!!!!!!!!!!!!!!!!!!!!!!!!!!!!!!!
    const bearer_context_within_create_bearer_request_t *msg_bc =
      &create_bearer_request_pP->bearer_contexts.bearer_contexts[i];
    bearer_context_t *dedicated_bc = mme_app_create_bearer_context(
      ue_context_p, cid, msg_bc->eps_bearer_id, false);

    s11_proc_create_bearer->num_bearers++;
    s11_proc_create_bearer->bearer_status[EBI_TO_INDEX(dedicated_bc->ebi)] =
      S11_PROC_BEARER_PENDING;

    dedicated_bc->bearer_state |= BEARER_STATE_SGW_CREATED;
    dedicated_bc->bearer_state |= BEARER_STATE_MME_CREATED;

    dedicated_bc->s_gw_fteid_s1u = msg_bc->s1u_sgw_fteid;
    dedicated_bc->p_gw_fteid_s5_s8_up = msg_bc->s5_s8_u_pgw_fteid;

    dedicated_bc->qci = msg_bc->bearer_level_qos.qci;
    dedicated_bc->priority_level = msg_bc->bearer_level_qos.pl;
    dedicated_bc->preemption_vulnerability = msg_bc->bearer_level_qos.pvi;
    dedicated_bc->preemption_capability = msg_bc->bearer_level_qos.pci;

    // forward request to NAS
    MessageDef *message_p =
      itti_alloc_new_message(TASK_MME_APP, MME_APP_CREATE_DEDICATED_BEARER_REQ);
    AssertFatal(message_p, "itti_alloc_new_message Failed");
    MME_APP_CREATE_DEDICATED_BEARER_REQ(message_p).ue_id =
      ue_context_p->mme_ue_s1ap_id;
    MME_APP_CREATE_DEDICATED_BEARER_REQ(message_p).cid = cid;
    MME_APP_CREATE_DEDICATED_BEARER_REQ(message_p).ebi = dedicated_bc->ebi;
    MME_APP_CREATE_DEDICATED_BEARER_REQ(message_p).linked_ebi =
      ue_context_p->pdn_contexts[cid]->default_ebi;
    MME_APP_CREATE_DEDICATED_BEARER_REQ(message_p).bearer_qos =
      msg_bc->bearer_level_qos;
    if (msg_bc->tft.numberofpacketfilters) {
      MME_APP_CREATE_DEDICATED_BEARER_REQ(message_p).tft =
        calloc(1, sizeof(traffic_flow_template_t));
      copy_traffic_flow_template(
        MME_APP_CREATE_DEDICATED_BEARER_REQ(message_p).tft, &msg_bc->tft);
    }
    if (msg_bc->pco.num_protocol_or_container_id) {
      MME_APP_CREATE_DEDICATED_BEARER_REQ(message_p).pco =
        calloc(1, sizeof(protocol_configuration_options_t));
      copy_protocol_configuration_options(
        MME_APP_CREATE_DEDICATED_BEARER_REQ(message_p).pco, &msg_bc->pco);
    }

    MSC_LOG_TX_MESSAGE(
      MSC_MMEAPP_MME,
      MSC_NAS_MME,
      NULL,
      0,
      "0 MME_APP_CREATE_DEDICATED_BEARER_REQ mme_ue_s1ap_id " MME_UE_S1AP_ID_FMT
      " qci %u ebi %u cid %u",
      MME_APP_CREATE_DEDICATED_BEARER_REQ(message_p).ue_id,
      dedicated_bc->qci,
      dedicated_bc->ebi,
      cid);
    itti_send_msg_to_task(TASK_NAS_MME, INSTANCE_DEFAULT, message_p);
  }
  unlock_ue_contexts(ue_context_p);
  OAILOG_FUNC_OUT(LOG_MME_APP);
}

//------------------------------------------------------------------------------
void mme_app_handle_e_rab_setup_rsp(
  itti_s1ap_e_rab_setup_rsp_t *const e_rab_setup_rsp)
{
  OAILOG_FUNC_IN(LOG_MME_APP);
  struct ue_mm_context_s *ue_context_p = NULL;
  bool send_s11_response = false;

  ue_context_p = mme_ue_context_exists_mme_ue_s1ap_id(
    &mme_app_desc.mme_ue_contexts, e_rab_setup_rsp->mme_ue_s1ap_id);

  if (ue_context_p == NULL) {
    OAILOG_DEBUG(
      LOG_MME_APP,
      "We didn't find this mme_ue_s1ap_id in list of UE: " MME_UE_S1AP_ID_FMT
      "\n",
      e_rab_setup_rsp->mme_ue_s1ap_id);
    MSC_LOG_EVENT(
      MSC_MMEAPP_MME,
      " S1AP_E_RAB_SETUP_RSP Unknown ue " MME_UE_S1AP_ID_FMT "\n",
      e_rab_setup_rsp->mme_ue_s1ap_id);
    OAILOG_FUNC_OUT(LOG_MME_APP);
  }

  for (int i = 0; i < e_rab_setup_rsp->e_rab_setup_list.no_of_items; i++) {
    e_rab_id_t e_rab_id = e_rab_setup_rsp->e_rab_setup_list.item[i].e_rab_id;
    bearer_context_t *bc =
      mme_app_get_bearer_context(ue_context_p, (ebi_t) e_rab_id);
    if (bc->bearer_state & BEARER_STATE_SGW_CREATED) {
      bc->enb_fteid_s1u.teid =
        e_rab_setup_rsp->e_rab_setup_list.item[i].gtp_teid;
      // Do not process transport_layer_address now
      //bstring e_rab_setup_rsp->e_rab_setup_list.item[i].transport_layer_address;
      ip_address_t enb_ip_address = {0};
      bstring_to_ip_address(
        e_rab_setup_rsp->e_rab_setup_list.item[i].transport_layer_address,
        &enb_ip_address);

      bc->enb_fteid_s1u.interface_type = S1_U_ENODEB_GTP_U;
      // TODO better than that later
      switch (enb_ip_address.pdn_type) {
        case IPv4:
          bc->enb_fteid_s1u.ipv4 = 1;
          bc->enb_fteid_s1u.ipv4_address = enb_ip_address.address.ipv4_address;
          break;
        case IPv6:
          bc->enb_fteid_s1u.ipv6 = 1;
          memcpy(
            &bc->enb_fteid_s1u.ipv6_address,
            &enb_ip_address.address.ipv6_address,
            sizeof(enb_ip_address.address.ipv6_address));
          break;
        default: AssertFatal(0, "Bug enb_ip_address->pdn_type");
      }
      bdestroy_wrapper(
        &e_rab_setup_rsp->e_rab_setup_list.item[i].transport_layer_address);

      AssertFatal(
        bc->bearer_state & BEARER_STATE_MME_CREATED,
        "TO DO check bearer state");
      bc->bearer_state |= BEARER_STATE_ENB_CREATED;

      if (ESM_EBR_ACTIVE == bc->esm_ebr_context.status) {
        send_s11_response = true;
      }
    }
  }
  for (int i = 0; i < e_rab_setup_rsp->e_rab_failed_to_setup_list.no_of_items;
       i++) {
    e_rab_id_t e_rab_id =
      e_rab_setup_rsp->e_rab_failed_to_setup_list.item[i].e_rab_id;
    bearer_context_t *bc =
      mme_app_get_bearer_context(ue_context_p, (ebi_t) e_rab_id);
    if (bc->bearer_state & BEARER_STATE_SGW_CREATED) {
      send_s11_response = true;
      //S1ap_Cause_t cause = e_rab_setup_rsp->e_rab_failed_to_setup_list.item[i].cause;
      AssertFatal(
        bc->bearer_state & BEARER_STATE_MME_CREATED,
        "TO DO check bearer state");
      bc->bearer_state &= (~BEARER_STATE_ENB_CREATED);
      bc->bearer_state &= (~BEARER_STATE_MME_CREATED);
    }
  }

  // check if UE already responded with NAS (may depend on eNB implementation?) -> send response to SGW
  if (send_s11_response) {
    MessageDef *message_p =
      itti_alloc_new_message(TASK_MME_APP, S11_CREATE_BEARER_RESPONSE);
    AssertFatal(message_p, "itti_alloc_new_message Failed");
    itti_s11_create_bearer_response_t *s11_create_bearer_response =
      &message_p->ittiMsg.s11_create_bearer_response;
    s11_create_bearer_response->local_teid = ue_context_p->mme_teid_s11;
    s11_create_bearer_response->trxn = NULL;
    s11_create_bearer_response->cause.cause_value = 0;
    int msg_bearer_index = 0;

    for (int i = 0; i < e_rab_setup_rsp->e_rab_setup_list.no_of_items; i++) {
      e_rab_id_t e_rab_id = e_rab_setup_rsp->e_rab_setup_list.item[i].e_rab_id;
      bearer_context_t *bc =
        mme_app_get_bearer_context(ue_context_p, (ebi_t) e_rab_id);
      if (bc->bearer_state & BEARER_STATE_ENB_CREATED) {
        s11_create_bearer_response->cause.cause_value = REQUEST_ACCEPTED;
        s11_create_bearer_response->bearer_contexts
          .bearer_contexts[msg_bearer_index]
          .eps_bearer_id = e_rab_id;
        s11_create_bearer_response->bearer_contexts
          .bearer_contexts[msg_bearer_index]
          .cause.cause_value = REQUEST_ACCEPTED;
        //  FTEID eNB
        s11_create_bearer_response->bearer_contexts
          .bearer_contexts[msg_bearer_index]
          .s1u_enb_fteid = bc->enb_fteid_s1u;

        // FTEID SGW S1U
        s11_create_bearer_response->bearer_contexts
          .bearer_contexts[msg_bearer_index]
          .s1u_sgw_fteid =
          bc->s_gw_fteid_s1u; ///< This IE shall be sent on the S11 interface. It shall be used
        s11_create_bearer_response->bearer_contexts.num_bearer_context++;
      }
    }

    for (int i = 0; i < e_rab_setup_rsp->e_rab_setup_list.no_of_items; i++) {
      e_rab_id_t e_rab_id = e_rab_setup_rsp->e_rab_setup_list.item[i].e_rab_id;
      bearer_context_t *bc =
        mme_app_get_bearer_context(ue_context_p, (ebi_t) e_rab_id);
      if (bc->bearer_state & BEARER_STATE_MME_CREATED) {
        if (REQUEST_ACCEPTED == s11_create_bearer_response->cause.cause_value) {
          s11_create_bearer_response->cause.cause_value =
            REQUEST_ACCEPTED_PARTIALLY;
        } else {
          s11_create_bearer_response->cause.cause_value = REQUEST_REJECTED;
        }
        s11_create_bearer_response->bearer_contexts
          .bearer_contexts[msg_bearer_index]
          .eps_bearer_id = e_rab_id;
        s11_create_bearer_response->bearer_contexts
          .bearer_contexts[msg_bearer_index]
          .cause.cause_value =
          REQUEST_REJECTED; // TODO translation of S1AP cause to SGW cause
        s11_create_bearer_response->bearer_contexts.num_bearer_context++;
        bc->bearer_state = BEARER_STATE_NULL;
      }
    }

    MSC_LOG_TX_MESSAGE(
      MSC_MMEAPP_MME,
      MSC_S11_MME,
      NULL,
      0,
      "0 S11_CREATE_BEARER_RESPONSE teid %u",
      s11_create_bearer_response->teid);
    itti_send_msg_to_task(TASK_S11, INSTANCE_DEFAULT, message_p);
  } else {
    // not send S11 response
    // TODO create a procedure with bearers to receive a response from NAS
  }
  unlock_ue_contexts(ue_context_p);
  OAILOG_FUNC_OUT(LOG_MME_APP);
}

//------------------------------------------------------------------------------
void mme_app_handle_mobile_reachability_timer_expiry(
  struct ue_mm_context_s *ue_context_p)
{
  OAILOG_FUNC_IN(LOG_MME_APP);
  DevAssert(ue_context_p != NULL);
  ue_context_p->mobile_reachability_timer.id = MME_APP_TIMER_INACTIVE_ID;
  OAILOG_INFO(
    LOG_MME_APP,
    "Expired- Mobile Reachability Timer for UE id  %d \n",
    ue_context_p->mme_ue_s1ap_id);
  //Set PPF flag to false
  ue_context_p->ppf = false;
  // Start Implicit Detach timer
  if (
    timer_setup(
      ue_context_p->implicit_detach_timer.sec,
      0,
      TASK_MME_APP,
      INSTANCE_DEFAULT,
      TIMER_ONE_SHOT,
      (void *) &(ue_context_p->mme_ue_s1ap_id),
      sizeof(mme_ue_s1ap_id_t),
      &(ue_context_p->implicit_detach_timer.id)) < 0) {
    OAILOG_ERROR(
      LOG_MME_APP,
      "Failed to start Implicit Detach timer for UE id  %d \n",
      ue_context_p->mme_ue_s1ap_id);
    ue_context_p->implicit_detach_timer.id = MME_APP_TIMER_INACTIVE_ID;
  } else {
    OAILOG_DEBUG(
      LOG_MME_APP,
      "Started Implicit Detach timer for UE id  %d \n",
      ue_context_p->mme_ue_s1ap_id);
  }
  /* PPF is set to false due to "Inactivity of UE including non reception of periodic TAU
   * If CS paging is received for MT call, MME shall indicate to VLR that UE is unreachable
   */
  ue_context_p->ppf = false;
  OAILOG_FUNC_OUT(LOG_MME_APP);
}
//------------------------------------------------------------------------------
void mme_app_handle_implicit_detach_timer_expiry(
  struct ue_mm_context_s *ue_context_p)
{
  OAILOG_FUNC_IN(LOG_MME_APP);
  DevAssert(ue_context_p != NULL);
  MessageDef *message_p = NULL;
  OAILOG_INFO(
    LOG_MME_APP,
    "Expired- Implicit Detach timer for UE id  %d \n",
    ue_context_p->mme_ue_s1ap_id);
  ue_context_p->implicit_detach_timer.id = MME_APP_TIMER_INACTIVE_ID;

  // Initiate Implicit Detach for the UE
  message_p = itti_alloc_new_message(TASK_MME_APP, NAS_IMPLICIT_DETACH_UE_IND);
  DevAssert(message_p != NULL);
  message_p->ittiMsg.nas_implicit_detach_ue_ind.ue_id =
    ue_context_p->mme_ue_s1ap_id;
  MSC_LOG_TX_MESSAGE(
    MSC_MMEAPP_MME,
    MSC_NAS_MME,
    NULL,
    0,
    "0 NAS_IMPLICIT_DETACH_UE_IND_MESSAGE");
  itti_send_msg_to_task(TASK_NAS_MME, INSTANCE_DEFAULT, message_p);
  OAILOG_FUNC_OUT(LOG_MME_APP);
}

//------------------------------------------------------------------------------
void mme_app_handle_initial_context_setup_rsp_timer_expiry(
  struct ue_mm_context_s *ue_context_p)
{
  OAILOG_FUNC_IN(LOG_MME_APP);
  DevAssert(ue_context_p != NULL);
  MessageDef *message_p = NULL;
  OAILOG_INFO(
    LOG_MME_APP,
    "Expired- Initial context setup rsp timer for UE id  %d \n",
    ue_context_p->mme_ue_s1ap_id);
  ue_context_p->initial_context_setup_rsp_timer.id = MME_APP_TIMER_INACTIVE_ID;
  /* *********Abort the ongoing procedure*********
   * Check if UE is registered already that implies service request procedure is active. If so then release the S1AP
   * context and move the UE back to idle mode. Otherwise if UE is not yet registered that implies attach procedure is
   * active. If so,then abort the attach procedure and release the UE context.
   */
  ue_context_p->ue_context_rel_cause = S1AP_INITIAL_CONTEXT_SETUP_TMR_EXPRD;
  if (ue_context_p->mm_state == UE_UNREGISTERED) {
    // Initiate Implicit Detach for the UE
    message_p =
      itti_alloc_new_message(TASK_MME_APP, NAS_IMPLICIT_DETACH_UE_IND);
    DevAssert(message_p != NULL);
    message_p->ittiMsg.nas_implicit_detach_ue_ind.ue_id =
      ue_context_p->mme_ue_s1ap_id;
    itti_send_msg_to_task(TASK_NAS_MME, INSTANCE_DEFAULT, message_p);
    increment_counter(
      "ue_attach",
      1,
      2,
      "result",
      "failure",
      "cause",
      "no_context_setup_rsp_from_enb");
    increment_counter("ue_attach", 1, 1, "action", "attach_abort");
  } else {
    // Release S1-U bearer and move the UE to idle mode
    for (pdn_cid_t i = 0; i < MAX_APN_PER_UE; i++) {
      if (ue_context_p->pdn_contexts[i]) {
        mme_app_send_s11_release_access_bearers_req(ue_context_p, i);
      }
    }
    /* Handles CSFB failure */
    if (ue_context_p->sgs_context != NULL) {
      handle_csfb_s1ap_procedure_failure(
        ue_context_p,
        "initial_context_setup_timer_expired",
        INTIAL_CONTEXT_SETUP_PROCEDURE_FAILED);
    }
  }
  OAILOG_FUNC_OUT(LOG_MME_APP);
}
//------------------------------------------------------------------------------
void mme_app_handle_initial_context_setup_failure(
  const itti_mme_app_initial_context_setup_failure_t
    *const initial_ctxt_setup_failure_pP)
{
  struct ue_mm_context_s *ue_context_p = NULL;
  MessageDef *message_p = NULL;

  OAILOG_FUNC_IN(LOG_MME_APP);
  OAILOG_DEBUG(
    LOG_MME_APP, "Received MME_APP_INITIAL_CONTEXT_SETUP_FAILURE from S1AP\n");
  ue_context_p = mme_ue_context_exists_mme_ue_s1ap_id(
    &mme_app_desc.mme_ue_contexts,
    initial_ctxt_setup_failure_pP->mme_ue_s1ap_id);

  if (ue_context_p == NULL) {
    OAILOG_DEBUG(
      LOG_MME_APP,
      "We didn't find this mme_ue_s1ap_id in list of UE: %d \n",
      initial_ctxt_setup_failure_pP->mme_ue_s1ap_id);
    OAILOG_FUNC_OUT(LOG_MME_APP);
  }
  increment_counter("initial_context_setup_failure_received", 1, NO_LABELS);
  // Stop Initial context setup process guard timer,if running
  if (
    ue_context_p->initial_context_setup_rsp_timer.id !=
    MME_APP_TIMER_INACTIVE_ID) {
    if (timer_remove(ue_context_p->initial_context_setup_rsp_timer.id, NULL)) {
      OAILOG_ERROR(
        LOG_MME_APP,
        "Failed to stop Initial Context Setup Rsp timer for UE id  %d \n",
        ue_context_p->mme_ue_s1ap_id);
    }
    ue_context_p->initial_context_setup_rsp_timer.id =
      MME_APP_TIMER_INACTIVE_ID;
  }
  /* *********Abort the ongoing procedure*********
   * Check if UE is registered already that implies service request procedure is active. If so then release the S1AP
   * context and move the UE back to idle mode. Otherwise if UE is not yet registered that implies attach procedure is
   * active. If so,then abort the attach procedure and release the UE context.
   */
  ue_context_p->ue_context_rel_cause = S1AP_INITIAL_CONTEXT_SETUP_FAILED;
  if (ue_context_p->mm_state == UE_UNREGISTERED) {
    // Initiate Implicit Detach for the UE
    message_p =
      itti_alloc_new_message(TASK_MME_APP, NAS_IMPLICIT_DETACH_UE_IND);
    DevAssert(message_p != NULL);
    message_p->ittiMsg.nas_implicit_detach_ue_ind.ue_id =
      ue_context_p->mme_ue_s1ap_id;
    itti_send_msg_to_task(TASK_NAS_MME, INSTANCE_DEFAULT, message_p);
    increment_counter(
      "ue_attach",
      1,
      2,
      "result",
      "failure",
      "cause",
      "initial_context_setup_failure_rcvd");
    increment_counter("ue_attach", 1, 1, "action", "attach_abort");
  } else {
    // Release S1-U bearer and move the UE to idle mode

    for (pdn_cid_t i = 0; i < MAX_APN_PER_UE; i++) {
      if (ue_context_p->pdn_contexts[i]) {
        mme_app_send_s11_release_access_bearers_req(ue_context_p, i);
      }
    }
    /* Handles CSFB failure */
    if (ue_context_p->sgs_context != NULL) {
      handle_csfb_s1ap_procedure_failure(
        ue_context_p,
        "initial_context_setup_failed",
        INTIAL_CONTEXT_SETUP_PROCEDURE_FAILED);
    }
  }
  unlock_ue_contexts(ue_context_p);
  OAILOG_FUNC_OUT(LOG_MME_APP);
}
//------------------------------------------------------------------------------
static bool mme_app_construct_guti(
  const plmn_t *const plmn_p,
  const s_tmsi_t *const s_tmsi_p,
  guti_t *const guti_p)
{
  /*
   * This is a helper function to construct GUTI from S-TMSI. It uses PLMN id and MME Group Id of the serving MME for
   * this purpose.
   *
   */

  bool is_guti_valid =
    false; // Set to true if serving MME is found and GUTI is constructed
  uint8_t num_mme = 0; // Number of configured MME in the MME pool
  guti_p->m_tmsi = s_tmsi_p->m_tmsi;
  guti_p->gummei.mme_code = s_tmsi_p->mme_code;
  // Create GUTI by using PLMN Id and MME-Group Id of serving MME
  OAILOG_DEBUG(
    LOG_MME_APP,
    "Construct GUTI using S-TMSI received form UE and MME Group Id and PLMN id "
    "from MME Conf: %u, %u \n",
    s_tmsi_p->m_tmsi,
    s_tmsi_p->mme_code);
  mme_config_read_lock(&mme_config);
  /*
   * Check number of MMEs in the pool.
   * At present it is assumed that one MME is supported in MME pool but in case there are more
   * than one MME configured then search the serving MME using MME code.
   * Assumption is that within one PLMN only one pool of MME will be configured
   */
  if (mme_config.gummei.nb > 1) {
    OAILOG_DEBUG(LOG_MME_APP, "More than one MMEs are configured.");
  }
  for (num_mme = 0; num_mme < mme_config.gummei.nb; num_mme++) {
    /*Verify that the MME code within S-TMSI is same as what is configured in MME conf*/
    if (
      (plmn_p->mcc_digit2 ==
       mme_config.gummei.gummei[num_mme].plmn.mcc_digit2) &&
      (plmn_p->mcc_digit1 ==
       mme_config.gummei.gummei[num_mme].plmn.mcc_digit1) &&
      (plmn_p->mnc_digit3 ==
       mme_config.gummei.gummei[num_mme].plmn.mnc_digit3) &&
      (plmn_p->mcc_digit3 ==
       mme_config.gummei.gummei[num_mme].plmn.mcc_digit3) &&
      (plmn_p->mnc_digit2 ==
       mme_config.gummei.gummei[num_mme].plmn.mnc_digit2) &&
      (plmn_p->mnc_digit1 ==
       mme_config.gummei.gummei[num_mme].plmn.mnc_digit1) &&
      (guti_p->gummei.mme_code == mme_config.gummei.gummei[num_mme].mme_code)) {
      break;
    }
  }
  if (num_mme >= mme_config.gummei.nb) {
    OAILOG_DEBUG(LOG_MME_APP, "No MME serves this UE");
  } else {
    guti_p->gummei.plmn = mme_config.gummei.gummei[num_mme].plmn;
    guti_p->gummei.mme_gid = mme_config.gummei.gummei[num_mme].mme_gid;
    is_guti_valid = true;
  }
  mme_config_unlock(&mme_config);
  return is_guti_valid;
}

//------------------------------------------------------------------------------
static void notify_s1ap_new_ue_mme_s1ap_id_association(
  struct ue_mm_context_s *ue_context_p)
{
  MessageDef *message_p = NULL;
  itti_mme_app_s1ap_mme_ue_id_notification_t *notification_p = NULL;

  OAILOG_FUNC_IN(LOG_MME_APP);
  if (ue_context_p == NULL) {
    OAILOG_ERROR(LOG_MME_APP, " NULL UE context ptr\n");
    OAILOG_FUNC_OUT(LOG_MME_APP);
  }
  message_p =
    itti_alloc_new_message(TASK_MME_APP, MME_APP_S1AP_MME_UE_ID_NOTIFICATION);
  notification_p = &message_p->ittiMsg.mme_app_s1ap_mme_ue_id_notification;
  memset(notification_p, 0, sizeof(itti_mme_app_s1ap_mme_ue_id_notification_t));
  notification_p->enb_ue_s1ap_id = ue_context_p->enb_ue_s1ap_id;
  notification_p->mme_ue_s1ap_id = ue_context_p->mme_ue_s1ap_id;
  notification_p->sctp_assoc_id = ue_context_p->sctp_assoc_id_key;

  itti_send_msg_to_task(TASK_S1AP, INSTANCE_DEFAULT, message_p);
  OAILOG_DEBUG(
    LOG_MME_APP,
    " Sent MME_APP_S1AP_MME_UE_ID_NOTIFICATION to S1AP for UE Id %u\n",
    notification_p->mme_ue_s1ap_id);
  OAILOG_FUNC_OUT(LOG_MME_APP);
}

/**
 * Helper function to send a paging request to S1AP in either the initial case
 * or the retransmission case.
 *
 * @param ue_context_p - Pointer to UE context
 * @param set_timer - set true if this is the first attempt at paging and false
 *                    if this is the retransmission
 * @param paging_id_stmsi- paging ID, either to page with IMSI or STMSI
 * @param domain_indicator- Informs paging initiated for CS/PS
 */
int mme_app_paging_request_helper(
  ue_mm_context_t *ue_context_p,
  bool set_timer,
  uint8_t paging_id_stmsi,
  s1ap_cn_domain_t domain_indicator)
{
  MessageDef *message_p = NULL;
  int rc = RETURNok;
  OAILOG_FUNC_IN(LOG_MME_APP);
  // First, check if the UE is already connected. If so, stop
  if (ue_context_p->ecm_state == ECM_CONNECTED) {
    OAILOG_ERROR(
      LOG_MME_APP,
      "Paging process attempted for connected UE with id %d\n",
      ue_context_p->mme_ue_s1ap_id);
    OAILOG_FUNC_RETURN(LOG_MME_APP, RETURNerror);
  }
  message_p = itti_alloc_new_message(TASK_MME_APP, S1AP_PAGING_REQUEST);
  itti_s1ap_paging_request_t *paging_request =
    &message_p->ittiMsg.s1ap_paging_request;
  memset(paging_request, 0, sizeof(itti_s1ap_paging_request_t));

  // @TODO Check
  IMSI64_TO_STRING(
    ue_context_p->imsi, (char *) paging_request->imsi, ue_context_p->imsi_len);
  paging_request->imsi_length = ue_context_p->imsi_len;
  paging_request->mme_code = ue_context_p->emm_context._guti.gummei.mme_code;
  paging_request->m_tmsi = ue_context_p->emm_context._guti.m_tmsi;
  // TODO Pass enb ids based on TAIs
  paging_request->sctp_assoc_id = ue_context_p->sctp_assoc_id_key;
  if (paging_id_stmsi) {
    paging_request->paging_id = S1AP_PAGING_ID_STMSI;
  } else {
    paging_request->paging_id = S1AP_PAGING_ID_IMSI;
  }
  paging_request->domain_indicator = domain_indicator;

  rc = itti_send_msg_to_task(TASK_S1AP, INSTANCE_DEFAULT, message_p);

  if (!set_timer) {
    OAILOG_FUNC_RETURN(LOG_MME_APP, rc);
  }
  int timer_rc = timer_setup(
    ue_context_p->paging_response_timer.sec,
    0,
    TASK_MME_APP,
    INSTANCE_DEFAULT,
    TIMER_ONE_SHOT,
    (void *) &(ue_context_p->mme_ue_s1ap_id),
    sizeof(mme_ue_s1ap_id_t),
    &(ue_context_p->paging_response_timer.id));
  if (timer_rc < 0) {
    OAILOG_ERROR(
      LOG_MME_APP,
      "Failed to start paging timer for ue %d\n",
      ue_context_p->mme_ue_s1ap_id);
  }
  OAILOG_FUNC_RETURN(LOG_MME_APP, timer_rc);
}

int mme_app_handle_initial_paging_request(const char *imsi)
{
  imsi64_t imsi64 = INVALID_IMSI64;
  ue_mm_context_t *ue_context_p = NULL;

  IMSI_STRING_TO_IMSI64(imsi, &imsi64);
  ue_context_p =
    mme_ue_context_exists_imsi(&mme_app_desc.mme_ue_contexts, imsi64);
  if (ue_context_p == NULL) {
    OAILOG_ERROR(
      LOG_MME_APP, "Unknown IMSI%s, could not initiate paging\n", imsi);
    mme_ue_context_dump_coll_keys();
    OAILOG_FUNC_RETURN(LOG_MME_APP, RETURNerror);
  }
  return mme_app_paging_request_helper(
    ue_context_p, true, true /* s-tmsi */, CN_DOMAIN_PS);
}

int mme_app_handle_paging_timer_expiry(ue_mm_context_t *ue_context_p)
{
  ue_context_p->paging_response_timer.id = MME_APP_TIMER_INACTIVE_ID;
  return mme_app_paging_request_helper(
    ue_context_p, false, true /* s-tmsi */, CN_DOMAIN_PS);
}

void mme_app_handle_ulr_timer_expiry(ue_mm_context_t *ue_context_p)
{
  MessageDef *message_p = NULL;
  OAILOG_FUNC_IN(LOG_MME_APP);

  ue_context_p->ulr_response_timer.id = MME_APP_TIMER_INACTIVE_ID;

  // Send PDN CONNECTIVITY FAIL message  to NAS layer
  increment_counter("mme_s6a_update_location_ans", 1, 1, "result", "failure");
  message_p = itti_alloc_new_message(TASK_MME_APP, NAS_PDN_CONNECTIVITY_FAIL);
  itti_nas_pdn_connectivity_fail_t *nas_pdn_connectivity_fail =
    &message_p->ittiMsg.nas_pdn_connectivity_fail;
  memset(
    (void *) nas_pdn_connectivity_fail,
    0,
    sizeof(itti_nas_pdn_connectivity_fail_t));
  nas_pdn_connectivity_fail->ue_id = ue_context_p->mme_ue_s1ap_id;
  nas_pdn_connectivity_fail->cause = CAUSE_SYSTEM_FAILURE;
  for (pdn_cid_t i = 0; i < MAX_APN_PER_UE; i++) {
    if (ue_context_p->pdn_contexts[i]) {
      bearer_context_t *bearer_context = mme_app_get_bearer_context(
        ue_context_p, ue_context_p->pdn_contexts[i]->default_ebi);
      nas_pdn_connectivity_fail->pti = bearer_context->transaction_identifier;
      break;
    }
  }
  itti_send_msg_to_task(TASK_NAS_MME, INSTANCE_DEFAULT, message_p);
  OAILOG_FUNC_OUT(LOG_MME_APP);
}

/**
 * Send Suspend Notification to inform SPGW that UE is not available for PS handover
 * and discard the DL data received for this UE
 *
 * */
int mme_app_send_s11_suspend_notification(
  struct ue_mm_context_s *const ue_context_pP,
  const pdn_cid_t pdn_index)
{
  MessageDef *message_p = NULL;
  itti_s11_suspend_notification_t *suspend_notification_p = NULL;
  int rc = RETURNok;

  OAILOG_FUNC_IN(LOG_MME_APP);
  DevAssert(ue_context_pP);
  OAILOG_DEBUG(
    LOG_MME_APP,
    "Preparing to send Suspend Notification for imsi " IMSI_64_FMT "\n",
    ue_context_pP->imsi);

  message_p = itti_alloc_new_message(TASK_MME_APP, S11_SUSPEND_NOTIFICATION);
  AssertFatal(message_p, "itti_alloc_new_message Failed");

  suspend_notification_p = &message_p->ittiMsg.s11_suspend_notification;
  memset(suspend_notification_p, 0, sizeof(itti_s11_suspend_notification_t));

  pdn_context_t *pdn_connection = ue_context_pP->pdn_contexts[pdn_index];
  suspend_notification_p->teid = pdn_connection->s_gw_teid_s11_s4;

  IMSI64_TO_STRING(
    ue_context_pP->imsi,
    (char *) suspend_notification_p->imsi.digit,
    ue_context_pP->imsi_len);
  suspend_notification_p->imsi.length =
    (uint8_t) strlen((const char *) suspend_notification_p->imsi.digit);

  /* lbi: currently one default bearer, fill lbi from UE context
   * TODO for multiple PDN support, get lbi from PDN context
  */
  suspend_notification_p->lbi = ue_context_pP->pdn_contexts[pdn_index]->default_ebi;

  OAILOG_INFO(
    LOG_MME_APP,
    "Send Suspend Notification for IMSI = " IMSI_64_FMT "\n",
    ue_context_pP->imsi);
  rc = itti_send_msg_to_task(TASK_SPGW, INSTANCE_DEFAULT, message_p);

  OAILOG_FUNC_RETURN(LOG_MME_APP, rc);
}

/*
 * Handle Suspend Acknowledge from SPGW
 *
 */
void mme_app_handle_suspend_acknowledge(
  const itti_s11_suspend_acknowledge_t *const suspend_acknowledge_pP)
{
  struct ue_mm_context_s *ue_context_p = NULL;

  OAILOG_FUNC_IN(LOG_MME_APP);
  OAILOG_INFO(
    LOG_MME_APP,
    "Rx Suspend Acknowledge with MME_S11_TEID :%d \n",
    suspend_acknowledge_pP->teid);

  ue_context_p = mme_ue_context_exists_s11_teid(
    &mme_app_desc.mme_ue_contexts, suspend_acknowledge_pP->teid);
  if (ue_context_p == NULL) {
    OAILOG_ERROR(
      LOG_MME_APP,
      "We didn't find this teid in list of UE: %" PRIX32 "\n",
      suspend_acknowledge_pP->teid);
    OAILOG_FUNC_OUT(LOG_MME_APP);
  }
  OAILOG_DEBUG(
    LOG_MME_APP,
    " Rx Suspend Acknowledge with MME_S11_TEID " TEID_FMT " IMSI " IMSI_64_FMT
    " \n",
    suspend_acknowledge_pP->teid,
    ue_context_p->imsi);
  /*
   * Updating statistics
   */
  update_mme_app_stats_s1u_bearer_sub();

  // Send UE Context Release Command
  mme_app_itti_ue_context_release(
    ue_context_p, ue_context_p->ue_context_rel_cause);
  OAILOG_FUNC_OUT(LOG_MME_APP);
}

//------------------------------------------------------------------------------
int mme_app_handle_nas_extended_service_req(
  itti_nas_extended_service_req_t *const nas_extended_service_req_pP)
{
  struct ue_mm_context_s *ue_context_p = NULL;
  int rc = RETURNok;
  mme_ue_s1ap_id_t ue_id = INVALID_MME_UE_S1AP_ID;
  Service_Type serviceType = -1;

  OAILOG_FUNC_IN(LOG_MME_APP);
  DevAssert(nas_extended_service_req_pP);

  serviceType = nas_extended_service_req_pP->servType;
  ue_id = nas_extended_service_req_pP->ue_id;
  if (ue_id == INVALID_MME_UE_S1AP_ID) {
    OAILOG_ERROR(
      LOG_MME_APP,
      "ERROR***** Invalid UE Id received from NAS in Extended Service "
      "Request\n");
    OAILOG_FUNC_RETURN(LOG_MME_APP, RETURNerror);
  }
  ue_context_p =
    mme_ue_context_exists_mme_ue_s1ap_id(&mme_app_desc.mme_ue_contexts, ue_id);
  if (ue_context_p) {
    if (ue_id != ue_context_p->mme_ue_s1ap_id) {
      OAILOG_ERROR(
        LOG_MME_APP,
        "ERROR***** Abnormal case: ue_id does not match with ue_id in "
        "ue_context %d, %d\n",
        ue_id,
        ue_context_p->mme_ue_s1ap_id);
      unlock_ue_contexts(ue_context_p);
      OAILOG_FUNC_RETURN(LOG_MME_APP, RETURNerror);
    }
  } else {
    OAILOG_ERROR(
      LOG_MME_APP,
      "ERROR***** Invalid UE Id received from NAS in Extended Service Request "
      "%d\n",
      ue_id);
    OAILOG_FUNC_RETURN(LOG_MME_APP, RETURNerror);
  }

  switch (serviceType) {
    /* Extended Service request received for CSFB */
    case MO_CS_FB1:
    case MT_CS_FB1:
    case MO_CS_FB:
      if (ue_context_p->sgs_context != NULL) {
        ue_context_p->sgs_context->csfb_service_type = CSFB_SERVICE_MO_CALL;
        /*If call_cancelled is set to TRUE when MO call is triggered. Set call_cancelled to false*/
        if (ue_context_p->sgs_context->call_cancelled == true) {
          ue_context_p->sgs_context->call_cancelled = false;
        }
        mme_app_itti_ue_context_mod_for_csfb(ue_context_p);
      } else {
        /* send Service Reject to UE */
        mme_app_notify_service_reject_to_nas(
          ue_context_p->mme_ue_s1ap_id,
          EMM_CAUSE_CONGESTION,
          UE_CONTEXT_MODIFICATION_PROCEDURE_FAILED);
      }
      break;
    case MT_CS_FB:
      if (nas_extended_service_req_pP->csfb_response == CSFB_REJECTED_BY_UE) {
        if (ue_context_p->sgs_context != NULL) {
          /*If call_cancelled is set to TRUE and we receive EXT Service Request with csfb_response
          *set to call_rejected. Set call_cancelled to false*/
          if (ue_context_p->sgs_context->call_cancelled == true) {
            ue_context_p->sgs_context->call_cancelled = false;
          }
          if (
            (rc = mme_app_send_sgsap_paging_reject(
               ue_context_p,
               ue_context_p->imsi,
               ue_context_p->imsi_len,
               SGS_CAUSE_MT_CSFB_CALL_REJECTED_BY_USER)) != RETURNok) {
            OAILOG_WARNING(
              LOG_MME_APP,
              "Failed to send SGSAP-Paging Reject for imsi with reject cause:"
              "SGS_CAUSE_MT_CSFB_CALL_REJECTED_BY_USER" IMSI_64_FMT "\n",
              ue_context_p->imsi);
          }
          increment_counter(
            "sgsap_paging_reject", 1, 1, "cause", "call_rejected_by_user");
        } else {
          OAILOG_ERROR(
            LOG_MME_APP,
            "sgs_context is null for ue" IMSI_64_FMT "\n",
            ue_context_p->imsi);
        }
      } else if (
        nas_extended_service_req_pP->csfb_response == CSFB_ACCEPTED_BY_UE) {
        DevAssert(ue_context_p->sgs_context);
        /*Set mt_call_in_progress flag as UE accepted the MT Call.
          * This will be used to decide whether to abort the on going MT call or
          * not when SERVICE ABORT request is received from MSC/VLR
          */
        ue_context_p->sgs_context->mt_call_in_progress = true;
        if (ue_context_p->sgs_context->call_cancelled) {
          /*Sending Service Reject to UE as MSC/VLR has triggered SGSAP SERVICE ABORT*/
          if (ue_context_p->ecm_state == ECM_IDLE) {
            mme_app_notify_service_reject_to_nas(
              ue_context_p->mme_ue_s1ap_id,
              EMM_CAUSE_CS_SERVICE_NOT_AVAILABLE,
              MT_CALL_CANCELLED_BY_NW_IN_IDLE_STATE);
          } else if (ue_context_p->ecm_state == ECM_CONNECTED) {
            mme_app_notify_service_reject_to_nas(
              ue_context_p->mme_ue_s1ap_id,
              EMM_CAUSE_CS_SERVICE_NOT_AVAILABLE,
              MT_CALL_CANCELLED_BY_NW_IN_CONNECTED_STATE);
          }
          //Reset call_cancelled flag
          ue_context_p->sgs_context->call_cancelled = false;
          OAILOG_WARNING(
            LOG_MME_APP,
            "Sending Service Reject to NAS as MSC has triggered SGSAP SERVICE "
            "ABORT"
            "Request for UE id :%u \n",
            ue_id);
        } else {
          mme_app_itti_ue_context_mod_for_csfb(ue_context_p);
        }
      } else {
        OAILOG_WARNING(
          LOG_MME_APP,
          "Invalid csfb_response for service type :%d and ue_id :%u \n",
          nas_extended_service_req_pP->servType,
          ue_id);
      }
      break;
    case MO_CS_FB_EMRGNCY_CALL:
      if (ue_context_p->sgs_context != NULL) {
        ue_context_p->sgs_context->csfb_service_type = CSFB_SERVICE_MO_CALL;
        ue_context_p->sgs_context->is_emergency_call = true;
        mme_app_itti_ue_context_mod_for_csfb(ue_context_p);
      } else {
        /* send Service Reject to UE */
        mme_app_notify_service_reject_to_nas(ue_context_p->mme_ue_s1ap_id, EMM_CAUSE_CONGESTION,
             UE_CONTEXT_MODIFICATION_PROCEDURE_FAILED);
      }
      break;
    /* packet service via s1 */
    case PKT_SRV_VIA_S1:
    case PKT_SRV_VIA_S1_1:
    case PKT_SRV_VIA_S1_2:
    case PKT_SRV_VIA_S1_3:
      /*TODO */
      break;
    default:
      OAILOG_ERROR(
        LOG_MME_APP,
        "ERROR***** Invalid Service Type Received %d\n",
        serviceType);
  }
  unlock_ue_contexts(ue_context_p);
  OAILOG_FUNC_RETURN(LOG_MME_APP, rc);
}

//------------------------------------------------------------------------------
void mme_app_handle_ue_context_modification_timer_expiry(
  struct ue_mm_context_s *ue_context_p)
{
  OAILOG_FUNC_IN(LOG_MME_APP);
  DevAssert(ue_context_p != NULL);

  OAILOG_INFO(
    LOG_MME_APP,
    "Expired- UE context modification timer for UE id  %d \n",
    ue_context_p->mme_ue_s1ap_id);
  ue_context_p->ue_context_modification_timer.id = MME_APP_TIMER_INACTIVE_ID;

  if (ue_context_p->sgs_context != NULL) {
    handle_csfb_s1ap_procedure_failure(
      ue_context_p,
      "ue_context_modification_timer_expired",
      UE_CONTEXT_MODIFICATION_PROCEDURE_FAILED);
  }
  OAILOG_FUNC_OUT(LOG_MME_APP);
}

/* Description: CSFB procedure to handle S1ap procedure failure,
 * In case of MT CS call, send SGSAP Paging reject to MSC/VLR
 * And Send Service Reject to UE
 * In case of of MO CS call, send Service Reject to UE
 */
int handle_csfb_s1ap_procedure_failure(
  ue_mm_context_t *ue_context_p,
  char *failed_statement,
  uint8_t failed_procedure)
{
  int rc = RETURNok;
  OAILOG_FUNC_IN(LOG_MME_APP);
  DevAssert(ue_context_p != NULL);

  /* If ICS procedure is initiated due to CS-Paging in UE idle mode
   * On ICS failure, send sgsap-Paging Reject to VLR
   */
  if (ue_context_p->sgs_context) {
    //Reset mt_call_in_progress flag
    if (ue_context_p->sgs_context->mt_call_in_progress) {
      ue_context_p->sgs_context->mt_call_in_progress = false;
    }
    if (ue_context_p->sgs_context->csfb_service_type == CSFB_SERVICE_MT_CALL) {
      /* send sgsap-Paging Reject to VLR */
      if (
        (mme_app_send_sgsap_paging_reject(
          ue_context_p,
          ue_context_p->imsi,
          ue_context_p->imsi_len,
          SGS_CAUSE_MT_CSFB_CALL_REJECTED_BY_USER)) != RETURNok) {
        OAILOG_WARNING(
          LOG_MME_APP,
          "Failed to send SGSAP-Paging Reject for imsi with reject cause:"
          "SGS_CAUSE_MT_CSFB_CALL_REJECTED_BY_USER" IMSI_64_FMT "\n",
          ue_context_p->imsi);
      }
      if (failed_statement) {
        increment_counter(
          "sgsap_paging_reject", 1, 1, "cause", failed_statement);
      }
      rc = mme_app_notify_service_reject_to_nas(
        ue_context_p->mme_ue_s1ap_id,
        EMM_CAUSE_CONGESTION,
        UE_CONTEXT_MODIFICATION_PROCEDURE_FAILED);
    } else if (
      ue_context_p->sgs_context->csfb_service_type == CSFB_SERVICE_MO_CALL) {
      /* send Service Reject to UE */
      rc = mme_app_notify_service_reject_to_nas(
        ue_context_p->mme_ue_s1ap_id,
        EMM_CAUSE_CONGESTION,
        UE_CONTEXT_MODIFICATION_PROCEDURE_FAILED);
    }
    ue_context_p->sgs_context->csfb_service_type = CSFB_SERVICE_NONE;
    if (failed_statement) {
      increment_counter("nas service reject", 1, 1, "cause", failed_statement);
    }
  }
  OAILOG_FUNC_RETURN(LOG_MME_APP, rc);
}

/****************************************************************************
 **                                                                        **
 ** Name:    mme_app_notify_service_reject_to_nas()                        **
 **                                                                        **
 ** Description: As part of handling CSFB procedure, if ICS or UE context  **
 **      modification failed, indicate to NAS to send Service Reject to UE **
 **                                                                        **
 ** Inputs:  ue_id: UE identifier                                          **
 **          emm_casue: failed cause                                       **
 **          Failed_procedure: ICS/UE context modification                 **
 **                                                                        **
 ** Outputs:                                                               **
 **      Return:    RETURNok, RETURNerror                                  **
 **                                                                        **
 ***************************************************************************/

int mme_app_notify_service_reject_to_nas(
  mme_ue_s1ap_id_t ue_id,
  uint8_t emm_cause,
  uint8_t failed_procedure)
{
  int rc = RETURNok;
  MessageDef *message_p = NULL;
  itti_nas_notify_service_reject_t *itti_nas_notify_service_reject_p = NULL;
  OAILOG_FUNC_IN(LOG_MME_APP);
  OAILOG_INFO(
    LOG_MME_APP,
    " Ongoing Service request procedure failed,"
    "send Notify Service Reject to NAS for ue_id :%u \n",
    ue_id);
  message_p = itti_alloc_new_message(TASK_MME_APP, NAS_NOTIFY_SERVICE_REJECT);
  itti_nas_notify_service_reject_p =
    &message_p->ittiMsg.nas_notify_service_reject;
  memset(
    (void *) itti_nas_notify_service_reject_p,
    0,
    sizeof(itti_nas_extended_service_req_t));

  itti_nas_notify_service_reject_p->ue_id = ue_id;
  itti_nas_notify_service_reject_p->emm_cause = emm_cause;
  itti_nas_notify_service_reject_p->failed_procedure = failed_procedure;

  rc = itti_send_msg_to_task(TASK_NAS_MME, INSTANCE_DEFAULT, message_p);
  OAILOG_FUNC_RETURN(LOG_MME_APP, rc);
}
//------------------------------------------------------------------------------
void mme_app_handle_create_dedicated_bearer_rsp(
  itti_mme_app_create_dedicated_bearer_rsp_t *const create_dedicated_bearer_rsp)
{
  OAILOG_FUNC_IN(LOG_MME_APP);
  struct ue_mm_context_s *ue_context_p = NULL;

  ue_context_p = mme_ue_context_exists_mme_ue_s1ap_id(
    &mme_app_desc.mme_ue_contexts, create_dedicated_bearer_rsp->ue_id);

  if (ue_context_p == NULL) {
    OAILOG_DEBUG(
      LOG_MME_APP,
      "We didn't find this mme_ue_s1ap_id in list of UE: " MME_UE_S1AP_ID_FMT
      "\n",
      create_dedicated_bearer_rsp->ue_id);
    OAILOG_FUNC_OUT(LOG_MME_APP);
  }

#if EMBEDDED_SGW
    OAILOG_INFO(
      LOG_MME_APP,
      "Sending Activate Dedicated bearer Response to SPGW: " MME_UE_S1AP_ID_FMT
      "\n",
      create_dedicated_bearer_rsp->ue_id);
<<<<<<< HEAD
    _send_pcrf_bearer_actv_rsp(ue_context_p,create_dedicated_bearer_rsp);
    unlock_ue_contexts(ue_context_p);
=======
    _send_pcrf_bearer_actv_rsp(
      ue_context_p,create_dedicated_bearer_rsp->ebi,
      REQUEST_ACCEPTED);
>>>>>>> dbbffc8d
    OAILOG_FUNC_OUT(LOG_MME_APP);
#endif
  // TODO:
  // Actually do it simple, because it appear we have to wait for NAS procedure reworking (work in progress on another branch)
  // for responding to S11 without mistakes (may be the create bearer procedure can be impacted by a S1 ue context release or
  // a UE originating  NAS procedure)
  mme_app_s11_proc_create_bearer_t *s11_proc_create =
    mme_app_get_s11_procedure_create_bearer(ue_context_p);
  if (s11_proc_create) {
    ebi_t ebi = create_dedicated_bearer_rsp->ebi;

    s11_proc_create->num_status_received++;
    s11_proc_create->bearer_status[EBI_TO_INDEX(ebi)] = S11_PROC_BEARER_SUCCESS;
    // if received all bearers creation results
    if (s11_proc_create->num_status_received == s11_proc_create->num_bearers) {
        //Send Rsp to SGW if SPGW is embedded
        bearer_context_t *bc =
          mme_app_get_bearer_context(ue_context_p, create_dedicated_bearer_rsp->ebi);
      if (bc == NULL) {
        OAILOG_ERROR(
        LOG_MME_APP,
        "Could not get bearer context for EBI:%d\n",
        ebi);
        OAILOG_FUNC_OUT(LOG_MME_APP);
      }
      mme_app_s11_procedure_create_bearer_send_response(
        ue_context_p, s11_proc_create);
      mme_app_delete_s11_procedure_create_bearer(ue_context_p);
    }
  }
  unlock_ue_contexts(ue_context_p);
  OAILOG_FUNC_OUT(LOG_MME_APP);
}

//------------------------------------------------------------------------------
void mme_app_handle_create_dedicated_bearer_rej(
  itti_mme_app_create_dedicated_bearer_rej_t *const create_dedicated_bearer_rej)
{
  OAILOG_FUNC_IN(LOG_MME_APP);
  struct ue_mm_context_s *ue_context_p = NULL;

  ue_context_p = mme_ue_context_exists_mme_ue_s1ap_id(
    &mme_app_desc.mme_ue_contexts, create_dedicated_bearer_rej->ue_id);

  if (ue_context_p == NULL) {
    OAILOG_DEBUG(
      LOG_MME_APP,
      "We didn't find this mme_ue_s1ap_id in list of UE: " MME_UE_S1AP_ID_FMT
      "\n",
      create_dedicated_bearer_rej->ue_id);
    OAILOG_FUNC_OUT(LOG_MME_APP);
  }

#if EMBEDDED_SGW
    OAILOG_INFO(
      LOG_MME_APP,
      "Sending Activate Dedicated bearer Response to SPGW: " MME_UE_S1AP_ID_FMT
      "\n",
      create_dedicated_bearer_rej->ue_id);
    _send_pcrf_bearer_actv_rsp(
      ue_context_p,create_dedicated_bearer_rej->ebi,
      REQUEST_REJECTED);
    OAILOG_FUNC_OUT(LOG_MME_APP);
#endif

  // TODO:
  // Actually do it simple, because it appear we have to wait for NAS procedure reworking (work in progress on another branch)
  // for responding to S11 without mistakes (may be the create bearer procedure can be impacted by a S1 ue context release or
  // a UE originating  NAS procedure)
  mme_app_s11_proc_create_bearer_t *s11_proc_create =
    mme_app_get_s11_procedure_create_bearer(ue_context_p);
  if (s11_proc_create) {
    ebi_t ebi = create_dedicated_bearer_rej->ebi;

    s11_proc_create->num_status_received++;
    s11_proc_create->bearer_status[EBI_TO_INDEX(ebi)] = S11_PROC_BEARER_FAILED;
    // if received all bearers creation results
    if (s11_proc_create->num_status_received == s11_proc_create->num_bearers) {
      mme_app_s11_procedure_create_bearer_send_response(
        ue_context_p, s11_proc_create);
      mme_app_delete_s11_procedure_create_bearer(ue_context_p);
    }
  }
  unlock_ue_contexts(ue_context_p);
  OAILOG_FUNC_OUT(LOG_MME_APP);
}

//------------------------------------------------------------------------------
// See 3GPP TS 23.401 version 10.13.0 Release 10: 5.4.4.2 MME Initiated Dedicated Bearer Deactivation
void mme_app_trigger_mme_initiated_dedicated_bearer_deactivation_procedure(
  ue_mm_context_t *const ue_context,
  const pdn_cid_t cid)
{
  OAILOG_DEBUG(LOG_MME_APP, "TODO \n");
}

/**
 * This Function checks for ue context based on given teid,
 * if present send ue context modification request to S1AP
 * otherwise drop the message
 */
void mme_app_handle_modify_ue_ambr_request(
  const itti_s11_modify_ue_ambr_request_t *const modify_ue_ambr_request_p)
{
  MessageDef *message_p;
  ue_mm_context_t *ue_context_p = NULL;
  OAILOG_FUNC_IN(LOG_MME_APP);

  ue_context_p = mme_ue_context_exists_s11_teid(
    &mme_app_desc.mme_ue_contexts, modify_ue_ambr_request_p->teid);

  if (ue_context_p == NULL) {
    OAILOG_WARNING(
      LOG_MME_APP,
      "We didn't find this teid in list of UE: \
        %08x\n, Dropping MODIFY_UE_AMBR_REQUEST",
      modify_ue_ambr_request_p->teid);
    OAILOG_FUNC_OUT(LOG_MME_APP);
  } else {
    message_p = itti_alloc_new_message(
      TASK_MME_APP, S1AP_UE_CONTEXT_MODIFICATION_REQUEST);
    DevAssert(message_p != NULL);
    memset(
      (void *) &message_p->ittiMsg.s1ap_ue_context_mod_request,
      0,
      sizeof(itti_s1ap_ue_context_mod_req_t));
    S1AP_UE_CONTEXT_MODIFICATION_REQUEST(message_p).mme_ue_s1ap_id =
      ue_context_p->mme_ue_s1ap_id;
    S1AP_UE_CONTEXT_MODIFICATION_REQUEST(message_p).enb_ue_s1ap_id =
      ue_context_p->enb_ue_s1ap_id;
    S1AP_UE_CONTEXT_MODIFICATION_REQUEST(message_p).presencemask =
      S1AP_UE_CONTEXT_MOD_UE_AMBR_INDICATOR_PRESENT;
    S1AP_UE_CONTEXT_MODIFICATION_REQUEST(message_p).ue_ambr.br_ul =
      modify_ue_ambr_request_p->ue_ambr.br_ul;
    S1AP_UE_CONTEXT_MODIFICATION_REQUEST(message_p).ue_ambr.br_dl =
      modify_ue_ambr_request_p->ue_ambr.br_dl;
    itti_send_msg_to_task(TASK_S1AP, INSTANCE_DEFAULT, message_p);
    OAILOG_DEBUG(
      LOG_MME_APP,
      "MME APP :Sent UE context modification request \
        for UE id %d\n",
      ue_context_p->mme_ue_s1ap_id);
  }
  unlock_ue_contexts(ue_context_p);
  OAILOG_FUNC_OUT(LOG_MME_APP);
}

/**
 * This Function handles PCRF initiated
 * Dedicated bearer activation Request message from SGW
 */
<<<<<<< HEAD
void mme_app_handle_pcrf_ded_bearer_actv_req(
  const itti_s11_pcrf_ded_bearer_actv_request_t *const pcrf_bearer_actv_req_p)
=======
void mme_app_handle_nw_init_ded_bearer_actv_req(
  const itti_s11_nw_init_actv_bearer_request_t
  *const nw_init_bearer_actv_req_p)
>>>>>>> dbbffc8d
{
  ue_mm_context_t *ue_context_p = NULL;
  OAILOG_FUNC_IN(LOG_MME_APP);

  OAILOG_INFO(
    LOG_MME_APP,
    "Received Dedicated bearer activation Request from SGW with LBI %d\n",
<<<<<<< HEAD
    pcrf_bearer_actv_req_p->lbi);

  ebi_t linked_eps_bearer_id = pcrf_bearer_actv_req_p->lbi;
  ue_context_p = mme_ue_context_exists_s11_teid(
    &mme_app_desc.mme_ue_contexts, pcrf_bearer_actv_req_p->s11_mme_teid);
=======
    nw_init_bearer_actv_req_p->lbi);

  ebi_t linked_eps_bearer_id = nw_init_bearer_actv_req_p->lbi;
  ue_context_p = mme_ue_context_exists_s11_teid(
    &mme_app_desc.mme_ue_contexts, nw_init_bearer_actv_req_p->s11_mme_teid);
>>>>>>> dbbffc8d

  if (ue_context_p == NULL) {
    MSC_LOG_RX_DISCARDED_MESSAGE(
      MSC_MMEAPP_MME,
      MSC_S11_MME,
      NULL,
      0,
      "0 PCRF initiated Bearer Actv Req local S11 teid " TEID_FMT " ",
      mme_teid_S11->teid);

    OAILOG_ERROR(
      LOG_MME_APP,
      "We didn't find this teid in list of UE: %08x\n",
<<<<<<< HEAD
      pcrf_bearer_actv_req_p->s11_mme_teid);
=======
      nw_init_bearer_actv_req_p->s11_mme_teid);
>>>>>>> dbbffc8d
    OAILOG_FUNC_OUT(LOG_MME_APP);
  }

  bearer_context_t *linked_bc =
    mme_app_get_bearer_context(ue_context_p, linked_eps_bearer_id);
  if (!linked_bc) {
    MSC_LOG_RX_DISCARDED_MESSAGE(
      MSC_MMEAPP_MME,
      MSC_S11_MME,
      NULL,
      0,
      "0 CREATE_BEARERS_REQUEST ue id " MME_UE_S1AP_ID_FMT
      " local S11 teid " TEID_FMT " ",
      ue_context_p->mme_ue_s1ap_id,
<<<<<<< HEAD
      pcrf_bearer_actv_req_p->teid);
=======
      nw_init_bearer_actv_req_p->teid);
>>>>>>> dbbffc8d
    OAILOG_ERROR(
      LOG_MME_APP,
      "We didn't find the linked bearer id %" PRIu8
      " for UE: " MME_UE_S1AP_ID_FMT "\n",
      linked_eps_bearer_id,
      ue_context_p->mme_ue_s1ap_id);
    OAILOG_FUNC_OUT(LOG_MME_APP);
  }
  pdn_cid_t cid = linked_bc->pdn_cx_id;
  // forward request to NAS
  MessageDef *message_p =
    itti_alloc_new_message(TASK_MME_APP, MME_APP_CREATE_DEDICATED_BEARER_REQ);
  if (message_p == NULL) {
<<<<<<< HEAD
    OAILOG_INFO(
=======
    OAILOG_ERROR(
>>>>>>> dbbffc8d
    LOG_MME_APP,
    "itti_alloc_new_message failed for MME_APP_CREATE_DEDICATED_BEARER_REQ\n");
    OAILOG_FUNC_OUT(LOG_MME_APP);
  }
  MME_APP_CREATE_DEDICATED_BEARER_REQ(message_p).ue_id =
    ue_context_p->mme_ue_s1ap_id;
  MME_APP_CREATE_DEDICATED_BEARER_REQ(message_p).cid = cid;
<<<<<<< HEAD
  MME_APP_CREATE_DEDICATED_BEARER_REQ(message_p).ebi = 0; //Will be assigned by NAS Task
  MME_APP_CREATE_DEDICATED_BEARER_REQ(message_p).linked_ebi =
    ue_context_p->pdn_contexts[cid]->default_ebi;
  MME_APP_CREATE_DEDICATED_BEARER_REQ(message_p).bearer_qos =
    pcrf_bearer_actv_req_p->eps_bearer_qos;
  MME_APP_CREATE_DEDICATED_BEARER_REQ(message_p).gtp_teid =
    pcrf_bearer_actv_req_p->s1_u_sgw_fteid.teid;
  if (pcrf_bearer_actv_req_p->tft.numberofpacketfilters) {
    MME_APP_CREATE_DEDICATED_BEARER_REQ(message_p).tft =
      calloc(1, sizeof(traffic_flow_template_t));
    copy_traffic_flow_template(
      MME_APP_CREATE_DEDICATED_BEARER_REQ(message_p).tft, &pcrf_bearer_actv_req_p->tft);
  }
  if (pcrf_bearer_actv_req_p->pco.num_protocol_or_container_id) {
    MME_APP_CREATE_DEDICATED_BEARER_REQ(message_p).pco =
      calloc(1, sizeof(protocol_configuration_options_t));
    copy_protocol_configuration_options(
      MME_APP_CREATE_DEDICATED_BEARER_REQ(message_p).pco, &pcrf_bearer_actv_req_p->pco);
=======
  //EBI Will be assigned by NAS Task
  MME_APP_CREATE_DEDICATED_BEARER_REQ(message_p).ebi = 0;
  MME_APP_CREATE_DEDICATED_BEARER_REQ(message_p).linked_ebi =
    ue_context_p->pdn_contexts[cid]->default_ebi;
  MME_APP_CREATE_DEDICATED_BEARER_REQ(message_p).bearer_qos =
    nw_init_bearer_actv_req_p->eps_bearer_qos;
  MME_APP_CREATE_DEDICATED_BEARER_REQ(message_p).gtp_teid =
    nw_init_bearer_actv_req_p->s1_u_sgw_fteid.teid;
  if (nw_init_bearer_actv_req_p->tft.numberofpacketfilters) {
    MME_APP_CREATE_DEDICATED_BEARER_REQ(message_p).tft =
      calloc(1, sizeof(traffic_flow_template_t));
    copy_traffic_flow_template(
      MME_APP_CREATE_DEDICATED_BEARER_REQ(message_p).tft,
      &nw_init_bearer_actv_req_p->tft);
  }
  if (nw_init_bearer_actv_req_p->pco.num_protocol_or_container_id) {
    MME_APP_CREATE_DEDICATED_BEARER_REQ(message_p).pco =
      calloc(1, sizeof(protocol_configuration_options_t));
    copy_protocol_configuration_options(
      MME_APP_CREATE_DEDICATED_BEARER_REQ(message_p).pco,
      &nw_init_bearer_actv_req_p->pco);
>>>>>>> dbbffc8d
  }

  MSC_LOG_TX_MESSAGE(
    MSC_MMEAPP_MME,
    MSC_NAS_MME,
    NULL,
    0,
    "0 MME_APP_CREATE_DEDICATED_BEARER_REQ mme_ue_s1ap_id " MME_UE_S1AP_ID_FMT
    " qci %u ebi %u cid %u",
    MME_APP_CREATE_DEDICATED_BEARER_REQ(message_p).ue_id,
    dedicated_bc->qci,
    dedicated_bc->ebi,
    cid);

  OAILOG_INFO(
    LOG_MME_APP,
<<<<<<< HEAD
    "Sending MME_APP_CREATE_DEDICATED_BEARER_REQ to NAS with UE ID %d for LBI %d\n",
=======
    "Sending MME_APP_CREATE_DEDICATED_BEARER_REQ to NAS with UE ID"
    "%d for LBI %d\n",
>>>>>>> dbbffc8d
    MME_APP_CREATE_DEDICATED_BEARER_REQ(message_p).ue_id,
    ue_context_p->pdn_contexts[cid]->default_ebi);
  itti_send_msg_to_task(TASK_NAS_MME, INSTANCE_DEFAULT, message_p);
  unlock_ue_contexts(ue_context_p);
  OAILOG_FUNC_OUT(LOG_MME_APP);
}
<<<<<<< HEAD

//------------------------------------------------------------------------------
void _send_delete_dedicated_bearer_rsp(
  struct ue_mm_context_s *ue_context_p,
  bool delete_default_bearer,
  ebi_t ebi[],
  uint32_t num_bearer_context,
  teid_t s_gw_teid_s11_s4,
  gtpv2c_cause_value_t cause
  )
{
  itti_s11_pcrf_ded_bearer_deactv_rsp_t *s11_deact_ded_bearer_rsp = NULL;
  MessageDef *message_p = NULL;
  uint32_t i = 0;

  OAILOG_FUNC_IN(LOG_MME_APP);
  if (ue_context_p == NULL) {
    OAILOG_ERROR(LOG_MME_APP, " NULL UE context ptr\n");
    OAILOG_FUNC_OUT(LOG_MME_APP);
  }
  message_p =
    itti_alloc_new_message(TASK_MME_APP, S11_PCRF_DED_BEARER_DEACTV_RESPONSE);
  s11_deact_ded_bearer_rsp =
    &message_p->ittiMsg.s11_pcrf_ded_bearer_deactv_response;

  if (message_p == NULL) {
    OAILOG_ERROR(LOG_MME_APP,
      "itti_alloc_new_message failed for"
      "S11_PCRF_DED_BEARER_DEACTV_RESPONSE\n");
    OAILOG_FUNC_OUT(LOG_MME_APP);
  }
  memset(s11_deact_ded_bearer_rsp, 0,
    sizeof(itti_s11_pcrf_ded_bearer_deactv_rsp_t));

  s11_deact_ded_bearer_rsp->delete_default_bearer = delete_default_bearer;

  if (delete_default_bearer) {
    s11_deact_ded_bearer_rsp->lbi = calloc(1, sizeof(ebi_t));
    *s11_deact_ded_bearer_rsp->lbi = ebi[0];
    s11_deact_ded_bearer_rsp->bearer_contexts.bearer_contexts[0].
      cause.cause_value = cause;
    OAILOG_INFO(
      LOG_MME_APP,
      " Sending S11_PCRF_DED_BEARER_DEACTV_RESPONSE to SGW, (ebi = %d)\n",
      ebi[0]);
  } else {
    for (i = 0; i < num_bearer_context; i++) {
      s11_deact_ded_bearer_rsp->bearer_contexts.bearer_contexts[i].
        eps_bearer_id = ebi[i];
      s11_deact_ded_bearer_rsp->bearer_contexts.bearer_contexts[i].
        cause.cause_value = cause;
      OAILOG_INFO(
        LOG_MME_APP,
        " Sending S11_PCRF_DED_BEARER_DEACTV_RESPONSE to SGW, (ebi = %d)\n",
        s11_deact_ded_bearer_rsp->bearer_contexts.bearer_contexts[i].
          eps_bearer_id);
    }
  }
  s11_deact_ded_bearer_rsp->bearer_contexts.num_bearer_context =
    num_bearer_context;
  s11_deact_ded_bearer_rsp->imsi = ue_context_p->imsi;
  s11_deact_ded_bearer_rsp->s_gw_teid_s11_s4 = s_gw_teid_s11_s4;
  itti_send_msg_to_task(TASK_SPGW, INSTANCE_DEFAULT, message_p);

  OAILOG_FUNC_OUT(LOG_MME_APP);
}


/**
 * This Function handles PCRF initiated
 * Dedicated bearer Deactivation Request message from SGW
 */
void mme_app_handle_pcrf_ded_bearer_deactv_req(
  itti_s11_pcrf_ded_bearer_deactv_request_t
  *const pcrf_bearer_deactv_req_p)
{
  ue_mm_context_t *ue_context_p = NULL;
  uint32_t i = 0;
  OAILOG_FUNC_IN(LOG_MME_APP);
  MessageDef *message_p = NULL;

  for (i = 0; i< pcrf_bearer_deactv_req_p->no_of_bearers; i++) {
    OAILOG_INFO(
      LOG_MME_APP,
      "Received Dedicated bearer deactivation Request from SGW with EBI %d\n",
      pcrf_bearer_deactv_req_p->ebi[i]);
  }
  ue_context_p = mme_ue_context_exists_s11_teid(
    &mme_app_desc.mme_ue_contexts, pcrf_bearer_deactv_req_p->s11_mme_teid);

  if (ue_context_p == NULL) {
    MSC_LOG_RX_DISCARDED_MESSAGE(
      MSC_MMEAPP_MME,
      MSC_S11_MME,
      NULL,
      0,
      "0 PCRF initiated Bearer Dectv Req local S11 teid " TEID_FMT " ",
      pcrf_bearer_deactv_req_p->s11_mme_teid);
    OAILOG_FUNC_OUT(LOG_MME_APP);
  }

//Fetch PDN context
  pdn_cid_t cid =
  ue_context_p->bearer_contexts
    [EBI_TO_INDEX(pcrf_bearer_deactv_req_p->ebi[0])]->pdn_cx_id;
  pdn_context_t *pdn_context = ue_context_p->pdn_contexts[cid];

  /* If delete_default_bearer is set and this is the only active PDN,
  *  Send Detach Request to UE
  */
  if ((pcrf_bearer_deactv_req_p->delete_default_bearer) &&
       (ue_context_p->nb_active_pdn_contexts == 1)) {
    OAILOG_INFO(
      LOG_MME_APP,
      "Send detach to NAS for EBI %d as delete_default_bearer = true\n",
      pcrf_bearer_deactv_req_p->ebi[0]);
    //Send Deatch Request to NAS
    if (ue_context_p->ecm_state == ECM_CONNECTED) {
      mme_app_send_nas_detach_request(
        ue_context_p->mme_ue_s1ap_id, MME_INITIATED_EPS_DETACH);
    } else {
      //If UE is in IDLE state send Paging Req
      mme_app_paging_request_helper(
        ue_context_p, true, false /* s-tmsi */, CN_DOMAIN_PS);
      // Set the flag and send detach to UE after receiving service req
      ue_context_p->emm_context.pcrf_init_bearer_deactv = true;
    }
  } else {
    //If UE is in connected state send Deactivate Bearer Req + ERAB Rel Cmd to NAS
    if (ue_context_p->ecm_state == ECM_CONNECTED) {
      message_p =
      itti_alloc_new_message(TASK_MME_APP, MME_APP_DELETE_DEDICATED_BEARER_REQ);
      if (message_p == NULL) {
        OAILOG_INFO(
        LOG_MME_APP,
        "itti_alloc_new_message failed for MME_APP_CREATE_DEDICATED_BEARER_REQ\n");
        OAILOG_FUNC_OUT(LOG_MME_APP);
      }
      MME_APP_DELETE_DEDICATED_BEARER_REQ(message_p).delete_default_bearer =
        pcrf_bearer_deactv_req_p->delete_default_bearer;
      MME_APP_DELETE_DEDICATED_BEARER_REQ(message_p).ue_id =
        ue_context_p->mme_ue_s1ap_id;
      MME_APP_DELETE_DEDICATED_BEARER_REQ(message_p).no_of_bearers =
        pcrf_bearer_deactv_req_p->no_of_bearers;
      memcpy(
        &MME_APP_DELETE_DEDICATED_BEARER_REQ(message_p).ebi,
        pcrf_bearer_deactv_req_p->ebi,
        sizeof(ebi_t));
      // Send MME_APP_DELETE_DEDICATED_BEARER_REQ to NAS
      itti_send_msg_to_task(TASK_NAS_MME, INSTANCE_DEFAULT, message_p);
    } else {
      /* If UE is in IDLE state remove bearer context
       * send Create Bearer Rsp to SPGW
       */
      for (i = 0; i < pcrf_bearer_deactv_req_p->no_of_bearers; i++) {
        if ((ue_context_p->bearer_contexts[i]) &&
          (ue_context_p->bearer_contexts[i]->ebi ==
            pcrf_bearer_deactv_req_p->ebi[i])) {
          mme_app_free_bearer_context(&ue_context_p->bearer_contexts[i]);
          break;
        }
      }
      if (i < pcrf_bearer_deactv_req_p->no_of_bearers) {
        //Send delete_dedicated_bearer_rsp to SPGW
        _send_delete_dedicated_bearer_rsp(
          ue_context_p,
          pcrf_bearer_deactv_req_p->delete_default_bearer,
          pcrf_bearer_deactv_req_p->ebi,
          pcrf_bearer_deactv_req_p->no_of_bearers,
          pdn_context->s_gw_teid_s11_s4,
          REQUEST_ACCEPTED);
      } else {
        OAILOG_ERROR(LOG_MME_APP, "Cannot delete bearer context");
      }
    }
  }
  unlock_ue_contexts(ue_context_p);
  OAILOG_FUNC_OUT(LOG_MME_APP);
}

//------------------------------------------------------------------------------
void mme_app_handle_erab_rel_cmd(
  itti_erab_rel_cmd_t *const itti_erab_rel_cmd)
{
  OAILOG_FUNC_IN(LOG_MME_APP);
  struct ue_mm_context_s *ue_context_p = mme_ue_context_exists_mme_ue_s1ap_id(
    &mme_app_desc.mme_ue_contexts, itti_erab_rel_cmd->ue_id);

  if (!ue_context_p) {
    MSC_LOG_EVENT(
      MSC_MMEAPP_MME,
      " NAS_ERAB_REL_CMD Unknown ue " MME_UE_S1AP_ID_FMT " ",
      itti_erab_rel_cmd->ue_id);
    OAILOG_ERROR(
      LOG_MME_APP,
      "UE context doesn't exist for UE " MME_UE_S1AP_ID_FMT "\n",
      itti_erab_rel_cmd->ue_id);
    // memory leak
    bdestroy_wrapper(&itti_erab_rel_cmd->nas_msg);
    OAILOG_FUNC_OUT(LOG_MME_APP);
  }

  bearer_context_t *bearer_context =
    mme_app_get_bearer_context(ue_context_p, itti_erab_rel_cmd->ebi);

  if (bearer_context) {
    MessageDef *message_p =
      itti_alloc_new_message(TASK_MME_APP, S1AP_E_RAB_REL_CMD);
    itti_s1ap_e_rab_rel_cmd_t *s1ap_e_rab_rel_cmd =
      &message_p->ittiMsg.s1ap_e_rab_rel_cmd;

    s1ap_e_rab_rel_cmd->mme_ue_s1ap_id = ue_context_p->mme_ue_s1ap_id;
    s1ap_e_rab_rel_cmd->enb_ue_s1ap_id = ue_context_p->enb_ue_s1ap_id;

    // E-RAB to Be Setup List
    s1ap_e_rab_rel_cmd->e_rab_to_be_rel_list.no_of_items = 1;
    s1ap_e_rab_rel_cmd->e_rab_to_be_rel_list.item[0].e_rab_id =
      bearer_context->ebi;
    //s1ap_e_rab_rel_cmd->e_rab_to_be_rel_list.item[0].cause = 0; //Pruthvi TDB
    s1ap_e_rab_rel_cmd->nas_pdu =
      itti_erab_rel_cmd->nas_msg;
    itti_erab_rel_cmd->nas_msg = NULL;

    MSC_LOG_TX_MESSAGE(
      MSC_MMEAPP_MME,
      MSC_S1AP_MME,
      NULL,
      0,
      "0 S1AP_E_RAB_REL_CMD ue id " MME_UE_S1AP_ID_FMT
      ue_context_p->mme_ue_s1ap_id,
      itti_erab_rel_cmd->e_rab_to_be_rel_list.item[0].e_rab_id);
    OAILOG_INFO(LOG_MME_APP,"Sending ERAB REL CMD to S1AP with UE ID %d and EBI %d",
      itti_erab_rel_cmd->ue_id,itti_erab_rel_cmd->ebi);
    itti_send_msg_to_task(TASK_S1AP, INSTANCE_DEFAULT, message_p);
  } else {
    OAILOG_ERROR(
      LOG_MME_APP,
      "No bearer context found ue " MME_UE_S1AP_ID_FMT " ebi %u\n",
      itti_erab_rel_cmd->ue_id,
      itti_erab_rel_cmd->ebi);
  }
  unlock_ue_contexts(ue_context_p);
  OAILOG_FUNC_OUT(LOG_MME_APP);
}

//------------------------------------------------------------------------------
void mme_app_handle_e_rab_rel_rsp(
  itti_s1ap_e_rab_rel_rsp_t *const e_rab_rel_rsp)
{
  OAILOG_FUNC_IN(LOG_MME_APP);
  struct ue_mm_context_s *ue_context_p = NULL;

  ue_context_p = mme_ue_context_exists_mme_ue_s1ap_id(
    &mme_app_desc.mme_ue_contexts, e_rab_rel_rsp->mme_ue_s1ap_id);

  if (ue_context_p == NULL) {
    OAILOG_DEBUG(
      LOG_MME_APP,
      "We didn't find this mme_ue_s1ap_id in list of UE: " MME_UE_S1AP_ID_FMT
      "\n",
      e_rab_rel_rsp->mme_ue_s1ap_id);
    MSC_LOG_EVENT(
      MSC_MMEAPP_MME,
      " S1AP_E_RAB_REL_RSP Unknown ue " MME_UE_S1AP_ID_FMT "\n",
      e_rab_rel_rsp->mme_ue_s1ap_id);
    OAILOG_FUNC_OUT(LOG_MME_APP);
  }

  for (int i = 0; i < e_rab_rel_rsp->e_rab_rel_list.no_of_items; i++) {
    e_rab_id_t e_rab_id = e_rab_rel_rsp->e_rab_rel_list.item[i].e_rab_id;
    OAILOG_DEBUG(
      LOG_MME_APP,"Received ERAB Release Rsp with ERAB ID %d",e_rab_id);
  }
  for (int i = 0; i < e_rab_rel_rsp->e_rab_rel_list.no_of_items;
       i++) {
    e_rab_id_t e_rab_id =
      e_rab_rel_rsp->e_rab_failed_to_rel_list.item[i].e_rab_id;
    OAILOG_DEBUG(
      LOG_MME_APP,"Received ERAB Release Rsp with ERAB ID %d",e_rab_id);
  }
  unlock_ue_contexts(ue_context_p);
  OAILOG_FUNC_OUT(LOG_MME_APP);
}

//------------------------------------------------------------------------------
void mme_app_handle_delete_dedicated_bearer_rsp(
  itti_mme_app_delete_dedicated_bearer_rsp_t *const delete_dedicated_bearer_rsp)
{
  struct ue_mm_context_s *ue_context_p = NULL;

  OAILOG_FUNC_IN(LOG_MME_APP);
  ue_context_p = mme_ue_context_exists_mme_ue_s1ap_id(
    &mme_app_desc.mme_ue_contexts, delete_dedicated_bearer_rsp->ue_id);

  if (ue_context_p == NULL) {
    OAILOG_DEBUG(
      LOG_MME_APP,
      "We didn't find this mme_ue_s1ap_id in list of UE: " MME_UE_S1AP_ID_FMT
      "\n",
      delete_dedicated_bearer_rsp->ue_id);
    OAILOG_FUNC_OUT(LOG_MME_APP);
  }

  //Send delete_dedicated_bearer_rsp to SPGW
  _send_delete_dedicated_bearer_rsp(
     ue_context_p,
     delete_dedicated_bearer_rsp->delete_default_bearer,
     delete_dedicated_bearer_rsp->ebi,
     delete_dedicated_bearer_rsp->no_of_bearers,
     delete_dedicated_bearer_rsp->s_gw_teid_s11_s4,
     REQUEST_ACCEPTED);

  unlock_ue_contexts(ue_context_p);
  OAILOG_FUNC_OUT(LOG_MME_APP);

}

//------------------------------------------------------------------------------
void mme_app_handle_delete_dedicated_bearer_rej(
  itti_mme_app_delete_dedicated_bearer_rej_t *const delete_dedicated_bearer_rej)
{
  struct ue_mm_context_s *ue_context_p = NULL;

  OAILOG_FUNC_IN(LOG_MME_APP);
  ue_context_p = mme_ue_context_exists_mme_ue_s1ap_id(
    &mme_app_desc.mme_ue_contexts, delete_dedicated_bearer_rej->ue_id);

  if (ue_context_p == NULL) {
    OAILOG_DEBUG(
      LOG_MME_APP,
      "We didn't find this mme_ue_s1ap_id in list of UE: " MME_UE_S1AP_ID_FMT
      "\n",
      delete_dedicated_bearer_rej->ue_id);
    OAILOG_FUNC_OUT(LOG_MME_APP);
  }

  //Send delete_dedicated_bearer_rsp to SPGW
  _send_delete_dedicated_bearer_rsp(
     ue_context_p,
     delete_dedicated_bearer_rej->delete_default_bearer,
     delete_dedicated_bearer_rej->ebi,
     delete_dedicated_bearer_rej->no_of_bearers,
     delete_dedicated_bearer_rej->s_gw_teid_s11_s4,
     UE_NOT_RESPONDING);

  unlock_ue_contexts(ue_context_p);
  OAILOG_FUNC_OUT(LOG_MME_APP);

}
=======
>>>>>>> dbbffc8d
<|MERGE_RESOLUTION|>--- conflicted
+++ resolved
@@ -87,23 +87,6 @@
 //------------------------------------------------------------------------------
 int _send_pcrf_bearer_actv_rsp(
   struct ue_mm_context_s *ue_context_p,
-<<<<<<< HEAD
-itti_mme_app_create_dedicated_bearer_rsp_t *const create_dedicated_bearer_rsp)
-{
-  OAILOG_FUNC_IN(LOG_MME_APP);
-  MessageDef *message_p =
-    itti_alloc_new_message(TASK_MME_APP, S11_PCRF_BEARER_ACTV_RSP);
-  if (message_p == NULL) {
-   OAILOG_ERROR(
-     LOG_MME_APP,
-       "ERROR***** Cannot allocte memory to S11_PCRF_BEARER_ACTV_RSP\n");
-    OAILOG_FUNC_RETURN(LOG_MME_APP,RETURNerror);
-  }
-  itti_s11_pcrf_ded_bearer_actv_rsp_t *s11_pcrf_ded_bearer_actv_rsp =
-    &message_p->ittiMsg.s11_pcrf_ded_bearer_actv_rsp;
-
-  ebi_t ebi = create_dedicated_bearer_rsp->ebi;
-=======
   ebi_t ebi,
   gtpv2c_cause_value_t cause)
 {
@@ -120,41 +103,11 @@
   itti_s11_nw_init_actv_bearer_rsp_t *s11_nw_init_actv_bearer_rsp =
     &message_p->ittiMsg.s11_nw_init_actv_bearer_rsp;
 
->>>>>>> dbbffc8d
  //Fetch PDN context
   pdn_cid_t cid =
   ue_context_p->bearer_contexts[EBI_TO_INDEX(ebi)]->pdn_cx_id;
   pdn_context_t *pdn_context = ue_context_p->pdn_contexts[cid];
   //Fill SGW S11 CP TEID
-<<<<<<< HEAD
-  s11_pcrf_ded_bearer_actv_rsp->sgw_s11_teid = pdn_context->s_gw_teid_s11_s4;
-  int msg_bearer_index = 0;
-
-  bearer_context_t *bc =
-    mme_app_get_bearer_context(ue_context_p,create_dedicated_bearer_rsp->ebi);
-    s11_pcrf_ded_bearer_actv_rsp->cause.cause_value = REQUEST_ACCEPTED;
-    s11_pcrf_ded_bearer_actv_rsp->bearer_contexts
-      .bearer_contexts[msg_bearer_index]
-      .eps_bearer_id = ebi;
-    s11_pcrf_ded_bearer_actv_rsp->bearer_contexts
-      .bearer_contexts[msg_bearer_index]
-      .cause.cause_value = REQUEST_ACCEPTED;
-    //  FTEID eNB
-    s11_pcrf_ded_bearer_actv_rsp->bearer_contexts
-      .bearer_contexts[msg_bearer_index]
-      .s1u_enb_fteid = bc->enb_fteid_s1u;
-
-    // FTEID SGW S1U
-    s11_pcrf_ded_bearer_actv_rsp->bearer_contexts
-      .bearer_contexts[msg_bearer_index]
-      .s1u_sgw_fteid =
-      bc->s_gw_fteid_s1u; ///< This IE shall be sent on the S11 interface. It shall be used to fetch context
-    s11_pcrf_ded_bearer_actv_rsp->bearer_contexts.num_bearer_context++;
-    //Saved TFT to be sent to SGW in order to save in the SPGW context
-    if (bc->saved_tft) {
-      memcpy(
-        &s11_pcrf_ded_bearer_actv_rsp->tft,
-=======
   s11_nw_init_actv_bearer_rsp->sgw_s11_teid = pdn_context->s_gw_teid_s11_s4;
   int msg_bearer_index = 0;
 
@@ -184,18 +137,13 @@
     if (bc->saved_tft) {
       memcpy(
         &s11_nw_init_actv_bearer_rsp->tft,
->>>>>>> dbbffc8d
         bc->saved_tft,
         sizeof(traffic_flow_template_t));
     }
     //Saved QoS to be sent to SGW in order to save in the SPGW context
     if (bc->saved_qos) {
       memcpy(
-<<<<<<< HEAD
-        &s11_pcrf_ded_bearer_actv_rsp->eps_bearer_qos,
-=======
         &s11_nw_init_actv_bearer_rsp->eps_bearer_qos,
->>>>>>> dbbffc8d
         bc->saved_qos,
         sizeof(bearer_qos_t));
     }
@@ -206,17 +154,10 @@
     NULL,
     0,
     "0 S11_PCRF_BEARER_ACTV_RSP teid %u",
-<<<<<<< HEAD
-    s11_pcrf_ded_bearer_actv_rsp->teid);
-
-  OAILOG_INFO(LOG_MME_APP,"Sending create_dedicated_bearer_rsp to SGW with EBI %d %d\n",
-    ebi,s11_pcrf_ded_bearer_actv_rsp->bearer_contexts
-=======
     s11_nw_init_actv_bearer_rsp->teid);
 
   OAILOG_INFO(LOG_MME_APP,"Sending create_dedicated_bearer_rsp to SGW with EBI %d %d\n",
     ebi,s11_nw_init_actv_bearer_rsp->bearer_contexts
->>>>>>> dbbffc8d
         .bearer_contexts[msg_bearer_index]
         .eps_bearer_id);
   itti_send_msg_to_task(TASK_SPGW, INSTANCE_DEFAULT, message_p);
@@ -2580,14 +2521,10 @@
       "Sending Activate Dedicated bearer Response to SPGW: " MME_UE_S1AP_ID_FMT
       "\n",
       create_dedicated_bearer_rsp->ue_id);
-<<<<<<< HEAD
-    _send_pcrf_bearer_actv_rsp(ue_context_p,create_dedicated_bearer_rsp);
-    unlock_ue_contexts(ue_context_p);
-=======
     _send_pcrf_bearer_actv_rsp(
       ue_context_p,create_dedicated_bearer_rsp->ebi,
       REQUEST_ACCEPTED);
->>>>>>> dbbffc8d
+    unlock_ue_contexts(ue_context_p);
     OAILOG_FUNC_OUT(LOG_MME_APP);
 #endif
   // TODO:
@@ -2650,6 +2587,7 @@
     _send_pcrf_bearer_actv_rsp(
       ue_context_p,create_dedicated_bearer_rej->ebi,
       REQUEST_REJECTED);
+    unlock_ue_contexts(ue_context_p);
     OAILOG_FUNC_OUT(LOG_MME_APP);
 #endif
 
@@ -2739,14 +2677,9 @@
  * This Function handles PCRF initiated
  * Dedicated bearer activation Request message from SGW
  */
-<<<<<<< HEAD
-void mme_app_handle_pcrf_ded_bearer_actv_req(
-  const itti_s11_pcrf_ded_bearer_actv_request_t *const pcrf_bearer_actv_req_p)
-=======
 void mme_app_handle_nw_init_ded_bearer_actv_req(
   const itti_s11_nw_init_actv_bearer_request_t
   *const nw_init_bearer_actv_req_p)
->>>>>>> dbbffc8d
 {
   ue_mm_context_t *ue_context_p = NULL;
   OAILOG_FUNC_IN(LOG_MME_APP);
@@ -2754,19 +2687,11 @@
   OAILOG_INFO(
     LOG_MME_APP,
     "Received Dedicated bearer activation Request from SGW with LBI %d\n",
-<<<<<<< HEAD
-    pcrf_bearer_actv_req_p->lbi);
-
-  ebi_t linked_eps_bearer_id = pcrf_bearer_actv_req_p->lbi;
-  ue_context_p = mme_ue_context_exists_s11_teid(
-    &mme_app_desc.mme_ue_contexts, pcrf_bearer_actv_req_p->s11_mme_teid);
-=======
     nw_init_bearer_actv_req_p->lbi);
 
   ebi_t linked_eps_bearer_id = nw_init_bearer_actv_req_p->lbi;
   ue_context_p = mme_ue_context_exists_s11_teid(
     &mme_app_desc.mme_ue_contexts, nw_init_bearer_actv_req_p->s11_mme_teid);
->>>>>>> dbbffc8d
 
   if (ue_context_p == NULL) {
     MSC_LOG_RX_DISCARDED_MESSAGE(
@@ -2780,11 +2705,7 @@
     OAILOG_ERROR(
       LOG_MME_APP,
       "We didn't find this teid in list of UE: %08x\n",
-<<<<<<< HEAD
-      pcrf_bearer_actv_req_p->s11_mme_teid);
-=======
       nw_init_bearer_actv_req_p->s11_mme_teid);
->>>>>>> dbbffc8d
     OAILOG_FUNC_OUT(LOG_MME_APP);
   }
 
@@ -2799,11 +2720,7 @@
       "0 CREATE_BEARERS_REQUEST ue id " MME_UE_S1AP_ID_FMT
       " local S11 teid " TEID_FMT " ",
       ue_context_p->mme_ue_s1ap_id,
-<<<<<<< HEAD
-      pcrf_bearer_actv_req_p->teid);
-=======
       nw_init_bearer_actv_req_p->teid);
->>>>>>> dbbffc8d
     OAILOG_ERROR(
       LOG_MME_APP,
       "We didn't find the linked bearer id %" PRIu8
@@ -2817,11 +2734,7 @@
   MessageDef *message_p =
     itti_alloc_new_message(TASK_MME_APP, MME_APP_CREATE_DEDICATED_BEARER_REQ);
   if (message_p == NULL) {
-<<<<<<< HEAD
-    OAILOG_INFO(
-=======
     OAILOG_ERROR(
->>>>>>> dbbffc8d
     LOG_MME_APP,
     "itti_alloc_new_message failed for MME_APP_CREATE_DEDICATED_BEARER_REQ\n");
     OAILOG_FUNC_OUT(LOG_MME_APP);
@@ -2829,26 +2742,6 @@
   MME_APP_CREATE_DEDICATED_BEARER_REQ(message_p).ue_id =
     ue_context_p->mme_ue_s1ap_id;
   MME_APP_CREATE_DEDICATED_BEARER_REQ(message_p).cid = cid;
-<<<<<<< HEAD
-  MME_APP_CREATE_DEDICATED_BEARER_REQ(message_p).ebi = 0; //Will be assigned by NAS Task
-  MME_APP_CREATE_DEDICATED_BEARER_REQ(message_p).linked_ebi =
-    ue_context_p->pdn_contexts[cid]->default_ebi;
-  MME_APP_CREATE_DEDICATED_BEARER_REQ(message_p).bearer_qos =
-    pcrf_bearer_actv_req_p->eps_bearer_qos;
-  MME_APP_CREATE_DEDICATED_BEARER_REQ(message_p).gtp_teid =
-    pcrf_bearer_actv_req_p->s1_u_sgw_fteid.teid;
-  if (pcrf_bearer_actv_req_p->tft.numberofpacketfilters) {
-    MME_APP_CREATE_DEDICATED_BEARER_REQ(message_p).tft =
-      calloc(1, sizeof(traffic_flow_template_t));
-    copy_traffic_flow_template(
-      MME_APP_CREATE_DEDICATED_BEARER_REQ(message_p).tft, &pcrf_bearer_actv_req_p->tft);
-  }
-  if (pcrf_bearer_actv_req_p->pco.num_protocol_or_container_id) {
-    MME_APP_CREATE_DEDICATED_BEARER_REQ(message_p).pco =
-      calloc(1, sizeof(protocol_configuration_options_t));
-    copy_protocol_configuration_options(
-      MME_APP_CREATE_DEDICATED_BEARER_REQ(message_p).pco, &pcrf_bearer_actv_req_p->pco);
-=======
   //EBI Will be assigned by NAS Task
   MME_APP_CREATE_DEDICATED_BEARER_REQ(message_p).ebi = 0;
   MME_APP_CREATE_DEDICATED_BEARER_REQ(message_p).linked_ebi =
@@ -2870,7 +2763,6 @@
     copy_protocol_configuration_options(
       MME_APP_CREATE_DEDICATED_BEARER_REQ(message_p).pco,
       &nw_init_bearer_actv_req_p->pco);
->>>>>>> dbbffc8d
   }
 
   MSC_LOG_TX_MESSAGE(
@@ -2887,19 +2779,14 @@
 
   OAILOG_INFO(
     LOG_MME_APP,
-<<<<<<< HEAD
-    "Sending MME_APP_CREATE_DEDICATED_BEARER_REQ to NAS with UE ID %d for LBI %d\n",
-=======
     "Sending MME_APP_CREATE_DEDICATED_BEARER_REQ to NAS with UE ID"
     "%d for LBI %d\n",
->>>>>>> dbbffc8d
     MME_APP_CREATE_DEDICATED_BEARER_REQ(message_p).ue_id,
     ue_context_p->pdn_contexts[cid]->default_ebi);
   itti_send_msg_to_task(TASK_NAS_MME, INSTANCE_DEFAULT, message_p);
   unlock_ue_contexts(ue_context_p);
   OAILOG_FUNC_OUT(LOG_MME_APP);
 }
-<<<<<<< HEAD
 
 //------------------------------------------------------------------------------
 void _send_delete_dedicated_bearer_rsp(
@@ -3248,6 +3135,4 @@
   unlock_ue_contexts(ue_context_p);
   OAILOG_FUNC_OUT(LOG_MME_APP);
 
-}
-=======
->>>>>>> dbbffc8d
+}