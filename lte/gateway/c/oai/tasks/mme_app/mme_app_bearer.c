/*
 * Licensed to the OpenAirInterface (OAI) Software Alliance under one or more
 * contributor license agreements.  See the NOTICE file distributed with
 * this work for additional information regarding copyright ownership.
 * The OpenAirInterface Software Alliance licenses this file to You under
 * the Apache License, Version 2.0  (the "License"); you may not use this file
 * except in compliance with the License.
 * You may obtain a copy of the License at
 *
 *      http://www.apache.org/licenses/LICENSE-2.0
 *
 * Unless required by applicable law or agreed to in writing, software
 * distributed under the License is distributed on an "AS IS" BASIS,
 * WITHOUT WARRANTIES OR CONDITIONS OF ANY KIND, either express or implied.
 * See the License for the specific language governing permissions and
 * limitations under the License.
 *-------------------------------------------------------------------------------
 * For more information about the OpenAirInterface (OAI) Software Alliance:
 *      contact@openairinterface.org
 */

/*! \file mme_app_bearer.c
  \brief
  \author Sebastien ROUX, Lionel Gauthier
  \company Eurecom
  \email: lionel.gauthier@eurecom.fr
*/
#include <stdio.h>
#include <string.h>
#include <stdlib.h>
#include <stdbool.h>
#include <stdint.h>
#include <3gpp_29.274.h>
#include <inttypes.h>
#include <netinet/in.h>

#include "bstrlib.h"
#include "dynamic_memory_check.h"
#include "log.h"
#include "assertions.h"
#include "conversions.h"
#include "common_types.h"
#include "intertask_interface.h"
#include "mme_config.h"
#include "mme_app_ue_context.h"
#include "mme_app_defs.h"
#include "mme_app_bearer_context.h"
#include "sgw_ie_defs.h"
#include "common_defs.h"
#include "mme_app_itti_messaging.h"
#include "mme_app_procedures.h"
#include "mme_app_statistics.h"
#include "timer.h"
#include "nas_proc.h"
#include "3gpp_23.003.h"
#include "3gpp_24.007.h"
#include "3gpp_24.008.h"
#include "3gpp_24.301.h"
#include "3gpp_36.401.h"
#include "3gpp_36.413.h"
#include "CsfbResponse.h"
#include "ServiceType.h"
#include "TrackingAreaIdentity.h"
#include "nas/as_message.h"
#include "emm_data.h"
#include "esm_data.h"
#include "hashtable.h"
#include "intertask_interface_types.h"
#include "itti_types.h"
#include "mme_api.h"
#include "mme_app_state.h"
#include "mme_app_messages_types.h"
#include "nas_messages_types.h"
#include "s11_messages_types.h"
#include "s1ap_messages_types.h"
#include "nas/securityDef.h"
#include "service303.h"
#include "sgs_messages_types.h"
#include "secu_defs.h"

#if EMBEDDED_SGW
#define TASK_SPGW TASK_SPGW_APP
#else
#define TASK_SPGW TASK_S11
#endif

void print_bearer_ids_helper(const ebi_t *ebi, uint32_t no_of_bearers)
{
  OAILOG_FUNC_IN(LOG_MME_APP);

  char buf[128], *pos = buf;
  for (int i = 0 ; i != no_of_bearers ; i++) {
    if (i) {
      pos += sprintf(pos, ", ");
    }
    pos += sprintf(pos, "%d", ebi[i]);
  }
  OAILOG_INFO(LOG_MME_APP, " EBIs in the list %s\n", buf);
  OAILOG_FUNC_OUT(LOG_MME_APP);
}

//------------------------------------------------------------------------------
int _send_pcrf_bearer_actv_rsp(
  struct ue_mm_context_s *ue_context_p,
  ebi_t ebi,
  gtpv2c_cause_value_t cause)
{
  OAILOG_FUNC_IN(LOG_MME_APP);
  MessageDef *message_p =
    itti_alloc_new_message(TASK_MME_APP, S11_NW_INITIATED_ACTIVATE_BEARER_RESP);
  if (message_p == NULL) {
    OAILOG_ERROR(
      LOG_MME_APP,
      "Cannot allocte memory to S11_NW_INITIATED_BEARER_ACTV_RSP\n");
    OAILOG_FUNC_RETURN(LOG_MME_APP, RETURNerror);
  }
  itti_s11_nw_init_actv_bearer_rsp_t *s11_nw_init_actv_bearer_rsp =
    &message_p->ittiMsg.s11_nw_init_actv_bearer_rsp;

  //Fetch PDN context
  pdn_cid_t cid = ue_context_p->bearer_contexts[EBI_TO_INDEX(ebi)]->pdn_cx_id;
  pdn_context_t *pdn_context = ue_context_p->pdn_contexts[cid];
  //Fill SGW S11 CP TEID
  s11_nw_init_actv_bearer_rsp->sgw_s11_teid = pdn_context->s_gw_teid_s11_s4;
  int msg_bearer_index = 0;

  bearer_context_t *bc = mme_app_get_bearer_context(ue_context_p, ebi);
  s11_nw_init_actv_bearer_rsp->cause.cause_value = cause;
  s11_nw_init_actv_bearer_rsp->bearer_contexts.bearer_contexts[msg_bearer_index]
    .eps_bearer_id = ebi;
  s11_nw_init_actv_bearer_rsp->bearer_contexts.bearer_contexts[msg_bearer_index]
    .cause.cause_value = REQUEST_ACCEPTED;
  //  FTEID eNB
  s11_nw_init_actv_bearer_rsp->bearer_contexts.bearer_contexts[msg_bearer_index]
    .s1u_enb_fteid = bc->enb_fteid_s1u;

  /* FTEID SGW S1U
   * This IE shall be sent on the S11 interface.
  It shall be used to fetch context*/
  s11_nw_init_actv_bearer_rsp->bearer_contexts.bearer_contexts[msg_bearer_index]
    .s1u_sgw_fteid = bc->s_gw_fteid_s1u;
  s11_nw_init_actv_bearer_rsp->bearer_contexts.num_bearer_context++;
  //Saved TFT to be sent to SGW in order to save in the SPGW context
  if (bc->saved_tft) {
    memcpy(
      &s11_nw_init_actv_bearer_rsp->tft,
      bc->saved_tft,
      sizeof(traffic_flow_template_t));
  }
  //Saved QoS to be sent to SGW in order to save in the SPGW context
  if (bc->saved_qos) {
    memcpy(
      &s11_nw_init_actv_bearer_rsp->eps_bearer_qos,
      bc->saved_qos,
      sizeof(bearer_qos_t));
  }

  OAILOG_INFO(
    LOG_MME_APP,
    "Sending create_dedicated_bearer_rsp to SGW with EBI %d %d\n",
    ebi,
    s11_nw_init_actv_bearer_rsp->bearer_contexts
      .bearer_contexts[msg_bearer_index]
      .eps_bearer_id);
  itti_send_msg_to_task(TASK_SPGW, INSTANCE_DEFAULT, message_p);
  OAILOG_FUNC_RETURN(LOG_MME_APP, RETURNok);
}

//---------------------------------------------------------------------------
static bool mme_app_construct_guti(
  const plmn_t *const plmn_p,
  const s_tmsi_t *const s_tmsi_p,
  guti_t *const guti_p);
static void notify_s1ap_new_ue_mme_s1ap_id_association(
  struct ue_mm_context_s *ue_context_p);

//------------------------------------------------------------------------------
int mme_app_handle_nas_pdn_connectivity_req(mme_app_desc_t *mme_app_desc_p,
  itti_nas_pdn_connectivity_req_t *const nas_pdn_connectivity_req_pP)
{
  OAILOG_FUNC_IN(LOG_MME_APP);
  struct ue_mm_context_s *ue_context_p = NULL;
  imsi64_t imsi64 = INVALID_IMSI64;
  int rc = RETURNok;
  mme_ue_s1ap_id_t ue_id = INVALID_MME_UE_S1AP_ID;
  hashtable_rc_t h_rc = HASH_TABLE_OK;

  DevAssert(nas_pdn_connectivity_req_pP);
  IMSI_STRING_TO_IMSI64((char *) nas_pdn_connectivity_req_pP->imsi, &imsi64);
  OAILOG_DEBUG(
    LOG_MME_APP,
    "Received NAS_PDN_CONNECTIVITY_REQ from NAS Handling imsi " IMSI_64_FMT
    " pdn type = (%d)\n",
    imsi64,
    nas_pdn_connectivity_req_pP->pdn_type);

  if (
    (ue_context_p = mme_ue_context_exists_imsi(
       &mme_app_desc_p->mme_ue_contexts, imsi64)) == NULL) {
    OAILOG_WARNING(
      LOG_MME_APP,
      "UE id is not present for this IMSI" IMSI_64_FMT
      "Seems to be duplicate attach Request scenario\n",
      imsi64);
    mme_ue_context_dump_coll_keys(&mme_app_desc_p->mme_ue_contexts);
    /*
     * This is Duplicate Attach case.
     * Since IMSI has been removed from the mme_ue_context hashtable, we need to insert
     * it again in the mme_ue_context.
     * Get the UE id from the message. And insert the IMSI again in the hashtable
     */
    ue_id = nas_pdn_connectivity_req_pP->ue_id;
    if (ue_id == INVALID_MME_UE_S1AP_ID) {
      OAILOG_ERROR(
        LOG_MME_APP,
        "ERROR***** Invalid UE Id received from NAS in PDN Connectivity "
        "Request, (ue_id %u)\n",
        ue_id);
      OAILOG_FUNC_RETURN(LOG_MME_APP, RETURNerror);
    }
    ue_context_p = mme_ue_context_exists_mme_ue_s1ap_id(
      &mme_app_desc_p->mme_ue_contexts, ue_id);
    if (ue_context_p) {
      if (ue_id != ue_context_p->mme_ue_s1ap_id) {
        OAILOG_ERROR(
          LOG_MME_APP,
          "ERROR***** Abnormal case: ue_id does not match with ue_id in "
          "ue_context %d, %d\n",
          ue_id,
          ue_context_p->mme_ue_s1ap_id);
        OAILOG_FUNC_RETURN(LOG_MME_APP, RETURNerror);
      }
      mme_ue_context_update_coll_keys(
        &mme_app_desc_p->mme_ue_contexts,
        ue_context_p,
        ue_context_p->enb_s1ap_id_key,
        ue_id,
        imsi64,
        nas_pdn_connectivity_req_pP->imsi_length,
        ue_context_p->mme_teid_s11,
        &ue_context_p->emm_context._guti);
      /*
       * In some cases if ue context already has valid value , hashtables are not updated by mme_ue_context_update_coll_keys
       * function. Inserting mme_ue_s1ap_id in imsi hashtable explicitly
       */
      h_rc = hashtable_uint64_ts_insert(
        mme_app_desc_p->mme_ue_contexts.imsi_ue_context_htbl,
        (const hash_key_t) imsi64,
        ue_context_p->mme_ue_s1ap_id);
      if (HASH_TABLE_OK != h_rc) {
        OAILOG_ERROR(
          LOG_MME_APP,
          "Error could not update this ue context %p "
          "enb_ue_s1ap_ue_id " ENB_UE_S1AP_ID_FMT
          " mme_ue_s1ap_id " MME_UE_S1AP_ID_FMT " imsi " IMSI_64_FMT ": %s\n",
          ue_context_p,
          ue_context_p->enb_ue_s1ap_id,
          ue_context_p->mme_ue_s1ap_id,
          imsi64,
          hashtable_rc_code2string(h_rc));
      }
      mme_ue_context_dump_coll_keys(&mme_app_desc_p->mme_ue_contexts);
    } else {
      OAILOG_ERROR(
        LOG_MME_APP,
        "ERROR***** Invalid UE Id received from NAS in PDN Connectivity "
        "Request %d\n",
        ue_id);
      OAILOG_FUNC_RETURN(LOG_MME_APP, RETURNerror);
    }
  }
  rc = mme_app_send_s11_create_session_req(mme_app_desc_p,
    ue_context_p, nas_pdn_connectivity_req_pP->pdn_cid);
  if (rc == RETURNok) {
    increment_counter("mme_spgw_create_session_req", 1, NO_LABELS);
  }

  unlock_ue_contexts(ue_context_p);
  OAILOG_FUNC_RETURN(LOG_MME_APP, rc);
}

// sent by NAS
//------------------------------------------------------------------------------
void mme_app_handle_conn_est_cnf(mme_app_desc_t *mme_app_desc_p,
  itti_nas_conn_est_cnf_t *const nas_conn_est_cnf_pP)
{
  OAILOG_FUNC_IN(LOG_MME_APP);
  struct ue_mm_context_s *ue_context_p = NULL;
  MessageDef *message_p = NULL;
  itti_mme_app_connection_establishment_cnf_t *establishment_cnf_p = NULL;
  int rc = RETURNok;

  OAILOG_DEBUG(
    LOG_MME_APP,
    "Received NAS_CONNECTION_ESTABLISHMENT_CNF from NAS ue " MME_UE_S1AP_ID_FMT
    "\n",
    nas_conn_est_cnf_pP->ue_id);
  ue_context_p = mme_ue_context_exists_mme_ue_s1ap_id(
    &mme_app_desc_p->mme_ue_contexts, nas_conn_est_cnf_pP->ue_id);

  if (!ue_context_p) {
    OAILOG_ERROR(
      LOG_MME_APP,
      "UE context doesn't exist for UE " MME_UE_S1AP_ID_FMT "\n",
      nas_conn_est_cnf_pP->ue_id);
    // memory leak
    bdestroy_wrapper(&nas_conn_est_cnf_pP->nas_msg);
    OAILOG_FUNC_OUT(LOG_MME_APP);
  }
  /* Check that if Service Request is recieved in response to SGS Paging for MT SMS */
  if (ue_context_p->sgs_context) {
    /*
     * Move the UE to ECM Connected State.
     */
    /*
    * Check that if SGS paging is recieved without LAI then
    * send IMSI Detach towads UE to re-attach for non-eps services
    * otherwise send itti SGS Service request message to SGS
    */
  OAILOG_DEBUG(
    LOG_MME_APP,
    "CSFB Service Type = (%d) for (ue_id = " MME_UE_S1AP_ID_FMT ")\n",
    ue_context_p->sgs_context->csfb_service_type,
    nas_conn_est_cnf_pP->ue_id);
    if (ue_context_p->sgs_context->csfb_service_type == CSFB_SERVICE_MT_SMS) {
      /* send SGS SERVICE request message to SGS */
      if (
        RETURNok !=
        (rc = mme_app_send_sgsap_service_request(
           ue_context_p->sgs_context->service_indicator, ue_context_p))) {
        OAILOG_ERROR(
          LOG_MME_APP,
          "Failed to send CS-Service Request to SGS-Task for (ue_id = %u) \n",
          ue_context_p->mme_ue_s1ap_id);
      }
    } else if (
      ue_context_p->sgs_context->csfb_service_type ==
      CSFB_SERVICE_MT_CALL_OR_SMS_WITHOUT_LAI) {
      //Send itti detach request message to NAS to trigger N/W initiated imsi detach request towards UE
      OAILOG_DEBUG(
        LOG_MME_APP,
        "Sending itti detach request to NAS-MME (ue_id = " MME_UE_S1AP_ID_FMT ")\n"
        "csfb service type = CSFB_SERVICE_MT_CALL_OR_SMS_WITHOUT_LAI\n",
        ue_context_p->mme_ue_s1ap_id);

      mme_app_send_nas_detach_request(
        ue_context_p->mme_ue_s1ap_id, SGS_INITIATED_IMSI_DETACH);
      ue_context_p->sgs_context->csfb_service_type = CSFB_SERVICE_NONE;
      unlock_ue_contexts(ue_context_p);
      OAILOG_FUNC_OUT(LOG_MME_APP);
    }
  }

  if (
    (((nas_conn_est_cnf_pP->presencemask) & SERVICE_TYPE_PRESENT) ==
     SERVICE_TYPE_PRESENT) &&
   ((nas_conn_est_cnf_pP->service_type == MO_CS_FB) ||
    (nas_conn_est_cnf_pP->service_type == MO_CS_FB_EMRGNCY_CALL))) {
    if (ue_context_p->sgs_context != NULL) {
      ue_context_p->sgs_context->csfb_service_type = CSFB_SERVICE_MO_CALL;
    } else {
      OAILOG_ERROR(
        LOG_MME_APP,
        "SGS context doesn't exist for UE %06" PRIX32 "/dec%u\n",
        nas_conn_est_cnf_pP->ue_id,
        nas_conn_est_cnf_pP->ue_id);
      mme_app_notify_service_reject_to_nas(
        ue_context_p->mme_ue_s1ap_id,
        EMM_CAUSE_CONGESTION,
        INTIAL_CONTEXT_SETUP_PROCEDURE_FAILED);
      OAILOG_FUNC_OUT(LOG_MME_APP);
    }
    if(nas_conn_est_cnf_pP->service_type == MO_CS_FB_EMRGNCY_CALL){
     ue_context_p->sgs_context->is_emergency_call = true;
    }
  }
  if (
    (ue_context_p->sgs_context) &&
    (ue_context_p->sgs_context->csfb_service_type == CSFB_SERVICE_MT_CALL)) {
    if (nas_conn_est_cnf_pP->csfb_response == CSFB_REJECTED_BY_UE) {
      /* CSFB MT calll rejected by user, send sgsap-paging reject to VLR */
      if (
        (rc = mme_app_send_sgsap_paging_reject(
           ue_context_p,
           ue_context_p->emm_context._imsi64,
           ue_context_p->emm_context._imsi.length,
           SGS_CAUSE_MT_CSFB_CALL_REJECTED_BY_USER)) != RETURNok) {
        OAILOG_WARNING(
          LOG_MME_APP,
          "Failed to send SGSAP-Paging Reject for imsi with reject cause:"
          "SGS_CAUSE_MT_CSFB_CALL_REJECTED_BY_USER" IMSI_64_FMT "\n",
          ue_context_p->emm_context._imsi64);
      }
      OAILOG_FUNC_OUT(LOG_MME_APP);
    }
  }
  message_p =
    itti_alloc_new_message(TASK_MME_APP, MME_APP_CONNECTION_ESTABLISHMENT_CNF);
  establishment_cnf_p =
    &message_p->ittiMsg.mme_app_connection_establishment_cnf;

  establishment_cnf_p->ue_id = nas_conn_est_cnf_pP->ue_id;

  if (
    (ue_context_p->sgs_context != NULL) &&
    ((ue_context_p->sgs_context->csfb_service_type == CSFB_SERVICE_MT_CALL) ||
     (ue_context_p->sgs_context->csfb_service_type == CSFB_SERVICE_MO_CALL))) {
    establishment_cnf_p->presencemask |= S1AP_CSFB_INDICATOR_PRESENT;
    if (ue_context_p->sgs_context->is_emergency_call == true){
      establishment_cnf_p->cs_fallback_indicator   = CSFB_HIGH_PRIORITY;
      ue_context_p->sgs_context->is_emergency_call = false;
    } else {
      establishment_cnf_p->cs_fallback_indicator      = CSFB_REQUIRED;
    }
  }
  OAILOG_DEBUG(
    LOG_MME_APP,
    "CSFB Fallback indicator = (%d)\n",establishment_cnf_p->cs_fallback_indicator );
  // Copy UE radio capabilities into message if it exists
  OAILOG_DEBUG(
    LOG_MME_APP,
    "UE radio context already cached: %s\n",
    ue_context_p->ue_radio_capability ? "yes" : "no");
  if (ue_context_p->ue_radio_capability) {
    establishment_cnf_p->ue_radio_capability =
      bstrcpy(ue_context_p->ue_radio_capability);
  }

  int j = 0;
  for (int i = 0; i < BEARERS_PER_UE; i++) {
    bearer_context_t *bc = ue_context_p->bearer_contexts[i];
    if (bc) {
      if (BEARER_STATE_SGW_CREATED & bc->bearer_state) {
        establishment_cnf_p->e_rab_id[j] =
          bc->ebi; //+ EPS_BEARER_IDENTITY_FIRST;
        establishment_cnf_p->e_rab_level_qos_qci[j] = bc->qci;
        establishment_cnf_p->e_rab_level_qos_priority_level[j] =
          bc->priority_level;
        establishment_cnf_p->e_rab_level_qos_preemption_capability[j] =
          bc->preemption_capability;
        establishment_cnf_p->e_rab_level_qos_preemption_vulnerability[j] =
          bc->preemption_vulnerability;
        establishment_cnf_p->transport_layer_address[j] =
          fteid_ip_address_to_bstring(&bc->s_gw_fteid_s1u);
        establishment_cnf_p->gtp_teid[j] = bc->s_gw_fteid_s1u.teid;
        if (!j) {
          establishment_cnf_p->nas_pdu[j] = nas_conn_est_cnf_pP->nas_msg;
          nas_conn_est_cnf_pP->nas_msg = NULL;
#if DEBUG_IS_ON
          if (!establishment_cnf_p->nas_pdu[j]) {
            OAILOG_ERROR(
              LOG_MME_APP,
              "No NAS PDU found ue " MME_UE_S1AP_ID_FMT "\n",
              nas_conn_est_cnf_pP->ue_id);
          }
#endif
        }
        j = j + 1;
      }
    }
  }
  establishment_cnf_p->no_of_e_rabs = j;

  //#pragma message  "Check ue_context_p ambr"
  establishment_cnf_p->ue_ambr.br_ul = ue_context_p->subscribed_ue_ambr.br_ul;
  establishment_cnf_p->ue_ambr.br_dl = ue_context_p->subscribed_ue_ambr.br_dl;
  establishment_cnf_p->ue_security_capabilities_encryption_algorithms =
    nas_conn_est_cnf_pP->encryption_algorithm_capabilities;
  establishment_cnf_p->ue_security_capabilities_integrity_algorithms =
    nas_conn_est_cnf_pP->integrity_algorithm_capabilities;
  memcpy(establishment_cnf_p->kenb, nas_conn_est_cnf_pP->kenb, AUTH_KENB_SIZE);

  OAILOG_DEBUG(
    LOG_MME_APP,
    "security_capabilities_encryption_algorithms 0x%04X\n",
    establishment_cnf_p->ue_security_capabilities_encryption_algorithms);
  OAILOG_DEBUG(
    LOG_MME_APP,
    "security_capabilities_integrity_algorithms  0x%04X\n",
    establishment_cnf_p->ue_security_capabilities_integrity_algorithms);

  itti_send_msg_to_task(TASK_S1AP, INSTANCE_DEFAULT, message_p);

  /*
   * Move the UE to ECM Connected State.However if S1-U bearer establishment fails then we need to move the UE to idle.
   * S1 Signaling connection gets established via first DL NAS Trasnport message in some scenarios so check the state
   * first
   */
  if (ue_context_p->ecm_state != ECM_CONNECTED) {
    mme_ue_context_update_ue_sig_connection_state(
      &mme_app_desc_p->mme_ue_contexts, ue_context_p, ECM_CONNECTED);

    if (
      (ue_context_p->sgs_context) &&
      (ue_context_p->sgs_context->csfb_service_type == CSFB_SERVICE_MT_CALL)) {
      /* send sgsap-Service Request to VLR */
      if (
        RETURNok !=
        (rc = mme_app_send_sgsap_service_request(
           ue_context_p->sgs_context->service_indicator, ue_context_p))) {
        OAILOG_ERROR(
          LOG_MME_APP,
          "Failed to send CS-Service Request to SGS-Task for ue-id :%u \n",
          ue_context_p->mme_ue_s1ap_id);
      }
    }
  }

  /* Start timer to wait for Initial UE Context Response from eNB
   * If timer expires treat this as failure of ongoing procedure and abort corresponding NAS procedure such as ATTACH
   * or SERVICE REQUEST. Send UE context release command to eNB
   */
  if (
    timer_setup(
      ue_context_p->initial_context_setup_rsp_timer.sec,
      0,
      TASK_MME_APP,
      INSTANCE_DEFAULT,
      TIMER_ONE_SHOT,
      (void *) &(ue_context_p->mme_ue_s1ap_id),
      sizeof(mme_ue_s1ap_id_t),
      &(ue_context_p->initial_context_setup_rsp_timer.id)) < 0) {
    OAILOG_ERROR(
      LOG_MME_APP,
      "Failed to start initial context setup response timer for UE id  %d \n",
      ue_context_p->mme_ue_s1ap_id);
    ue_context_p->initial_context_setup_rsp_timer.id =
      MME_APP_TIMER_INACTIVE_ID;
  } else {
    OAILOG_DEBUG(
      LOG_MME_APP,
      "MME APP : Sent Initial context Setup Request and Started guard timer "
      "for UE id  %d \n",
      ue_context_p->mme_ue_s1ap_id);
  }
  unlock_ue_contexts(ue_context_p);
  OAILOG_FUNC_OUT(LOG_MME_APP);
}

// sent by S1AP
//------------------------------------------------------------------------------
void mme_app_handle_initial_ue_message(mme_app_desc_t *mme_app_desc_p,
  itti_s1ap_initial_ue_message_t *const initial_pP)
{
  OAILOG_FUNC_IN(LOG_MME_APP);
  struct ue_mm_context_s *ue_context_p = NULL;
  bool is_guti_valid = false;
  bool is_mm_ctx_new = false;
  emm_context_t *ue_nas_ctx = NULL;
  enb_s1ap_id_key_t enb_s1ap_id_key = INVALID_ENB_UE_S1AP_ID_KEY;

  OAILOG_INFO(LOG_MME_APP, "Received MME_APP_INITIAL_UE_MESSAGE from S1AP\n");

  DevAssert(INVALID_MME_UE_S1AP_ID == initial_pP->mme_ue_s1ap_id);

  // Check if there is any existing UE context using S-TMSI/GUTI
  if (initial_pP->is_s_tmsi_valid) {
    OAILOG_DEBUG(
      LOG_MME_APP,
      "INITIAL UE Message: Valid mme_code %u and S-TMSI %u received from "
      "eNB.\n",
      initial_pP->opt_s_tmsi.mme_code,
      initial_pP->opt_s_tmsi.m_tmsi);
    guti_t guti = {.gummei.plmn = {0},
                   .gummei.mme_gid = 0,
                   .gummei.mme_code = 0,
                   .m_tmsi = INVALID_M_TMSI};
    plmn_t plmn = {.mcc_digit1 = initial_pP->tai.mcc_digit1,
                   .mcc_digit2 = initial_pP->tai.mcc_digit2,
                   .mcc_digit3 = initial_pP->tai.mcc_digit3,
                   .mnc_digit1 = initial_pP->tai.mnc_digit1,
                   .mnc_digit2 = initial_pP->tai.mnc_digit2,
                   .mnc_digit3 = initial_pP->tai.mnc_digit3};
    is_guti_valid =
      mme_app_construct_guti(&plmn, &(initial_pP->opt_s_tmsi), &guti);
    if (is_guti_valid) {
      ue_nas_ctx = emm_context_get_by_guti(&_emm_data, &guti);
      if (ue_nas_ctx) {
        // Get the UE context using mme_ue_s1ap_id
        ue_context_p =
          PARENT_STRUCT(ue_nas_ctx, struct ue_mm_context_s, emm_context);
        DevAssert(ue_context_p != NULL);
        if (ue_context_p != NULL) {
          initial_pP->mme_ue_s1ap_id = ue_context_p->mme_ue_s1ap_id;
          if (ue_context_p->enb_s1ap_id_key != INVALID_ENB_UE_S1AP_ID_KEY) {
            /*
             * Ideally this should never happen. When UE move to IDLE this key is set to INVALID.
             * Note - This can happen if eNB detects RLF late and by that time UE sends Initial NAS message via new RRC
             * connection
             * However if this key is valid, remove the key from the hashtable.
             */

            OAILOG_ERROR(
              LOG_MME_APP,
              "MME_APP_INITAIL_UE_MESSAGE: enb_s1ap_id_key %ld has "
              "valid value \n",
              ue_context_p->enb_s1ap_id_key);
            //inform s1ap to do local cleanup of enb_ue_s1ap_id from the ue context
            ue_context_p->ue_context_rel_cause = S1AP_INVALID_ENB_ID;
            OAILOG_ERROR(
              LOG_MME_APP,
              " Sending UE Context Release to S1AP for ue_id =(%u)\n",
              ue_context_p->mme_ue_s1ap_id);
            mme_app_itti_ue_context_release(
              ue_context_p, ue_context_p->ue_context_rel_cause);
            hashtable_uint64_ts_remove(
              mme_app_desc_p->mme_ue_contexts.enb_ue_s1ap_id_ue_context_htbl,
              (const hash_key_t) ue_context_p->enb_s1ap_id_key);
            ue_context_p->enb_s1ap_id_key = INVALID_ENB_UE_S1AP_ID_KEY;
            ue_context_p->ue_context_rel_cause = S1AP_INVALID_CAUSE;
          }
          // Update MME UE context with new enb_ue_s1ap_id
          ue_context_p->enb_ue_s1ap_id = initial_pP->enb_ue_s1ap_id;
          // regenerate the enb_s1ap_id_key as enb_ue_s1ap_id is changed.
          MME_APP_ENB_S1AP_ID_KEY(
            enb_s1ap_id_key, initial_pP->enb_id, initial_pP->enb_ue_s1ap_id);
          // Update enb_s1ap_id_key in hashtable
          mme_ue_context_update_coll_keys(
            &mme_app_desc_p->mme_ue_contexts,
            ue_context_p,
            enb_s1ap_id_key,
            ue_context_p->mme_ue_s1ap_id,
            ue_nas_ctx->_imsi64,
            ue_nas_ctx->_imsi.length,
            ue_context_p->mme_teid_s11,
            &guti);
          // Check if paging timer exists for UE and remove
          if (
            ue_context_p->paging_response_timer.id !=
            MME_APP_TIMER_INACTIVE_ID) {
            if (timer_remove(ue_context_p->paging_response_timer.id, NULL)) {
              OAILOG_ERROR(
                LOG_MME_APP,
                "Failed to stop paging response timer for UE id %d\n",
                ue_context_p->mme_ue_s1ap_id);
            }
            ue_context_p->paging_response_timer.id = MME_APP_TIMER_INACTIVE_ID;
          }
        }
      } else {
        OAILOG_DEBUG(
          LOG_MME_APP,
          "MME_APP_INITIAL_UE_MESSAGE with mme code %u and S-TMSI %u:"
          "no UE context found \n",
          initial_pP->opt_s_tmsi.mme_code,
          initial_pP->opt_s_tmsi.m_tmsi);
      }
    } else {
      OAILOG_DEBUG(
        LOG_MME_APP,
        "No MME is configured with MME code %u received in S-TMSI %u from "
        "UE.\n",
        initial_pP->opt_s_tmsi.mme_code,
        initial_pP->opt_s_tmsi.m_tmsi);
    }
  } else {
    OAILOG_DEBUG(
      LOG_MME_APP, "MME_APP_INITIAL_UE_MESSAGE from S1AP,without S-TMSI. \n");
  }
  // create a new ue context if nothing is found
  if (!(ue_context_p)) {
    OAILOG_DEBUG(LOG_MME_APP, "UE context doesn't exist -> create one\n");
    if (!(ue_context_p = mme_create_new_ue_context())) {
      /*
       * Error during ue context malloc
       */
      DevMessage("mme_create_new_ue_context");
      OAILOG_FUNC_OUT(LOG_MME_APP);
    }
    // Initialize timers to INVALID IDs
    ue_context_p->mobile_reachability_timer.id = MME_APP_TIMER_INACTIVE_ID;
    ue_context_p->implicit_detach_timer.id = MME_APP_TIMER_INACTIVE_ID;
    ue_context_p->initial_context_setup_rsp_timer.id =
      MME_APP_TIMER_INACTIVE_ID;
    ue_context_p->initial_context_setup_rsp_timer.sec =
      MME_APP_INITIAL_CONTEXT_SETUP_RSP_TIMER_VALUE;
    ue_context_p->paging_response_timer.id = MME_APP_TIMER_INACTIVE_ID;
    ue_context_p->paging_response_timer.sec =
      MME_APP_PAGING_RESPONSE_TIMER_VALUE;
    ue_context_p->ulr_response_timer.id = MME_APP_TIMER_INACTIVE_ID;
    ue_context_p->ulr_response_timer.sec = MME_APP_ULR_RESPONSE_TIMER_VALUE;
    ue_context_p->ue_context_modification_timer.id = MME_APP_TIMER_INACTIVE_ID;
    ue_context_p->ue_context_modification_timer.sec =
      MME_APP_UE_CONTEXT_MODIFICATION_TIMER_VALUE;
    is_mm_ctx_new = true;
    // Allocate new mme_ue_s1ap_id
    ue_context_p->mme_ue_s1ap_id = mme_app_ctx_get_new_ue_id();
    if (ue_context_p->mme_ue_s1ap_id == INVALID_MME_UE_S1AP_ID) {
      OAILOG_CRITICAL(
        LOG_MME_APP,
        "MME_APP_INITIAL_UE_MESSAGE. MME_UE_S1AP_ID allocation Failed.\n");
      mme_remove_ue_context(&mme_app_desc_p->mme_ue_contexts, ue_context_p);
      OAILOG_FUNC_OUT(LOG_MME_APP);
    }
    OAILOG_DEBUG(
      LOG_MME_APP,
      "Allocated new MME UE context and new "
      "(mme_ue_s1ap_id = %d)\n",
      ue_context_p->mme_ue_s1ap_id);
    ue_context_p->enb_ue_s1ap_id = initial_pP->enb_ue_s1ap_id;
    MME_APP_ENB_S1AP_ID_KEY(
      ue_context_p->enb_s1ap_id_key,
      initial_pP->enb_id,
      initial_pP->enb_ue_s1ap_id);
    DevAssert(
      mme_insert_ue_context(&mme_app_desc_p->mme_ue_contexts, ue_context_p) ==
      0);
  }
  ue_context_p->sctp_assoc_id_key = initial_pP->sctp_assoc_id;
  ue_context_p->e_utran_cgi = initial_pP->ecgi;
  // Notify S1AP about the mapping between mme_ue_s1ap_id and sctp assoc id + enb_ue_s1ap_id
  notify_s1ap_new_ue_mme_s1ap_id_association(ue_context_p);
  s_tmsi_t s_tmsi = {0};
  if (initial_pP->is_s_tmsi_valid) {
    s_tmsi = initial_pP->opt_s_tmsi;
  } else {
    s_tmsi.mme_code = 0;
    s_tmsi.m_tmsi = INVALID_M_TMSI;
  }
  OAILOG_INFO(
    LOG_MME_APP,
    "INITIAL_UE_MESSAGE RCVD \n"
    "mme_ue_s1ap_id  = %d\n"
    "enb_ue_s1ap_id  = %d\n",
    ue_context_p->mme_ue_s1ap_id,
    ue_context_p->enb_ue_s1ap_id);
  OAILOG_DEBUG(
    LOG_MME_APP, "Is S-TMSI Valid - (%d)\n",initial_pP->is_s_tmsi_valid);

  OAILOG_INFO(LOG_MME_APP, "Sending NAS Establishment Indication to NAS for ue_id = (%d)\n",
    ue_context_p->mme_ue_s1ap_id );
  nas_proc_establish_ind(
    ue_context_p->mme_ue_s1ap_id,
    is_mm_ctx_new,
    initial_pP->tai,
    initial_pP->ecgi,
    initial_pP->rrc_establishment_cause,
    s_tmsi,
    &initial_pP->nas);
  //   s1ap_initial_ue_message_t transparent; may be needed :
  // OLD CODE memcpy (&message_p->ittiMsg.nas_initial_ue_message.transparent, (const void*)&initial_pP->transparent, sizeof (message_p->ittiMsg.nas_initial_ue_message.transparent));

  initial_pP->nas = NULL;

  unlock_ue_contexts(ue_context_p);

  OAILOG_FUNC_OUT(LOG_MME_APP);
}

//------------------------------------------------------------------------------
void mme_app_handle_erab_setup_req(mme_app_desc_t *mme_app_desc_p,
  itti_erab_setup_req_t *const itti_erab_setup_req)
{
  OAILOG_FUNC_IN(LOG_MME_APP);
  struct ue_mm_context_s *ue_context_p = mme_ue_context_exists_mme_ue_s1ap_id(
    &mme_app_desc_p->mme_ue_contexts, itti_erab_setup_req->ue_id);

  if (!ue_context_p) {
    OAILOG_ERROR(
      LOG_MME_APP,
      "UE context doesn't exist for UE " MME_UE_S1AP_ID_FMT "\n",
      itti_erab_setup_req->ue_id);
    // memory leak
    bdestroy_wrapper(&itti_erab_setup_req->nas_msg);
    OAILOG_FUNC_OUT(LOG_MME_APP);
  }

  bearer_context_t *bearer_context =
    mme_app_get_bearer_context(ue_context_p, itti_erab_setup_req->ebi);

  if (bearer_context) {
    MessageDef *message_p =
      itti_alloc_new_message(TASK_MME_APP, S1AP_E_RAB_SETUP_REQ);
    itti_s1ap_e_rab_setup_req_t *s1ap_e_rab_setup_req =
      &message_p->ittiMsg.s1ap_e_rab_setup_req;

    s1ap_e_rab_setup_req->mme_ue_s1ap_id = ue_context_p->mme_ue_s1ap_id;
    s1ap_e_rab_setup_req->enb_ue_s1ap_id = ue_context_p->enb_ue_s1ap_id;

    // E-RAB to Be Setup List
    s1ap_e_rab_setup_req->e_rab_to_be_setup_list.no_of_items = 1;
    s1ap_e_rab_setup_req->e_rab_to_be_setup_list.item[0].e_rab_id =
      bearer_context->ebi;
    s1ap_e_rab_setup_req->e_rab_to_be_setup_list.item[0]
      .e_rab_level_qos_parameters.allocation_and_retention_priority
      .pre_emption_capability = bearer_context->preemption_capability;
    s1ap_e_rab_setup_req->e_rab_to_be_setup_list.item[0]
      .e_rab_level_qos_parameters.allocation_and_retention_priority
      .pre_emption_vulnerability = bearer_context->preemption_vulnerability;
    s1ap_e_rab_setup_req->e_rab_to_be_setup_list.item[0]
      .e_rab_level_qos_parameters.allocation_and_retention_priority
      .priority_level = bearer_context->priority_level;
    s1ap_e_rab_setup_req->e_rab_to_be_setup_list.item[0]
      .e_rab_level_qos_parameters.gbr_qos_information
      .e_rab_maximum_bit_rate_downlink = itti_erab_setup_req->mbr_dl;
    s1ap_e_rab_setup_req->e_rab_to_be_setup_list.item[0]
      .e_rab_level_qos_parameters.gbr_qos_information
      .e_rab_maximum_bit_rate_uplink = itti_erab_setup_req->mbr_ul;
    s1ap_e_rab_setup_req->e_rab_to_be_setup_list.item[0]
      .e_rab_level_qos_parameters.gbr_qos_information
      .e_rab_guaranteed_bit_rate_downlink = itti_erab_setup_req->gbr_dl;
    s1ap_e_rab_setup_req->e_rab_to_be_setup_list.item[0]
      .e_rab_level_qos_parameters.gbr_qos_information
      .e_rab_guaranteed_bit_rate_uplink = itti_erab_setup_req->gbr_ul;
    s1ap_e_rab_setup_req->e_rab_to_be_setup_list.item[0]
      .e_rab_level_qos_parameters.qci = bearer_context->qci;

    s1ap_e_rab_setup_req->e_rab_to_be_setup_list.item[0].gtp_teid =
      bearer_context->s_gw_fteid_s1u.teid;
    s1ap_e_rab_setup_req->e_rab_to_be_setup_list.item[0]
      .transport_layer_address =
      fteid_ip_address_to_bstring(&bearer_context->s_gw_fteid_s1u);

    s1ap_e_rab_setup_req->e_rab_to_be_setup_list.item[0].nas_pdu =
      itti_erab_setup_req->nas_msg;
    itti_erab_setup_req->nas_msg = NULL;

    itti_send_msg_to_task(TASK_S1AP, INSTANCE_DEFAULT, message_p);
  } else {
    OAILOG_DEBUG(
      LOG_MME_APP,
      "No bearer context found ue " MME_UE_S1AP_ID_FMT " ebi %u\n",
      itti_erab_setup_req->ue_id,
      itti_erab_setup_req->ebi);
  }
  unlock_ue_contexts(ue_context_p);
  OAILOG_FUNC_OUT(LOG_MME_APP);
}

//------------------------------------------------------------------------------
void mme_app_handle_delete_session_rsp(mme_app_desc_t *mme_app_desc_p,
  const itti_s11_delete_session_response_t *const delete_sess_resp_pP)
//------------------------------------------------------------------------------
{
  struct ue_mm_context_s *ue_context_p = NULL;

  OAILOG_FUNC_IN(LOG_MME_APP);
  DevAssert(delete_sess_resp_pP);
  OAILOG_DEBUG(
    LOG_MME_APP,
    "Received S11_DELETE_SESSION_RESPONSE from S+P-GW with teid " TEID_FMT
    "\n ",
    delete_sess_resp_pP->teid);
  ue_context_p = mme_ue_context_exists_s11_teid(
    &mme_app_desc_p->mme_ue_contexts, delete_sess_resp_pP->teid);

  if (!ue_context_p) {
    OAILOG_WARNING(
      LOG_MME_APP,
      "We didn't find this teid in list of UE: %08x\n",
      delete_sess_resp_pP->teid);
    OAILOG_FUNC_OUT(LOG_MME_APP);
  }
  hashtable_uint64_ts_remove(
    mme_app_desc_p->mme_ue_contexts.tun11_ue_context_htbl,
    (const hash_key_t) ue_context_p->mme_teid_s11);
  ue_context_p->mme_teid_s11 = 0;

  if (delete_sess_resp_pP->cause.cause_value != REQUEST_ACCEPTED) {
    OAILOG_WARNING(
      LOG_MME_APP,
      "***WARNING****S11 Delete Session Rsp: NACK received from SPGW : %08x\n",
      delete_sess_resp_pP->teid);
    increment_counter("mme_spgw_delete_session_rsp", 1, 1, "result", "failure");
  }
  increment_counter("mme_spgw_delete_session_rsp", 1, 1, "result", "success");
  /*
   * Updating statistics
   */
  update_mme_app_stats_s1u_bearer_sub();
  update_mme_app_stats_default_bearer_sub();

  /*
   * If UE is already in idle state, skip asking eNB to release UE context and just clean up locally.
   * This can happen during implicit detach and UE initiated detach when UE sends detach req (type = switch off)
   */
  if (ECM_IDLE == ue_context_p->ecm_state) {
    ue_context_p->ue_context_rel_cause = S1AP_IMPLICIT_CONTEXT_RELEASE;
    // Notify S1AP to release S1AP UE context locally.
    mme_app_itti_ue_context_release(
      ue_context_p, ue_context_p->ue_context_rel_cause);
    // Free MME UE Context
    mme_notify_ue_context_released(&mme_app_desc_p->mme_ue_contexts,
        ue_context_p);
    // Send PUR,before removal of ue contexts
    if (
      (ue_context_p->send_ue_purge_request == true) &&
      (ue_context_p->hss_initiated_detach == false)) {
      mme_app_send_s6a_purge_ue_req(mme_app_desc_p, ue_context_p);
    }
    OAILOG_DEBUG(
      LOG_MME_APP,
      "Deleting UE context associated in MME for "
      "mme_ue_s1ap_id " MME_UE_S1AP_ID_FMT "\n ",
      ue_context_p->mme_ue_s1ap_id);
    unlock_ue_contexts(ue_context_p);
    mme_remove_ue_context(&mme_app_desc_p->mme_ue_contexts, ue_context_p);
    // return now, otherwize will unlock ue context already free
    OAILOG_FUNC_OUT(LOG_MME_APP);
  } else {
    if (ue_context_p->ue_context_rel_cause == S1AP_INVALID_CAUSE) {
      ue_context_p->ue_context_rel_cause = S1AP_NAS_DETACH;
    }
    /* In case of Ue initiated explicit IMSI Detach or Combined EPS/IMSI detach
       Do not send UE Context Release Command to eNB before receiving SGs IMSI Detach Ack from MSC/VLR */
    if (ue_context_p->sgs_context != NULL) {
      if (
        ((ue_context_p->sgs_detach_type !=
          SGS_EXPLICIT_UE_INITIATED_IMSI_DETACH_FROM_NONEPS) ||
         (ue_context_p->sgs_detach_type !=
          SGS_COMBINED_UE_INITIATED_IMSI_DETACH_FROM_EPS_N_NONEPS)) &&
        (ue_context_p->sgs_context->ts9_timer.id ==
         MME_APP_TIMER_INACTIVE_ID)) {
        // Notify S1AP to send UE Context Release Command to eNB or free s1 context locally.
        mme_app_itti_ue_context_release(
          ue_context_p, ue_context_p->ue_context_rel_cause);
        ue_context_p->ue_context_rel_cause = S1AP_INVALID_CAUSE;
      }
    } else {
      // Notify S1AP to send UE Context Release Command to eNB or free s1 context locally.
      mme_app_itti_ue_context_release(
        ue_context_p, ue_context_p->ue_context_rel_cause);
      ue_context_p->ue_context_rel_cause = S1AP_INVALID_CAUSE;
    }
  }

  unlock_ue_contexts(ue_context_p);
  OAILOG_FUNC_OUT(LOG_MME_APP);
}

//------------------------------------------------------------------------------
int mme_app_handle_create_sess_resp(mme_app_desc_t *mme_app_desc_p,
  itti_s11_create_session_response_t *const create_sess_resp_pP)
{
  OAILOG_FUNC_IN(LOG_MME_APP);
  struct ue_mm_context_s *ue_context_p = NULL;
  bearer_context_t *current_bearer_p = NULL;
  MessageDef *message_p = NULL;
  ebi_t bearer_id = 0;
  int rc = RETURNok;

  OAILOG_INFO(
    LOG_MME_APP, "Received S11_CREATE_SESSION_RESPONSE from S+P-GW\n");
  DevAssert(create_sess_resp_pP);
  ue_context_p = mme_ue_context_exists_s11_teid(
    &mme_app_desc_p->mme_ue_contexts, create_sess_resp_pP->teid);

  if (ue_context_p == NULL) {
    OAILOG_ERROR(
      LOG_MME_APP,
      "We didn't find this teid in list of UE: %08x\n",
      create_sess_resp_pP->teid);
    OAILOG_FUNC_RETURN(LOG_MME_APP, RETURNerror);
  }

  OAILOG_DEBUG(
    LOG_MME_APP, "MME S11 teid = %u, cause = %d, ue_id = %u\n",
    create_sess_resp_pP->teid,
    create_sess_resp_pP->cause.cause_value,
    ue_context_p->mme_ue_s1ap_id);

  proc_tid_t transaction_identifier = 0;
  pdn_cid_t pdn_cx_id = 0;

  /* Whether SGW has created the session (IP address allocation, local GTP-U end point creation etc.)
   * successfully or not , it is indicated by cause value in create session response message.
   * If cause value is not equal to "REQUEST_ACCEPTED" then this implies that SGW could not allocate the resources for
   * the requested session. In this case, MME-APP sends PDN Connectivity fail message to NAS-ESM with the "cause" received
   * in S11 Session Create Response message.
   * NAS-ESM maps this "S11 cause" to "ESM cause" and sends it in PDN Connectivity Reject message to the UE.
   */

  if (create_sess_resp_pP->cause.cause_value != REQUEST_ACCEPTED) {
    // Send PDN CONNECTIVITY FAIL message  to NAS layer
    increment_counter("mme_spgw_create_session_rsp", 1, 1, "result", "failure");
    OAILOG_DEBUG(
      LOG_MME_APP, "Create Session Response Cause value = (%d) for ue_id =(%u)\n",
      create_sess_resp_pP->cause.cause_value,
      ue_context_p->mme_ue_s1ap_id);
    message_p = itti_alloc_new_message(TASK_MME_APP, NAS_PDN_CONNECTIVITY_FAIL);
    itti_nas_pdn_connectivity_fail_t *nas_pdn_connectivity_fail =
      &message_p->ittiMsg.nas_pdn_connectivity_fail;
    memset(
      (void *) nas_pdn_connectivity_fail,
      0,
      sizeof(itti_nas_pdn_connectivity_fail_t));
    bearer_id = create_sess_resp_pP->bearer_contexts_created.bearer_contexts[0]
                  .eps_bearer_id /* - 5 */;
    current_bearer_p = mme_app_get_bearer_context(ue_context_p, bearer_id);
    if (current_bearer_p) {
      transaction_identifier = current_bearer_p->transaction_identifier;
    }
    nas_pdn_connectivity_fail->pti = transaction_identifier;
    nas_pdn_connectivity_fail->ue_id = ue_context_p->mme_ue_s1ap_id;
    nas_pdn_connectivity_fail->cause =
      (pdn_conn_rsp_cause_t)(create_sess_resp_pP->cause.cause_value);
    OAILOG_ERROR(
      LOG_MME_APP, "Sending NAS PDN connectivity failure for ue_id = (%u)"
      ", bearer id = (%d)"
      ", pti = (%d)\n",
      ue_context_p->mme_ue_s1ap_id,
      bearer_id,
      transaction_identifier);
    rc = itti_send_msg_to_task(TASK_NAS_MME, INSTANCE_DEFAULT, message_p);
    unlock_ue_contexts(ue_context_p);
    OAILOG_FUNC_RETURN(LOG_MME_APP, rc);
  }
  increment_counter("mme_spgw_create_session_rsp", 1, 1, "result", "success");
  //---------------------------------------------------------
  // Process itti_sgw_create_session_response_t.bearer_context_created
  //---------------------------------------------------------
  for (int i = 0;
       i < create_sess_resp_pP->bearer_contexts_created.num_bearer_context;
       i++) {
    bearer_id = create_sess_resp_pP->bearer_contexts_created.bearer_contexts[i]
                  .eps_bearer_id /* - 5 */;
    /*
     * Depending on s11 result we have to send reject or accept for bearers
     */
    DevCheck(
      (bearer_id < BEARERS_PER_UE) && (bearer_id >= 0),
      bearer_id,
      BEARERS_PER_UE,
      0);

    if (
      create_sess_resp_pP->bearer_contexts_created.bearer_contexts[i]
        .cause.cause_value != REQUEST_ACCEPTED) {
      DevMessage(
        "Cases where bearer cause != REQUEST_ACCEPTED are not handled\n");
    }
    DevAssert(
      create_sess_resp_pP->bearer_contexts_created.bearer_contexts[i]
        .s1u_sgw_fteid.interface_type == S1_U_SGW_GTP_U);

    current_bearer_p = mme_app_get_bearer_context(ue_context_p, bearer_id);
    AssertFatal(current_bearer_p, "Could not get bearer context");

    update_mme_app_stats_default_bearer_add();

    current_bearer_p->bearer_state |= BEARER_STATE_SGW_CREATED;
    if (!i) {
      pdn_cx_id = current_bearer_p->pdn_cx_id;
      /*
       * Store the S-GW teid
       */
      AssertFatal(
        (pdn_cx_id >= 0) && (pdn_cx_id < MAX_APN_PER_UE),
        "Bad pdn id for bearer");
      ue_context_p->pdn_contexts[pdn_cx_id]->s_gw_teid_s11_s4 =
        create_sess_resp_pP->s11_sgw_fteid.teid;
      transaction_identifier = current_bearer_p->transaction_identifier;
    }

    current_bearer_p->s_gw_fteid_s1u =
      create_sess_resp_pP->bearer_contexts_created.bearer_contexts[i]
        .s1u_sgw_fteid;
    current_bearer_p->p_gw_fteid_s5_s8_up =
      create_sess_resp_pP->bearer_contexts_created.bearer_contexts[i]
        .s5_s8_u_pgw_fteid;
    OAILOG_DEBUG(
      LOG_MME_APP,
      "S1U S-GW teid   = (%u)\n"
      "S5/S8U PGW teid = (%u)\n",
      current_bearer_p->s_gw_fteid_s1u.teid,
      current_bearer_p->p_gw_fteid_s5_s8_up.teid);

    // if modified by pgw
    if (create_sess_resp_pP->bearer_contexts_created.bearer_contexts[i]
          .bearer_level_qos) {
      current_bearer_p->qci =
        create_sess_resp_pP->bearer_contexts_created.bearer_contexts[i]
          .bearer_level_qos->qci;
      current_bearer_p->priority_level =
        create_sess_resp_pP->bearer_contexts_created.bearer_contexts[i]
          .bearer_level_qos->pl;
      current_bearer_p->preemption_vulnerability =
        create_sess_resp_pP->bearer_contexts_created.bearer_contexts[i]
          .bearer_level_qos->pvi;
      current_bearer_p->preemption_capability =
        create_sess_resp_pP->bearer_contexts_created.bearer_contexts[i]
          .bearer_level_qos->pci;

      //TODO should be set in NAS_PDN_CONNECTIVITY_RSP message
      current_bearer_p->esm_ebr_context.gbr_dl =
        create_sess_resp_pP->bearer_contexts_created.bearer_contexts[i]
          .bearer_level_qos->gbr.br_dl;
      current_bearer_p->esm_ebr_context.gbr_ul =
        create_sess_resp_pP->bearer_contexts_created.bearer_contexts[i]
          .bearer_level_qos->gbr.br_ul;
      current_bearer_p->esm_ebr_context.mbr_dl =
        create_sess_resp_pP->bearer_contexts_created.bearer_contexts[i]
          .bearer_level_qos->mbr.br_dl;
      current_bearer_p->esm_ebr_context.mbr_ul =
        create_sess_resp_pP->bearer_contexts_created.bearer_contexts[i]
          .bearer_level_qos->mbr.br_ul;
      OAILOG_DEBUG(
        LOG_MME_APP,
        "Set qci %u in bearer %u\n",
        current_bearer_p->qci,
        bearer_id);
    } else {
      OAILOG_DEBUG(
        LOG_MME_APP,
        "Set qci %u in bearer %u (qos not modified by P-GW)\n",
        current_bearer_p->qci,
        bearer_id);
    }
  }

  //uint8_t *keNB = NULL;
  message_p = itti_alloc_new_message(TASK_MME_APP, NAS_PDN_CONNECTIVITY_RSP);
  itti_nas_pdn_connectivity_rsp_t *nas_pdn_connectivity_rsp =
    &message_p->ittiMsg.nas_pdn_connectivity_rsp;

  nas_pdn_connectivity_rsp->pdn_cid = pdn_cx_id;
  nas_pdn_connectivity_rsp->pti = transaction_identifier; // NAS internal ref
  nas_pdn_connectivity_rsp->ue_id =
    ue_context_p->mme_ue_s1ap_id; // NAS internal ref

  nas_pdn_connectivity_rsp->pdn_addr =
    paa_to_bstring(&create_sess_resp_pP->paa);
  nas_pdn_connectivity_rsp->pdn_type = create_sess_resp_pP->paa.pdn_type;

  // ASSUME NO HO now, so assume 1 bearer only and is default bearer

  // here at this point OctetString are saved in resp, no loss of memory (apn, pdn_addr)
  nas_pdn_connectivity_rsp->ue_id = ue_context_p->mme_ue_s1ap_id;
  nas_pdn_connectivity_rsp->ebi = bearer_id;
  nas_pdn_connectivity_rsp->qci = current_bearer_p->qci;
  nas_pdn_connectivity_rsp->prio_level = current_bearer_p->priority_level;
  nas_pdn_connectivity_rsp->pre_emp_vulnerability =
    current_bearer_p->preemption_vulnerability;
  nas_pdn_connectivity_rsp->pre_emp_capability =
    current_bearer_p->preemption_capability;
  nas_pdn_connectivity_rsp->sgw_s1u_fteid = current_bearer_p->s_gw_fteid_s1u;
  // optional IE
  nas_pdn_connectivity_rsp->ambr.br_ul = ue_context_p->subscribed_ue_ambr.br_ul;
  nas_pdn_connectivity_rsp->ambr.br_dl = ue_context_p->subscribed_ue_ambr.br_dl;

  // This IE is not applicable for TAU/RAU/Handover. If PGW decides to return PCO to the UE, PGW shall send PCO to
  // SGW. If SGW receives the PCO IE, SGW shall forward it to MME/SGSN.
  if (create_sess_resp_pP->pco.num_protocol_or_container_id) {
    copy_protocol_configuration_options(
      &nas_pdn_connectivity_rsp->pco, &create_sess_resp_pP->pco);
    clear_protocol_configuration_options(&create_sess_resp_pP->pco);
  }

  //Send PDN Connectivity Rsp to NAS
  OAILOG_INFO(
    TASK_MME_APP, "Sending PDN CONNECTIVITY RESPONSE to NAS for ue_id = (%d)\n"
    " bearer ID = (%d)\n",
    ue_context_p->mme_ue_s1ap_id,
    bearer_id);
  rc = itti_send_msg_to_task(TASK_NAS_MME, INSTANCE_DEFAULT, message_p);
  unlock_ue_contexts(ue_context_p);
  OAILOG_FUNC_RETURN(LOG_MME_APP, rc);
}

//------------------------------------------------------------------------------
void mme_app_handle_initial_context_setup_rsp(mme_app_desc_t *mme_app_desc_p,
  itti_mme_app_initial_context_setup_rsp_t *const initial_ctxt_setup_rsp_pP)
{
  OAILOG_FUNC_IN(LOG_MME_APP);
  struct ue_mm_context_s *ue_context_p = NULL;
  MessageDef *message_p = NULL;

  OAILOG_INFO(
    LOG_MME_APP, "Received MME_APP_INITIAL_CONTEXT_SETUP_RSP from S1AP for ue_id = (%u)\n",
    initial_ctxt_setup_rsp_pP->ue_id);
  ue_context_p = mme_ue_context_exists_mme_ue_s1ap_id(
      &mme_app_desc_p->mme_ue_contexts,
      initial_ctxt_setup_rsp_pP->ue_id);

  if (ue_context_p == NULL) {
    OAILOG_DEBUG(
      LOG_MME_APP,
      " We didn't find this mme_ue_s1ap_id in list of UE: " MME_UE_S1AP_ID_FMT
      "\n UE Context NULL...\n",
      initial_ctxt_setup_rsp_pP->ue_id);
    OAILOG_FUNC_OUT(LOG_MME_APP);
  }

  // Stop Initial context setup process guard timer,if running
  if (
    ue_context_p->initial_context_setup_rsp_timer.id !=
    MME_APP_TIMER_INACTIVE_ID) {
    if (timer_remove(ue_context_p->initial_context_setup_rsp_timer.id, NULL)) {
      OAILOG_ERROR(
        LOG_MME_APP,
        "Failed to stop Initial Context Setup Rsp timer for UE id  %d \n",
        ue_context_p->mme_ue_s1ap_id);
    }
    ue_context_p->initial_context_setup_rsp_timer.id =
      MME_APP_TIMER_INACTIVE_ID;
  }

  message_p = itti_alloc_new_message(TASK_MME_APP, S11_MODIFY_BEARER_REQUEST);
  AssertFatal(message_p, "itti_alloc_new_message Failed");
  itti_s11_modify_bearer_request_t *s11_modify_bearer_request =
    &message_p->ittiMsg.s11_modify_bearer_request;
  s11_modify_bearer_request->local_teid = ue_context_p->mme_teid_s11;
  /*
   * Delay Value in integer multiples of 50 millisecs, or zero
   */
  s11_modify_bearer_request->delay_dl_packet_notif_req = 0; // TODO

  for (int item = 0; item < initial_ctxt_setup_rsp_pP->no_of_e_rabs; item++) {
    s11_modify_bearer_request->bearer_contexts_to_be_modified
      .bearer_contexts[item]
      .eps_bearer_id = initial_ctxt_setup_rsp_pP->e_rab_id[item];
    s11_modify_bearer_request->bearer_contexts_to_be_modified
      .bearer_contexts[item]
      .s1_eNB_fteid.teid = initial_ctxt_setup_rsp_pP->gtp_teid[item];
    s11_modify_bearer_request->bearer_contexts_to_be_modified
      .bearer_contexts[item]
      .s1_eNB_fteid.interface_type = S1_U_ENODEB_GTP_U;

    if (!item) {
      ebi_t ebi = initial_ctxt_setup_rsp_pP->e_rab_id[item];
      pdn_cid_t cid =
        ue_context_p->bearer_contexts[EBI_TO_INDEX(ebi)]->pdn_cx_id;
      pdn_context_t *pdn_context = ue_context_p->pdn_contexts[cid];

      s11_modify_bearer_request->peer_ip =
        pdn_context->s_gw_address_s11_s4.address.ipv4_address;
      s11_modify_bearer_request->teid = pdn_context->s_gw_teid_s11_s4;
    }
    if (
      4 == blength(initial_ctxt_setup_rsp_pP->transport_layer_address[item])) {
      s11_modify_bearer_request->bearer_contexts_to_be_modified
        .bearer_contexts[item]
        .s1_eNB_fteid.ipv4 = 1;
      memcpy(
        &s11_modify_bearer_request->bearer_contexts_to_be_modified
           .bearer_contexts[item]
           .s1_eNB_fteid.ipv4_address,
        initial_ctxt_setup_rsp_pP->transport_layer_address[item]->data,
        blength(initial_ctxt_setup_rsp_pP->transport_layer_address[item]));
    } else if (
      16 == blength(initial_ctxt_setup_rsp_pP->transport_layer_address[item])) {
      s11_modify_bearer_request->bearer_contexts_to_be_modified
        .bearer_contexts[item]
        .s1_eNB_fteid.ipv6 = 1;
      memcpy(
        &s11_modify_bearer_request->bearer_contexts_to_be_modified
           .bearer_contexts[item]
           .s1_eNB_fteid.ipv6_address,
        initial_ctxt_setup_rsp_pP->transport_layer_address[item]->data,
        blength(initial_ctxt_setup_rsp_pP->transport_layer_address[item]));
    } else {
      AssertFatal(
        0,
        "TODO IP address %d bytes",
        blength(initial_ctxt_setup_rsp_pP->transport_layer_address[item]));
    }
    bdestroy_wrapper(&initial_ctxt_setup_rsp_pP->transport_layer_address[item]);
  }
  s11_modify_bearer_request->bearer_contexts_to_be_modified.num_bearer_context =
    initial_ctxt_setup_rsp_pP->no_of_e_rabs;

  s11_modify_bearer_request->bearer_contexts_to_be_removed.num_bearer_context =
    0;

  s11_modify_bearer_request->mme_fq_csid.node_id_type =
    GLOBAL_UNICAST_IPv4;                           // TODO
  s11_modify_bearer_request->mme_fq_csid.csid = 0; // TODO ...
  memset(
    &s11_modify_bearer_request->indication_flags,
    0,
    sizeof(s11_modify_bearer_request->indication_flags)); // TODO
  s11_modify_bearer_request->rat_type = RAT_EUTRAN;
  /*
   * S11 stack specific parameter. Not used in standalone epc mode
   */
  s11_modify_bearer_request->trxn = NULL;
  OAILOG_INFO(
    TASK_MME_APP, "Sending S11 MODIFY BEARER REQ to SPGW for ue_id = (%d), teid = (%u)\n",
    initial_ctxt_setup_rsp_pP->ue_id, s11_modify_bearer_request->teid);
  itti_send_msg_to_task(TASK_SPGW, INSTANCE_DEFAULT, message_p);
  /*
   * During Service request procedure,after initial context setup response
   * Send ULR, when UE moved from Idle to Connected and
   * flag location_info_confirmed_in_hss set to true during hss reset.
   */
  if (ue_context_p->location_info_confirmed_in_hss == true) {
    mme_app_send_s6a_update_location_req(ue_context_p);
  }
  if (ue_context_p->sgs_context) {
    ue_context_p->sgs_context->csfb_service_type = CSFB_SERVICE_NONE;
    //Reset mt_call_in_progress flag
    if (ue_context_p->sgs_context->mt_call_in_progress) {
      ue_context_p->sgs_context->mt_call_in_progress = false;
    }
  }

  unlock_ue_contexts(ue_context_p);
  OAILOG_FUNC_OUT(LOG_MME_APP);
}

//------------------------------------------------------------------------------
void mme_app_handle_release_access_bearers_resp(mme_app_desc_t *mme_app_desc_p,
  const itti_s11_release_access_bearers_response_t
    *const rel_access_bearers_rsp_pP)
{
  OAILOG_FUNC_IN(LOG_MME_APP);
  struct ue_mm_context_s *ue_context_p = NULL;

  ue_context_p = mme_ue_context_exists_s11_teid(
    &mme_app_desc_p->mme_ue_contexts, rel_access_bearers_rsp_pP->teid);

  if (ue_context_p == NULL) {
    OAILOG_DEBUG(
      LOG_MME_APP,
      "We didn't find this teid in list of UE: %" PRIX32 "\n",
      rel_access_bearers_rsp_pP->teid);
    OAILOG_FUNC_OUT(LOG_MME_APP);
  }
  /*
   * Updating statistics
   */
  update_mme_app_stats_s1u_bearer_sub();

  // Send UE Context Release Command
  mme_app_itti_ue_context_release(
    ue_context_p, ue_context_p->ue_context_rel_cause);
  if (
    ue_context_p->ue_context_rel_cause == S1AP_SCTP_SHUTDOWN_OR_RESET ||
    ue_context_p->ue_context_rel_cause ==
      S1AP_INITIAL_CONTEXT_SETUP_TMR_EXPRD) {
    // Just cleanup the MME APP state associated with s1.
    mme_ue_context_update_ue_sig_connection_state(
      &mme_app_desc_p->mme_ue_contexts, ue_context_p, ECM_IDLE);
    ue_context_p->ue_context_rel_cause = S1AP_INVALID_CAUSE;
  }
  unlock_ue_contexts(ue_context_p);
  OAILOG_FUNC_OUT(LOG_MME_APP);
}

//------------------------------------------------------------------------------
void mme_app_handle_s11_create_bearer_req(mme_app_desc_t *mme_app_desc_p,
  const itti_s11_create_bearer_request_t *const create_bearer_request_pP)
{
  OAILOG_FUNC_IN(LOG_MME_APP);
  //MessageDef                             *message_p = NULL;
  struct ue_mm_context_s *ue_context_p = NULL;

  ue_context_p = mme_ue_context_exists_s11_teid(
    &mme_app_desc_p->mme_ue_contexts, create_bearer_request_pP->teid);

  if (ue_context_p == NULL) {
    OAILOG_DEBUG(
      LOG_MME_APP,
      "We didn't find this teid in list of UE: %" PRIX32 "\n",
      create_bearer_request_pP->teid);
    OAILOG_FUNC_OUT(LOG_MME_APP);
  }

  // check if default bearer already created
  ebi_t linked_eps_bearer_id = create_bearer_request_pP->linked_eps_bearer_id;
  bearer_context_t *linked_bc =
    mme_app_get_bearer_context(ue_context_p, linked_eps_bearer_id);
  if (!linked_bc) {
    // May create default EPS bearer ?
    OAILOG_DEBUG(
      LOG_MME_APP,
      "We didn't find the linked bearer id %" PRIu8
      " for UE: " MME_UE_S1AP_ID_FMT "\n",
      linked_eps_bearer_id,
      ue_context_p->mme_ue_s1ap_id);
    unlock_ue_contexts(ue_context_p);
    OAILOG_FUNC_OUT(LOG_MME_APP);
  }

  pdn_cid_t cid = linked_bc->pdn_cx_id;

  mme_app_s11_proc_create_bearer_t *s11_proc_create_bearer =
    mme_app_create_s11_procedure_create_bearer(ue_context_p);
  s11_proc_create_bearer->proc.s11_trxn =
    (uintptr_t) create_bearer_request_pP->trxn;

  for (int i = 0;
       i < create_bearer_request_pP->bearer_contexts.num_bearer_context;
       i++) {
    //!!!!!!!!!!!!!!!!!!!!!!!!!!!!!!!!!!!!!!!!!!!!!!!!!!!!!!!!!!!!!!!!!!!!!!!!!!!!!!!!!!!
    // TODO THINK OF BEARER AGGREGATING SEVERAL SDFs, 1 bearer <-> (QCI, ARP)
    // TODO DELEGATE TO NAS THE CREATION OF THE BEARER
    //!!!!!!!!!!!!!!!!!!!!!!!!!!!!!!!!!!!!!!!!!!!!!!!!!!!!!!!!!!!!!!!!!!!!!!!!!!!!!!!!!!!
    const bearer_context_within_create_bearer_request_t *msg_bc =
      &create_bearer_request_pP->bearer_contexts.bearer_contexts[i];
    bearer_context_t *dedicated_bc = mme_app_create_bearer_context(
      ue_context_p, cid, msg_bc->eps_bearer_id, false);

    s11_proc_create_bearer->num_bearers++;
    s11_proc_create_bearer->bearer_status[EBI_TO_INDEX(dedicated_bc->ebi)] =
      S11_PROC_BEARER_PENDING;

    dedicated_bc->bearer_state |= BEARER_STATE_SGW_CREATED;
    dedicated_bc->bearer_state |= BEARER_STATE_MME_CREATED;

    dedicated_bc->s_gw_fteid_s1u = msg_bc->s1u_sgw_fteid;
    dedicated_bc->p_gw_fteid_s5_s8_up = msg_bc->s5_s8_u_pgw_fteid;

    dedicated_bc->qci = msg_bc->bearer_level_qos.qci;
    dedicated_bc->priority_level = msg_bc->bearer_level_qos.pl;
    dedicated_bc->preemption_vulnerability = msg_bc->bearer_level_qos.pvi;
    dedicated_bc->preemption_capability = msg_bc->bearer_level_qos.pci;

    // forward request to NAS
    MessageDef *message_p =
      itti_alloc_new_message(TASK_MME_APP, MME_APP_CREATE_DEDICATED_BEARER_REQ);
    AssertFatal(message_p, "itti_alloc_new_message Failed");
    MME_APP_CREATE_DEDICATED_BEARER_REQ(message_p).ue_id =
      ue_context_p->mme_ue_s1ap_id;
    MME_APP_CREATE_DEDICATED_BEARER_REQ(message_p).cid = cid;
    MME_APP_CREATE_DEDICATED_BEARER_REQ(message_p).ebi = dedicated_bc->ebi;
    MME_APP_CREATE_DEDICATED_BEARER_REQ(message_p).linked_ebi =
      ue_context_p->pdn_contexts[cid]->default_ebi;
    MME_APP_CREATE_DEDICATED_BEARER_REQ(message_p).bearer_qos =
      msg_bc->bearer_level_qos;
    if (msg_bc->tft.numberofpacketfilters) {
      MME_APP_CREATE_DEDICATED_BEARER_REQ(message_p).tft =
        calloc(1, sizeof(traffic_flow_template_t));
      copy_traffic_flow_template(
        MME_APP_CREATE_DEDICATED_BEARER_REQ(message_p).tft, &msg_bc->tft);
    }
    if (msg_bc->pco.num_protocol_or_container_id) {
      MME_APP_CREATE_DEDICATED_BEARER_REQ(message_p).pco =
        calloc(1, sizeof(protocol_configuration_options_t));
      copy_protocol_configuration_options(
        MME_APP_CREATE_DEDICATED_BEARER_REQ(message_p).pco, &msg_bc->pco);
    }

    itti_send_msg_to_task(TASK_NAS_MME, INSTANCE_DEFAULT, message_p);
  }
  unlock_ue_contexts(ue_context_p);
  OAILOG_FUNC_OUT(LOG_MME_APP);
}

void mme_app_handle_e_rab_setup_rsp(mme_app_desc_t *mme_app_desc_p,
  itti_s1ap_e_rab_setup_rsp_t *const e_rab_setup_rsp)
{
  OAILOG_FUNC_IN(LOG_MME_APP);
  struct ue_mm_context_s *ue_context_p = NULL;
  bool send_s11_response = false;

  ue_context_p = mme_ue_context_exists_mme_ue_s1ap_id(
    &mme_app_desc_p->mme_ue_contexts, e_rab_setup_rsp->mme_ue_s1ap_id);

  if (ue_context_p == NULL) {
    OAILOG_DEBUG(
      LOG_MME_APP,
      "We didn't find this mme_ue_s1ap_id in list of UE: " MME_UE_S1AP_ID_FMT
      "\n",
      e_rab_setup_rsp->mme_ue_s1ap_id);
    OAILOG_FUNC_OUT(LOG_MME_APP);
  }

  for (int i = 0; i < e_rab_setup_rsp->e_rab_setup_list.no_of_items; i++) {
    e_rab_id_t e_rab_id = e_rab_setup_rsp->e_rab_setup_list.item[i].e_rab_id;
    bearer_context_t *bc =
      mme_app_get_bearer_context(ue_context_p, (ebi_t) e_rab_id);
    if (bc->bearer_state & BEARER_STATE_SGW_CREATED) {
      bc->enb_fteid_s1u.teid =
        e_rab_setup_rsp->e_rab_setup_list.item[i].gtp_teid;
      // Do not process transport_layer_address now
      //bstring e_rab_setup_rsp->e_rab_setup_list.item[i].transport_layer_address;
      ip_address_t enb_ip_address = {0};
      bstring_to_ip_address(
        e_rab_setup_rsp->e_rab_setup_list.item[i].transport_layer_address,
        &enb_ip_address);

      bc->enb_fteid_s1u.interface_type = S1_U_ENODEB_GTP_U;
      // TODO better than that later
      switch (enb_ip_address.pdn_type) {
        case IPv4:
          bc->enb_fteid_s1u.ipv4 = 1;
          bc->enb_fteid_s1u.ipv4_address = enb_ip_address.address.ipv4_address;
          break;
        case IPv6:
          bc->enb_fteid_s1u.ipv6 = 1;
          memcpy(
            &bc->enb_fteid_s1u.ipv6_address,
            &enb_ip_address.address.ipv6_address,
            sizeof(enb_ip_address.address.ipv6_address));
          break;
        default: AssertFatal(0, "Bug enb_ip_address->pdn_type");
      }
      bdestroy_wrapper(
        &e_rab_setup_rsp->e_rab_setup_list.item[i].transport_layer_address);

      AssertFatal(
        bc->bearer_state & BEARER_STATE_MME_CREATED,
        "TO DO check bearer state");
      bc->bearer_state |= BEARER_STATE_ENB_CREATED;
    }
  }
  for (int i = 0; i < e_rab_setup_rsp->e_rab_failed_to_setup_list.no_of_items;
       i++) {
    e_rab_id_t e_rab_id =
      e_rab_setup_rsp->e_rab_failed_to_setup_list.item[i].e_rab_id;
    bearer_context_t *bc =
      mme_app_get_bearer_context(ue_context_p, (ebi_t) e_rab_id);
    if (bc->bearer_state & BEARER_STATE_SGW_CREATED) {
      //S1ap_Cause_t cause = e_rab_setup_rsp->e_rab_failed_to_setup_list.item[i].cause;
      AssertFatal(
        bc->bearer_state & BEARER_STATE_MME_CREATED,
        "TO DO check bearer state");
      bc->bearer_state &= (~BEARER_STATE_ENB_CREATED);
      bc->bearer_state &= (~BEARER_STATE_MME_CREATED);
    }
  }

  // check if UE already responded with NAS (may depend on eNB implementation?) -> send response to SGW
  if (send_s11_response) {
    MessageDef *message_p =
      itti_alloc_new_message(TASK_MME_APP, S11_CREATE_BEARER_RESPONSE);
    AssertFatal(message_p, "itti_alloc_new_message Failed");
    itti_s11_create_bearer_response_t *s11_create_bearer_response =
      &message_p->ittiMsg.s11_create_bearer_response;
    s11_create_bearer_response->local_teid = ue_context_p->mme_teid_s11;
    s11_create_bearer_response->trxn = NULL;
    s11_create_bearer_response->cause.cause_value = 0;
    int msg_bearer_index = 0;

    for (int i = 0; i < e_rab_setup_rsp->e_rab_setup_list.no_of_items; i++) {
      e_rab_id_t e_rab_id = e_rab_setup_rsp->e_rab_setup_list.item[i].e_rab_id;
      bearer_context_t *bc =
        mme_app_get_bearer_context(ue_context_p, (ebi_t) e_rab_id);
      if (bc->bearer_state & BEARER_STATE_ENB_CREATED) {
        s11_create_bearer_response->cause.cause_value = REQUEST_ACCEPTED;
        s11_create_bearer_response->bearer_contexts
          .bearer_contexts[msg_bearer_index]
          .eps_bearer_id = e_rab_id;
        s11_create_bearer_response->bearer_contexts
          .bearer_contexts[msg_bearer_index]
          .cause.cause_value = REQUEST_ACCEPTED;
        //  FTEID eNB
        s11_create_bearer_response->bearer_contexts
          .bearer_contexts[msg_bearer_index]
          .s1u_enb_fteid = bc->enb_fteid_s1u;

        // FTEID SGW S1U
        s11_create_bearer_response->bearer_contexts
          .bearer_contexts[msg_bearer_index]
          .s1u_sgw_fteid =
          bc->s_gw_fteid_s1u; ///< This IE shall be sent on the S11 interface. It shall be used
        s11_create_bearer_response->bearer_contexts.num_bearer_context++;
      }
    }

    for (int i = 0; i < e_rab_setup_rsp->e_rab_setup_list.no_of_items; i++) {
      e_rab_id_t e_rab_id = e_rab_setup_rsp->e_rab_setup_list.item[i].e_rab_id;
      bearer_context_t *bc =
        mme_app_get_bearer_context(ue_context_p, (ebi_t) e_rab_id);
      if (bc->bearer_state & BEARER_STATE_MME_CREATED) {
        if (REQUEST_ACCEPTED == s11_create_bearer_response->cause.cause_value) {
          s11_create_bearer_response->cause.cause_value =
            REQUEST_ACCEPTED_PARTIALLY;
        } else {
          s11_create_bearer_response->cause.cause_value = REQUEST_REJECTED;
        }
        s11_create_bearer_response->bearer_contexts
          .bearer_contexts[msg_bearer_index]
          .eps_bearer_id = e_rab_id;
        s11_create_bearer_response->bearer_contexts
          .bearer_contexts[msg_bearer_index]
          .cause.cause_value =
          REQUEST_REJECTED; // TODO translation of S1AP cause to SGW cause
        s11_create_bearer_response->bearer_contexts.num_bearer_context++;
        bc->bearer_state = BEARER_STATE_NULL;
      }
    }

    itti_send_msg_to_task(TASK_S11, INSTANCE_DEFAULT, message_p);
  } else {
    // not send S11 response
    // TODO create a procedure with bearers to receive a response from NAS
  }
  unlock_ue_contexts(ue_context_p);
  OAILOG_FUNC_OUT(LOG_MME_APP);
}

//------------------------------------------------------------------------------
void mme_app_handle_mobile_reachability_timer_expiry(
  struct ue_mm_context_s *ue_context_p)
{
  OAILOG_FUNC_IN(LOG_MME_APP);
  DevAssert(ue_context_p != NULL);
  ue_context_p->mobile_reachability_timer.id = MME_APP_TIMER_INACTIVE_ID;
  OAILOG_INFO(
    LOG_MME_APP,
    "Expired- Mobile Reachability Timer for UE id  %d \n",
    ue_context_p->mme_ue_s1ap_id);
  //Set PPF flag to false
  ue_context_p->ppf = false;
  // Start Implicit Detach timer
  if (
    timer_setup(
      ue_context_p->implicit_detach_timer.sec,
      0,
      TASK_MME_APP,
      INSTANCE_DEFAULT,
      TIMER_ONE_SHOT,
      (void *) &(ue_context_p->mme_ue_s1ap_id),
      sizeof(mme_ue_s1ap_id_t),
      &(ue_context_p->implicit_detach_timer.id)) < 0) {
    OAILOG_ERROR(
      LOG_MME_APP,
      "Failed to start Implicit Detach timer for UE id  %d \n",
      ue_context_p->mme_ue_s1ap_id);
    ue_context_p->implicit_detach_timer.id = MME_APP_TIMER_INACTIVE_ID;
  } else {
    OAILOG_DEBUG(
      LOG_MME_APP,
      "Started Implicit Detach timer for UE id  %d \n",
      ue_context_p->mme_ue_s1ap_id);
  }
  /* PPF is set to false due to "Inactivity of UE including non reception of periodic TAU
   * If CS paging is received for MT call, MME shall indicate to VLR that UE is unreachable
   */
  ue_context_p->ppf = false;
  OAILOG_FUNC_OUT(LOG_MME_APP);
}
//------------------------------------------------------------------------------
void mme_app_handle_implicit_detach_timer_expiry(
  struct ue_mm_context_s *ue_context_p)
{
  OAILOG_FUNC_IN(LOG_MME_APP);
  DevAssert(ue_context_p != NULL);
  MessageDef *message_p = NULL;
  OAILOG_INFO(
    LOG_MME_APP,
    "Expired- Implicit Detach timer for UE id  %d \n",
    ue_context_p->mme_ue_s1ap_id);
  ue_context_p->implicit_detach_timer.id = MME_APP_TIMER_INACTIVE_ID;

  // Initiate Implicit Detach for the UE
  message_p = itti_alloc_new_message(TASK_MME_APP, NAS_IMPLICIT_DETACH_UE_IND);
  DevAssert(message_p != NULL);
  message_p->ittiMsg.nas_implicit_detach_ue_ind.ue_id =
    ue_context_p->mme_ue_s1ap_id;
  itti_send_msg_to_task(TASK_NAS_MME, INSTANCE_DEFAULT, message_p);
  OAILOG_FUNC_OUT(LOG_MME_APP);
}

//------------------------------------------------------------------------------
void mme_app_handle_initial_context_setup_rsp_timer_expiry(
  struct ue_mm_context_s *ue_context_p)
{
  OAILOG_FUNC_IN(LOG_MME_APP);
  DevAssert(ue_context_p != NULL);
  MessageDef *message_p = NULL;
  OAILOG_INFO(
    LOG_MME_APP,
    "Expired- Initial context setup rsp timer for UE id  %d \n",
    ue_context_p->mme_ue_s1ap_id);
  ue_context_p->initial_context_setup_rsp_timer.id = MME_APP_TIMER_INACTIVE_ID;
  /* *********Abort the ongoing procedure*********
   * Check if UE is registered already that implies service request procedure is active. If so then release the S1AP
   * context and move the UE back to idle mode. Otherwise if UE is not yet registered that implies attach procedure is
   * active. If so,then abort the attach procedure and release the UE context.
   */
  ue_context_p->ue_context_rel_cause = S1AP_INITIAL_CONTEXT_SETUP_TMR_EXPRD;
  if (ue_context_p->mm_state == UE_UNREGISTERED) {
    // Initiate Implicit Detach for the UE
    message_p =
      itti_alloc_new_message(TASK_MME_APP, NAS_IMPLICIT_DETACH_UE_IND);
    DevAssert(message_p != NULL);
    message_p->ittiMsg.nas_implicit_detach_ue_ind.ue_id =
      ue_context_p->mme_ue_s1ap_id;
    itti_send_msg_to_task(TASK_NAS_MME, INSTANCE_DEFAULT, message_p);
    increment_counter(
      "ue_attach",
      1,
      2,
      "result",
      "failure",
      "cause",
      "no_context_setup_rsp_from_enb");
    increment_counter("ue_attach", 1, 1, "action", "attach_abort");
  } else {
    // Release S1-U bearer and move the UE to idle mode
    for (pdn_cid_t i = 0; i < MAX_APN_PER_UE; i++) {
      if (ue_context_p->pdn_contexts[i]) {
        mme_app_send_s11_release_access_bearers_req(ue_context_p, i);
      }
    }
    /* Handles CSFB failure */
    if (ue_context_p->sgs_context != NULL) {
      handle_csfb_s1ap_procedure_failure(
        ue_context_p,
        "initial_context_setup_timer_expired",
        INTIAL_CONTEXT_SETUP_PROCEDURE_FAILED);
    }
  }
  OAILOG_FUNC_OUT(LOG_MME_APP);
}
//------------------------------------------------------------------------------
void mme_app_handle_initial_context_setup_failure(
  mme_app_desc_t *mme_app_desc_p,
  const itti_mme_app_initial_context_setup_failure_t
    *const initial_ctxt_setup_failure_pP)
{
  struct ue_mm_context_s *ue_context_p = NULL;
  MessageDef *message_p = NULL;

  OAILOG_FUNC_IN(LOG_MME_APP);
  OAILOG_DEBUG(
    LOG_MME_APP, "Received MME_APP_INITIAL_CONTEXT_SETUP_FAILURE from S1AP\n");
  ue_context_p = mme_ue_context_exists_mme_ue_s1ap_id(
    &mme_app_desc_p->mme_ue_contexts,
    initial_ctxt_setup_failure_pP->mme_ue_s1ap_id);

  if (ue_context_p == NULL) {
    OAILOG_DEBUG(
      LOG_MME_APP,
      "We didn't find this mme_ue_s1ap_id in list of UE: %d \n",
      initial_ctxt_setup_failure_pP->mme_ue_s1ap_id);
    OAILOG_FUNC_OUT(LOG_MME_APP);
  }
  increment_counter("initial_context_setup_failure_received", 1, NO_LABELS);
  // Stop Initial context setup process guard timer,if running
  if (
    ue_context_p->initial_context_setup_rsp_timer.id !=
    MME_APP_TIMER_INACTIVE_ID) {
    if (timer_remove(ue_context_p->initial_context_setup_rsp_timer.id, NULL)) {
      OAILOG_ERROR(
        LOG_MME_APP,
        "Failed to stop Initial Context Setup Rsp timer for UE id  %d \n",
        ue_context_p->mme_ue_s1ap_id);
    }
    ue_context_p->initial_context_setup_rsp_timer.id =
      MME_APP_TIMER_INACTIVE_ID;
  }
  /* *********Abort the ongoing procedure*********
   * Check if UE is registered already that implies service request procedure is active. If so then release the S1AP
   * context and move the UE back to idle mode. Otherwise if UE is not yet registered that implies attach procedure is
   * active. If so,then abort the attach procedure and release the UE context.
   */
  ue_context_p->ue_context_rel_cause = S1AP_INITIAL_CONTEXT_SETUP_FAILED;
  if (ue_context_p->mm_state == UE_UNREGISTERED) {
    // Initiate Implicit Detach for the UE
    message_p =
      itti_alloc_new_message(TASK_MME_APP, NAS_IMPLICIT_DETACH_UE_IND);
    DevAssert(message_p != NULL);
    message_p->ittiMsg.nas_implicit_detach_ue_ind.ue_id =
      ue_context_p->mme_ue_s1ap_id;
    itti_send_msg_to_task(TASK_NAS_MME, INSTANCE_DEFAULT, message_p);
    increment_counter(
      "ue_attach",
      1,
      2,
      "result",
      "failure",
      "cause",
      "initial_context_setup_failure_rcvd");
    increment_counter("ue_attach", 1, 1, "action", "attach_abort");
  } else {
    // Release S1-U bearer and move the UE to idle mode

    for (pdn_cid_t i = 0; i < MAX_APN_PER_UE; i++) {
      if (ue_context_p->pdn_contexts[i]) {
        mme_app_send_s11_release_access_bearers_req(ue_context_p, i);
      }
    }
    /* Handles CSFB failure */
    if (ue_context_p->sgs_context != NULL) {
      handle_csfb_s1ap_procedure_failure(
        ue_context_p,
        "initial_context_setup_failed",
        INTIAL_CONTEXT_SETUP_PROCEDURE_FAILED);
    }
  }
  unlock_ue_contexts(ue_context_p);
  OAILOG_FUNC_OUT(LOG_MME_APP);
}
//------------------------------------------------------------------------------
static bool mme_app_construct_guti(
  const plmn_t *const plmn_p,
  const s_tmsi_t *const s_tmsi_p,
  guti_t *const guti_p)
{
  /*
   * This is a helper function to construct GUTI from S-TMSI. It uses PLMN id and MME Group Id of the serving MME for
   * this purpose.
   *
   */

  bool is_guti_valid =
    false; // Set to true if serving MME is found and GUTI is constructed
  uint8_t num_mme = 0; // Number of configured MME in the MME pool
  guti_p->m_tmsi = s_tmsi_p->m_tmsi;
  guti_p->gummei.mme_code = s_tmsi_p->mme_code;
  // Create GUTI by using PLMN Id and MME-Group Id of serving MME
  OAILOG_DEBUG(
    LOG_MME_APP,
    "Construct GUTI using S-TMSI received form UE and MME Group Id and PLMN id "
    "from MME Conf: %u, %u \n",
    s_tmsi_p->m_tmsi,
    s_tmsi_p->mme_code);
  mme_config_read_lock(&mme_config);
  /*
   * Check number of MMEs in the pool.
   * At present it is assumed that one MME is supported in MME pool but in case there are more
   * than one MME configured then search the serving MME using MME code.
   * Assumption is that within one PLMN only one pool of MME will be configured
   */
  if (mme_config.gummei.nb > 1) {
    OAILOG_DEBUG(LOG_MME_APP, "More than one MMEs are configured.");
  }
  for (num_mme = 0; num_mme < mme_config.gummei.nb; num_mme++) {
    /*Verify that the MME code within S-TMSI is same as what is configured in MME conf*/
    if (
      (plmn_p->mcc_digit2 ==
       mme_config.gummei.gummei[num_mme].plmn.mcc_digit2) &&
      (plmn_p->mcc_digit1 ==
       mme_config.gummei.gummei[num_mme].plmn.mcc_digit1) &&
      (plmn_p->mnc_digit3 ==
       mme_config.gummei.gummei[num_mme].plmn.mnc_digit3) &&
      (plmn_p->mcc_digit3 ==
       mme_config.gummei.gummei[num_mme].plmn.mcc_digit3) &&
      (plmn_p->mnc_digit2 ==
       mme_config.gummei.gummei[num_mme].plmn.mnc_digit2) &&
      (plmn_p->mnc_digit1 ==
       mme_config.gummei.gummei[num_mme].plmn.mnc_digit1) &&
      (guti_p->gummei.mme_code == mme_config.gummei.gummei[num_mme].mme_code)) {
      break;
    }
  }
  if (num_mme >= mme_config.gummei.nb) {
    OAILOG_DEBUG(LOG_MME_APP, "No MME serves this UE");
  } else {
    guti_p->gummei.plmn = mme_config.gummei.gummei[num_mme].plmn;
    guti_p->gummei.mme_gid = mme_config.gummei.gummei[num_mme].mme_gid;
    is_guti_valid = true;
  }
  mme_config_unlock(&mme_config);
  return is_guti_valid;
}

//------------------------------------------------------------------------------
static void notify_s1ap_new_ue_mme_s1ap_id_association(
  struct ue_mm_context_s *ue_context_p)
{
  MessageDef *message_p = NULL;
  itti_mme_app_s1ap_mme_ue_id_notification_t *notification_p = NULL;

  OAILOG_FUNC_IN(LOG_MME_APP);
  if (ue_context_p == NULL) {
    OAILOG_ERROR(LOG_MME_APP, " NULL UE context pointer!\n");
    OAILOG_FUNC_OUT(LOG_MME_APP);
  }
  message_p =
    itti_alloc_new_message(TASK_MME_APP, MME_APP_S1AP_MME_UE_ID_NOTIFICATION);
  notification_p = &message_p->ittiMsg.mme_app_s1ap_mme_ue_id_notification;
  memset(notification_p, 0, sizeof(itti_mme_app_s1ap_mme_ue_id_notification_t));
  notification_p->enb_ue_s1ap_id = ue_context_p->enb_ue_s1ap_id;
  notification_p->mme_ue_s1ap_id = ue_context_p->mme_ue_s1ap_id;
  notification_p->sctp_assoc_id = ue_context_p->sctp_assoc_id_key;

  itti_send_msg_to_task(TASK_S1AP, INSTANCE_DEFAULT, message_p);
  OAILOG_DEBUG(
    LOG_MME_APP,
    " Sent MME_APP_S1AP_MME_UE_ID_NOTIFICATION to S1AP for (ue_id = %u)\n",
    notification_p->mme_ue_s1ap_id);
  OAILOG_FUNC_OUT(LOG_MME_APP);
}

/**
 * Helper function to send a paging request to S1AP in either the initial case
 * or the retransmission case.
 *
 * @param ue_context_p - Pointer to UE context
 * @param set_timer - set true if this is the first attempt at paging and false
 *                    if this is the retransmission
 * @param paging_id_stmsi- paging ID, either to page with IMSI or STMSI
 * @param domain_indicator- Informs paging initiated for CS/PS
 */
int mme_app_paging_request_helper(
  ue_mm_context_t *ue_context_p,
  bool set_timer,
  uint8_t paging_id_stmsi,
  s1ap_cn_domain_t domain_indicator)
{
  MessageDef *message_p = NULL;
  int rc = RETURNok;
  OAILOG_FUNC_IN(LOG_MME_APP);
  // First, check if the UE is already connected. If so, stop
  if (ue_context_p->ecm_state == ECM_CONNECTED) {
    OAILOG_ERROR(
      LOG_MME_APP,
      "Paging process attempted for connected UE with id %d\n",
      ue_context_p->mme_ue_s1ap_id);
    unlock_ue_contexts(ue_context_p);
    OAILOG_FUNC_RETURN(LOG_MME_APP, RETURNerror);
  }
  message_p = itti_alloc_new_message(TASK_MME_APP, S1AP_PAGING_REQUEST);
<<<<<<< HEAD
  if (message_p == NULL) {
    OAILOG_ERROR(
      LOG_MME_APP,
      "Failed to allocate the memory for paging request message\n");
    unlock_ue_contexts(ue_context_p);
    OAILOG_FUNC_RETURN(LOG_MME_APP, RETURNerror);
  }
  itti_s1ap_paging_request_t *paging_request =
=======
  itti_s1ap_paging_request_t* paging_request =
>>>>>>> 563045e1
    &message_p->ittiMsg.s1ap_paging_request;
  memset(paging_request, 0, sizeof(itti_s1ap_paging_request_t));

  // @TODO Check
  IMSI64_TO_STRING(
    ue_context_p->emm_context._imsi64,
    (char*) paging_request->imsi,
    ue_context_p->emm_context._imsi.length);
  paging_request->imsi_length = ue_context_p->emm_context._imsi.length;
  paging_request->mme_code = ue_context_p->emm_context._guti.gummei.mme_code;
  paging_request->m_tmsi = ue_context_p->emm_context._guti.m_tmsi;
  // TODO Pass enb ids based on TAIs
  paging_request->sctp_assoc_id = ue_context_p->sctp_assoc_id_key;
  if (paging_id_stmsi) {
    paging_request->paging_id = S1AP_PAGING_ID_STMSI;
  } else {
    paging_request->paging_id = S1AP_PAGING_ID_IMSI;
  }
  paging_request->domain_indicator = domain_indicator;

  // Send TAI List
  paging_request->tai_list_count = ue_context_p->emm_context.
    _tai_list.numberoflists ;
  tai_list_t *tai_list = &ue_context_p->emm_context._tai_list;
  paging_tai_list_t *p_tai_list = NULL;
  for (int tai_list_idx = 0;
    tai_list_idx < paging_request->tai_list_count; tai_list_idx++) {
    p_tai_list = &paging_request->paging_tai_list[tai_list_idx];
    mme_app_update_paging_tai_list(p_tai_list,
      &tai_list->partial_tai_list[tai_list_idx],
      tai_list->partial_tai_list[tai_list_idx].numberofelements);
  }
  rc = itti_send_msg_to_task(TASK_S1AP, INSTANCE_DEFAULT, message_p);

  if (!set_timer) {
    unlock_ue_contexts(ue_context_p);
    OAILOG_FUNC_RETURN(LOG_MME_APP, rc);
  }
  int timer_rc = timer_setup(
    ue_context_p->paging_response_timer.sec,
    0,
    TASK_MME_APP,
    INSTANCE_DEFAULT,
    TIMER_ONE_SHOT,
    (void *) &(ue_context_p->mme_ue_s1ap_id),
    sizeof(mme_ue_s1ap_id_t),
    &(ue_context_p->paging_response_timer.id));
  if (timer_rc < 0) {
    OAILOG_ERROR(
      LOG_MME_APP,
      "Failed to start paging timer for ue %d\n",
      ue_context_p->mme_ue_s1ap_id);
  }
  unlock_ue_contexts(ue_context_p);
  OAILOG_FUNC_RETURN(LOG_MME_APP, timer_rc);
}

int mme_app_handle_initial_paging_request(mme_app_desc_t *mme_app_desc_p,
    const char *imsi)
{
  imsi64_t imsi64 = INVALID_IMSI64;
  ue_mm_context_t *ue_context_p = NULL;

  IMSI_STRING_TO_IMSI64(imsi, &imsi64);
  ue_context_p =
    mme_ue_context_exists_imsi(&mme_app_desc_p->mme_ue_contexts, imsi64);
  if (ue_context_p == NULL) {
    OAILOG_ERROR(
      LOG_MME_APP, "Unknown IMSI%s, could not initiate paging\n", imsi);
    mme_ue_context_dump_coll_keys(&mme_app_desc_p->mme_ue_contexts);
    OAILOG_FUNC_RETURN(LOG_MME_APP, RETURNerror);
  }
  return mme_app_paging_request_helper(
    ue_context_p, true, true /* s-tmsi */, CN_DOMAIN_PS);
}

int mme_app_handle_paging_timer_expiry(ue_mm_context_t *ue_context_p)
{
  ue_context_p->paging_response_timer.id = MME_APP_TIMER_INACTIVE_ID;
  return mme_app_paging_request_helper(
    ue_context_p, false, true /* s-tmsi */, CN_DOMAIN_PS);
}

void mme_app_handle_ulr_timer_expiry(ue_mm_context_t *ue_context_p)
{
  MessageDef *message_p = NULL;
  OAILOG_FUNC_IN(LOG_MME_APP);

  ue_context_p->ulr_response_timer.id = MME_APP_TIMER_INACTIVE_ID;

  // Send PDN CONNECTIVITY FAIL message  to NAS layer
  increment_counter("mme_s6a_update_location_ans", 1, 1, "result", "failure");
  message_p = itti_alloc_new_message(TASK_MME_APP, NAS_PDN_CONNECTIVITY_FAIL);
  itti_nas_pdn_connectivity_fail_t *nas_pdn_connectivity_fail =
    &message_p->ittiMsg.nas_pdn_connectivity_fail;
  memset(
    (void *) nas_pdn_connectivity_fail,
    0,
    sizeof(itti_nas_pdn_connectivity_fail_t));
  nas_pdn_connectivity_fail->ue_id = ue_context_p->mme_ue_s1ap_id;
  nas_pdn_connectivity_fail->cause = CAUSE_SYSTEM_FAILURE;
  for (pdn_cid_t i = 0; i < MAX_APN_PER_UE; i++) {
    if (ue_context_p->pdn_contexts[i]) {
      bearer_context_t *bearer_context = mme_app_get_bearer_context(
        ue_context_p, ue_context_p->pdn_contexts[i]->default_ebi);
      nas_pdn_connectivity_fail->pti = bearer_context->transaction_identifier;
      break;
    }
  }
  itti_send_msg_to_task(TASK_NAS_MME, INSTANCE_DEFAULT, message_p);
  OAILOG_FUNC_OUT(LOG_MME_APP);
}

/**
 * Send Suspend Notification to inform SPGW that UE is not available for PS handover
 * and discard the DL data received for this UE
 *
 * */
int mme_app_send_s11_suspend_notification(
  struct ue_mm_context_s *const ue_context_pP,
  const pdn_cid_t pdn_index)
{
  MessageDef *message_p = NULL;
  itti_s11_suspend_notification_t *suspend_notification_p = NULL;
  int rc = RETURNok;

  OAILOG_FUNC_IN(LOG_MME_APP);
  DevAssert(ue_context_pP);
  OAILOG_DEBUG(
    LOG_MME_APP,
    "Preparing to send Suspend Notification for imsi " IMSI_64_FMT "\n",
    ue_context_pP->emm_context._imsi64);

  message_p = itti_alloc_new_message(TASK_MME_APP, S11_SUSPEND_NOTIFICATION);
  AssertFatal(message_p, "itti_alloc_new_message Failed");

  suspend_notification_p = &message_p->ittiMsg.s11_suspend_notification;
  memset(suspend_notification_p, 0, sizeof(itti_s11_suspend_notification_t));

  pdn_context_t* pdn_connection = ue_context_pP->pdn_contexts[pdn_index];
  suspend_notification_p->teid = pdn_connection->s_gw_teid_s11_s4;

  IMSI64_TO_STRING(
    ue_context_pP->emm_context._imsi64,
    (char*) suspend_notification_p->imsi.digit,
    ue_context_pP->emm_context._imsi.length);
  suspend_notification_p->imsi.length =
    (uint8_t) strlen((const char*) suspend_notification_p->imsi.digit);

  /* lbi: currently one default bearer, fill lbi from UE context
   * TODO for multiple PDN support, get lbi from PDN context
  */
  suspend_notification_p->lbi = ue_context_pP->pdn_contexts[pdn_index]->default_ebi;

  OAILOG_INFO(
    LOG_MME_APP,
    "Send Suspend Notification for IMSI = " IMSI_64_FMT "\n",
    ue_context_pP->emm_context._imsi64);
  rc = itti_send_msg_to_task(TASK_SPGW, INSTANCE_DEFAULT, message_p);

  OAILOG_FUNC_RETURN(LOG_MME_APP, rc);
}

/*
 * Handle Suspend Acknowledge from SPGW
 *
 */
void mme_app_handle_suspend_acknowledge(mme_app_desc_t *mme_app_desc_p,
  const itti_s11_suspend_acknowledge_t *const suspend_acknowledge_pP)
{
  struct ue_mm_context_s *ue_context_p = NULL;

  OAILOG_FUNC_IN(LOG_MME_APP);
  OAILOG_INFO(
    LOG_MME_APP,
    "Rx Suspend Acknowledge with MME_S11_TEID :%d \n",
    suspend_acknowledge_pP->teid);

  ue_context_p = mme_ue_context_exists_s11_teid(
    &mme_app_desc_p->mme_ue_contexts, suspend_acknowledge_pP->teid);
  if (ue_context_p == NULL) {
    OAILOG_ERROR(
      LOG_MME_APP,
      "We didn't find this teid in list of UE: %" PRIX32 "\n",
      suspend_acknowledge_pP->teid);
    OAILOG_FUNC_OUT(LOG_MME_APP);
  }
  OAILOG_DEBUG(
    LOG_MME_APP,
    " Rx Suspend Acknowledge with MME_S11_TEID " TEID_FMT " IMSI " IMSI_64_FMT
    " \n",
    suspend_acknowledge_pP->teid,
    ue_context_p->emm_context._imsi64);
  /*
   * Updating statistics
   */
  update_mme_app_stats_s1u_bearer_sub();

  // Send UE Context Release Command
  mme_app_itti_ue_context_release(
    ue_context_p, ue_context_p->ue_context_rel_cause);
  OAILOG_FUNC_OUT(LOG_MME_APP);
}

//------------------------------------------------------------------------------
int mme_app_handle_nas_extended_service_req(mme_app_desc_t *mme_app_desc_p,
  itti_nas_extended_service_req_t *const nas_extended_service_req_pP)
{
  struct ue_mm_context_s *ue_context_p = NULL;
  int rc = RETURNok;
  mme_ue_s1ap_id_t ue_id = INVALID_MME_UE_S1AP_ID;
  Service_Type serviceType = -1;

  OAILOG_FUNC_IN(LOG_MME_APP);
  DevAssert(nas_extended_service_req_pP);

  serviceType = nas_extended_service_req_pP->servType;
  ue_id = nas_extended_service_req_pP->ue_id;
  if (ue_id == INVALID_MME_UE_S1AP_ID) {
    OAILOG_ERROR(
      LOG_MME_APP,
      "ERROR***** Invalid UE Id received from NAS in Extended Service "
      "Request\n");
    OAILOG_FUNC_RETURN(LOG_MME_APP, RETURNerror);
  }
  ue_context_p =
    mme_ue_context_exists_mme_ue_s1ap_id(&mme_app_desc_p->mme_ue_contexts,
        ue_id);
  if (ue_context_p) {
    if (ue_id != ue_context_p->mme_ue_s1ap_id) {
      OAILOG_ERROR(
        LOG_MME_APP,
        "ERROR***** Abnormal case: ue_id does not match with ue_id in "
        "ue_context %d, %d\n",
        ue_id,
        ue_context_p->mme_ue_s1ap_id);
      unlock_ue_contexts(ue_context_p);
      OAILOG_FUNC_RETURN(LOG_MME_APP, RETURNerror);
    }
  } else {
    OAILOG_ERROR(
      LOG_MME_APP,
      "ERROR***** Invalid UE Id received from NAS in Extended Service Request "
      "%d\n",
      ue_id);
    OAILOG_FUNC_RETURN(LOG_MME_APP, RETURNerror);
  }

  switch (serviceType) {
    /* Extended Service request received for CSFB */
    case MO_CS_FB1:
    case MT_CS_FB1:
    case MO_CS_FB:
      if (ue_context_p->sgs_context != NULL) {
        ue_context_p->sgs_context->csfb_service_type = CSFB_SERVICE_MO_CALL;
        /*If call_cancelled is set to TRUE when MO call is triggered. Set call_cancelled to false*/
        if (ue_context_p->sgs_context->call_cancelled == true) {
          ue_context_p->sgs_context->call_cancelled = false;
        }
        mme_app_itti_ue_context_mod_for_csfb(ue_context_p);
      } else {
        /* send Service Reject to UE */
        mme_app_notify_service_reject_to_nas(
          ue_context_p->mme_ue_s1ap_id,
          EMM_CAUSE_CONGESTION,
          UE_CONTEXT_MODIFICATION_PROCEDURE_FAILED);
      }
      break;
    case MT_CS_FB:
      if (nas_extended_service_req_pP->csfb_response == CSFB_REJECTED_BY_UE) {
        if (ue_context_p->sgs_context != NULL) {
          /*If call_cancelled is set to TRUE and we receive EXT Service Request with csfb_response
          *set to call_rejected. Set call_cancelled to false*/
          if (ue_context_p->sgs_context->call_cancelled == true) {
            ue_context_p->sgs_context->call_cancelled = false;
          }
          if (
            (rc = mme_app_send_sgsap_paging_reject(
               ue_context_p,
               ue_context_p->emm_context._imsi64,
               ue_context_p->emm_context._imsi.length,
               SGS_CAUSE_MT_CSFB_CALL_REJECTED_BY_USER)) != RETURNok) {
            OAILOG_WARNING(
              LOG_MME_APP,
              "Failed to send SGSAP-Paging Reject for imsi with reject cause:"
              "SGS_CAUSE_MT_CSFB_CALL_REJECTED_BY_USER" IMSI_64_FMT "\n",
              ue_context_p->emm_context._imsi64);
          }
          increment_counter(
            "sgsap_paging_reject", 1, 1, "cause", "call_rejected_by_user");
        } else {
          OAILOG_ERROR(
            LOG_MME_APP,
            "sgs_context is null for ue" IMSI_64_FMT "\n",
            ue_context_p->emm_context._imsi64);
        }
      } else if (
        nas_extended_service_req_pP->csfb_response == CSFB_ACCEPTED_BY_UE) {
        DevAssert(ue_context_p->sgs_context);
        /*Set mt_call_in_progress flag as UE accepted the MT Call.
          * This will be used to decide whether to abort the on going MT call or
          * not when SERVICE ABORT request is received from MSC/VLR
          */
        ue_context_p->sgs_context->mt_call_in_progress = true;
        if (ue_context_p->sgs_context->call_cancelled) {
          /*Sending Service Reject to UE as MSC/VLR has triggered SGSAP SERVICE ABORT*/
          if (ue_context_p->ecm_state == ECM_IDLE) {
            mme_app_notify_service_reject_to_nas(
              ue_context_p->mme_ue_s1ap_id,
              EMM_CAUSE_CS_SERVICE_NOT_AVAILABLE,
              MT_CALL_CANCELLED_BY_NW_IN_IDLE_STATE);
          } else if (ue_context_p->ecm_state == ECM_CONNECTED) {
            mme_app_notify_service_reject_to_nas(
              ue_context_p->mme_ue_s1ap_id,
              EMM_CAUSE_CS_SERVICE_NOT_AVAILABLE,
              MT_CALL_CANCELLED_BY_NW_IN_CONNECTED_STATE);
          }
          //Reset call_cancelled flag
          ue_context_p->sgs_context->call_cancelled = false;
          OAILOG_WARNING(
            LOG_MME_APP,
            "Sending Service Reject to NAS as MSC has triggered SGSAP SERVICE "
            "ABORT"
            "Request for UE id :%u \n",
            ue_id);
        } else {
          mme_app_itti_ue_context_mod_for_csfb(ue_context_p);
        }
      } else {
        OAILOG_WARNING(
          LOG_MME_APP,
          "Invalid csfb_response for service type :%d and ue_id :%u \n",
          nas_extended_service_req_pP->servType,
          ue_id);
      }
      break;
    case MO_CS_FB_EMRGNCY_CALL:
      if (ue_context_p->sgs_context != NULL) {
        ue_context_p->sgs_context->csfb_service_type = CSFB_SERVICE_MO_CALL;
        ue_context_p->sgs_context->is_emergency_call = true;
        mme_app_itti_ue_context_mod_for_csfb(ue_context_p);
      } else {
        /* send Service Reject to UE */
        mme_app_notify_service_reject_to_nas(ue_context_p->mme_ue_s1ap_id, EMM_CAUSE_CONGESTION,
             UE_CONTEXT_MODIFICATION_PROCEDURE_FAILED);
      }
      break;
    /* packet service via s1 */
    case PKT_SRV_VIA_S1:
    case PKT_SRV_VIA_S1_1:
    case PKT_SRV_VIA_S1_2:
    case PKT_SRV_VIA_S1_3:
      /*TODO */
      break;
    default:
      OAILOG_ERROR(
        LOG_MME_APP,
        "ERROR***** Invalid Service Type Received %d\n",
        serviceType);
  }
  unlock_ue_contexts(ue_context_p);
  OAILOG_FUNC_RETURN(LOG_MME_APP, rc);
}

//------------------------------------------------------------------------------
void mme_app_handle_ue_context_modification_timer_expiry(
  struct ue_mm_context_s *ue_context_p)
{
  OAILOG_FUNC_IN(LOG_MME_APP);
  DevAssert(ue_context_p != NULL);

  OAILOG_INFO(
    LOG_MME_APP,
    "Expired- UE context modification timer for UE id  %d \n",
    ue_context_p->mme_ue_s1ap_id);
  ue_context_p->ue_context_modification_timer.id = MME_APP_TIMER_INACTIVE_ID;

  if (ue_context_p->sgs_context != NULL) {
    handle_csfb_s1ap_procedure_failure(
      ue_context_p,
      "ue_context_modification_timer_expired",
      UE_CONTEXT_MODIFICATION_PROCEDURE_FAILED);
  }
  OAILOG_FUNC_OUT(LOG_MME_APP);
}

/* Description: CSFB procedure to handle S1ap procedure failure,
 * In case of MT CS call, send SGSAP Paging reject to MSC/VLR
 * And Send Service Reject to UE
 * In case of of MO CS call, send Service Reject to UE
 */
int handle_csfb_s1ap_procedure_failure(
  ue_mm_context_t *ue_context_p,
  char *failed_statement,
  uint8_t failed_procedure)
{
  int rc = RETURNok;
  OAILOG_FUNC_IN(LOG_MME_APP);
  DevAssert(ue_context_p != NULL);

  /* If ICS procedure is initiated due to CS-Paging in UE idle mode
   * On ICS failure, send sgsap-Paging Reject to VLR
   */
  if (ue_context_p->sgs_context) {
    //Reset mt_call_in_progress flag
    if (ue_context_p->sgs_context->mt_call_in_progress) {
      ue_context_p->sgs_context->mt_call_in_progress = false;
    }
    if (ue_context_p->sgs_context->csfb_service_type == CSFB_SERVICE_MT_CALL) {
      /* send sgsap-Paging Reject to VLR */
      if (
        (mme_app_send_sgsap_paging_reject(
          ue_context_p,
          ue_context_p->emm_context._imsi64,
          ue_context_p->emm_context._imsi.length,
          SGS_CAUSE_MT_CSFB_CALL_REJECTED_BY_USER)) != RETURNok) {
        OAILOG_WARNING(
          LOG_MME_APP,
          "Failed to send SGSAP-Paging Reject for imsi with reject cause:"
          "SGS_CAUSE_MT_CSFB_CALL_REJECTED_BY_USER" IMSI_64_FMT "\n",
          ue_context_p->emm_context._imsi64);
      }
      if (failed_statement) {
        increment_counter(
          "sgsap_paging_reject", 1, 1, "cause", failed_statement);
      }
      rc = mme_app_notify_service_reject_to_nas(
        ue_context_p->mme_ue_s1ap_id,
        EMM_CAUSE_CONGESTION,
        UE_CONTEXT_MODIFICATION_PROCEDURE_FAILED);
    } else if (
      ue_context_p->sgs_context->csfb_service_type == CSFB_SERVICE_MO_CALL) {
      /* send Service Reject to UE */
      rc = mme_app_notify_service_reject_to_nas(
        ue_context_p->mme_ue_s1ap_id,
        EMM_CAUSE_CONGESTION,
        UE_CONTEXT_MODIFICATION_PROCEDURE_FAILED);
    }
    ue_context_p->sgs_context->csfb_service_type = CSFB_SERVICE_NONE;
    if (failed_statement) {
      increment_counter("nas service reject", 1, 1, "cause", failed_statement);
    }
  }
  OAILOG_FUNC_RETURN(LOG_MME_APP, rc);
}

/****************************************************************************
 **                                                                        **
 ** Name:    mme_app_notify_service_reject_to_nas()                        **
 **                                                                        **
 ** Description: As part of handling CSFB procedure, if ICS or UE context  **
 **      modification failed, indicate to NAS to send Service Reject to UE **
 **                                                                        **
 ** Inputs:  ue_id: UE identifier                                          **
 **          emm_casue: failed cause                                       **
 **          Failed_procedure: ICS/UE context modification                 **
 **                                                                        **
 ** Outputs:                                                               **
 **      Return:    RETURNok, RETURNerror                                  **
 **                                                                        **
 ***************************************************************************/

int mme_app_notify_service_reject_to_nas(
  mme_ue_s1ap_id_t ue_id,
  uint8_t emm_cause,
  uint8_t failed_procedure)
{
  int rc = RETURNok;
  MessageDef *message_p = NULL;
  itti_nas_notify_service_reject_t *itti_nas_notify_service_reject_p = NULL;
  OAILOG_FUNC_IN(LOG_MME_APP);
  OAILOG_INFO(
    LOG_MME_APP,
    " Ongoing Service request procedure failed,"
    "send Notify Service Reject to NAS for ue_id :%u \n",
    ue_id);
  message_p = itti_alloc_new_message(TASK_MME_APP, NAS_NOTIFY_SERVICE_REJECT);
  itti_nas_notify_service_reject_p =
    &message_p->ittiMsg.nas_notify_service_reject;
  memset(
    (void *) itti_nas_notify_service_reject_p,
    0,
    sizeof(itti_nas_extended_service_req_t));

  itti_nas_notify_service_reject_p->ue_id = ue_id;
  itti_nas_notify_service_reject_p->emm_cause = emm_cause;
  itti_nas_notify_service_reject_p->failed_procedure = failed_procedure;

  rc = itti_send_msg_to_task(TASK_NAS_MME, INSTANCE_DEFAULT, message_p);
  OAILOG_FUNC_RETURN(LOG_MME_APP, rc);
}
//------------------------------------------------------------------------------
void mme_app_handle_create_dedicated_bearer_rsp(mme_app_desc_t *mme_app_desc_p,
  itti_mme_app_create_dedicated_bearer_rsp_t *const create_dedicated_bearer_rsp)
{
  OAILOG_FUNC_IN(LOG_MME_APP);
  struct ue_mm_context_s *ue_context_p = NULL;

  ue_context_p = mme_ue_context_exists_mme_ue_s1ap_id(
    &mme_app_desc_p->mme_ue_contexts, create_dedicated_bearer_rsp->ue_id);

  if (ue_context_p == NULL) {
    OAILOG_DEBUG(
      LOG_MME_APP,
      "We didn't find this mme_ue_s1ap_id in list of UE: " MME_UE_S1AP_ID_FMT
      "\n",
      create_dedicated_bearer_rsp->ue_id);
    OAILOG_FUNC_OUT(LOG_MME_APP);
  }

#if EMBEDDED_SGW
    OAILOG_INFO(
      LOG_MME_APP,
      "Sending Activate Dedicated bearer Response to SPGW: " MME_UE_S1AP_ID_FMT
      "\n",
      create_dedicated_bearer_rsp->ue_id);
    _send_pcrf_bearer_actv_rsp(
      ue_context_p,create_dedicated_bearer_rsp->ebi,
      REQUEST_ACCEPTED);
    unlock_ue_contexts(ue_context_p);
    OAILOG_FUNC_OUT(LOG_MME_APP);
#endif
  // TODO:
  // Actually do it simple, because it appear we have to wait for NAS procedure reworking (work in progress on another branch)
  // for responding to S11 without mistakes (may be the create bearer procedure can be impacted by a S1 ue context release or
  // a UE originating  NAS procedure)
  mme_app_s11_proc_create_bearer_t *s11_proc_create =
    mme_app_get_s11_procedure_create_bearer(ue_context_p);
  if (s11_proc_create) {
    ebi_t ebi = create_dedicated_bearer_rsp->ebi;

    s11_proc_create->num_status_received++;
    s11_proc_create->bearer_status[EBI_TO_INDEX(ebi)] = S11_PROC_BEARER_SUCCESS;
    // if received all bearers creation results
    if (s11_proc_create->num_status_received == s11_proc_create->num_bearers) {
      //Send Rsp to SGW if SPGW is embedded
      bearer_context_t *bc = mme_app_get_bearer_context(
        ue_context_p, create_dedicated_bearer_rsp->ebi);
      if (bc == NULL) {
        OAILOG_ERROR(
        LOG_MME_APP,
        "Could not get bearer context for EBI:%d\n",
        ebi);
        OAILOG_FUNC_OUT(LOG_MME_APP);
      }
      mme_app_s11_procedure_create_bearer_send_response(
        ue_context_p, s11_proc_create);
      mme_app_delete_s11_procedure_create_bearer(ue_context_p);
    }
  }
  unlock_ue_contexts(ue_context_p);
  OAILOG_FUNC_OUT(LOG_MME_APP);
}

//------------------------------------------------------------------------------
void mme_app_handle_create_dedicated_bearer_rej(mme_app_desc_t *mme_app_desc_p,
  itti_mme_app_create_dedicated_bearer_rej_t *const create_dedicated_bearer_rej)
{
  OAILOG_FUNC_IN(LOG_MME_APP);
  struct ue_mm_context_s *ue_context_p = NULL;

  ue_context_p = mme_ue_context_exists_mme_ue_s1ap_id(
    &mme_app_desc_p->mme_ue_contexts, create_dedicated_bearer_rej->ue_id);

  if (ue_context_p == NULL) {
    OAILOG_DEBUG(
      LOG_MME_APP,
      "We didn't find this mme_ue_s1ap_id in list of UE: " MME_UE_S1AP_ID_FMT
      "\n",
      create_dedicated_bearer_rej->ue_id);
    OAILOG_FUNC_OUT(LOG_MME_APP);
  }

#if EMBEDDED_SGW
    OAILOG_INFO(
      LOG_MME_APP,
      "Sending Activate Dedicated bearer Reject to SPGW: " MME_UE_S1AP_ID_FMT
      "\n",
      create_dedicated_bearer_rej->ue_id);
    _send_pcrf_bearer_actv_rsp(
      ue_context_p,create_dedicated_bearer_rej->ebi,
      REQUEST_REJECTED);
    unlock_ue_contexts(ue_context_p);
    OAILOG_FUNC_OUT(LOG_MME_APP);
#endif

  // TODO:
  // Actually do it simple, because it appear we have to wait for NAS procedure reworking (work in progress on another branch)
  // for responding to S11 without mistakes (may be the create bearer procedure can be impacted by a S1 ue context release or
  // a UE originating  NAS procedure)
  mme_app_s11_proc_create_bearer_t *s11_proc_create =
    mme_app_get_s11_procedure_create_bearer(ue_context_p);
  if (s11_proc_create) {
    ebi_t ebi = create_dedicated_bearer_rej->ebi;

    s11_proc_create->num_status_received++;
    s11_proc_create->bearer_status[EBI_TO_INDEX(ebi)] = S11_PROC_BEARER_FAILED;
    // if received all bearers creation results
    if (s11_proc_create->num_status_received == s11_proc_create->num_bearers) {
      mme_app_s11_procedure_create_bearer_send_response(
        ue_context_p, s11_proc_create);
      mme_app_delete_s11_procedure_create_bearer(ue_context_p);
    }
  }
  unlock_ue_contexts(ue_context_p);
  OAILOG_FUNC_OUT(LOG_MME_APP);
}

//------------------------------------------------------------------------------
// See 3GPP TS 23.401 version 10.13.0 Release 10: 5.4.4.2 MME Initiated Dedicated Bearer Deactivation
void mme_app_trigger_mme_initiated_dedicated_bearer_deactivation_procedure(
    mme_app_desc_t *mme_app_desc_p,
    ue_mm_context_t *const ue_context,
    const pdn_cid_t cid)
{
  OAILOG_DEBUG(LOG_MME_APP, "TODO \n");
}

/**
 * This Function checks for ue context based on given teid,
 * if present send ue context modification request to S1AP
 * otherwise drop the message
 */
void mme_app_handle_modify_ue_ambr_request(mme_app_desc_t *mme_app_desc_p,
  const itti_s11_modify_ue_ambr_request_t *const modify_ue_ambr_request_p)
{
  MessageDef *message_p;
  ue_mm_context_t *ue_context_p = NULL;
  OAILOG_FUNC_IN(LOG_MME_APP);

  ue_context_p = mme_ue_context_exists_s11_teid(
    &mme_app_desc_p->mme_ue_contexts, modify_ue_ambr_request_p->teid);

  if (ue_context_p == NULL) {
    OAILOG_WARNING(
      LOG_MME_APP,
      "We didn't find this teid in list of UE: \
        %08x\n, Dropping MODIFY_UE_AMBR_REQUEST",
      modify_ue_ambr_request_p->teid);
    OAILOG_FUNC_OUT(LOG_MME_APP);
  } else {
    message_p = itti_alloc_new_message(
      TASK_MME_APP, S1AP_UE_CONTEXT_MODIFICATION_REQUEST);
    DevAssert(message_p != NULL);
    memset(
      (void *) &message_p->ittiMsg.s1ap_ue_context_mod_request,
      0,
      sizeof(itti_s1ap_ue_context_mod_req_t));
    S1AP_UE_CONTEXT_MODIFICATION_REQUEST(message_p).mme_ue_s1ap_id =
      ue_context_p->mme_ue_s1ap_id;
    S1AP_UE_CONTEXT_MODIFICATION_REQUEST(message_p).enb_ue_s1ap_id =
      ue_context_p->enb_ue_s1ap_id;
    S1AP_UE_CONTEXT_MODIFICATION_REQUEST(message_p).presencemask =
      S1AP_UE_CONTEXT_MOD_UE_AMBR_INDICATOR_PRESENT;
    S1AP_UE_CONTEXT_MODIFICATION_REQUEST(message_p).ue_ambr.br_ul =
      modify_ue_ambr_request_p->ue_ambr.br_ul;
    S1AP_UE_CONTEXT_MODIFICATION_REQUEST(message_p).ue_ambr.br_dl =
      modify_ue_ambr_request_p->ue_ambr.br_dl;
    itti_send_msg_to_task(TASK_S1AP, INSTANCE_DEFAULT, message_p);
    OAILOG_DEBUG(
      LOG_MME_APP,
      "MME APP :Sent UE context modification request \
        for UE id %d\n",
      ue_context_p->mme_ue_s1ap_id);
  }
  unlock_ue_contexts(ue_context_p);
  OAILOG_FUNC_OUT(LOG_MME_APP);
}

/**
 * This Function handles NW initiated
 * Dedicated bearer activation Request message from SGW
 */
void mme_app_handle_nw_init_ded_bearer_actv_req(
    mme_app_desc_t *mme_app_desc_p,
    const itti_s11_nw_init_actv_bearer_request_t
   *const nw_init_bearer_actv_req_p)
{
  ue_mm_context_t *ue_context_p = NULL;
  OAILOG_FUNC_IN(LOG_MME_APP);

  OAILOG_INFO(
    LOG_MME_APP,
    "Received Dedicated bearer activation Request from SGW with LBI %d\n",
    nw_init_bearer_actv_req_p->lbi);

  ebi_t linked_eps_bearer_id = nw_init_bearer_actv_req_p->lbi;
  ue_context_p = mme_ue_context_exists_s11_teid(
    &mme_app_desc_p->mme_ue_contexts, nw_init_bearer_actv_req_p->s11_mme_teid);

  if (ue_context_p == NULL) {
    OAILOG_ERROR(
      LOG_MME_APP,
      "We didn't find this teid in list of UE: %08x\n",
      nw_init_bearer_actv_req_p->s11_mme_teid);
    OAILOG_FUNC_OUT(LOG_MME_APP);
  }

  bearer_context_t *linked_bc =
    mme_app_get_bearer_context(ue_context_p, linked_eps_bearer_id);
  if (!linked_bc) {
    OAILOG_ERROR(
      LOG_MME_APP,
      "We didn't find the linked bearer id %" PRIu8
      " for UE: " MME_UE_S1AP_ID_FMT "\n",
      linked_eps_bearer_id,
      ue_context_p->mme_ue_s1ap_id);
    OAILOG_FUNC_OUT(LOG_MME_APP);
  }
  pdn_cid_t cid = linked_bc->pdn_cx_id;
  // forward request to NAS
  MessageDef *message_p =
    itti_alloc_new_message(TASK_MME_APP, MME_APP_CREATE_DEDICATED_BEARER_REQ);
  if (message_p == NULL) {
    OAILOG_ERROR(
    LOG_MME_APP,
    "itti_alloc_new_message failed for MME_APP_CREATE_DEDICATED_BEARER_REQ\n");
    OAILOG_FUNC_OUT(LOG_MME_APP);
  }
  MME_APP_CREATE_DEDICATED_BEARER_REQ(message_p).ue_id =
    ue_context_p->mme_ue_s1ap_id;
  MME_APP_CREATE_DEDICATED_BEARER_REQ(message_p).cid = cid;
  //EBI Will be assigned by NAS Task
  MME_APP_CREATE_DEDICATED_BEARER_REQ(message_p).ebi = 0;
  MME_APP_CREATE_DEDICATED_BEARER_REQ(message_p).linked_ebi =
    ue_context_p->pdn_contexts[cid]->default_ebi;
  MME_APP_CREATE_DEDICATED_BEARER_REQ(message_p).bearer_qos =
    nw_init_bearer_actv_req_p->eps_bearer_qos;
  /* Send sgw_fteid to NAS as dedicated bearer context is created in NAS.
  This logic will be removed once NAS and MME tasks are merged*/
  memcpy(&MME_APP_CREATE_DEDICATED_BEARER_REQ(message_p).sgw_fteid,
    &nw_init_bearer_actv_req_p->s1_u_sgw_fteid, sizeof(fteid_t));
  if (nw_init_bearer_actv_req_p->tft.numberofpacketfilters) {
    MME_APP_CREATE_DEDICATED_BEARER_REQ(message_p).tft =
      calloc(1, sizeof(traffic_flow_template_t));
    copy_traffic_flow_template(
      MME_APP_CREATE_DEDICATED_BEARER_REQ(message_p).tft,
      &nw_init_bearer_actv_req_p->tft);
  }
  if (nw_init_bearer_actv_req_p->pco.num_protocol_or_container_id) {
    MME_APP_CREATE_DEDICATED_BEARER_REQ(message_p).pco =
      calloc(1, sizeof(protocol_configuration_options_t));
    copy_protocol_configuration_options(
      MME_APP_CREATE_DEDICATED_BEARER_REQ(message_p).pco,
      &nw_init_bearer_actv_req_p->pco);
  }

  OAILOG_INFO(
    LOG_MME_APP,
    "Sending MME_APP_CREATE_DEDICATED_BEARER_REQ to NAS with UE ID"
    "%d for LBI %d\n",
    MME_APP_CREATE_DEDICATED_BEARER_REQ(message_p).ue_id,
    ue_context_p->pdn_contexts[cid]->default_ebi);
  itti_send_msg_to_task(TASK_NAS_MME, INSTANCE_DEFAULT, message_p);
  unlock_ue_contexts(ue_context_p);
  OAILOG_FUNC_OUT(LOG_MME_APP);
}

void _send_delete_dedicated_bearer_rsp(
  struct ue_mm_context_s *ue_context_p,
  bool delete_default_bearer,
  ebi_t ebi[],
  uint32_t num_bearer_context,
  teid_t s_gw_teid_s11_s4,
  gtpv2c_cause_value_t cause)
{
  itti_s11_nw_init_deactv_bearer_rsp_t *s11_deact_ded_bearer_rsp = NULL;
  MessageDef *message_p = NULL;
  uint32_t i = 0;

  OAILOG_FUNC_IN(LOG_MME_APP);
  if (ue_context_p == NULL) {
    OAILOG_ERROR(LOG_MME_APP, " NULL UE context ptr\n");
    OAILOG_FUNC_OUT(LOG_MME_APP);
  }
  message_p =
    itti_alloc_new_message(TASK_MME_APP,
    S11_NW_INITIATED_DEACTIVATE_BEARER_RESP);
  s11_deact_ded_bearer_rsp =
    &message_p->ittiMsg.s11_nw_init_deactv_bearer_rsp;

  if (message_p == NULL) {
    OAILOG_ERROR(
      LOG_MME_APP,
      "itti_alloc_new_message failed for"
      "S11_NW_INITIATED_DEACTIVATE_BEARER_RESP\n");
    OAILOG_FUNC_OUT(LOG_MME_APP);
  }
  memset(s11_deact_ded_bearer_rsp, 0,
    sizeof(itti_s11_nw_init_deactv_bearer_rsp_t));

  s11_deact_ded_bearer_rsp->delete_default_bearer = delete_default_bearer;

  if (delete_default_bearer) {
    s11_deact_ded_bearer_rsp->lbi = calloc(1, sizeof(ebi_t));
    *s11_deact_ded_bearer_rsp->lbi = ebi[0];
    s11_deact_ded_bearer_rsp->bearer_contexts.bearer_contexts[0].
      cause.cause_value = cause;
  } else {
    for (i = 0; i < num_bearer_context; i++) {
      s11_deact_ded_bearer_rsp->bearer_contexts.bearer_contexts[i].
        eps_bearer_id = ebi[i];
      s11_deact_ded_bearer_rsp->bearer_contexts.bearer_contexts[i].
        cause.cause_value = cause;
    }
  }
  /*Print bearer ids to be sent in nw_initiated_deactv_bearer_rsp*/
  print_bearer_ids_helper(ebi, num_bearer_context);
  s11_deact_ded_bearer_rsp->bearer_contexts.num_bearer_context =
    num_bearer_context;
  s11_deact_ded_bearer_rsp->imsi = ue_context_p->emm_context._imsi64;
  s11_deact_ded_bearer_rsp->s_gw_teid_s11_s4 = s_gw_teid_s11_s4;

  OAILOG_INFO(
    LOG_MME_APP,
    " Sending nw_initiated_deactv_bearer_rsp to SGW with %d bearers\n",
    num_bearer_context);
  itti_send_msg_to_task(TASK_SPGW, INSTANCE_DEFAULT, message_p);

  OAILOG_FUNC_OUT(LOG_MME_APP);
}


/**
 * This Function handles NW-initiated
 * dedicated bearer deactivation request message from SGW
 */
void mme_app_handle_nw_init_bearer_deactv_req(mme_app_desc_t *mme_app_desc_p,
  itti_s11_nw_init_deactv_bearer_request_t
  *const nw_init_bearer_deactv_req_p)
{
  ue_mm_context_t *ue_context_p = NULL;
  uint32_t i = 0;
  OAILOG_FUNC_IN(LOG_MME_APP);
  MessageDef *message_p = NULL;
  ebi_t ebi[BEARERS_PER_UE];
  uint32_t num_bearers_deleted = 0;

  OAILOG_INFO(
    LOG_MME_APP,
    "Received nw_initiated_deactv_bearer_req from SGW\n");

  /*Print bearer ids received in the message*/
  print_bearer_ids_helper(nw_init_bearer_deactv_req_p->ebi,
    nw_init_bearer_deactv_req_p->no_of_bearers);
  ue_context_p = mme_ue_context_exists_s11_teid(
    &mme_app_desc_p->mme_ue_contexts,
    nw_init_bearer_deactv_req_p->s11_mme_teid);

  if (ue_context_p == NULL) {
    OAILOG_FUNC_OUT(LOG_MME_APP);
  }

  //Fetch PDN context
  pdn_cid_t cid = ue_context_p->bearer_contexts
    [EBI_TO_INDEX(nw_init_bearer_deactv_req_p->ebi[0])]->pdn_cx_id;
  pdn_context_t *pdn_context = ue_context_p->pdn_contexts[cid];

  /* If delete_default_bearer is set and this is the only active PDN,
  *  Send Detach Request to UE
  */
  if ((nw_init_bearer_deactv_req_p->delete_default_bearer) &&
       (ue_context_p->nb_active_pdn_contexts == 1)) {
    OAILOG_INFO(
      LOG_MME_APP,
      "Send detach to NAS for EBI %d as delete_default_bearer = true\n",
      nw_init_bearer_deactv_req_p->ebi[0]);
    //Send Deatch Request to NAS
    if (ue_context_p->ecm_state == ECM_CONNECTED) {
      mme_app_send_nas_detach_request(
        ue_context_p->mme_ue_s1ap_id, MME_INITIATED_EPS_DETACH);
    } else {
      //If UE is in IDLE state send Paging Req
      mme_app_paging_request_helper(
        ue_context_p, true, false /* s-tmsi */, CN_DOMAIN_PS);
      // Set the flag and send detach to UE after receiving service req
      ue_context_p->emm_context.nw_init_bearer_deactv = true;
    }
  } else {
    /*If UE is in connected state send Deactivate Bearer Req
     * + ERAB Rel Cmd to NAS
     */
    if (ue_context_p->ecm_state == ECM_CONNECTED) {
      message_p =
      itti_alloc_new_message(TASK_MME_APP, MME_APP_DELETE_DEDICATED_BEARER_REQ);
      if (message_p == NULL) {
        OAILOG_INFO(
          LOG_MME_APP,
          "itti_alloc_new_message failed for"
          "nw_initiated_deactv_bearer_req\n");
        OAILOG_FUNC_OUT(LOG_MME_APP);
      }
      /* MME_APP_DELETE_DEDICATED_BEARER_REQ ITTI message is used to inform NAS
       * about dedicated/default bearer deactivation
       */
      MME_APP_DELETE_DEDICATED_BEARER_REQ(message_p).ue_id =
        ue_context_p->mme_ue_s1ap_id;
      MME_APP_DELETE_DEDICATED_BEARER_REQ(message_p).no_of_bearers =
        nw_init_bearer_deactv_req_p->no_of_bearers;
      memcpy(
        &MME_APP_DELETE_DEDICATED_BEARER_REQ(message_p).ebi,
        nw_init_bearer_deactv_req_p->ebi,
        sizeof(ebi_t));
      // Send MME_APP_DELETE_DEDICATED_BEARER_REQ to NAS
      itti_send_msg_to_task(TASK_NAS_MME, INSTANCE_DEFAULT, message_p);
    } else {
      /* If UE is in IDLE state remove bearer context
       * send delete dedicated bearer rsp to SPGW
       */
      for (i = 0; i < nw_init_bearer_deactv_req_p->no_of_bearers; i++) {
        /*Fetch bearer context*/
        bearer_context_t *bearer_context = mme_app_get_bearer_context(
          ue_context_p, nw_init_bearer_deactv_req_p->ebi[i]);
        if (bearer_context) {
          mme_app_free_bearer_context(&bearer_context);
          num_bearers_deleted ++;
          ebi[i] = nw_init_bearer_deactv_req_p->ebi[i];
        } else {
          OAILOG_ERROR(
            LOG_MME_APP, "Bearer context does not exist for ebi %d\n",
            nw_init_bearer_deactv_req_p->ebi[i]);
        }
      }
      //Send delete_dedicated_bearer_rsp to SPGW
      _send_delete_dedicated_bearer_rsp(
        ue_context_p,
        nw_init_bearer_deactv_req_p->delete_default_bearer,
        ebi,
        num_bearers_deleted,
        pdn_context->s_gw_teid_s11_s4,
        REQUEST_ACCEPTED);
     }
  }
  unlock_ue_contexts(ue_context_p);
  OAILOG_FUNC_OUT(LOG_MME_APP);
}

void mme_app_handle_path_switch_request(mme_app_desc_t *mme_app_desc_p,
  itti_s1ap_path_switch_request_t *const path_switch_req_p)
{
  OAILOG_FUNC_IN(LOG_MME_APP);
  struct ue_mm_context_s *ue_context_p = NULL;
  ue_network_capability_t ue_network_capability;
  enb_s1ap_id_key_t enb_s1ap_id_key = INVALID_ENB_UE_S1AP_ID_KEY;
  e_rab_to_be_switched_in_downlink_list_t e_rab_to_be_switched_dl_list =
    path_switch_req_p->e_rab_to_be_switched_dl_list;
  bearer_context_t *current_bearer_p = NULL;
  ebi_t bearer_id = 0;
  pdn_cid_t cid = 0;
  int idx = 0;
  pdn_context_t *pdn_context = NULL;
  MessageDef *message_p = NULL;

  OAILOG_DEBUG(LOG_MME_APP, "Received PATH_SWITCH_REQUEST from S1AP\n");

  ue_context_p = mme_ue_context_exists_mme_ue_s1ap_id(
    &mme_app_desc_p->mme_ue_contexts, path_switch_req_p->mme_ue_s1ap_id);
  if (!ue_context_p) {
    OAILOG_ERROR(
      LOG_MME_APP,
      " PATH_SWITCH_REQUEST RECEIVED, Failed to find UE context for "
      "mme_ue_s1ap_id 0x%06" PRIX32 " \n",
      path_switch_req_p->mme_ue_s1ap_id);
    OAILOG_FUNC_OUT(LOG_MME_APP);
  }
  if (ue_context_p->enb_s1ap_id_key != INVALID_ENB_UE_S1AP_ID_KEY) {
    /* Remove existing enb_s1ap_id_key which is mapped with suorce eNB  */
    hashtable_uint64_ts_remove(
          mme_app_desc_p->mme_ue_contexts.enb_ue_s1ap_id_ue_context_htbl,
          (const hash_key_t) ue_context_p->enb_s1ap_id_key);
    ue_context_p->enb_s1ap_id_key = INVALID_ENB_UE_S1AP_ID_KEY;
  }
  // Update MME UE context with new enb_ue_s1ap_id
  ue_context_p->enb_ue_s1ap_id = path_switch_req_p->enb_ue_s1ap_id;
  // regenerate the enb_s1ap_id_key as enb_ue_s1ap_id is changed.
  MME_APP_ENB_S1AP_ID_KEY(enb_s1ap_id_key,
        path_switch_req_p->enb_id, path_switch_req_p->enb_ue_s1ap_id);
  // Update enb_s1ap_id_key in hashtable
  if (!IS_EMM_CTXT_PRESENT_GUTI(&(ue_context_p->emm_context))) {
    mme_ue_context_update_coll_keys(
      &mme_app_desc_p->mme_ue_contexts,
      ue_context_p,
      enb_s1ap_id_key,
      ue_context_p->mme_ue_s1ap_id,
      ue_context_p->emm_context._imsi64,
      ue_context_p->emm_context._imsi.length,
      ue_context_p->mme_teid_s11,
      &ue_context_p->emm_context._guti);
  }
  ue_context_p->sctp_assoc_id_key = path_switch_req_p->sctp_assoc_id;
  ue_context_p->e_utran_cgi = path_switch_req_p->ecgi;
  ue_network_capability.eea =
    path_switch_req_p->encryption_algorithm_capabilities;
  ue_network_capability.eia =
    path_switch_req_p->integrity_algorithm_capabilities;
  if ((ue_network_capability.eea != ue_context_p->emm_context
    ._ue_network_capability.eea) || (ue_network_capability.eia !=
    ue_context_p->emm_context._ue_network_capability.eia)) {
    /* clear ue security capabilities and store security capabilities
     * recieved in PATH_SWITCH REQUEST */
    emm_ctx_clear_ue_nw_cap(&ue_context_p->emm_context);
    emm_ctx_set_valid_ue_nw_cap(&ue_context_p->emm_context,
      &ue_network_capability);
  }
  /*Build and send Modify Bearer Request*/
  message_p = itti_alloc_new_message(TASK_MME_APP, S11_MODIFY_BEARER_REQUEST);
  AssertFatal(message_p, "itti_alloc_new_message Failed");
  itti_s11_modify_bearer_request_t *s11_modify_bearer_request =
    &message_p->ittiMsg.s11_modify_bearer_request;
  s11_modify_bearer_request->local_teid = ue_context_p->mme_teid_s11;

  for (idx = 0; idx < e_rab_to_be_switched_dl_list.no_of_items; idx++) {
    bearer_id = e_rab_to_be_switched_dl_list.item[idx].e_rab_id;
    if ((current_bearer_p =
      mme_app_get_bearer_context(ue_context_p, bearer_id)) == NULL) {
      OAILOG_ERROR(
        LOG_MME_APP,
        "Bearer Contex for bearer_id %d does not exist for ue_id %d\n",
        bearer_id, ue_context_p->mme_ue_s1ap_id);
    } else {
      s11_modify_bearer_request->bearer_contexts_to_be_modified
      .bearer_contexts[idx].eps_bearer_id = e_rab_to_be_switched_dl_list
      .item[idx].e_rab_id;
      s11_modify_bearer_request->bearer_contexts_to_be_modified
      .bearer_contexts[idx].s1_eNB_fteid.teid = e_rab_to_be_switched_dl_list
      .item[idx].gtp_teid;
      s11_modify_bearer_request->bearer_contexts_to_be_modified
      .bearer_contexts[idx].s1_eNB_fteid.interface_type = S1_U_ENODEB_GTP_U;
      if (4 == blength(e_rab_to_be_switched_dl_list.item[idx]
        .transport_layer_address)) {
        s11_modify_bearer_request->bearer_contexts_to_be_modified
        .bearer_contexts[idx].s1_eNB_fteid.ipv4 = 1;
        memcpy(&s11_modify_bearer_request->bearer_contexts_to_be_modified
          .bearer_contexts[idx].s1_eNB_fteid.ipv4_address,
          e_rab_to_be_switched_dl_list.item[idx].transport_layer_address
          ->data, blength(e_rab_to_be_switched_dl_list.item[idx]
          .transport_layer_address));
      } else if (16 == blength(e_rab_to_be_switched_dl_list.item[idx]
               .transport_layer_address)) {
        s11_modify_bearer_request->bearer_contexts_to_be_modified
        .bearer_contexts[idx].s1_eNB_fteid.ipv6 = 1;
        memcpy(&s11_modify_bearer_request->bearer_contexts_to_be_modified
          .bearer_contexts[idx].s1_eNB_fteid.ipv6_address,
          e_rab_to_be_switched_dl_list.item[idx].transport_layer_address
          ->data, blength(e_rab_to_be_switched_dl_list.item[idx]
          .transport_layer_address));
      } else {
        AssertFatal(
          0, "TODO IP address %d bytes",
          blength(
            e_rab_to_be_switched_dl_list.item[idx].transport_layer_address));
      }
      s11_modify_bearer_request->bearer_contexts_to_be_modified
        .num_bearer_context++;

      OAILOG_DEBUG(
        LOG_MME_APP,
        "Build MBR for ue_id %d\t bearer_id %d\t enb_teid %u\t sgw_teid %u\n",
        ue_context_p->mme_ue_s1ap_id, bearer_id, s11_modify_bearer_request
        ->bearer_contexts_to_be_modified.bearer_contexts[idx].s1_eNB_fteid.teid, current_bearer_p->s_gw_fteid_s1u.teid);
    }

    if (!idx) {
      cid = ue_context_p->bearer_contexts[EBI_TO_INDEX(bearer_id)]->pdn_cx_id;
      pdn_context = ue_context_p->pdn_contexts[cid];
      s11_modify_bearer_request->peer_ip =
        pdn_context->s_gw_address_s11_s4.address.ipv4_address;
      s11_modify_bearer_request->teid = pdn_context->s_gw_teid_s11_s4;
    }
  }
  if (pdn_context->esm_data.n_bearers == e_rab_to_be_switched_dl_list
    .no_of_items) {
    s11_modify_bearer_request->bearer_contexts_to_be_removed
      .num_bearer_context = 0;
  } else {
    /* find the bearer which are present in current UE context and not present
     * in Path Switch Request, add them to bearer_contexts_to_be_removed list
     * */
    for (idx = 0; idx < pdn_context->esm_data.n_bearers; idx++) {
      bearer_id = ue_context_p->bearer_contexts[idx]->ebi;
      if (is_e_rab_id_present(
        e_rab_to_be_switched_dl_list, bearer_id) == true) {
        continue;
      } else {
        s11_modify_bearer_request->bearer_contexts_to_be_removed
        .bearer_contexts[idx].eps_bearer_id = bearer_id;
        s11_modify_bearer_request->bearer_contexts_to_be_removed
        .bearer_contexts[idx].s4u_sgsn_fteid.teid =
        ue_context_p->bearer_contexts[idx]->enb_fteid_s1u.teid;
        s11_modify_bearer_request->bearer_contexts_to_be_removed
        .bearer_contexts[idx].s4u_sgsn_fteid.interface_type =
        ue_context_p->bearer_contexts[idx]->enb_fteid_s1u.interface_type;
        if (ue_context_p->bearer_contexts[idx]->enb_fteid_s1u.ipv4) {
          s11_modify_bearer_request->bearer_contexts_to_be_removed
          .bearer_contexts[idx].s4u_sgsn_fteid.ipv4 = 1;
          s11_modify_bearer_request->bearer_contexts_to_be_removed
          .bearer_contexts[idx].s4u_sgsn_fteid.ipv4_address =
          ue_context_p->bearer_contexts[idx]->enb_fteid_s1u.ipv4_address;
        } else if (ue_context_p->bearer_contexts[idx]->enb_fteid_s1u.ipv6) {
          s11_modify_bearer_request->bearer_contexts_to_be_removed
          .bearer_contexts[idx].s4u_sgsn_fteid.ipv6 = 1;
          s11_modify_bearer_request->bearer_contexts_to_be_removed
          .bearer_contexts[idx].s4u_sgsn_fteid.ipv6_address =
          ue_context_p->bearer_contexts[idx]->enb_fteid_s1u.ipv6_address;
        }
        s11_modify_bearer_request->bearer_contexts_to_be_removed
          .num_bearer_context++;
      }
    }
  }
  /*
   * S11 stack specific parameter. Not used in standalone epc mode
   */
  s11_modify_bearer_request->trxn = NULL;
  OAILOG_DEBUG(
    LOG_MME_APP,
    "MME_APP send S11_MODIFY_BEARER_REQUEST to teid %u \n",
    s11_modify_bearer_request->teid);
  itti_send_msg_to_task(TASK_SPGW, INSTANCE_DEFAULT, message_p);
  ue_context_p->path_switch_req = true;

  unlock_ue_contexts(ue_context_p);
  OAILOG_FUNC_OUT(LOG_MME_APP);
}

//------------------------------------------------------------------------------
void mme_app_handle_erab_rel_cmd(mme_app_desc_t *mme_app_desc_p,
  itti_erab_rel_cmd_t *const itti_erab_rel_cmd)
{
  OAILOG_FUNC_IN(LOG_MME_APP);
  struct ue_mm_context_s *ue_context_p = mme_ue_context_exists_mme_ue_s1ap_id(
    &mme_app_desc_p->mme_ue_contexts, itti_erab_rel_cmd->ue_id);

  if (!ue_context_p) {
    OAILOG_ERROR(
      LOG_MME_APP,
      "UE context doesn't exist for UE " MME_UE_S1AP_ID_FMT "\n",
      itti_erab_rel_cmd->ue_id);
    // memory leak
    bdestroy_wrapper(&itti_erab_rel_cmd->nas_msg);
    OAILOG_FUNC_OUT(LOG_MME_APP);
  }

  bearer_context_t *bearer_context =
    mme_app_get_bearer_context(ue_context_p, itti_erab_rel_cmd->ebi);

  if (bearer_context) {
    MessageDef *message_p =
      itti_alloc_new_message(TASK_MME_APP, S1AP_E_RAB_REL_CMD);
    itti_s1ap_e_rab_rel_cmd_t *s1ap_e_rab_rel_cmd =
      &message_p->ittiMsg.s1ap_e_rab_rel_cmd;

    s1ap_e_rab_rel_cmd->mme_ue_s1ap_id = ue_context_p->mme_ue_s1ap_id;
    s1ap_e_rab_rel_cmd->enb_ue_s1ap_id = ue_context_p->enb_ue_s1ap_id;

    // E-RAB to Be Setup List
    s1ap_e_rab_rel_cmd->e_rab_to_be_rel_list.no_of_items = 1;
    s1ap_e_rab_rel_cmd->e_rab_to_be_rel_list.item[0].e_rab_id =
      bearer_context->ebi;
    //s1ap_e_rab_rel_cmd->e_rab_to_be_rel_list.item[0].cause = 0; //Pruthvi TDB
    s1ap_e_rab_rel_cmd->nas_pdu =
      itti_erab_rel_cmd->nas_msg;
    itti_erab_rel_cmd->nas_msg = NULL;

    OAILOG_INFO(
      LOG_MME_APP,
      "Sending ERAB REL CMD to S1AP with UE ID %d and EBI %d",
      itti_erab_rel_cmd->ue_id,itti_erab_rel_cmd->ebi);
    itti_send_msg_to_task(TASK_S1AP, INSTANCE_DEFAULT, message_p);
  } else {
    OAILOG_ERROR(
      LOG_MME_APP,
      "No bearer context found ue " MME_UE_S1AP_ID_FMT " ebi %u\n",
      itti_erab_rel_cmd->ue_id,
      itti_erab_rel_cmd->ebi);
  }
  unlock_ue_contexts(ue_context_p);
  OAILOG_FUNC_OUT(LOG_MME_APP);
}

//------------------------------------------------------------------------------
void mme_app_handle_e_rab_rel_rsp(mme_app_desc_t *mme_app_desc_p,
  itti_s1ap_e_rab_rel_rsp_t *const e_rab_rel_rsp)
{
  OAILOG_FUNC_IN(LOG_MME_APP);
  struct ue_mm_context_s *ue_context_p = NULL;

  ue_context_p = mme_ue_context_exists_mme_ue_s1ap_id(
    &mme_app_desc_p->mme_ue_contexts, e_rab_rel_rsp->mme_ue_s1ap_id);

  if (ue_context_p == NULL) {
    OAILOG_ERROR(
      LOG_MME_APP,
      "We didn't find this mme_ue_s1ap_id in list of UE: " MME_UE_S1AP_ID_FMT
      "\n",
      e_rab_rel_rsp->mme_ue_s1ap_id);
    OAILOG_FUNC_OUT(LOG_MME_APP);
  }

  for (int i = 0; i < e_rab_rel_rsp->e_rab_rel_list.no_of_items; i++) {
    e_rab_id_t e_rab_id = e_rab_rel_rsp->e_rab_rel_list.item[i].e_rab_id;
    OAILOG_DEBUG(
      LOG_MME_APP,"Received ERAB Release Rsp with ERAB ID %d",e_rab_id);
  }
  for (int i = 0; i < e_rab_rel_rsp->e_rab_rel_list.no_of_items;
       i++) {
    e_rab_id_t e_rab_id =
      e_rab_rel_rsp->e_rab_failed_to_rel_list.item[i].e_rab_id;
    OAILOG_DEBUG(
      LOG_MME_APP,"Received ERAB Release Rsp with ERAB ID %d",e_rab_id);
  }
  unlock_ue_contexts(ue_context_p);
  OAILOG_FUNC_OUT(LOG_MME_APP);
}

//------------------------------------------------------------------------------
void mme_app_handle_delete_dedicated_bearer_rsp(mme_app_desc_t *mme_app_desc_p,
  itti_mme_app_delete_dedicated_bearer_rsp_t *const delete_dedicated_bearer_rsp)
{
  struct ue_mm_context_s *ue_context_p = NULL;

  OAILOG_FUNC_IN(LOG_MME_APP);
  ue_context_p = mme_ue_context_exists_mme_ue_s1ap_id(
    &mme_app_desc_p->mme_ue_contexts, delete_dedicated_bearer_rsp->ue_id);

  if (ue_context_p == NULL) {
    OAILOG_ERROR(
      LOG_MME_APP,
      "We didn't find this mme_ue_s1ap_id in list of UE: " MME_UE_S1AP_ID_FMT
      "\n",
      delete_dedicated_bearer_rsp->ue_id);
    OAILOG_FUNC_OUT(LOG_MME_APP);
  }

  //Send delete_dedicated_bearer_rsp to SPGW
  _send_delete_dedicated_bearer_rsp(
     ue_context_p,
     delete_dedicated_bearer_rsp->delete_default_bearer,
     delete_dedicated_bearer_rsp->ebi,
     delete_dedicated_bearer_rsp->no_of_bearers,
     delete_dedicated_bearer_rsp->s_gw_teid_s11_s4,
     REQUEST_ACCEPTED);

  unlock_ue_contexts(ue_context_p);
  OAILOG_FUNC_OUT(LOG_MME_APP);

}

//------------------------------------------------------------------------------
void mme_app_handle_delete_dedicated_bearer_rej(mme_app_desc_t *mme_app_desc_p,
  itti_mme_app_delete_dedicated_bearer_rej_t *const delete_dedicated_bearer_rej)
{
  struct ue_mm_context_s *ue_context_p = NULL;

  OAILOG_FUNC_IN(LOG_MME_APP);
  ue_context_p = mme_ue_context_exists_mme_ue_s1ap_id(
    &mme_app_desc_p->mme_ue_contexts, delete_dedicated_bearer_rej->ue_id);

  if (ue_context_p == NULL) {
    OAILOG_ERROR(
      LOG_MME_APP,
      "We didn't find this mme_ue_s1ap_id in list of UE: " MME_UE_S1AP_ID_FMT
      "\n",
      delete_dedicated_bearer_rej->ue_id);
    OAILOG_FUNC_OUT(LOG_MME_APP);
  }

  //Send delete_dedicated_bearer_rsp to SPGW
  _send_delete_dedicated_bearer_rsp(
     ue_context_p,
     delete_dedicated_bearer_rej->delete_default_bearer,
     delete_dedicated_bearer_rej->ebi,
     delete_dedicated_bearer_rej->no_of_bearers,
     delete_dedicated_bearer_rej->s_gw_teid_s11_s4,
     UE_NOT_RESPONDING);

  unlock_ue_contexts(ue_context_p);
  OAILOG_FUNC_OUT(LOG_MME_APP);
}

bool is_e_rab_id_present(
  e_rab_to_be_switched_in_downlink_list_t e_rab_to_be_switched_dl_list,
  ebi_t bearer_id)
{
  OAILOG_FUNC_IN(LOG_MME_APP);
  uint8_t idx = 0;
  bool rc = false;

  for (; idx < e_rab_to_be_switched_dl_list.no_of_items; ++idx) {
    if (bearer_id != e_rab_to_be_switched_dl_list.item[idx].e_rab_id) {
      continue;
    } else {
      rc = true;
      break;
    }
  }
  OAILOG_FUNC_RETURN(LOG_MME_APP, rc);
}
//------------------------------------------------------------------------------
void mme_app_handle_path_switch_req_ack(
  itti_s11_modify_bearer_response_t  *const s11_modify_bearer_response,
  ue_mm_context_t *ue_context_p)
{
  OAILOG_FUNC_IN(LOG_MME_APP);
  emm_context_t *emm_ctx = &ue_context_p->emm_context;
  MessageDef *message_p = NULL;

  if (s11_modify_bearer_response->bearer_contexts_modified.num_bearer_context
    == 0) {
    mme_app_handle_path_switch_req_failure(ue_context_p);
    OAILOG_FUNC_OUT(LOG_MME_APP);
  }
  OAILOG_DEBUG(LOG_MME_APP, "Build PATH_SWITCH_REQUEST_ACK for ue_id %d\n",
    ue_context_p->mme_ue_s1ap_id);
  message_p = itti_alloc_new_message(
    TASK_MME_APP, S1AP_PATH_SWITCH_REQUEST_ACK);
  AssertFatal(message_p, "itti_alloc_new_message Failed");
  itti_s1ap_path_switch_request_ack_t *s1ap_path_switch_req_ack =
    &message_p->ittiMsg.s1ap_path_switch_request_ack;

  s1ap_path_switch_req_ack->sctp_assoc_id = ue_context_p->sctp_assoc_id_key;
  s1ap_path_switch_req_ack->enb_ue_s1ap_id = ue_context_p->enb_ue_s1ap_id;
  s1ap_path_switch_req_ack->mme_ue_s1ap_id = ue_context_p->mme_ue_s1ap_id;
  memcpy(s1ap_path_switch_req_ack->NH, emm_ctx->_security.next_hop,
    AUTH_NEXT_HOP_SIZE);
  s1ap_path_switch_req_ack->NCC = emm_ctx->_security.next_hop_chaining_count;
  /* Generate NH key parameter */
  if (emm_ctx->_security.vector_index != 0) {
    OAILOG_DEBUG(
    LOG_MME_APP,
    "Invalid Vector index %d for ue_id %d \n",
    emm_ctx->_security.vector_index, ue_context_p->mme_ue_s1ap_id);
  }
  derive_NH(emm_ctx->_vector[emm_ctx->_security.vector_index].kasme,
    emm_ctx->_security.next_hop,
    emm_ctx->_security.next_hop,
    &emm_ctx->_security.next_hop_chaining_count);

  OAILOG_DEBUG(
    LOG_MME_APP,
    "MME_APP send PATH_SWITCH_REQUEST_ACK to S1AP for ue_id %d \n",
    ue_context_p->mme_ue_s1ap_id);
  itti_send_msg_to_task(TASK_S1AP, INSTANCE_DEFAULT, message_p);

  OAILOG_FUNC_OUT(LOG_MME_APP);
}
//------------------------------------------------------------------------------
void mme_app_handle_path_switch_req_failure(
  ue_mm_context_t *ue_context_p)
{
  OAILOG_FUNC_IN(LOG_MME_APP);
  MessageDef *message_p = NULL;

  OAILOG_DEBUG(LOG_MME_APP, "Build PATH_SWITCH_REQUEST_FAILURE for ue_id %d\n",
    ue_context_p->mme_ue_s1ap_id);
  message_p = itti_alloc_new_message(
    TASK_MME_APP, S1AP_PATH_SWITCH_REQUEST_FAILURE);
  AssertFatal(message_p, "itti_alloc_new_message Failed");
  itti_s1ap_path_switch_request_failure_t *s1ap_path_switch_req_failure =
    &message_p->ittiMsg.s1ap_path_switch_request_failure;

  s1ap_path_switch_req_failure->sctp_assoc_id = ue_context_p->sctp_assoc_id_key;
  s1ap_path_switch_req_failure->enb_ue_s1ap_id = ue_context_p->enb_ue_s1ap_id;
  s1ap_path_switch_req_failure->mme_ue_s1ap_id = ue_context_p->mme_ue_s1ap_id;

  OAILOG_DEBUG(
    LOG_MME_APP,
    "MME_APP send PATH_SWITCH_REQUEST_FAILURE to S1AP for ue_id %d \n",
    ue_context_p->mme_ue_s1ap_id);
  itti_send_msg_to_task(TASK_S1AP, INSTANCE_DEFAULT, message_p);

  OAILOG_FUNC_OUT(LOG_MME_APP);
}

void mme_app_update_paging_tai_list(
  paging_tai_list_t *p_tai_list,
  partial_tai_list_t *tai_list,
  uint8_t num_of_tac)
{
  OAILOG_FUNC_IN(LOG_MME_APP);
  OAILOG_DEBUG(LOG_MME_APP, "Updating TAI list\n");

  p_tai_list->numoftac = num_of_tac;
  switch (tai_list->typeoflist) {
    case TRACKING_AREA_IDENTITY_LIST_ONE_PLMN_NON_CONSECUTIVE_TACS:
      for (int idx = 0; idx < (num_of_tac + 1); idx++) {
        p_tai_list->tai_list[idx].mcc_digit1 =
          tai_list->u.tai_one_plmn_non_consecutive_tacs.mcc_digit1;
        p_tai_list->tai_list[idx].mcc_digit2 =
          tai_list->u.tai_one_plmn_non_consecutive_tacs.mcc_digit2;
        p_tai_list->tai_list[idx].mcc_digit3 =
          tai_list->u.tai_one_plmn_non_consecutive_tacs.mcc_digit3;
        p_tai_list->tai_list[idx].mnc_digit1 =
          tai_list->u.tai_one_plmn_non_consecutive_tacs.mnc_digit1;
        p_tai_list->tai_list[idx].mnc_digit2 =
          tai_list->u.tai_one_plmn_non_consecutive_tacs.mnc_digit2;
        p_tai_list->tai_list[idx].mnc_digit3 =
          tai_list->u.tai_one_plmn_non_consecutive_tacs.mnc_digit3;
        p_tai_list->tai_list[idx].tac =
          tai_list->u.tai_one_plmn_non_consecutive_tacs.tac[idx];
      }
      break;

    case TRACKING_AREA_IDENTITY_LIST_ONE_PLMN_CONSECUTIVE_TACS:
      for (int idx = 0; idx < (num_of_tac + 1); idx++) {
        p_tai_list->tai_list[idx].mcc_digit1 =
          tai_list->u.tai_one_plmn_consecutive_tacs.mcc_digit1;
        p_tai_list->tai_list[idx].mcc_digit2 =
          tai_list->u.tai_one_plmn_consecutive_tacs.mcc_digit2;
        p_tai_list->tai_list[idx].mcc_digit3 =
          tai_list->u.tai_one_plmn_consecutive_tacs.mcc_digit3;
        p_tai_list->tai_list[idx].mnc_digit1 =
          tai_list->u.tai_one_plmn_consecutive_tacs.mnc_digit1;
        p_tai_list->tai_list[idx].mnc_digit2 =
          tai_list->u.tai_one_plmn_consecutive_tacs.mnc_digit2;
        p_tai_list->tai_list[idx].mnc_digit3 =
          tai_list->u.tai_one_plmn_consecutive_tacs.mnc_digit3;

        p_tai_list->tai_list[idx].tac =
            tai_list->u.tai_one_plmn_consecutive_tacs.tac + idx;
      }
      break;

    case TRACKING_AREA_IDENTITY_LIST_MANY_PLMNS:
      for (int idx = 0; idx < (num_of_tac + 1); idx++) {
        p_tai_list->tai_list[idx].mcc_digit1 =
          tai_list->u.tai_many_plmn[idx].mcc_digit1;
        p_tai_list->tai_list[idx].mcc_digit2 =
          tai_list->u.tai_many_plmn[idx].mcc_digit2;
        p_tai_list->tai_list[idx].mcc_digit3 =
          tai_list->u.tai_many_plmn[idx].mcc_digit3;
        p_tai_list->tai_list[idx].mnc_digit1 =
          tai_list->u.tai_many_plmn[idx].mnc_digit1;
        p_tai_list->tai_list[idx].mnc_digit2 =
          tai_list->u.tai_many_plmn[idx].mnc_digit2;
        p_tai_list->tai_list[idx].mnc_digit3 =
          tai_list->u.tai_many_plmn[idx].mnc_digit3;

        p_tai_list->tai_list[idx].tac=
          tai_list->u.tai_many_plmn[idx].tac;
      }
      break;

    default:
      OAILOG_ERROR(
        LOG_MME_APP,
        "BAD TAI list configuration, unknown TAI list type %u",
        tai_list->typeoflist);
    break;
    }
  OAILOG_FUNC_OUT(LOG_MME_APP);
}<|MERGE_RESOLUTION|>--- conflicted
+++ resolved
@@ -1896,7 +1896,6 @@
     OAILOG_FUNC_RETURN(LOG_MME_APP, RETURNerror);
   }
   message_p = itti_alloc_new_message(TASK_MME_APP, S1AP_PAGING_REQUEST);
-<<<<<<< HEAD
   if (message_p == NULL) {
     OAILOG_ERROR(
       LOG_MME_APP,
@@ -1905,9 +1904,6 @@
     OAILOG_FUNC_RETURN(LOG_MME_APP, RETURNerror);
   }
   itti_s1ap_paging_request_t *paging_request =
-=======
-  itti_s1ap_paging_request_t* paging_request =
->>>>>>> 563045e1
     &message_p->ittiMsg.s1ap_paging_request;
   memset(paging_request, 0, sizeof(itti_s1ap_paging_request_t));
 
