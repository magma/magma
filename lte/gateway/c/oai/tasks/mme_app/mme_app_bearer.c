/*
 * Licensed to the OpenAirInterface (OAI) Software Alliance under one or more
 * contributor license agreements.  See the NOTICE file distributed with
 * this work for additional information regarding copyright ownership.
 * The OpenAirInterface Software Alliance licenses this file to You under
 * the Apache License, Version 2.0  (the "License"); you may not use this file
 * except in compliance with the License.
 * You may obtain a copy of the License at
 *
 *      http://www.apache.org/licenses/LICENSE-2.0
 *
 * Unless required by applicable law or agreed to in writing, software
 * distributed under the License is distributed on an "AS IS" BASIS,
 * WITHOUT WARRANTIES OR CONDITIONS OF ANY KIND, either express or implied.
 * See the License for the specific language governing permissions and
 * limitations under the License.
 *-------------------------------------------------------------------------------
 * For more information about the OpenAirInterface (OAI) Software Alliance:
 *      contact@openairinterface.org
 */

/*! \file mme_app_bearer.c
  \brief
  \author Sebastien ROUX, Lionel Gauthier
  \company Eurecom
  \email: lionel.gauthier@eurecom.fr
*/
#include <stdio.h>
#include <string.h>
#include <stdlib.h>
#include <stdbool.h>
#include <stdint.h>
#include <3gpp_29.274.h>
#include <inttypes.h>
#include <netinet/in.h>

#include "bstrlib.h"
#include "dynamic_memory_check.h"
#include "log.h"
#include "assertions.h"
#include "conversions.h"
#include "common_types.h"
#include "intertask_interface.h"
#include "mme_config.h"
#include "mme_app_ue_context.h"
#include "mme_app_defs.h"
#include "mme_app_bearer_context.h"
#include "sgw_ie_defs.h"
#include "common_defs.h"
#include "mme_app_itti_messaging.h"
#include "mme_app_procedures.h"
#include "mme_app_statistics.h"
#include "timer.h"
#include "nas_proc.h"
#include "3gpp_23.003.h"
#include "3gpp_24.007.h"
#include "3gpp_24.008.h"
#include "3gpp_24.301.h"
#include "3gpp_36.401.h"
#include "3gpp_36.413.h"
#include "CsfbResponse.h"
#include "ServiceType.h"
#include "TrackingAreaIdentity.h"
#include "nas/as_message.h"
#include "emm_data.h"
#include "esm_data.h"
#include "hashtable.h"
#include "intertask_interface_types.h"
#include "itti_types.h"
#include "mme_api.h"
#include "mme_app_desc.h"
#include "mme_app_messages_types.h"
#include "nas_messages_types.h"
#include "s11_messages_types.h"
#include "s1ap_messages_types.h"
#include "nas/securityDef.h"
#include "service303.h"
#include "sgs_messages_types.h"
#include "secu_defs.h"

#if EMBEDDED_SGW
#define TASK_SPGW TASK_SPGW_APP
#else
#define TASK_SPGW TASK_S11
#endif

<<<<<<< HEAD
=======
void print_bearer_ids_helper(ebi_t ebi[], uint32_t no_of_bearers)
{
  OAILOG_FUNC_IN(LOG_MME_APP);

  char buf[128], *pos = buf;
  for (int i = 0 ; i != no_of_bearers ; i++) {
    if (i) {
      pos += sprintf(pos, ", ");
    }
    pos += sprintf(pos, "%d", ebi[i]);
  }
  OAILOG_INFO(LOG_MME_APP, " EBIs in the list %s\n", buf);
  OAILOG_FUNC_OUT(LOG_MME_APP);
}

>>>>>>> dd5d34a4
//------------------------------------------------------------------------------
int _send_pcrf_bearer_actv_rsp(
  struct ue_mm_context_s *ue_context_p,
  ebi_t ebi,
  gtpv2c_cause_value_t cause)
{
  OAILOG_FUNC_IN(LOG_MME_APP);
  MessageDef *message_p =
<<<<<<< HEAD
    itti_alloc_new_message(TASK_MME_APP,
    S11_NW_INITIATED_ACTIVATE_BEARER_RESP);
  if (message_p == NULL) {
   OAILOG_ERROR(
     LOG_MME_APP,
       "Cannot allocte memory to S11_NW_INITIATED_BEARER_ACTV_RSP\n");
    OAILOG_FUNC_RETURN(LOG_MME_APP,RETURNerror);
=======
    itti_alloc_new_message(TASK_MME_APP, S11_NW_INITIATED_ACTIVATE_BEARER_RESP);
  if (message_p == NULL) {
    OAILOG_ERROR(
      LOG_MME_APP,
      "Cannot allocte memory to S11_NW_INITIATED_BEARER_ACTV_RSP\n");
    OAILOG_FUNC_RETURN(LOG_MME_APP, RETURNerror);
>>>>>>> dd5d34a4
  }
  itti_s11_nw_init_actv_bearer_rsp_t *s11_nw_init_actv_bearer_rsp =
    &message_p->ittiMsg.s11_nw_init_actv_bearer_rsp;

<<<<<<< HEAD
 //Fetch PDN context
  pdn_cid_t cid =
  ue_context_p->bearer_contexts[EBI_TO_INDEX(ebi)]->pdn_cx_id;
=======
  //Fetch PDN context
  pdn_cid_t cid = ue_context_p->bearer_contexts[EBI_TO_INDEX(ebi)]->pdn_cx_id;
>>>>>>> dd5d34a4
  pdn_context_t *pdn_context = ue_context_p->pdn_contexts[cid];
  //Fill SGW S11 CP TEID
  s11_nw_init_actv_bearer_rsp->sgw_s11_teid = pdn_context->s_gw_teid_s11_s4;
  int msg_bearer_index = 0;

<<<<<<< HEAD
  bearer_context_t *bc =
    mme_app_get_bearer_context(ue_context_p,ebi);
    s11_nw_init_actv_bearer_rsp->cause.cause_value = cause;
    s11_nw_init_actv_bearer_rsp->bearer_contexts
      .bearer_contexts[msg_bearer_index]
      .eps_bearer_id = ebi;
    s11_nw_init_actv_bearer_rsp->bearer_contexts
      .bearer_contexts[msg_bearer_index]
      .cause.cause_value = REQUEST_ACCEPTED;
    //  FTEID eNB
    s11_nw_init_actv_bearer_rsp->bearer_contexts
      .bearer_contexts[msg_bearer_index]
      .s1u_enb_fteid = bc->enb_fteid_s1u;

    /* FTEID SGW S1U
     * This IE shall be sent on the S11 interface.
    It shall be used to fetch context*/
    s11_nw_init_actv_bearer_rsp->bearer_contexts
      .bearer_contexts[msg_bearer_index]
      .s1u_sgw_fteid =
      bc->s_gw_fteid_s1u;
    s11_nw_init_actv_bearer_rsp->bearer_contexts.num_bearer_context++;
    //Saved TFT to be sent to SGW in order to save in the SPGW context
    if (bc->saved_tft) {
      memcpy(
        &s11_nw_init_actv_bearer_rsp->tft,
        bc->saved_tft,
        sizeof(traffic_flow_template_t));
    }
    //Saved QoS to be sent to SGW in order to save in the SPGW context
    if (bc->saved_qos) {
      memcpy(
        &s11_nw_init_actv_bearer_rsp->eps_bearer_qos,
        bc->saved_qos,
        sizeof(bearer_qos_t));
    }

  MSC_LOG_TX_MESSAGE(
    MSC_MMEAPP_MME,
    MSC_S11_MME,
    NULL,
    0,
    "0 S11_PCRF_BEARER_ACTV_RSP teid %u",
    s11_nw_init_actv_bearer_rsp->teid);

  OAILOG_INFO(LOG_MME_APP,"Sending create_dedicated_bearer_rsp to SGW with EBI %d %d\n",
    ebi,s11_nw_init_actv_bearer_rsp->bearer_contexts
        .bearer_contexts[msg_bearer_index]
        .eps_bearer_id);
  itti_send_msg_to_task(TASK_SPGW, INSTANCE_DEFAULT, message_p);
  OAILOG_FUNC_RETURN(LOG_MME_APP,RETURNok);
}


=======
  bearer_context_t *bc = mme_app_get_bearer_context(ue_context_p, ebi);
  s11_nw_init_actv_bearer_rsp->cause.cause_value = cause;
  s11_nw_init_actv_bearer_rsp->bearer_contexts.bearer_contexts[msg_bearer_index]
    .eps_bearer_id = ebi;
  s11_nw_init_actv_bearer_rsp->bearer_contexts.bearer_contexts[msg_bearer_index]
    .cause.cause_value = REQUEST_ACCEPTED;
  //  FTEID eNB
  s11_nw_init_actv_bearer_rsp->bearer_contexts.bearer_contexts[msg_bearer_index]
    .s1u_enb_fteid = bc->enb_fteid_s1u;

  /* FTEID SGW S1U
   * This IE shall be sent on the S11 interface.
  It shall be used to fetch context*/
  s11_nw_init_actv_bearer_rsp->bearer_contexts.bearer_contexts[msg_bearer_index]
    .s1u_sgw_fteid = bc->s_gw_fteid_s1u;
  s11_nw_init_actv_bearer_rsp->bearer_contexts.num_bearer_context++;
  //Saved TFT to be sent to SGW in order to save in the SPGW context
  if (bc->saved_tft) {
    memcpy(
      &s11_nw_init_actv_bearer_rsp->tft,
      bc->saved_tft,
      sizeof(traffic_flow_template_t));
  }
  //Saved QoS to be sent to SGW in order to save in the SPGW context
  if (bc->saved_qos) {
    memcpy(
      &s11_nw_init_actv_bearer_rsp->eps_bearer_qos,
      bc->saved_qos,
      sizeof(bearer_qos_t));
  }

  OAILOG_INFO(
    LOG_MME_APP,
    "Sending create_dedicated_bearer_rsp to SGW with EBI %d %d\n",
    ebi,
    s11_nw_init_actv_bearer_rsp->bearer_contexts
      .bearer_contexts[msg_bearer_index]
      .eps_bearer_id);
  itti_send_msg_to_task(TASK_SPGW, INSTANCE_DEFAULT, message_p);
  OAILOG_FUNC_RETURN(LOG_MME_APP, RETURNok);
}

>>>>>>> dd5d34a4
//---------------------------------------------------------------------------
static bool mme_app_construct_guti(
  const plmn_t *const plmn_p,
  const s_tmsi_t *const s_tmsi_p,
  guti_t *const guti_p);
static void notify_s1ap_new_ue_mme_s1ap_id_association(
  struct ue_mm_context_s *ue_context_p);

//------------------------------------------------------------------------------
int mme_app_handle_nas_pdn_connectivity_req(
  itti_nas_pdn_connectivity_req_t *const nas_pdn_connectivity_req_pP)
{
  OAILOG_FUNC_IN(LOG_MME_APP);
  struct ue_mm_context_s *ue_context_p = NULL;
  imsi64_t imsi64 = INVALID_IMSI64;
  int rc = RETURNok;
  mme_ue_s1ap_id_t ue_id = INVALID_MME_UE_S1AP_ID;
  hashtable_rc_t h_rc = HASH_TABLE_OK;

  DevAssert(nas_pdn_connectivity_req_pP);
  IMSI_STRING_TO_IMSI64((char *) nas_pdn_connectivity_req_pP->imsi, &imsi64);
  OAILOG_DEBUG(
    LOG_MME_APP,
    "Received NAS_PDN_CONNECTIVITY_REQ from NAS Handling imsi " IMSI_64_FMT
    " pdn type = (%d)\n",
    imsi64,
    nas_pdn_connectivity_req_pP->pdn_type);

  if (
    (ue_context_p = mme_ue_context_exists_imsi(
       &mme_app_desc.mme_ue_contexts, imsi64)) == NULL) {
    OAILOG_WARNING(
      LOG_MME_APP,
      "UE id is not present for this IMSI" IMSI_64_FMT
      "Seems to be duplicate attach Request scenario\n",
      imsi64);
    mme_ue_context_dump_coll_keys();
    /*
     * This is Duplicate Attach case.
     * Since IMSI has been removed from the mme_ue_context hashtable, we need to insert
     * it again in the mme_ue_context.
     * Get the UE id from the message. And insert the IMSI again in the hashtable
     */
    ue_id = nas_pdn_connectivity_req_pP->ue_id;
    if (ue_id == INVALID_MME_UE_S1AP_ID) {
      OAILOG_ERROR(
        LOG_MME_APP,
        "ERROR***** Invalid UE Id received from NAS in PDN Connectivity "
        "Request, (ue_id %u)\n",
        ue_id);
      OAILOG_FUNC_RETURN(LOG_MME_APP, RETURNerror);
    }
    ue_context_p = mme_ue_context_exists_mme_ue_s1ap_id(
      &mme_app_desc.mme_ue_contexts, ue_id);
    if (ue_context_p) {
      if (ue_id != ue_context_p->mme_ue_s1ap_id) {
        OAILOG_ERROR(
          LOG_MME_APP,
          "ERROR***** Abnormal case: ue_id does not match with ue_id in "
          "ue_context %d, %d\n",
          ue_id,
          ue_context_p->mme_ue_s1ap_id);
        OAILOG_FUNC_RETURN(LOG_MME_APP, RETURNerror);
      }
      mme_ue_context_update_coll_keys(
        &mme_app_desc.mme_ue_contexts,
        ue_context_p,
        ue_context_p->enb_s1ap_id_key,
        ue_id,
        imsi64,
        nas_pdn_connectivity_req_pP->imsi_length,
        ue_context_p->mme_teid_s11,
        &ue_context_p->emm_context._guti);
      /*
       * In some cases if ue context already has valid value , hashtables are not updated by mme_ue_context_update_coll_keys
       * function. Inserting mme_ue_s1ap_id in imsi hashtable explicitly
       */
      h_rc = hashtable_uint64_ts_insert(
        mme_app_desc.mme_ue_contexts.imsi_ue_context_htbl,
        (const hash_key_t) imsi64,
        ue_context_p->mme_ue_s1ap_id);
      if (HASH_TABLE_OK != h_rc) {
        OAILOG_ERROR(
          LOG_MME_APP,
          "Error could not update this ue context %p "
          "enb_ue_s1ap_ue_id " ENB_UE_S1AP_ID_FMT
          " mme_ue_s1ap_id " MME_UE_S1AP_ID_FMT " imsi " IMSI_64_FMT ": %s\n",
          ue_context_p,
          ue_context_p->enb_ue_s1ap_id,
          ue_context_p->mme_ue_s1ap_id,
          imsi64,
          hashtable_rc_code2string(h_rc));
      }
      mme_ue_context_dump_coll_keys();
    } else {
      OAILOG_ERROR(
        LOG_MME_APP,
        "ERROR***** Invalid UE Id received from NAS in PDN Connectivity "
        "Request %d\n",
        ue_id);
      OAILOG_FUNC_RETURN(LOG_MME_APP, RETURNerror);
    }
  }
  /*
   * Consider the UE authenticated
   */
  ue_context_p->imsi_auth = IMSI_AUTHENTICATED;
  // Shruti ToDo: verify if this check is still needed after Lionel's changes
  if (nas_pdn_connectivity_req_pP->presencemask & NAS_PRESENT_IMEI_SV) {
    ue_context_p->member_present_mask |= UE_CTXT_MEMBER_IMEI_SV;
    ue_context_p->imeisv = nas_pdn_connectivity_req_pP->imeisv;
  }
  rc = mme_app_send_s11_create_session_req(
    ue_context_p, nas_pdn_connectivity_req_pP->pdn_cid);
  if (rc == RETURNok) {
    increment_counter("mme_spgw_create_session_req", 1, NO_LABELS);
  }

  unlock_ue_contexts(ue_context_p);
  OAILOG_FUNC_RETURN(LOG_MME_APP, rc);
}

// sent by NAS
//------------------------------------------------------------------------------
void mme_app_handle_conn_est_cnf(
  itti_nas_conn_est_cnf_t *const nas_conn_est_cnf_pP)
{
  OAILOG_FUNC_IN(LOG_MME_APP);
  struct ue_mm_context_s *ue_context_p = NULL;
  MessageDef *message_p = NULL;
  itti_mme_app_connection_establishment_cnf_t *establishment_cnf_p = NULL;
  int rc = RETURNok;

  OAILOG_DEBUG(
    LOG_MME_APP,
    "Received NAS_CONNECTION_ESTABLISHMENT_CNF from NAS ue " MME_UE_S1AP_ID_FMT
    "\n",
    nas_conn_est_cnf_pP->ue_id);
  ue_context_p = mme_ue_context_exists_mme_ue_s1ap_id(
    &mme_app_desc.mme_ue_contexts, nas_conn_est_cnf_pP->ue_id);

  if (!ue_context_p) {
    OAILOG_ERROR(
      LOG_MME_APP,
      "UE context doesn't exist for UE " MME_UE_S1AP_ID_FMT "\n",
      nas_conn_est_cnf_pP->ue_id);
    // memory leak
    bdestroy_wrapper(&nas_conn_est_cnf_pP->nas_msg);
    OAILOG_FUNC_OUT(LOG_MME_APP);
  }
  /* Check that if Service Request is recieved in response to SGS Paging for MT SMS */
  if (ue_context_p->sgs_context) {
    /*
     * Move the UE to ECM Connected State.
     */
    /*
    * Check that if SGS paging is recieved without LAI then
    * send IMSI Detach towads UE to re-attach for non-eps services
    * otherwise send itti SGS Service request message to SGS
    */
  OAILOG_DEBUG(
    LOG_MME_APP,
    "CSFB Service Type = (%d) for (ue_id = " MME_UE_S1AP_ID_FMT ")\n",
    ue_context_p->sgs_context->csfb_service_type,
    nas_conn_est_cnf_pP->ue_id);
    if (ue_context_p->sgs_context->csfb_service_type == CSFB_SERVICE_MT_SMS) {
      /* send SGS SERVICE request message to SGS */
      if (
        RETURNok !=
        (rc = mme_app_send_sgsap_service_request(
           ue_context_p->sgs_context->service_indicator, ue_context_p))) {
        OAILOG_ERROR(
          LOG_MME_APP,
          "Failed to send CS-Service Request to SGS-Task for (ue_id = %u) \n",
          ue_context_p->mme_ue_s1ap_id);
      }
    } else if (
      ue_context_p->sgs_context->csfb_service_type ==
      CSFB_SERVICE_MT_CALL_OR_SMS_WITHOUT_LAI) {
      //Send itti detach request message to NAS to trigger N/W initiated imsi detach request towards UE
      OAILOG_DEBUG(
        LOG_MME_APP,
        "Sending itti detach request to NAS-MME (ue_id = " MME_UE_S1AP_ID_FMT ")\n"
        "csfb service type = CSFB_SERVICE_MT_CALL_OR_SMS_WITHOUT_LAI\n",
        ue_context_p->mme_ue_s1ap_id);

      mme_app_send_nas_detach_request(
        ue_context_p->mme_ue_s1ap_id, SGS_INITIATED_IMSI_DETACH);
      ue_context_p->sgs_context->csfb_service_type = CSFB_SERVICE_NONE;
      unlock_ue_contexts(ue_context_p);
      OAILOG_FUNC_OUT(LOG_MME_APP);
    }
  }

  if (
    (((nas_conn_est_cnf_pP->presencemask) & SERVICE_TYPE_PRESENT) ==
     SERVICE_TYPE_PRESENT) &&
   ((nas_conn_est_cnf_pP->service_type == MO_CS_FB) ||
    (nas_conn_est_cnf_pP->service_type == MO_CS_FB_EMRGNCY_CALL))) {
    if (ue_context_p->sgs_context != NULL) {
      ue_context_p->sgs_context->csfb_service_type = CSFB_SERVICE_MO_CALL;
    } else {
      OAILOG_ERROR(
        LOG_MME_APP,
        "SGS context doesn't exist for UE %06" PRIX32 "/dec%u\n",
        nas_conn_est_cnf_pP->ue_id,
        nas_conn_est_cnf_pP->ue_id);
      mme_app_notify_service_reject_to_nas(
        ue_context_p->mme_ue_s1ap_id,
        EMM_CAUSE_CONGESTION,
        INTIAL_CONTEXT_SETUP_PROCEDURE_FAILED);
      OAILOG_FUNC_OUT(LOG_MME_APP);
    }
    if(nas_conn_est_cnf_pP->service_type == MO_CS_FB_EMRGNCY_CALL){
     ue_context_p->sgs_context->is_emergency_call = true;
    }
  }
  if (
    (ue_context_p->sgs_context) &&
    (ue_context_p->sgs_context->csfb_service_type == CSFB_SERVICE_MT_CALL)) {
    if (nas_conn_est_cnf_pP->csfb_response == CSFB_REJECTED_BY_UE) {
      /* CSFB MT calll rejected by user, send sgsap-paging reject to VLR */
      if (
        (rc = mme_app_send_sgsap_paging_reject(
           ue_context_p,
           ue_context_p->imsi,
           ue_context_p->imsi_len,
           SGS_CAUSE_MT_CSFB_CALL_REJECTED_BY_USER)) != RETURNok) {
        OAILOG_WARNING(
          LOG_MME_APP,
          "Failed to send SGSAP-Paging Reject for imsi with reject cause:"
          "SGS_CAUSE_MT_CSFB_CALL_REJECTED_BY_USER" IMSI_64_FMT "\n",
          ue_context_p->imsi);
      }
      OAILOG_FUNC_OUT(LOG_MME_APP);
    }
  }
  message_p =
    itti_alloc_new_message(TASK_MME_APP, MME_APP_CONNECTION_ESTABLISHMENT_CNF);
  establishment_cnf_p =
    &message_p->ittiMsg.mme_app_connection_establishment_cnf;

  establishment_cnf_p->ue_id = nas_conn_est_cnf_pP->ue_id;

  if (
    (ue_context_p->sgs_context != NULL) &&
    ((ue_context_p->sgs_context->csfb_service_type == CSFB_SERVICE_MT_CALL) ||
     (ue_context_p->sgs_context->csfb_service_type == CSFB_SERVICE_MO_CALL))) {
    establishment_cnf_p->presencemask |= S1AP_CSFB_INDICATOR_PRESENT;
    if (ue_context_p->sgs_context->is_emergency_call == true){
      establishment_cnf_p->cs_fallback_indicator   = CSFB_HIGH_PRIORITY;
      ue_context_p->sgs_context->is_emergency_call = false;
    } else {
      establishment_cnf_p->cs_fallback_indicator      = CSFB_REQUIRED;
    }
  }
  OAILOG_DEBUG(
    LOG_MME_APP,
    "CSFB Fallback indicator = (%d)\n",establishment_cnf_p->cs_fallback_indicator );
  // Copy UE radio capabilities into message if it exists
  OAILOG_DEBUG(
    LOG_MME_APP,
    "UE radio context already cached: %s\n",
    ue_context_p->ue_radio_capability ? "yes" : "no");
  if (ue_context_p->ue_radio_capability) {
    establishment_cnf_p->ue_radio_capability =
      bstrcpy(ue_context_p->ue_radio_capability);
  }

  int j = 0;
  for (int i = 0; i < BEARERS_PER_UE; i++) {
    bearer_context_t *bc = ue_context_p->bearer_contexts[i];
    if (bc) {
      if (BEARER_STATE_SGW_CREATED & bc->bearer_state) {
        establishment_cnf_p->e_rab_id[j] =
          bc->ebi; //+ EPS_BEARER_IDENTITY_FIRST;
        establishment_cnf_p->e_rab_level_qos_qci[j] = bc->qci;
        establishment_cnf_p->e_rab_level_qos_priority_level[j] =
          bc->priority_level;
        establishment_cnf_p->e_rab_level_qos_preemption_capability[j] =
          bc->preemption_capability;
        establishment_cnf_p->e_rab_level_qos_preemption_vulnerability[j] =
          bc->preemption_vulnerability;
        establishment_cnf_p->transport_layer_address[j] =
          fteid_ip_address_to_bstring(&bc->s_gw_fteid_s1u);
        establishment_cnf_p->gtp_teid[j] = bc->s_gw_fteid_s1u.teid;
        if (!j) {
          establishment_cnf_p->nas_pdu[j] = nas_conn_est_cnf_pP->nas_msg;
          nas_conn_est_cnf_pP->nas_msg = NULL;
#if DEBUG_IS_ON
          if (!establishment_cnf_p->nas_pdu[j]) {
            OAILOG_ERROR(
              LOG_MME_APP,
              "No NAS PDU found ue " MME_UE_S1AP_ID_FMT "\n",
              nas_conn_est_cnf_pP->ue_id);
          }
#endif
        }
        j = j + 1;
      }
    }
  }
  establishment_cnf_p->no_of_e_rabs = j;

  //#pragma message  "Check ue_context_p ambr"
  establishment_cnf_p->ue_ambr.br_ul = ue_context_p->subscribed_ue_ambr.br_ul;
  establishment_cnf_p->ue_ambr.br_dl = ue_context_p->subscribed_ue_ambr.br_dl;
  establishment_cnf_p->ue_security_capabilities_encryption_algorithms =
    nas_conn_est_cnf_pP->encryption_algorithm_capabilities;
  establishment_cnf_p->ue_security_capabilities_integrity_algorithms =
    nas_conn_est_cnf_pP->integrity_algorithm_capabilities;
  memcpy(establishment_cnf_p->kenb, nas_conn_est_cnf_pP->kenb, AUTH_KENB_SIZE);

  OAILOG_DEBUG(
    LOG_MME_APP,
    "security_capabilities_encryption_algorithms 0x%04X\n",
    establishment_cnf_p->ue_security_capabilities_encryption_algorithms);
  OAILOG_DEBUG(
    LOG_MME_APP,
    "security_capabilities_integrity_algorithms  0x%04X\n",
    establishment_cnf_p->ue_security_capabilities_integrity_algorithms);

  itti_send_msg_to_task(TASK_S1AP, INSTANCE_DEFAULT, message_p);

  /*
   * Move the UE to ECM Connected State.However if S1-U bearer establishment fails then we need to move the UE to idle.
   * S1 Signaling connection gets established via first DL NAS Trasnport message in some scenarios so check the state
   * first
   */
  if (ue_context_p->ecm_state != ECM_CONNECTED) {
    mme_ue_context_update_ue_sig_connection_state(
      &mme_app_desc.mme_ue_contexts, ue_context_p, ECM_CONNECTED);

    if (
      (ue_context_p->sgs_context) &&
      (ue_context_p->sgs_context->csfb_service_type == CSFB_SERVICE_MT_CALL)) {
      /* send sgsap-Service Request to VLR */
      if (
        RETURNok !=
        (rc = mme_app_send_sgsap_service_request(
           ue_context_p->sgs_context->service_indicator, ue_context_p))) {
        OAILOG_ERROR(
          LOG_MME_APP,
          "Failed to send CS-Service Request to SGS-Task for ue-id :%u \n",
          ue_context_p->mme_ue_s1ap_id);
      }
    }
  }

  /* Start timer to wait for Initial UE Context Response from eNB
   * If timer expires treat this as failure of ongoing procedure and abort corresponding NAS procedure such as ATTACH
   * or SERVICE REQUEST. Send UE context release command to eNB
   */
  if (
    timer_setup(
      ue_context_p->initial_context_setup_rsp_timer.sec,
      0,
      TASK_MME_APP,
      INSTANCE_DEFAULT,
      TIMER_ONE_SHOT,
      (void *) &(ue_context_p->mme_ue_s1ap_id),
      sizeof(mme_ue_s1ap_id_t),
      &(ue_context_p->initial_context_setup_rsp_timer.id)) < 0) {
    OAILOG_ERROR(
      LOG_MME_APP,
      "Failed to start initial context setup response timer for UE id  %d \n",
      ue_context_p->mme_ue_s1ap_id);
    ue_context_p->initial_context_setup_rsp_timer.id =
      MME_APP_TIMER_INACTIVE_ID;
  } else {
    OAILOG_DEBUG(
      LOG_MME_APP,
      "MME APP : Sent Initial context Setup Request and Started guard timer "
      "for UE id  %d \n",
      ue_context_p->mme_ue_s1ap_id);
  }
  unlock_ue_contexts(ue_context_p);
  OAILOG_FUNC_OUT(LOG_MME_APP);
}

// sent by S1AP
//------------------------------------------------------------------------------
void mme_app_handle_initial_ue_message(
  itti_s1ap_initial_ue_message_t *const initial_pP)
{
  OAILOG_FUNC_IN(LOG_MME_APP);
  struct ue_mm_context_s *ue_context_p = NULL;
  bool is_guti_valid = false;
  bool is_mm_ctx_new = false;
  emm_context_t *ue_nas_ctx = NULL;
  enb_s1ap_id_key_t enb_s1ap_id_key = INVALID_ENB_UE_S1AP_ID_KEY;

  OAILOG_INFO(LOG_MME_APP, "Received MME_APP_INITIAL_UE_MESSAGE from S1AP\n");

  DevAssert(INVALID_MME_UE_S1AP_ID == initial_pP->mme_ue_s1ap_id);

  // Check if there is any existing UE context using S-TMSI/GUTI
  if (initial_pP->is_s_tmsi_valid) {
    OAILOG_DEBUG(
      LOG_MME_APP,
      "INITIAL UE Message: Valid mme_code %u and S-TMSI %u received from "
      "eNB.\n",
      initial_pP->opt_s_tmsi.mme_code,
      initial_pP->opt_s_tmsi.m_tmsi);
    guti_t guti = {.gummei.plmn = {0},
                   .gummei.mme_gid = 0,
                   .gummei.mme_code = 0,
                   .m_tmsi = INVALID_M_TMSI};
    plmn_t plmn = {.mcc_digit1 = initial_pP->tai.mcc_digit1,
                   .mcc_digit2 = initial_pP->tai.mcc_digit2,
                   .mcc_digit3 = initial_pP->tai.mcc_digit3,
                   .mnc_digit1 = initial_pP->tai.mnc_digit1,
                   .mnc_digit2 = initial_pP->tai.mnc_digit2,
                   .mnc_digit3 = initial_pP->tai.mnc_digit3};
    is_guti_valid =
      mme_app_construct_guti(&plmn, &(initial_pP->opt_s_tmsi), &guti);
    if (is_guti_valid) {
      ue_nas_ctx = emm_context_get_by_guti(&_emm_data, &guti);
      if (ue_nas_ctx) {
        // Get the UE context using mme_ue_s1ap_id
        ue_context_p =
          PARENT_STRUCT(ue_nas_ctx, struct ue_mm_context_s, emm_context);
        DevAssert(ue_context_p != NULL);
        if (ue_context_p != NULL) {
          initial_pP->mme_ue_s1ap_id = ue_context_p->mme_ue_s1ap_id;
          if (ue_context_p->enb_s1ap_id_key != INVALID_ENB_UE_S1AP_ID_KEY) {
            /*
             * Ideally this should never happen. When UE move to IDLE this key is set to INVALID.
             * Note - This can happen if eNB detects RLF late and by that time UE sends Initial NAS message via new RRC
             * connection
             * However if this key is valid, remove the key from the hashtable.
             */

            OAILOG_ERROR(
              LOG_MME_APP,
              "MME_APP_INITAIL_UE_MESSAGE: enb_s1ap_id_key %ld has "
              "valid value \n",
              ue_context_p->enb_s1ap_id_key);
            //inform s1ap to do local cleanup of enb_ue_s1ap_id from the ue context
            ue_context_p->ue_context_rel_cause = S1AP_INVALID_ENB_ID;
            OAILOG_ERROR(
              LOG_MME_APP,
              " Sending UE Context Release to S1AP for ue_id =(%u)\n",
              ue_context_p->mme_ue_s1ap_id);
            mme_app_itti_ue_context_release(
              ue_context_p, ue_context_p->ue_context_rel_cause);
            hashtable_uint64_ts_remove(
              mme_app_desc.mme_ue_contexts.enb_ue_s1ap_id_ue_context_htbl,
              (const hash_key_t) ue_context_p->enb_s1ap_id_key);
            ue_context_p->enb_s1ap_id_key = INVALID_ENB_UE_S1AP_ID_KEY;
            ue_context_p->ue_context_rel_cause = S1AP_INVALID_CAUSE;
          }
          // Update MME UE context with new enb_ue_s1ap_id
          ue_context_p->enb_ue_s1ap_id = initial_pP->enb_ue_s1ap_id;
          // regenerate the enb_s1ap_id_key as enb_ue_s1ap_id is changed.
          MME_APP_ENB_S1AP_ID_KEY(
            enb_s1ap_id_key, initial_pP->enb_id, initial_pP->enb_ue_s1ap_id);
          // Update enb_s1ap_id_key in hashtable
          mme_ue_context_update_coll_keys(
            &mme_app_desc.mme_ue_contexts,
            ue_context_p,
            enb_s1ap_id_key,
            ue_context_p->mme_ue_s1ap_id,
            ue_nas_ctx->_imsi64,
            ue_nas_ctx->_imsi.length,
            ue_context_p->mme_teid_s11,
            &guti);
          // Check if paging timer exists for UE and remove
          if (
            ue_context_p->paging_response_timer.id !=
            MME_APP_TIMER_INACTIVE_ID) {
            if (timer_remove(ue_context_p->paging_response_timer.id, NULL)) {
              OAILOG_ERROR(
                LOG_MME_APP,
                "Failed to stop paging response timer for UE id %d\n",
                ue_context_p->mme_ue_s1ap_id);
            }
            ue_context_p->paging_response_timer.id = MME_APP_TIMER_INACTIVE_ID;
          }
        }
      } else {
        OAILOG_DEBUG(
          LOG_MME_APP,
          "MME_APP_INITIAL_UE_MESSAGE with mme code %u and S-TMSI %u:"
          "no UE context found \n",
          initial_pP->opt_s_tmsi.mme_code,
          initial_pP->opt_s_tmsi.m_tmsi);
      }
    } else {
      OAILOG_DEBUG(
        LOG_MME_APP,
        "No MME is configured with MME code %u received in S-TMSI %u from "
        "UE.\n",
        initial_pP->opt_s_tmsi.mme_code,
        initial_pP->opt_s_tmsi.m_tmsi);
    }
  } else {
    OAILOG_DEBUG(
      LOG_MME_APP, "MME_APP_INITIAL_UE_MESSAGE from S1AP,without S-TMSI. \n");
  }
  // create a new ue context if nothing is found
  if (!(ue_context_p)) {
    OAILOG_DEBUG(LOG_MME_APP, "UE context doesn't exist -> create one\n");
    if (!(ue_context_p = mme_create_new_ue_context())) {
      /*
       * Error during ue context malloc
       */
      DevMessage("mme_create_new_ue_context");
      OAILOG_FUNC_OUT(LOG_MME_APP);
    }
    // Initialize timers to INVALID IDs
    ue_context_p->mobile_reachability_timer.id = MME_APP_TIMER_INACTIVE_ID;
    ue_context_p->implicit_detach_timer.id = MME_APP_TIMER_INACTIVE_ID;
    ue_context_p->initial_context_setup_rsp_timer.id =
      MME_APP_TIMER_INACTIVE_ID;
    ue_context_p->initial_context_setup_rsp_timer.sec =
      MME_APP_INITIAL_CONTEXT_SETUP_RSP_TIMER_VALUE;
    ue_context_p->paging_response_timer.id = MME_APP_TIMER_INACTIVE_ID;
    ue_context_p->paging_response_timer.sec =
      MME_APP_PAGING_RESPONSE_TIMER_VALUE;
    ue_context_p->ulr_response_timer.id = MME_APP_TIMER_INACTIVE_ID;
    ue_context_p->ulr_response_timer.sec = MME_APP_ULR_RESPONSE_TIMER_VALUE;
    ue_context_p->ue_context_modification_timer.id = MME_APP_TIMER_INACTIVE_ID;
    ue_context_p->ue_context_modification_timer.sec =
      MME_APP_UE_CONTEXT_MODIFICATION_TIMER_VALUE;
    is_mm_ctx_new = true;
    // Allocate new mme_ue_s1ap_id
    ue_context_p->mme_ue_s1ap_id = mme_app_ctx_get_new_ue_id();
    if (ue_context_p->mme_ue_s1ap_id == INVALID_MME_UE_S1AP_ID) {
      OAILOG_CRITICAL(
        LOG_MME_APP,
        "MME_APP_INITIAL_UE_MESSAGE. MME_UE_S1AP_ID allocation Failed.\n");
      mme_remove_ue_context(&mme_app_desc.mme_ue_contexts, ue_context_p);
      OAILOG_FUNC_OUT(LOG_MME_APP);
    }
    OAILOG_DEBUG(
      LOG_MME_APP,
      "Allocated new MME UE context and new "
      "(mme_ue_s1ap_id = %d)\n",
      ue_context_p->mme_ue_s1ap_id);
    ue_context_p->enb_ue_s1ap_id = initial_pP->enb_ue_s1ap_id;
    MME_APP_ENB_S1AP_ID_KEY(
      ue_context_p->enb_s1ap_id_key,
      initial_pP->enb_id,
      initial_pP->enb_ue_s1ap_id);
    DevAssert(
      mme_insert_ue_context(&mme_app_desc.mme_ue_contexts, ue_context_p) == 0);
  }
  ue_context_p->sctp_assoc_id_key = initial_pP->sctp_assoc_id;
  ue_context_p->e_utran_cgi = initial_pP->ecgi;
  ue_context_p->serving_cell_tai = initial_pP->tai;
  // Notify S1AP about the mapping between mme_ue_s1ap_id and sctp assoc id + enb_ue_s1ap_id
  notify_s1ap_new_ue_mme_s1ap_id_association(ue_context_p);
  s_tmsi_t s_tmsi = {0};
  if (initial_pP->is_s_tmsi_valid) {
    s_tmsi = initial_pP->opt_s_tmsi;
  } else {
    s_tmsi.mme_code = 0;
    s_tmsi.m_tmsi = INVALID_M_TMSI;
  }
  OAILOG_INFO(
    LOG_MME_APP,
    "INITIAL_UE_MESSAGE RCVD \n"
    "mme_ue_s1ap_id  = %d\n"
    "enb_ue_s1ap_id  = %d\n",
    ue_context_p->mme_ue_s1ap_id,
    ue_context_p->enb_ue_s1ap_id);
  OAILOG_DEBUG(
    LOG_MME_APP, "Is S-TMSI Valid - (%d)\n",initial_pP->is_s_tmsi_valid);

  OAILOG_INFO(LOG_MME_APP, "Sending NAS Establishment Indication to NAS for ue_id = (%d)\n",
    ue_context_p->mme_ue_s1ap_id );
  nas_proc_establish_ind(
    ue_context_p->mme_ue_s1ap_id,
    is_mm_ctx_new,
    initial_pP->tai,
    initial_pP->ecgi,
    initial_pP->rrc_establishment_cause,
    s_tmsi,
    &initial_pP->nas);
  //   s1ap_initial_ue_message_t transparent; may be needed :
  // OLD CODE memcpy (&message_p->ittiMsg.nas_initial_ue_message.transparent, (const void*)&initial_pP->transparent, sizeof (message_p->ittiMsg.nas_initial_ue_message.transparent));

  initial_pP->nas = NULL;

  unlock_ue_contexts(ue_context_p);

  OAILOG_FUNC_OUT(LOG_MME_APP);
}

//------------------------------------------------------------------------------
void mme_app_handle_erab_setup_req(
  itti_erab_setup_req_t *const itti_erab_setup_req)
{
  OAILOG_FUNC_IN(LOG_MME_APP);
  struct ue_mm_context_s *ue_context_p = mme_ue_context_exists_mme_ue_s1ap_id(
    &mme_app_desc.mme_ue_contexts, itti_erab_setup_req->ue_id);

  if (!ue_context_p) {
    OAILOG_ERROR(
      LOG_MME_APP,
      "UE context doesn't exist for UE " MME_UE_S1AP_ID_FMT "\n",
      itti_erab_setup_req->ue_id);
    // memory leak
    bdestroy_wrapper(&itti_erab_setup_req->nas_msg);
    OAILOG_FUNC_OUT(LOG_MME_APP);
  }

  bearer_context_t *bearer_context =
    mme_app_get_bearer_context(ue_context_p, itti_erab_setup_req->ebi);

  if (bearer_context) {
    MessageDef *message_p =
      itti_alloc_new_message(TASK_MME_APP, S1AP_E_RAB_SETUP_REQ);
    itti_s1ap_e_rab_setup_req_t *s1ap_e_rab_setup_req =
      &message_p->ittiMsg.s1ap_e_rab_setup_req;

    s1ap_e_rab_setup_req->mme_ue_s1ap_id = ue_context_p->mme_ue_s1ap_id;
    s1ap_e_rab_setup_req->enb_ue_s1ap_id = ue_context_p->enb_ue_s1ap_id;

    // E-RAB to Be Setup List
    s1ap_e_rab_setup_req->e_rab_to_be_setup_list.no_of_items = 1;
    s1ap_e_rab_setup_req->e_rab_to_be_setup_list.item[0].e_rab_id =
      bearer_context->ebi;
    s1ap_e_rab_setup_req->e_rab_to_be_setup_list.item[0]
      .e_rab_level_qos_parameters.allocation_and_retention_priority
      .pre_emption_capability = bearer_context->preemption_capability;
    s1ap_e_rab_setup_req->e_rab_to_be_setup_list.item[0]
      .e_rab_level_qos_parameters.allocation_and_retention_priority
      .pre_emption_vulnerability = bearer_context->preemption_vulnerability;
    s1ap_e_rab_setup_req->e_rab_to_be_setup_list.item[0]
      .e_rab_level_qos_parameters.allocation_and_retention_priority
      .priority_level = bearer_context->priority_level;
    s1ap_e_rab_setup_req->e_rab_to_be_setup_list.item[0]
      .e_rab_level_qos_parameters.gbr_qos_information
      .e_rab_maximum_bit_rate_downlink = itti_erab_setup_req->mbr_dl;
    s1ap_e_rab_setup_req->e_rab_to_be_setup_list.item[0]
      .e_rab_level_qos_parameters.gbr_qos_information
      .e_rab_maximum_bit_rate_uplink = itti_erab_setup_req->mbr_ul;
    s1ap_e_rab_setup_req->e_rab_to_be_setup_list.item[0]
      .e_rab_level_qos_parameters.gbr_qos_information
      .e_rab_guaranteed_bit_rate_downlink = itti_erab_setup_req->gbr_dl;
    s1ap_e_rab_setup_req->e_rab_to_be_setup_list.item[0]
      .e_rab_level_qos_parameters.gbr_qos_information
      .e_rab_guaranteed_bit_rate_uplink = itti_erab_setup_req->gbr_ul;
    s1ap_e_rab_setup_req->e_rab_to_be_setup_list.item[0]
      .e_rab_level_qos_parameters.qci = bearer_context->qci;

    s1ap_e_rab_setup_req->e_rab_to_be_setup_list.item[0].gtp_teid =
      bearer_context->s_gw_fteid_s1u.teid;
    s1ap_e_rab_setup_req->e_rab_to_be_setup_list.item[0]
      .transport_layer_address =
      fteid_ip_address_to_bstring(&bearer_context->s_gw_fteid_s1u);

    s1ap_e_rab_setup_req->e_rab_to_be_setup_list.item[0].nas_pdu =
      itti_erab_setup_req->nas_msg;
    itti_erab_setup_req->nas_msg = NULL;

    itti_send_msg_to_task(TASK_S1AP, INSTANCE_DEFAULT, message_p);
  } else {
    OAILOG_DEBUG(
      LOG_MME_APP,
      "No bearer context found ue " MME_UE_S1AP_ID_FMT " ebi %u\n",
      itti_erab_setup_req->ue_id,
      itti_erab_setup_req->ebi);
  }
  unlock_ue_contexts(ue_context_p);
  OAILOG_FUNC_OUT(LOG_MME_APP);
}

//------------------------------------------------------------------------------
void mme_app_handle_delete_session_rsp(
  const itti_s11_delete_session_response_t *const delete_sess_resp_pP)
//------------------------------------------------------------------------------
{
  struct ue_mm_context_s *ue_context_p = NULL;

  OAILOG_FUNC_IN(LOG_MME_APP);
  DevAssert(delete_sess_resp_pP);
  OAILOG_DEBUG(
    LOG_MME_APP,
    "Received S11_DELETE_SESSION_RESPONSE from S+P-GW with teid " TEID_FMT
    "\n ",
    delete_sess_resp_pP->teid);
  ue_context_p = mme_ue_context_exists_s11_teid(
    &mme_app_desc.mme_ue_contexts, delete_sess_resp_pP->teid);

  if (!ue_context_p) {
    OAILOG_WARNING(
      LOG_MME_APP,
      "We didn't find this teid in list of UE: %08x\n",
      delete_sess_resp_pP->teid);
    OAILOG_FUNC_OUT(LOG_MME_APP);
  }
  hashtable_uint64_ts_remove(
    mme_app_desc.mme_ue_contexts.tun11_ue_context_htbl,
    (const hash_key_t) ue_context_p->mme_teid_s11);
  ue_context_p->mme_teid_s11 = 0;

  if (delete_sess_resp_pP->cause.cause_value != REQUEST_ACCEPTED) {
    OAILOG_WARNING(
      LOG_MME_APP,
      "***WARNING****S11 Delete Session Rsp: NACK received from SPGW : %08x\n",
      delete_sess_resp_pP->teid);
    increment_counter("mme_spgw_delete_session_rsp", 1, 1, "result", "failure");
  }
  increment_counter("mme_spgw_delete_session_rsp", 1, 1, "result", "success");
  /*
   * Updating statistics
   */
  update_mme_app_stats_s1u_bearer_sub();
  update_mme_app_stats_default_bearer_sub();

  /* If VoLTE is enabled and UE has sent sent PDN Disconnect
   * send nas_itti_pdn_disconnect_rsp to NAS.
   * NAS will trigger deactivate Bearer Context Req to UE
   */
  if ((mme_config.eps_network_feature_support.
    ims_voice_over_ps_session_in_s1) &&
    (ue_context_p->emm_context.esm_ctx.is_pdn_disconnect)) {
    mme_app_itti_pdn_disconnect_rsp(
      ue_context_p->mme_ue_s1ap_id,
      delete_sess_resp_pP->lbi);
    OAILOG_FUNC_OUT(LOG_MME_APP);
  }

  /*
   * If UE is already in idle state, skip asking eNB to release UE context and just clean up locally.
   * This can happen during implicit detach and UE initiated detach when UE sends detach req (type = switch off)
   */
  if (ECM_IDLE == ue_context_p->ecm_state) {
    ue_context_p->ue_context_rel_cause = S1AP_IMPLICIT_CONTEXT_RELEASE;
    // Notify S1AP to release S1AP UE context locally.
    mme_app_itti_ue_context_release(
      ue_context_p, ue_context_p->ue_context_rel_cause);
    // Free MME UE Context
    mme_notify_ue_context_released(&mme_app_desc.mme_ue_contexts, ue_context_p);
    // Send PUR,before removal of ue contexts
    if (
      (ue_context_p->send_ue_purge_request == true) &&
      (ue_context_p->hss_initiated_detach == false)) {
      mme_app_send_s6a_purge_ue_req(ue_context_p);
    }
    OAILOG_DEBUG(
      LOG_MME_APP,
      "Deleting UE context associated in MME for "
      "mme_ue_s1ap_id " MME_UE_S1AP_ID_FMT "\n ",
      ue_context_p->mme_ue_s1ap_id);
    unlock_ue_contexts(ue_context_p);
    mme_remove_ue_context(&mme_app_desc.mme_ue_contexts, ue_context_p);
    // return now, otherwize will unlock ue context already free
    OAILOG_FUNC_OUT(LOG_MME_APP);
  } else {
    if (ue_context_p->ue_context_rel_cause == S1AP_INVALID_CAUSE) {
      ue_context_p->ue_context_rel_cause = S1AP_NAS_DETACH;
    }
    /* In case of Ue initiated explicit IMSI Detach or Combined EPS/IMSI detach
       Do not send UE Context Release Command to eNB before receiving SGs IMSI Detach Ack from MSC/VLR */
    if (ue_context_p->sgs_context != NULL) {
      if (
        ((ue_context_p->detach_type !=
          SGS_EXPLICIT_UE_INITIATED_IMSI_DETACH_FROM_NONEPS) ||
         (ue_context_p->detach_type !=
          SGS_COMBINED_UE_INITIATED_IMSI_DETACH_FROM_EPS_N_NONEPS)) &&
        (ue_context_p->sgs_context->ts9_timer.id ==
         MME_APP_TIMER_INACTIVE_ID)) {
        // Notify S1AP to send UE Context Release Command to eNB or free s1 context locally.
        mme_app_itti_ue_context_release(
          ue_context_p, ue_context_p->ue_context_rel_cause);
        ue_context_p->ue_context_rel_cause = S1AP_INVALID_CAUSE;
      }
    } else {
      // Notify S1AP to send UE Context Release Command to eNB or free s1 context locally.
      mme_app_itti_ue_context_release(
        ue_context_p, ue_context_p->ue_context_rel_cause);
      ue_context_p->ue_context_rel_cause = S1AP_INVALID_CAUSE;
    }
  }

  unlock_ue_contexts(ue_context_p);
  OAILOG_FUNC_OUT(LOG_MME_APP);
}

//------------------------------------------------------------------------------
int mme_app_handle_create_sess_resp(
  itti_s11_create_session_response_t *const create_sess_resp_pP)
{
  OAILOG_FUNC_IN(LOG_MME_APP);
  struct ue_mm_context_s *ue_context_p = NULL;
  bearer_context_t *current_bearer_p = NULL;
  MessageDef *message_p = NULL;
  ebi_t bearer_id = 0;
  int rc = RETURNok;

  OAILOG_INFO(
    LOG_MME_APP, "Received S11_CREATE_SESSION_RESPONSE from S+P-GW\n");
  DevAssert(create_sess_resp_pP);
  ue_context_p = mme_ue_context_exists_s11_teid(
    &mme_app_desc.mme_ue_contexts, create_sess_resp_pP->teid);

  if (ue_context_p == NULL) {
    OAILOG_ERROR(
      LOG_MME_APP,
      "We didn't find this teid in list of UE: %08x\n",
      create_sess_resp_pP->teid);
    OAILOG_FUNC_RETURN(LOG_MME_APP, RETURNerror);
  }

  OAILOG_DEBUG(
    LOG_MME_APP, "MME S11 teid = %u, cause = %d, ue_id = %u\n",
    create_sess_resp_pP->teid,
    create_sess_resp_pP->cause.cause_value,
    ue_context_p->mme_ue_s1ap_id);

  proc_tid_t transaction_identifier = 0;
  pdn_cid_t pdn_cx_id = 0;

  /* Whether SGW has created the session (IP address allocation, local GTP-U end point creation etc.)
   * successfully or not , it is indicated by cause value in create session response message.
   * If cause value is not equal to "REQUEST_ACCEPTED" then this implies that SGW could not allocate the resources for
   * the requested session. In this case, MME-APP sends PDN Connectivity fail message to NAS-ESM with the "cause" received
   * in S11 Session Create Response message.
   * NAS-ESM maps this "S11 cause" to "ESM cause" and sends it in PDN Connectivity Reject message to the UE.
   */

  if (create_sess_resp_pP->cause.cause_value != REQUEST_ACCEPTED) {
    // Send PDN CONNECTIVITY FAIL message  to NAS layer
    increment_counter("mme_spgw_create_session_rsp", 1, 1, "result", "failure");
    OAILOG_DEBUG(
      LOG_MME_APP, "Create Session Response Cause value = (%d) for ue_id =(%u)\n",
      create_sess_resp_pP->cause.cause_value,
      ue_context_p->mme_ue_s1ap_id);
    message_p = itti_alloc_new_message(TASK_MME_APP, NAS_PDN_CONNECTIVITY_FAIL);
    itti_nas_pdn_connectivity_fail_t *nas_pdn_connectivity_fail =
      &message_p->ittiMsg.nas_pdn_connectivity_fail;
    memset(
      (void *) nas_pdn_connectivity_fail,
      0,
      sizeof(itti_nas_pdn_connectivity_fail_t));
    bearer_id = create_sess_resp_pP->bearer_contexts_created.bearer_contexts[0]
                  .eps_bearer_id /* - 5 */;
    current_bearer_p = mme_app_get_bearer_context(ue_context_p, bearer_id);
    if (current_bearer_p) {
      transaction_identifier = current_bearer_p->transaction_identifier;
    }
    nas_pdn_connectivity_fail->pti = transaction_identifier;
    nas_pdn_connectivity_fail->ue_id = ue_context_p->mme_ue_s1ap_id;
    nas_pdn_connectivity_fail->cause =
      (pdn_conn_rsp_cause_t)(create_sess_resp_pP->cause.cause_value);
    OAILOG_ERROR(
      LOG_MME_APP, "Sending NAS PDN connectivity failure for ue_id = (%u)"
      ", bearer id = (%d)"
      ", pti = (%d)\n",
      ue_context_p->mme_ue_s1ap_id,
      bearer_id,
      transaction_identifier);
    rc = itti_send_msg_to_task(TASK_NAS_MME, INSTANCE_DEFAULT, message_p);
    unlock_ue_contexts(ue_context_p);
    OAILOG_FUNC_RETURN(LOG_MME_APP, rc);
  }
  increment_counter("mme_spgw_create_session_rsp", 1, 1, "result", "success");
  //---------------------------------------------------------
  // Process itti_sgw_create_session_response_t.bearer_context_created
  //---------------------------------------------------------
  for (int i = 0;
       i < create_sess_resp_pP->bearer_contexts_created.num_bearer_context;
       i++) {
    bearer_id = create_sess_resp_pP->bearer_contexts_created.bearer_contexts[i]
                  .eps_bearer_id /* - 5 */;
    /*
     * Depending on s11 result we have to send reject or accept for bearers
     */
    DevCheck(
      (bearer_id < BEARERS_PER_UE) && (bearer_id >= 0),
      bearer_id,
      BEARERS_PER_UE,
      0);

    if (
      create_sess_resp_pP->bearer_contexts_created.bearer_contexts[i]
        .cause.cause_value != REQUEST_ACCEPTED) {
      DevMessage(
        "Cases where bearer cause != REQUEST_ACCEPTED are not handled\n");
    }
    DevAssert(
      create_sess_resp_pP->bearer_contexts_created.bearer_contexts[i]
        .s1u_sgw_fteid.interface_type == S1_U_SGW_GTP_U);

    current_bearer_p = mme_app_get_bearer_context(ue_context_p, bearer_id);
    AssertFatal(current_bearer_p, "Could not get bearer context");

    update_mme_app_stats_default_bearer_add();

    current_bearer_p->bearer_state |= BEARER_STATE_SGW_CREATED;
    if (!i) {
      pdn_cx_id = current_bearer_p->pdn_cx_id;
      /*
       * Store the S-GW teid
       */
      AssertFatal(
        (pdn_cx_id >= 0) && (pdn_cx_id < MAX_APN_PER_UE),
        "Bad pdn id for bearer");
      ue_context_p->pdn_contexts[pdn_cx_id]->s_gw_teid_s11_s4 =
        create_sess_resp_pP->s11_sgw_fteid.teid;
      transaction_identifier = current_bearer_p->transaction_identifier;
    }

    current_bearer_p->s_gw_fteid_s1u =
      create_sess_resp_pP->bearer_contexts_created.bearer_contexts[i]
        .s1u_sgw_fteid;
    current_bearer_p->p_gw_fteid_s5_s8_up =
      create_sess_resp_pP->bearer_contexts_created.bearer_contexts[i]
        .s5_s8_u_pgw_fteid;
    OAILOG_DEBUG(
      LOG_MME_APP,
      "S1U S-GW teid   = (%u)\n"
      "S5/S8U PGW teid = (%u)\n",
      current_bearer_p->s_gw_fteid_s1u.teid,
      current_bearer_p->p_gw_fteid_s5_s8_up.teid);

    // if modified by pgw
    if (create_sess_resp_pP->bearer_contexts_created.bearer_contexts[i]
          .bearer_level_qos) {
      current_bearer_p->qci =
        create_sess_resp_pP->bearer_contexts_created.bearer_contexts[i]
          .bearer_level_qos->qci;
      current_bearer_p->priority_level =
        create_sess_resp_pP->bearer_contexts_created.bearer_contexts[i]
          .bearer_level_qos->pl;
      current_bearer_p->preemption_vulnerability =
        create_sess_resp_pP->bearer_contexts_created.bearer_contexts[i]
          .bearer_level_qos->pvi;
      current_bearer_p->preemption_capability =
        create_sess_resp_pP->bearer_contexts_created.bearer_contexts[i]
          .bearer_level_qos->pci;

      //TODO should be set in NAS_PDN_CONNECTIVITY_RSP message
      current_bearer_p->esm_ebr_context.gbr_dl =
        create_sess_resp_pP->bearer_contexts_created.bearer_contexts[i]
          .bearer_level_qos->gbr.br_dl;
      current_bearer_p->esm_ebr_context.gbr_ul =
        create_sess_resp_pP->bearer_contexts_created.bearer_contexts[i]
          .bearer_level_qos->gbr.br_ul;
      current_bearer_p->esm_ebr_context.mbr_dl =
        create_sess_resp_pP->bearer_contexts_created.bearer_contexts[i]
          .bearer_level_qos->mbr.br_dl;
      current_bearer_p->esm_ebr_context.mbr_ul =
        create_sess_resp_pP->bearer_contexts_created.bearer_contexts[i]
          .bearer_level_qos->mbr.br_ul;
      OAILOG_DEBUG(
        LOG_MME_APP,
        "Set qci %u in bearer %u\n",
        current_bearer_p->qci,
        bearer_id);
    } else {
      OAILOG_DEBUG(
        LOG_MME_APP,
        "Set qci %u in bearer %u (qos not modified by P-GW)\n",
        current_bearer_p->qci,
        bearer_id);
    }
  }

  //uint8_t *keNB = NULL;
  message_p = itti_alloc_new_message(TASK_MME_APP, NAS_PDN_CONNECTIVITY_RSP);
  itti_nas_pdn_connectivity_rsp_t *nas_pdn_connectivity_rsp =
    &message_p->ittiMsg.nas_pdn_connectivity_rsp;

  nas_pdn_connectivity_rsp->pdn_cid = pdn_cx_id;
  nas_pdn_connectivity_rsp->pti = transaction_identifier; // NAS internal ref
  nas_pdn_connectivity_rsp->ue_id =
    ue_context_p->mme_ue_s1ap_id; // NAS internal ref

  nas_pdn_connectivity_rsp->pdn_addr =
    paa_to_bstring(&create_sess_resp_pP->paa);
  nas_pdn_connectivity_rsp->pdn_type = create_sess_resp_pP->paa.pdn_type;

  // ASSUME NO HO now, so assume 1 bearer only and is default bearer

  // here at this point OctetString are saved in resp, no loss of memory (apn, pdn_addr)
  nas_pdn_connectivity_rsp->ue_id = ue_context_p->mme_ue_s1ap_id;
  nas_pdn_connectivity_rsp->ebi = bearer_id;
  nas_pdn_connectivity_rsp->qci = current_bearer_p->qci;
  nas_pdn_connectivity_rsp->prio_level = current_bearer_p->priority_level;
  nas_pdn_connectivity_rsp->pre_emp_vulnerability =
    current_bearer_p->preemption_vulnerability;
  nas_pdn_connectivity_rsp->pre_emp_capability =
    current_bearer_p->preemption_capability;
  nas_pdn_connectivity_rsp->sgw_s1u_fteid = current_bearer_p->s_gw_fteid_s1u;
  // optional IE
  nas_pdn_connectivity_rsp->ambr.br_ul = ue_context_p->subscribed_ue_ambr.br_ul;
  nas_pdn_connectivity_rsp->ambr.br_dl = ue_context_p->subscribed_ue_ambr.br_dl;

  // This IE is not applicable for TAU/RAU/Handover. If PGW decides to return PCO to the UE, PGW shall send PCO to
  // SGW. If SGW receives the PCO IE, SGW shall forward it to MME/SGSN.
  if (create_sess_resp_pP->pco.num_protocol_or_container_id) {
    copy_protocol_configuration_options(
      &nas_pdn_connectivity_rsp->pco, &create_sess_resp_pP->pco);
    clear_protocol_configuration_options(&create_sess_resp_pP->pco);
  }

  //Send PDN Connectivity Rsp to NAS
  OAILOG_INFO(
    TASK_MME_APP, "Sending PDN CONNECTIVITY RESPONSE to NAS for ue_id = (%d)\n"
    " bearer ID = (%d)\n",
    ue_context_p->mme_ue_s1ap_id,
    bearer_id);
  rc = itti_send_msg_to_task(TASK_NAS_MME, INSTANCE_DEFAULT, message_p);
  unlock_ue_contexts(ue_context_p);
  OAILOG_FUNC_RETURN(LOG_MME_APP, rc);
}

//------------------------------------------------------------------------------
void mme_app_handle_initial_context_setup_rsp(
  itti_mme_app_initial_context_setup_rsp_t *const initial_ctxt_setup_rsp_pP)
{
  OAILOG_FUNC_IN(LOG_MME_APP);
  struct ue_mm_context_s *ue_context_p = NULL;
  MessageDef *message_p = NULL;

  OAILOG_INFO(
    LOG_MME_APP, "Received MME_APP_INITIAL_CONTEXT_SETUP_RSP from S1AP for ue_id = (%u)\n",
    initial_ctxt_setup_rsp_pP->ue_id);
  ue_context_p = mme_ue_context_exists_mme_ue_s1ap_id(
    &mme_app_desc.mme_ue_contexts, initial_ctxt_setup_rsp_pP->ue_id);

  if (ue_context_p == NULL) {
    OAILOG_DEBUG(
      LOG_MME_APP,
      " We didn't find this mme_ue_s1ap_id in list of UE: " MME_UE_S1AP_ID_FMT
      "\n UE Context NULL...\n",
      initial_ctxt_setup_rsp_pP->ue_id);
    OAILOG_FUNC_OUT(LOG_MME_APP);
  }

  // Stop Initial context setup process guard timer,if running
  if (
    ue_context_p->initial_context_setup_rsp_timer.id !=
    MME_APP_TIMER_INACTIVE_ID) {
    if (timer_remove(ue_context_p->initial_context_setup_rsp_timer.id, NULL)) {
      OAILOG_ERROR(
        LOG_MME_APP,
        "Failed to stop Initial Context Setup Rsp timer for UE id  %d \n",
        ue_context_p->mme_ue_s1ap_id);
    }
    ue_context_p->initial_context_setup_rsp_timer.id =
      MME_APP_TIMER_INACTIVE_ID;
  }

  message_p = itti_alloc_new_message(TASK_MME_APP, S11_MODIFY_BEARER_REQUEST);
  AssertFatal(message_p, "itti_alloc_new_message Failed");
  itti_s11_modify_bearer_request_t *s11_modify_bearer_request =
    &message_p->ittiMsg.s11_modify_bearer_request;
  s11_modify_bearer_request->local_teid = ue_context_p->mme_teid_s11;
  /*
   * Delay Value in integer multiples of 50 millisecs, or zero
   */
  s11_modify_bearer_request->delay_dl_packet_notif_req = 0; // TODO

  for (int item = 0; item < initial_ctxt_setup_rsp_pP->no_of_e_rabs; item++) {
    s11_modify_bearer_request->bearer_contexts_to_be_modified
      .bearer_contexts[item]
      .eps_bearer_id = initial_ctxt_setup_rsp_pP->e_rab_id[item];
    s11_modify_bearer_request->bearer_contexts_to_be_modified
      .bearer_contexts[item]
      .s1_eNB_fteid.teid = initial_ctxt_setup_rsp_pP->gtp_teid[item];
    s11_modify_bearer_request->bearer_contexts_to_be_modified
      .bearer_contexts[item]
      .s1_eNB_fteid.interface_type = S1_U_ENODEB_GTP_U;

    if (!item) {
      ebi_t ebi = initial_ctxt_setup_rsp_pP->e_rab_id[item];
      pdn_cid_t cid =
        ue_context_p->bearer_contexts[EBI_TO_INDEX(ebi)]->pdn_cx_id;
      pdn_context_t *pdn_context = ue_context_p->pdn_contexts[cid];

      s11_modify_bearer_request->peer_ip =
        pdn_context->s_gw_address_s11_s4.address.ipv4_address;
      s11_modify_bearer_request->teid = pdn_context->s_gw_teid_s11_s4;
    }
    if (
      4 == blength(initial_ctxt_setup_rsp_pP->transport_layer_address[item])) {
      s11_modify_bearer_request->bearer_contexts_to_be_modified
        .bearer_contexts[item]
        .s1_eNB_fteid.ipv4 = 1;
      memcpy(
        &s11_modify_bearer_request->bearer_contexts_to_be_modified
           .bearer_contexts[item]
           .s1_eNB_fteid.ipv4_address,
        initial_ctxt_setup_rsp_pP->transport_layer_address[item]->data,
        blength(initial_ctxt_setup_rsp_pP->transport_layer_address[item]));
    } else if (
      16 == blength(initial_ctxt_setup_rsp_pP->transport_layer_address[item])) {
      s11_modify_bearer_request->bearer_contexts_to_be_modified
        .bearer_contexts[item]
        .s1_eNB_fteid.ipv6 = 1;
      memcpy(
        &s11_modify_bearer_request->bearer_contexts_to_be_modified
           .bearer_contexts[item]
           .s1_eNB_fteid.ipv6_address,
        initial_ctxt_setup_rsp_pP->transport_layer_address[item]->data,
        blength(initial_ctxt_setup_rsp_pP->transport_layer_address[item]));
    } else {
      AssertFatal(
        0,
        "TODO IP address %d bytes",
        blength(initial_ctxt_setup_rsp_pP->transport_layer_address[item]));
    }
    bdestroy_wrapper(&initial_ctxt_setup_rsp_pP->transport_layer_address[item]);
  }
  s11_modify_bearer_request->bearer_contexts_to_be_modified.num_bearer_context =
    initial_ctxt_setup_rsp_pP->no_of_e_rabs;

  s11_modify_bearer_request->bearer_contexts_to_be_removed.num_bearer_context =
    0;

  s11_modify_bearer_request->mme_fq_csid.node_id_type =
    GLOBAL_UNICAST_IPv4;                           // TODO
  s11_modify_bearer_request->mme_fq_csid.csid = 0; // TODO ...
  memset(
    &s11_modify_bearer_request->indication_flags,
    0,
    sizeof(s11_modify_bearer_request->indication_flags)); // TODO
  s11_modify_bearer_request->rat_type = RAT_EUTRAN;
  /*
   * S11 stack specific parameter. Not used in standalone epc mode
   */
  s11_modify_bearer_request->trxn = NULL;
  OAILOG_INFO(
    TASK_MME_APP, "Sending S11 MODIFY BEARER REQ to SPGW for ue_id = (%d), teid = (%u)\n",
    initial_ctxt_setup_rsp_pP->ue_id, s11_modify_bearer_request->teid);
  itti_send_msg_to_task(TASK_SPGW, INSTANCE_DEFAULT, message_p);
  /*
   * During Service request procedure,after initial context setup response
   * Send ULR, when UE moved from Idle to Connected and
   * flag location_info_confirmed_in_hss set to true during hss reset.
   */
  if (ue_context_p->location_info_confirmed_in_hss == true) {
    mme_app_send_s6a_update_location_req(ue_context_p);
  }
  if (ue_context_p->sgs_context) {
    ue_context_p->sgs_context->csfb_service_type = CSFB_SERVICE_NONE;
    //Reset mt_call_in_progress flag
    if (ue_context_p->sgs_context->mt_call_in_progress) {
      ue_context_p->sgs_context->mt_call_in_progress = false;
    }
  }

  unlock_ue_contexts(ue_context_p);
  OAILOG_FUNC_OUT(LOG_MME_APP);
}

//------------------------------------------------------------------------------
void mme_app_handle_release_access_bearers_resp(
  const itti_s11_release_access_bearers_response_t
    *const rel_access_bearers_rsp_pP)
{
  OAILOG_FUNC_IN(LOG_MME_APP);
  struct ue_mm_context_s *ue_context_p = NULL;

  ue_context_p = mme_ue_context_exists_s11_teid(
    &mme_app_desc.mme_ue_contexts, rel_access_bearers_rsp_pP->teid);

  if (ue_context_p == NULL) {
    OAILOG_DEBUG(
      LOG_MME_APP,
      "We didn't find this teid in list of UE: %" PRIX32 "\n",
      rel_access_bearers_rsp_pP->teid);
    OAILOG_FUNC_OUT(LOG_MME_APP);
  }
  /*
   * Updating statistics
   */
  update_mme_app_stats_s1u_bearer_sub();

  // Send UE Context Release Command
  mme_app_itti_ue_context_release(
    ue_context_p, ue_context_p->ue_context_rel_cause);
  if (
    ue_context_p->ue_context_rel_cause == S1AP_SCTP_SHUTDOWN_OR_RESET ||
    ue_context_p->ue_context_rel_cause ==
      S1AP_INITIAL_CONTEXT_SETUP_TMR_EXPRD) {
    // Just cleanup the MME APP state associated with s1.
    mme_ue_context_update_ue_sig_connection_state(
      &mme_app_desc.mme_ue_contexts, ue_context_p, ECM_IDLE);
    ue_context_p->ue_context_rel_cause = S1AP_INVALID_CAUSE;
  }
  unlock_ue_contexts(ue_context_p);
  OAILOG_FUNC_OUT(LOG_MME_APP);
}

//------------------------------------------------------------------------------
void mme_app_handle_s11_create_bearer_req(
  const itti_s11_create_bearer_request_t *const create_bearer_request_pP)
{
  OAILOG_FUNC_IN(LOG_MME_APP);
  //MessageDef                             *message_p = NULL;
  struct ue_mm_context_s *ue_context_p = NULL;

  ue_context_p = mme_ue_context_exists_s11_teid(
    &mme_app_desc.mme_ue_contexts, create_bearer_request_pP->teid);

  if (ue_context_p == NULL) {
    OAILOG_DEBUG(
      LOG_MME_APP,
      "We didn't find this teid in list of UE: %" PRIX32 "\n",
      create_bearer_request_pP->teid);
    OAILOG_FUNC_OUT(LOG_MME_APP);
  }

  // check if default bearer already created
  ebi_t linked_eps_bearer_id = create_bearer_request_pP->linked_eps_bearer_id;
  bearer_context_t *linked_bc =
    mme_app_get_bearer_context(ue_context_p, linked_eps_bearer_id);
  if (!linked_bc) {
    // May create default EPS bearer ?
    OAILOG_DEBUG(
      LOG_MME_APP,
      "We didn't find the linked bearer id %" PRIu8
      " for UE: " MME_UE_S1AP_ID_FMT "\n",
      linked_eps_bearer_id,
      ue_context_p->mme_ue_s1ap_id);
    unlock_ue_contexts(ue_context_p);
    OAILOG_FUNC_OUT(LOG_MME_APP);
  }

  pdn_cid_t cid = linked_bc->pdn_cx_id;

  mme_app_s11_proc_create_bearer_t *s11_proc_create_bearer =
    mme_app_create_s11_procedure_create_bearer(ue_context_p);
  s11_proc_create_bearer->proc.s11_trxn =
    (uintptr_t) create_bearer_request_pP->trxn;

  for (int i = 0;
       i < create_bearer_request_pP->bearer_contexts.num_bearer_context;
       i++) {
    //!!!!!!!!!!!!!!!!!!!!!!!!!!!!!!!!!!!!!!!!!!!!!!!!!!!!!!!!!!!!!!!!!!!!!!!!!!!!!!!!!!!
    // TODO THINK OF BEARER AGGREGATING SEVERAL SDFs, 1 bearer <-> (QCI, ARP)
    // TODO DELEGATE TO NAS THE CREATION OF THE BEARER
    //!!!!!!!!!!!!!!!!!!!!!!!!!!!!!!!!!!!!!!!!!!!!!!!!!!!!!!!!!!!!!!!!!!!!!!!!!!!!!!!!!!!
    const bearer_context_within_create_bearer_request_t *msg_bc =
      &create_bearer_request_pP->bearer_contexts.bearer_contexts[i];
    bearer_context_t *dedicated_bc = mme_app_create_bearer_context(
      ue_context_p, cid, msg_bc->eps_bearer_id, false);

    s11_proc_create_bearer->num_bearers++;
    s11_proc_create_bearer->bearer_status[EBI_TO_INDEX(dedicated_bc->ebi)] =
      S11_PROC_BEARER_PENDING;

    dedicated_bc->bearer_state |= BEARER_STATE_SGW_CREATED;
    dedicated_bc->bearer_state |= BEARER_STATE_MME_CREATED;

    dedicated_bc->s_gw_fteid_s1u = msg_bc->s1u_sgw_fteid;
    dedicated_bc->p_gw_fteid_s5_s8_up = msg_bc->s5_s8_u_pgw_fteid;

    dedicated_bc->qci = msg_bc->bearer_level_qos.qci;
    dedicated_bc->priority_level = msg_bc->bearer_level_qos.pl;
    dedicated_bc->preemption_vulnerability = msg_bc->bearer_level_qos.pvi;
    dedicated_bc->preemption_capability = msg_bc->bearer_level_qos.pci;

    // forward request to NAS
    MessageDef *message_p =
      itti_alloc_new_message(TASK_MME_APP, MME_APP_CREATE_DEDICATED_BEARER_REQ);
    AssertFatal(message_p, "itti_alloc_new_message Failed");
    MME_APP_CREATE_DEDICATED_BEARER_REQ(message_p).ue_id =
      ue_context_p->mme_ue_s1ap_id;
    MME_APP_CREATE_DEDICATED_BEARER_REQ(message_p).cid = cid;
    MME_APP_CREATE_DEDICATED_BEARER_REQ(message_p).ebi = dedicated_bc->ebi;
    MME_APP_CREATE_DEDICATED_BEARER_REQ(message_p).linked_ebi =
      ue_context_p->pdn_contexts[cid]->default_ebi;
    MME_APP_CREATE_DEDICATED_BEARER_REQ(message_p).bearer_qos =
      msg_bc->bearer_level_qos;
    if (msg_bc->tft.numberofpacketfilters) {
      MME_APP_CREATE_DEDICATED_BEARER_REQ(message_p).tft =
        calloc(1, sizeof(traffic_flow_template_t));
      copy_traffic_flow_template(
        MME_APP_CREATE_DEDICATED_BEARER_REQ(message_p).tft, &msg_bc->tft);
    }
    if (msg_bc->pco.num_protocol_or_container_id) {
      MME_APP_CREATE_DEDICATED_BEARER_REQ(message_p).pco =
        calloc(1, sizeof(protocol_configuration_options_t));
      copy_protocol_configuration_options(
        MME_APP_CREATE_DEDICATED_BEARER_REQ(message_p).pco, &msg_bc->pco);
    }

    itti_send_msg_to_task(TASK_NAS_MME, INSTANCE_DEFAULT, message_p);
  }
  unlock_ue_contexts(ue_context_p);
  OAILOG_FUNC_OUT(LOG_MME_APP);
}

void mme_app_handle_e_rab_setup_rsp(
  itti_s1ap_e_rab_setup_rsp_t *const e_rab_setup_rsp)
{
  OAILOG_FUNC_IN(LOG_MME_APP);
  struct ue_mm_context_s *ue_context_p = NULL;
  bool send_s11_response = false;

  ue_context_p = mme_ue_context_exists_mme_ue_s1ap_id(
    &mme_app_desc.mme_ue_contexts, e_rab_setup_rsp->mme_ue_s1ap_id);

  if (ue_context_p == NULL) {
    OAILOG_DEBUG(
      LOG_MME_APP,
      "We didn't find this mme_ue_s1ap_id in list of UE: " MME_UE_S1AP_ID_FMT
      "\n",
      e_rab_setup_rsp->mme_ue_s1ap_id);
    OAILOG_FUNC_OUT(LOG_MME_APP);
  }

  for (int i = 0; i < e_rab_setup_rsp->e_rab_setup_list.no_of_items; i++) {
    e_rab_id_t e_rab_id = e_rab_setup_rsp->e_rab_setup_list.item[i].e_rab_id;
    bearer_context_t *bc =
      mme_app_get_bearer_context(ue_context_p, (ebi_t) e_rab_id);
    if (bc->bearer_state & BEARER_STATE_SGW_CREATED) {
      bc->enb_fteid_s1u.teid =
        e_rab_setup_rsp->e_rab_setup_list.item[i].gtp_teid;
      // Do not process transport_layer_address now
      //bstring e_rab_setup_rsp->e_rab_setup_list.item[i].transport_layer_address;
      ip_address_t enb_ip_address = {0};
      bstring_to_ip_address(
        e_rab_setup_rsp->e_rab_setup_list.item[i].transport_layer_address,
        &enb_ip_address);

      bc->enb_fteid_s1u.interface_type = S1_U_ENODEB_GTP_U;
      // TODO better than that later
      switch (enb_ip_address.pdn_type) {
        case IPv4:
          bc->enb_fteid_s1u.ipv4 = 1;
          bc->enb_fteid_s1u.ipv4_address = enb_ip_address.address.ipv4_address;
          break;
        case IPv6:
          bc->enb_fteid_s1u.ipv6 = 1;
          memcpy(
            &bc->enb_fteid_s1u.ipv6_address,
            &enb_ip_address.address.ipv6_address,
            sizeof(enb_ip_address.address.ipv6_address));
          break;
        default: AssertFatal(0, "Bug enb_ip_address->pdn_type");
      }
      bdestroy_wrapper(
        &e_rab_setup_rsp->e_rab_setup_list.item[i].transport_layer_address);

      AssertFatal(
        bc->bearer_state & BEARER_STATE_MME_CREATED,
        "TO DO check bearer state");
      bc->bearer_state |= BEARER_STATE_ENB_CREATED;

      if (ESM_EBR_ACTIVE == bc->esm_ebr_context.status) {
        send_s11_response = true;
      }
    }
  }
  for (int i = 0; i < e_rab_setup_rsp->e_rab_failed_to_setup_list.no_of_items;
       i++) {
    e_rab_id_t e_rab_id =
      e_rab_setup_rsp->e_rab_failed_to_setup_list.item[i].e_rab_id;
    bearer_context_t *bc =
      mme_app_get_bearer_context(ue_context_p, (ebi_t) e_rab_id);
    if (bc->bearer_state & BEARER_STATE_SGW_CREATED) {
      send_s11_response = true;
      //S1ap_Cause_t cause = e_rab_setup_rsp->e_rab_failed_to_setup_list.item[i].cause;
      AssertFatal(
        bc->bearer_state & BEARER_STATE_MME_CREATED,
        "TO DO check bearer state");
      bc->bearer_state &= (~BEARER_STATE_ENB_CREATED);
      bc->bearer_state &= (~BEARER_STATE_MME_CREATED);
    }
  }

  // check if UE already responded with NAS (may depend on eNB implementation?) -> send response to SGW
  if (send_s11_response) {
    MessageDef *message_p =
      itti_alloc_new_message(TASK_MME_APP, S11_CREATE_BEARER_RESPONSE);
    AssertFatal(message_p, "itti_alloc_new_message Failed");
    itti_s11_create_bearer_response_t *s11_create_bearer_response =
      &message_p->ittiMsg.s11_create_bearer_response;
    s11_create_bearer_response->local_teid = ue_context_p->mme_teid_s11;
    s11_create_bearer_response->trxn = NULL;
    s11_create_bearer_response->cause.cause_value = 0;
    int msg_bearer_index = 0;

    for (int i = 0; i < e_rab_setup_rsp->e_rab_setup_list.no_of_items; i++) {
      e_rab_id_t e_rab_id = e_rab_setup_rsp->e_rab_setup_list.item[i].e_rab_id;
      bearer_context_t *bc =
        mme_app_get_bearer_context(ue_context_p, (ebi_t) e_rab_id);
      if (bc->bearer_state & BEARER_STATE_ENB_CREATED) {
        s11_create_bearer_response->cause.cause_value = REQUEST_ACCEPTED;
        s11_create_bearer_response->bearer_contexts
          .bearer_contexts[msg_bearer_index]
          .eps_bearer_id = e_rab_id;
        s11_create_bearer_response->bearer_contexts
          .bearer_contexts[msg_bearer_index]
          .cause.cause_value = REQUEST_ACCEPTED;
        //  FTEID eNB
        s11_create_bearer_response->bearer_contexts
          .bearer_contexts[msg_bearer_index]
          .s1u_enb_fteid = bc->enb_fteid_s1u;

        // FTEID SGW S1U
        s11_create_bearer_response->bearer_contexts
          .bearer_contexts[msg_bearer_index]
          .s1u_sgw_fteid =
          bc->s_gw_fteid_s1u; ///< This IE shall be sent on the S11 interface. It shall be used
        s11_create_bearer_response->bearer_contexts.num_bearer_context++;
      }
    }

    for (int i = 0; i < e_rab_setup_rsp->e_rab_setup_list.no_of_items; i++) {
      e_rab_id_t e_rab_id = e_rab_setup_rsp->e_rab_setup_list.item[i].e_rab_id;
      bearer_context_t *bc =
        mme_app_get_bearer_context(ue_context_p, (ebi_t) e_rab_id);
      if (bc->bearer_state & BEARER_STATE_MME_CREATED) {
        if (REQUEST_ACCEPTED == s11_create_bearer_response->cause.cause_value) {
          s11_create_bearer_response->cause.cause_value =
            REQUEST_ACCEPTED_PARTIALLY;
        } else {
          s11_create_bearer_response->cause.cause_value = REQUEST_REJECTED;
        }
        s11_create_bearer_response->bearer_contexts
          .bearer_contexts[msg_bearer_index]
          .eps_bearer_id = e_rab_id;
        s11_create_bearer_response->bearer_contexts
          .bearer_contexts[msg_bearer_index]
          .cause.cause_value =
          REQUEST_REJECTED; // TODO translation of S1AP cause to SGW cause
        s11_create_bearer_response->bearer_contexts.num_bearer_context++;
        bc->bearer_state = BEARER_STATE_NULL;
      }
    }

    itti_send_msg_to_task(TASK_S11, INSTANCE_DEFAULT, message_p);
  } else {
    // not send S11 response
    // TODO create a procedure with bearers to receive a response from NAS
  }
  unlock_ue_contexts(ue_context_p);
  OAILOG_FUNC_OUT(LOG_MME_APP);
}

//------------------------------------------------------------------------------
void mme_app_handle_mobile_reachability_timer_expiry(
  struct ue_mm_context_s *ue_context_p)
{
  OAILOG_FUNC_IN(LOG_MME_APP);
  DevAssert(ue_context_p != NULL);
  ue_context_p->mobile_reachability_timer.id = MME_APP_TIMER_INACTIVE_ID;
  OAILOG_INFO(
    LOG_MME_APP,
    "Expired- Mobile Reachability Timer for UE id  %d \n",
    ue_context_p->mme_ue_s1ap_id);
  //Set PPF flag to false
  ue_context_p->ppf = false;
  // Start Implicit Detach timer
  if (
    timer_setup(
      ue_context_p->implicit_detach_timer.sec,
      0,
      TASK_MME_APP,
      INSTANCE_DEFAULT,
      TIMER_ONE_SHOT,
      (void *) &(ue_context_p->mme_ue_s1ap_id),
      sizeof(mme_ue_s1ap_id_t),
      &(ue_context_p->implicit_detach_timer.id)) < 0) {
    OAILOG_ERROR(
      LOG_MME_APP,
      "Failed to start Implicit Detach timer for UE id  %d \n",
      ue_context_p->mme_ue_s1ap_id);
    ue_context_p->implicit_detach_timer.id = MME_APP_TIMER_INACTIVE_ID;
  } else {
    OAILOG_DEBUG(
      LOG_MME_APP,
      "Started Implicit Detach timer for UE id  %d \n",
      ue_context_p->mme_ue_s1ap_id);
  }
  /* PPF is set to false due to "Inactivity of UE including non reception of periodic TAU
   * If CS paging is received for MT call, MME shall indicate to VLR that UE is unreachable
   */
  ue_context_p->ppf = false;
  OAILOG_FUNC_OUT(LOG_MME_APP);
}
//------------------------------------------------------------------------------
void mme_app_handle_implicit_detach_timer_expiry(
  struct ue_mm_context_s *ue_context_p)
{
  OAILOG_FUNC_IN(LOG_MME_APP);
  DevAssert(ue_context_p != NULL);
  MessageDef *message_p = NULL;
  OAILOG_INFO(
    LOG_MME_APP,
    "Expired- Implicit Detach timer for UE id  %d \n",
    ue_context_p->mme_ue_s1ap_id);
  ue_context_p->implicit_detach_timer.id = MME_APP_TIMER_INACTIVE_ID;

  // Initiate Implicit Detach for the UE
  message_p = itti_alloc_new_message(TASK_MME_APP, NAS_IMPLICIT_DETACH_UE_IND);
  DevAssert(message_p != NULL);
  message_p->ittiMsg.nas_implicit_detach_ue_ind.ue_id =
    ue_context_p->mme_ue_s1ap_id;
  itti_send_msg_to_task(TASK_NAS_MME, INSTANCE_DEFAULT, message_p);
  OAILOG_FUNC_OUT(LOG_MME_APP);
}

//------------------------------------------------------------------------------
void mme_app_handle_initial_context_setup_rsp_timer_expiry(
  struct ue_mm_context_s *ue_context_p)
{
  OAILOG_FUNC_IN(LOG_MME_APP);
  DevAssert(ue_context_p != NULL);
  MessageDef *message_p = NULL;
  OAILOG_INFO(
    LOG_MME_APP,
    "Expired- Initial context setup rsp timer for UE id  %d \n",
    ue_context_p->mme_ue_s1ap_id);
  ue_context_p->initial_context_setup_rsp_timer.id = MME_APP_TIMER_INACTIVE_ID;
  /* *********Abort the ongoing procedure*********
   * Check if UE is registered already that implies service request procedure is active. If so then release the S1AP
   * context and move the UE back to idle mode. Otherwise if UE is not yet registered that implies attach procedure is
   * active. If so,then abort the attach procedure and release the UE context.
   */
  ue_context_p->ue_context_rel_cause = S1AP_INITIAL_CONTEXT_SETUP_TMR_EXPRD;
  if (ue_context_p->mm_state == UE_UNREGISTERED) {
    // Initiate Implicit Detach for the UE
    message_p =
      itti_alloc_new_message(TASK_MME_APP, NAS_IMPLICIT_DETACH_UE_IND);
    DevAssert(message_p != NULL);
    message_p->ittiMsg.nas_implicit_detach_ue_ind.ue_id =
      ue_context_p->mme_ue_s1ap_id;
    itti_send_msg_to_task(TASK_NAS_MME, INSTANCE_DEFAULT, message_p);
    increment_counter(
      "ue_attach",
      1,
      2,
      "result",
      "failure",
      "cause",
      "no_context_setup_rsp_from_enb");
    increment_counter("ue_attach", 1, 1, "action", "attach_abort");
  } else {
    // Release S1-U bearer and move the UE to idle mode
    for (pdn_cid_t i = 0; i < MAX_APN_PER_UE; i++) {
      if (ue_context_p->pdn_contexts[i]) {
        mme_app_send_s11_release_access_bearers_req(ue_context_p, i);
      }
    }
    /* Handles CSFB failure */
    if (ue_context_p->sgs_context != NULL) {
      handle_csfb_s1ap_procedure_failure(
        ue_context_p,
        "initial_context_setup_timer_expired",
        INTIAL_CONTEXT_SETUP_PROCEDURE_FAILED);
    }
  }
  OAILOG_FUNC_OUT(LOG_MME_APP);
}
//------------------------------------------------------------------------------
void mme_app_handle_initial_context_setup_failure(
  const itti_mme_app_initial_context_setup_failure_t
    *const initial_ctxt_setup_failure_pP)
{
  struct ue_mm_context_s *ue_context_p = NULL;
  MessageDef *message_p = NULL;

  OAILOG_FUNC_IN(LOG_MME_APP);
  OAILOG_DEBUG(
    LOG_MME_APP, "Received MME_APP_INITIAL_CONTEXT_SETUP_FAILURE from S1AP\n");
  ue_context_p = mme_ue_context_exists_mme_ue_s1ap_id(
    &mme_app_desc.mme_ue_contexts,
    initial_ctxt_setup_failure_pP->mme_ue_s1ap_id);

  if (ue_context_p == NULL) {
    OAILOG_DEBUG(
      LOG_MME_APP,
      "We didn't find this mme_ue_s1ap_id in list of UE: %d \n",
      initial_ctxt_setup_failure_pP->mme_ue_s1ap_id);
    OAILOG_FUNC_OUT(LOG_MME_APP);
  }
  increment_counter("initial_context_setup_failure_received", 1, NO_LABELS);
  // Stop Initial context setup process guard timer,if running
  if (
    ue_context_p->initial_context_setup_rsp_timer.id !=
    MME_APP_TIMER_INACTIVE_ID) {
    if (timer_remove(ue_context_p->initial_context_setup_rsp_timer.id, NULL)) {
      OAILOG_ERROR(
        LOG_MME_APP,
        "Failed to stop Initial Context Setup Rsp timer for UE id  %d \n",
        ue_context_p->mme_ue_s1ap_id);
    }
    ue_context_p->initial_context_setup_rsp_timer.id =
      MME_APP_TIMER_INACTIVE_ID;
  }
  /* *********Abort the ongoing procedure*********
   * Check if UE is registered already that implies service request procedure is active. If so then release the S1AP
   * context and move the UE back to idle mode. Otherwise if UE is not yet registered that implies attach procedure is
   * active. If so,then abort the attach procedure and release the UE context.
   */
  ue_context_p->ue_context_rel_cause = S1AP_INITIAL_CONTEXT_SETUP_FAILED;
  if (ue_context_p->mm_state == UE_UNREGISTERED) {
    // Initiate Implicit Detach for the UE
    message_p =
      itti_alloc_new_message(TASK_MME_APP, NAS_IMPLICIT_DETACH_UE_IND);
    DevAssert(message_p != NULL);
    message_p->ittiMsg.nas_implicit_detach_ue_ind.ue_id =
      ue_context_p->mme_ue_s1ap_id;
    itti_send_msg_to_task(TASK_NAS_MME, INSTANCE_DEFAULT, message_p);
    increment_counter(
      "ue_attach",
      1,
      2,
      "result",
      "failure",
      "cause",
      "initial_context_setup_failure_rcvd");
    increment_counter("ue_attach", 1, 1, "action", "attach_abort");
  } else {
    // Release S1-U bearer and move the UE to idle mode

    for (pdn_cid_t i = 0; i < MAX_APN_PER_UE; i++) {
      if (ue_context_p->pdn_contexts[i]) {
        mme_app_send_s11_release_access_bearers_req(ue_context_p, i);
      }
    }
    /* Handles CSFB failure */
    if (ue_context_p->sgs_context != NULL) {
      handle_csfb_s1ap_procedure_failure(
        ue_context_p,
        "initial_context_setup_failed",
        INTIAL_CONTEXT_SETUP_PROCEDURE_FAILED);
    }
  }
  unlock_ue_contexts(ue_context_p);
  OAILOG_FUNC_OUT(LOG_MME_APP);
}
//------------------------------------------------------------------------------
static bool mme_app_construct_guti(
  const plmn_t *const plmn_p,
  const s_tmsi_t *const s_tmsi_p,
  guti_t *const guti_p)
{
  /*
   * This is a helper function to construct GUTI from S-TMSI. It uses PLMN id and MME Group Id of the serving MME for
   * this purpose.
   *
   */

  bool is_guti_valid =
    false; // Set to true if serving MME is found and GUTI is constructed
  uint8_t num_mme = 0; // Number of configured MME in the MME pool
  guti_p->m_tmsi = s_tmsi_p->m_tmsi;
  guti_p->gummei.mme_code = s_tmsi_p->mme_code;
  // Create GUTI by using PLMN Id and MME-Group Id of serving MME
  OAILOG_DEBUG(
    LOG_MME_APP,
    "Construct GUTI using S-TMSI received form UE and MME Group Id and PLMN id "
    "from MME Conf: %u, %u \n",
    s_tmsi_p->m_tmsi,
    s_tmsi_p->mme_code);
  mme_config_read_lock(&mme_config);
  /*
   * Check number of MMEs in the pool.
   * At present it is assumed that one MME is supported in MME pool but in case there are more
   * than one MME configured then search the serving MME using MME code.
   * Assumption is that within one PLMN only one pool of MME will be configured
   */
  if (mme_config.gummei.nb > 1) {
    OAILOG_DEBUG(LOG_MME_APP, "More than one MMEs are configured.");
  }
  for (num_mme = 0; num_mme < mme_config.gummei.nb; num_mme++) {
    /*Verify that the MME code within S-TMSI is same as what is configured in MME conf*/
    if (
      (plmn_p->mcc_digit2 ==
       mme_config.gummei.gummei[num_mme].plmn.mcc_digit2) &&
      (plmn_p->mcc_digit1 ==
       mme_config.gummei.gummei[num_mme].plmn.mcc_digit1) &&
      (plmn_p->mnc_digit3 ==
       mme_config.gummei.gummei[num_mme].plmn.mnc_digit3) &&
      (plmn_p->mcc_digit3 ==
       mme_config.gummei.gummei[num_mme].plmn.mcc_digit3) &&
      (plmn_p->mnc_digit2 ==
       mme_config.gummei.gummei[num_mme].plmn.mnc_digit2) &&
      (plmn_p->mnc_digit1 ==
       mme_config.gummei.gummei[num_mme].plmn.mnc_digit1) &&
      (guti_p->gummei.mme_code == mme_config.gummei.gummei[num_mme].mme_code)) {
      break;
    }
  }
  if (num_mme >= mme_config.gummei.nb) {
    OAILOG_DEBUG(LOG_MME_APP, "No MME serves this UE");
  } else {
    guti_p->gummei.plmn = mme_config.gummei.gummei[num_mme].plmn;
    guti_p->gummei.mme_gid = mme_config.gummei.gummei[num_mme].mme_gid;
    is_guti_valid = true;
  }
  mme_config_unlock(&mme_config);
  return is_guti_valid;
}

//------------------------------------------------------------------------------
static void notify_s1ap_new_ue_mme_s1ap_id_association(
  struct ue_mm_context_s *ue_context_p)
{
  MessageDef *message_p = NULL;
  itti_mme_app_s1ap_mme_ue_id_notification_t *notification_p = NULL;

  OAILOG_FUNC_IN(LOG_MME_APP);
  if (ue_context_p == NULL) {
    OAILOG_ERROR(LOG_MME_APP, " NULL UE context pointer!\n");
    OAILOG_FUNC_OUT(LOG_MME_APP);
  }
  message_p =
    itti_alloc_new_message(TASK_MME_APP, MME_APP_S1AP_MME_UE_ID_NOTIFICATION);
  notification_p = &message_p->ittiMsg.mme_app_s1ap_mme_ue_id_notification;
  memset(notification_p, 0, sizeof(itti_mme_app_s1ap_mme_ue_id_notification_t));
  notification_p->enb_ue_s1ap_id = ue_context_p->enb_ue_s1ap_id;
  notification_p->mme_ue_s1ap_id = ue_context_p->mme_ue_s1ap_id;
  notification_p->sctp_assoc_id = ue_context_p->sctp_assoc_id_key;

  itti_send_msg_to_task(TASK_S1AP, INSTANCE_DEFAULT, message_p);
  OAILOG_DEBUG(
    LOG_MME_APP,
    " Sent MME_APP_S1AP_MME_UE_ID_NOTIFICATION to S1AP for (ue_id = %u)\n",
    notification_p->mme_ue_s1ap_id);
  OAILOG_FUNC_OUT(LOG_MME_APP);
}

/**
 * Helper function to send a paging request to S1AP in either the initial case
 * or the retransmission case.
 *
 * @param ue_context_p - Pointer to UE context
 * @param set_timer - set true if this is the first attempt at paging and false
 *                    if this is the retransmission
 * @param paging_id_stmsi- paging ID, either to page with IMSI or STMSI
 * @param domain_indicator- Informs paging initiated for CS/PS
 */
int mme_app_paging_request_helper(
  ue_mm_context_t *ue_context_p,
  bool set_timer,
  uint8_t paging_id_stmsi,
  s1ap_cn_domain_t domain_indicator)
{
  MessageDef *message_p = NULL;
  int rc = RETURNok;
  OAILOG_FUNC_IN(LOG_MME_APP);
  // First, check if the UE is already connected. If so, stop
  if (ue_context_p->ecm_state == ECM_CONNECTED) {
    OAILOG_ERROR(
      LOG_MME_APP,
      "Paging process attempted for connected UE with id %d\n",
      ue_context_p->mme_ue_s1ap_id);
    OAILOG_FUNC_RETURN(LOG_MME_APP, RETURNerror);
  }
  message_p = itti_alloc_new_message(TASK_MME_APP, S1AP_PAGING_REQUEST);
  itti_s1ap_paging_request_t *paging_request =
    &message_p->ittiMsg.s1ap_paging_request;
  memset(paging_request, 0, sizeof(itti_s1ap_paging_request_t));

  // @TODO Check
  IMSI64_TO_STRING(
    ue_context_p->imsi, (char *) paging_request->imsi, ue_context_p->imsi_len);
  paging_request->imsi_length = ue_context_p->imsi_len;
  paging_request->mme_code = ue_context_p->emm_context._guti.gummei.mme_code;
  paging_request->m_tmsi = ue_context_p->emm_context._guti.m_tmsi;
  // TODO Pass enb ids based on TAIs
  paging_request->sctp_assoc_id = ue_context_p->sctp_assoc_id_key;
  if (paging_id_stmsi) {
    paging_request->paging_id = S1AP_PAGING_ID_STMSI;
  } else {
    paging_request->paging_id = S1AP_PAGING_ID_IMSI;
  }
  paging_request->domain_indicator = domain_indicator;

  rc = itti_send_msg_to_task(TASK_S1AP, INSTANCE_DEFAULT, message_p);

  if (!set_timer) {
    OAILOG_FUNC_RETURN(LOG_MME_APP, rc);
  }
  int timer_rc = timer_setup(
    ue_context_p->paging_response_timer.sec,
    0,
    TASK_MME_APP,
    INSTANCE_DEFAULT,
    TIMER_ONE_SHOT,
    (void *) &(ue_context_p->mme_ue_s1ap_id),
    sizeof(mme_ue_s1ap_id_t),
    &(ue_context_p->paging_response_timer.id));
  if (timer_rc < 0) {
    OAILOG_ERROR(
      LOG_MME_APP,
      "Failed to start paging timer for ue %d\n",
      ue_context_p->mme_ue_s1ap_id);
  }
  OAILOG_FUNC_RETURN(LOG_MME_APP, timer_rc);
}

int mme_app_handle_initial_paging_request(const char *imsi)
{
  imsi64_t imsi64 = INVALID_IMSI64;
  ue_mm_context_t *ue_context_p = NULL;

  IMSI_STRING_TO_IMSI64(imsi, &imsi64);
  ue_context_p =
    mme_ue_context_exists_imsi(&mme_app_desc.mme_ue_contexts, imsi64);
  if (ue_context_p == NULL) {
    OAILOG_ERROR(
      LOG_MME_APP, "Unknown IMSI%s, could not initiate paging\n", imsi);
    mme_ue_context_dump_coll_keys();
    OAILOG_FUNC_RETURN(LOG_MME_APP, RETURNerror);
  }
  return mme_app_paging_request_helper(
    ue_context_p, true, true /* s-tmsi */, CN_DOMAIN_PS);
}

int mme_app_handle_paging_timer_expiry(ue_mm_context_t *ue_context_p)
{
  ue_context_p->paging_response_timer.id = MME_APP_TIMER_INACTIVE_ID;
  return mme_app_paging_request_helper(
    ue_context_p, false, true /* s-tmsi */, CN_DOMAIN_PS);
}

void mme_app_handle_ulr_timer_expiry(ue_mm_context_t *ue_context_p)
{
  MessageDef *message_p = NULL;
  OAILOG_FUNC_IN(LOG_MME_APP);

  ue_context_p->ulr_response_timer.id = MME_APP_TIMER_INACTIVE_ID;

  // Send PDN CONNECTIVITY FAIL message  to NAS layer
  increment_counter("mme_s6a_update_location_ans", 1, 1, "result", "failure");
  message_p = itti_alloc_new_message(TASK_MME_APP, NAS_PDN_CONNECTIVITY_FAIL);
  itti_nas_pdn_connectivity_fail_t *nas_pdn_connectivity_fail =
    &message_p->ittiMsg.nas_pdn_connectivity_fail;
  memset(
    (void *) nas_pdn_connectivity_fail,
    0,
    sizeof(itti_nas_pdn_connectivity_fail_t));
  nas_pdn_connectivity_fail->ue_id = ue_context_p->mme_ue_s1ap_id;
  nas_pdn_connectivity_fail->cause = CAUSE_SYSTEM_FAILURE;
  for (pdn_cid_t i = 0; i < MAX_APN_PER_UE; i++) {
    if (ue_context_p->pdn_contexts[i]) {
      bearer_context_t *bearer_context = mme_app_get_bearer_context(
        ue_context_p, ue_context_p->pdn_contexts[i]->default_ebi);
      nas_pdn_connectivity_fail->pti = bearer_context->transaction_identifier;
      break;
    }
  }
  itti_send_msg_to_task(TASK_NAS_MME, INSTANCE_DEFAULT, message_p);
  OAILOG_FUNC_OUT(LOG_MME_APP);
}

/**
 * Send Suspend Notification to inform SPGW that UE is not available for PS handover
 * and discard the DL data received for this UE
 *
 * */
int mme_app_send_s11_suspend_notification(
  struct ue_mm_context_s *const ue_context_pP,
  const pdn_cid_t pdn_index)
{
  MessageDef *message_p = NULL;
  itti_s11_suspend_notification_t *suspend_notification_p = NULL;
  int rc = RETURNok;

  OAILOG_FUNC_IN(LOG_MME_APP);
  DevAssert(ue_context_pP);
  OAILOG_DEBUG(
    LOG_MME_APP,
    "Preparing to send Suspend Notification for imsi " IMSI_64_FMT "\n",
    ue_context_pP->imsi);

  message_p = itti_alloc_new_message(TASK_MME_APP, S11_SUSPEND_NOTIFICATION);
  AssertFatal(message_p, "itti_alloc_new_message Failed");

  suspend_notification_p = &message_p->ittiMsg.s11_suspend_notification;
  memset(suspend_notification_p, 0, sizeof(itti_s11_suspend_notification_t));

  pdn_context_t *pdn_connection = ue_context_pP->pdn_contexts[pdn_index];
  suspend_notification_p->teid = pdn_connection->s_gw_teid_s11_s4;

  IMSI64_TO_STRING(
    ue_context_pP->imsi,
    (char *) suspend_notification_p->imsi.digit,
    ue_context_pP->imsi_len);
  suspend_notification_p->imsi.length =
    (uint8_t) strlen((const char *) suspend_notification_p->imsi.digit);

  /* lbi: currently one default bearer, fill lbi from UE context
   * TODO for multiple PDN support, get lbi from PDN context
  */
  suspend_notification_p->lbi = ue_context_pP->pdn_contexts[pdn_index]->default_ebi;

  OAILOG_INFO(
    LOG_MME_APP,
    "Send Suspend Notification for IMSI = " IMSI_64_FMT "\n",
    ue_context_pP->imsi);
  rc = itti_send_msg_to_task(TASK_SPGW, INSTANCE_DEFAULT, message_p);

  OAILOG_FUNC_RETURN(LOG_MME_APP, rc);
}

/*
 * Handle Suspend Acknowledge from SPGW
 *
 */
void mme_app_handle_suspend_acknowledge(
  const itti_s11_suspend_acknowledge_t *const suspend_acknowledge_pP)
{
  struct ue_mm_context_s *ue_context_p = NULL;

  OAILOG_FUNC_IN(LOG_MME_APP);
  OAILOG_INFO(
    LOG_MME_APP,
    "Rx Suspend Acknowledge with MME_S11_TEID :%d \n",
    suspend_acknowledge_pP->teid);

  ue_context_p = mme_ue_context_exists_s11_teid(
    &mme_app_desc.mme_ue_contexts, suspend_acknowledge_pP->teid);
  if (ue_context_p == NULL) {
    OAILOG_ERROR(
      LOG_MME_APP,
      "We didn't find this teid in list of UE: %" PRIX32 "\n",
      suspend_acknowledge_pP->teid);
    OAILOG_FUNC_OUT(LOG_MME_APP);
  }
  OAILOG_DEBUG(
    LOG_MME_APP,
    " Rx Suspend Acknowledge with MME_S11_TEID " TEID_FMT " IMSI " IMSI_64_FMT
    " \n",
    suspend_acknowledge_pP->teid,
    ue_context_p->imsi);
  /*
   * Updating statistics
   */
  update_mme_app_stats_s1u_bearer_sub();

  // Send UE Context Release Command
  mme_app_itti_ue_context_release(
    ue_context_p, ue_context_p->ue_context_rel_cause);
  OAILOG_FUNC_OUT(LOG_MME_APP);
}

//------------------------------------------------------------------------------
int mme_app_handle_nas_extended_service_req(
  itti_nas_extended_service_req_t *const nas_extended_service_req_pP)
{
  struct ue_mm_context_s *ue_context_p = NULL;
  int rc = RETURNok;
  mme_ue_s1ap_id_t ue_id = INVALID_MME_UE_S1AP_ID;
  Service_Type serviceType = -1;

  OAILOG_FUNC_IN(LOG_MME_APP);
  DevAssert(nas_extended_service_req_pP);

  serviceType = nas_extended_service_req_pP->servType;
  ue_id = nas_extended_service_req_pP->ue_id;
  if (ue_id == INVALID_MME_UE_S1AP_ID) {
    OAILOG_ERROR(
      LOG_MME_APP,
      "ERROR***** Invalid UE Id received from NAS in Extended Service "
      "Request\n");
    OAILOG_FUNC_RETURN(LOG_MME_APP, RETURNerror);
  }
  ue_context_p =
    mme_ue_context_exists_mme_ue_s1ap_id(&mme_app_desc.mme_ue_contexts, ue_id);
  if (ue_context_p) {
    if (ue_id != ue_context_p->mme_ue_s1ap_id) {
      OAILOG_ERROR(
        LOG_MME_APP,
        "ERROR***** Abnormal case: ue_id does not match with ue_id in "
        "ue_context %d, %d\n",
        ue_id,
        ue_context_p->mme_ue_s1ap_id);
      unlock_ue_contexts(ue_context_p);
      OAILOG_FUNC_RETURN(LOG_MME_APP, RETURNerror);
    }
  } else {
    OAILOG_ERROR(
      LOG_MME_APP,
      "ERROR***** Invalid UE Id received from NAS in Extended Service Request "
      "%d\n",
      ue_id);
    OAILOG_FUNC_RETURN(LOG_MME_APP, RETURNerror);
  }

  switch (serviceType) {
    /* Extended Service request received for CSFB */
    case MO_CS_FB1:
    case MT_CS_FB1:
    case MO_CS_FB:
      if (ue_context_p->sgs_context != NULL) {
        ue_context_p->sgs_context->csfb_service_type = CSFB_SERVICE_MO_CALL;
        /*If call_cancelled is set to TRUE when MO call is triggered. Set call_cancelled to false*/
        if (ue_context_p->sgs_context->call_cancelled == true) {
          ue_context_p->sgs_context->call_cancelled = false;
        }
        mme_app_itti_ue_context_mod_for_csfb(ue_context_p);
      } else {
        /* send Service Reject to UE */
        mme_app_notify_service_reject_to_nas(
          ue_context_p->mme_ue_s1ap_id,
          EMM_CAUSE_CONGESTION,
          UE_CONTEXT_MODIFICATION_PROCEDURE_FAILED);
      }
      break;
    case MT_CS_FB:
      if (nas_extended_service_req_pP->csfb_response == CSFB_REJECTED_BY_UE) {
        if (ue_context_p->sgs_context != NULL) {
          /*If call_cancelled is set to TRUE and we receive EXT Service Request with csfb_response
          *set to call_rejected. Set call_cancelled to false*/
          if (ue_context_p->sgs_context->call_cancelled == true) {
            ue_context_p->sgs_context->call_cancelled = false;
          }
          if (
            (rc = mme_app_send_sgsap_paging_reject(
               ue_context_p,
               ue_context_p->imsi,
               ue_context_p->imsi_len,
               SGS_CAUSE_MT_CSFB_CALL_REJECTED_BY_USER)) != RETURNok) {
            OAILOG_WARNING(
              LOG_MME_APP,
              "Failed to send SGSAP-Paging Reject for imsi with reject cause:"
              "SGS_CAUSE_MT_CSFB_CALL_REJECTED_BY_USER" IMSI_64_FMT "\n",
              ue_context_p->imsi);
          }
          increment_counter(
            "sgsap_paging_reject", 1, 1, "cause", "call_rejected_by_user");
        } else {
          OAILOG_ERROR(
            LOG_MME_APP,
            "sgs_context is null for ue" IMSI_64_FMT "\n",
            ue_context_p->imsi);
        }
      } else if (
        nas_extended_service_req_pP->csfb_response == CSFB_ACCEPTED_BY_UE) {
        DevAssert(ue_context_p->sgs_context);
        /*Set mt_call_in_progress flag as UE accepted the MT Call.
          * This will be used to decide whether to abort the on going MT call or
          * not when SERVICE ABORT request is received from MSC/VLR
          */
        ue_context_p->sgs_context->mt_call_in_progress = true;
        if (ue_context_p->sgs_context->call_cancelled) {
          /*Sending Service Reject to UE as MSC/VLR has triggered SGSAP SERVICE ABORT*/
          if (ue_context_p->ecm_state == ECM_IDLE) {
            mme_app_notify_service_reject_to_nas(
              ue_context_p->mme_ue_s1ap_id,
              EMM_CAUSE_CS_SERVICE_NOT_AVAILABLE,
              MT_CALL_CANCELLED_BY_NW_IN_IDLE_STATE);
          } else if (ue_context_p->ecm_state == ECM_CONNECTED) {
            mme_app_notify_service_reject_to_nas(
              ue_context_p->mme_ue_s1ap_id,
              EMM_CAUSE_CS_SERVICE_NOT_AVAILABLE,
              MT_CALL_CANCELLED_BY_NW_IN_CONNECTED_STATE);
          }
          //Reset call_cancelled flag
          ue_context_p->sgs_context->call_cancelled = false;
          OAILOG_WARNING(
            LOG_MME_APP,
            "Sending Service Reject to NAS as MSC has triggered SGSAP SERVICE "
            "ABORT"
            "Request for UE id :%u \n",
            ue_id);
        } else {
          mme_app_itti_ue_context_mod_for_csfb(ue_context_p);
        }
      } else {
        OAILOG_WARNING(
          LOG_MME_APP,
          "Invalid csfb_response for service type :%d and ue_id :%u \n",
          nas_extended_service_req_pP->servType,
          ue_id);
      }
      break;
    case MO_CS_FB_EMRGNCY_CALL:
      if (ue_context_p->sgs_context != NULL) {
        ue_context_p->sgs_context->csfb_service_type = CSFB_SERVICE_MO_CALL;
        ue_context_p->sgs_context->is_emergency_call = true;
        mme_app_itti_ue_context_mod_for_csfb(ue_context_p);
      } else {
        /* send Service Reject to UE */
        mme_app_notify_service_reject_to_nas(ue_context_p->mme_ue_s1ap_id, EMM_CAUSE_CONGESTION,
             UE_CONTEXT_MODIFICATION_PROCEDURE_FAILED);
      }
      break;
    /* packet service via s1 */
    case PKT_SRV_VIA_S1:
    case PKT_SRV_VIA_S1_1:
    case PKT_SRV_VIA_S1_2:
    case PKT_SRV_VIA_S1_3:
      /*TODO */
      break;
    default:
      OAILOG_ERROR(
        LOG_MME_APP,
        "ERROR***** Invalid Service Type Received %d\n",
        serviceType);
  }
  unlock_ue_contexts(ue_context_p);
  OAILOG_FUNC_RETURN(LOG_MME_APP, rc);
}

//------------------------------------------------------------------------------
void mme_app_handle_ue_context_modification_timer_expiry(
  struct ue_mm_context_s *ue_context_p)
{
  OAILOG_FUNC_IN(LOG_MME_APP);
  DevAssert(ue_context_p != NULL);

  OAILOG_INFO(
    LOG_MME_APP,
    "Expired- UE context modification timer for UE id  %d \n",
    ue_context_p->mme_ue_s1ap_id);
  ue_context_p->ue_context_modification_timer.id = MME_APP_TIMER_INACTIVE_ID;

  if (ue_context_p->sgs_context != NULL) {
    handle_csfb_s1ap_procedure_failure(
      ue_context_p,
      "ue_context_modification_timer_expired",
      UE_CONTEXT_MODIFICATION_PROCEDURE_FAILED);
  }
  OAILOG_FUNC_OUT(LOG_MME_APP);
}

/* Description: CSFB procedure to handle S1ap procedure failure,
 * In case of MT CS call, send SGSAP Paging reject to MSC/VLR
 * And Send Service Reject to UE
 * In case of of MO CS call, send Service Reject to UE
 */
int handle_csfb_s1ap_procedure_failure(
  ue_mm_context_t *ue_context_p,
  char *failed_statement,
  uint8_t failed_procedure)
{
  int rc = RETURNok;
  OAILOG_FUNC_IN(LOG_MME_APP);
  DevAssert(ue_context_p != NULL);

  /* If ICS procedure is initiated due to CS-Paging in UE idle mode
   * On ICS failure, send sgsap-Paging Reject to VLR
   */
  if (ue_context_p->sgs_context) {
    //Reset mt_call_in_progress flag
    if (ue_context_p->sgs_context->mt_call_in_progress) {
      ue_context_p->sgs_context->mt_call_in_progress = false;
    }
    if (ue_context_p->sgs_context->csfb_service_type == CSFB_SERVICE_MT_CALL) {
      /* send sgsap-Paging Reject to VLR */
      if (
        (mme_app_send_sgsap_paging_reject(
          ue_context_p,
          ue_context_p->imsi,
          ue_context_p->imsi_len,
          SGS_CAUSE_MT_CSFB_CALL_REJECTED_BY_USER)) != RETURNok) {
        OAILOG_WARNING(
          LOG_MME_APP,
          "Failed to send SGSAP-Paging Reject for imsi with reject cause:"
          "SGS_CAUSE_MT_CSFB_CALL_REJECTED_BY_USER" IMSI_64_FMT "\n",
          ue_context_p->imsi);
      }
      if (failed_statement) {
        increment_counter(
          "sgsap_paging_reject", 1, 1, "cause", failed_statement);
      }
      rc = mme_app_notify_service_reject_to_nas(
        ue_context_p->mme_ue_s1ap_id,
        EMM_CAUSE_CONGESTION,
        UE_CONTEXT_MODIFICATION_PROCEDURE_FAILED);
    } else if (
      ue_context_p->sgs_context->csfb_service_type == CSFB_SERVICE_MO_CALL) {
      /* send Service Reject to UE */
      rc = mme_app_notify_service_reject_to_nas(
        ue_context_p->mme_ue_s1ap_id,
        EMM_CAUSE_CONGESTION,
        UE_CONTEXT_MODIFICATION_PROCEDURE_FAILED);
    }
    ue_context_p->sgs_context->csfb_service_type = CSFB_SERVICE_NONE;
    if (failed_statement) {
      increment_counter("nas service reject", 1, 1, "cause", failed_statement);
    }
  }
  OAILOG_FUNC_RETURN(LOG_MME_APP, rc);
}

/****************************************************************************
 **                                                                        **
 ** Name:    mme_app_notify_service_reject_to_nas()                        **
 **                                                                        **
 ** Description: As part of handling CSFB procedure, if ICS or UE context  **
 **      modification failed, indicate to NAS to send Service Reject to UE **
 **                                                                        **
 ** Inputs:  ue_id: UE identifier                                          **
 **          emm_casue: failed cause                                       **
 **          Failed_procedure: ICS/UE context modification                 **
 **                                                                        **
 ** Outputs:                                                               **
 **      Return:    RETURNok, RETURNerror                                  **
 **                                                                        **
 ***************************************************************************/

int mme_app_notify_service_reject_to_nas(
  mme_ue_s1ap_id_t ue_id,
  uint8_t emm_cause,
  uint8_t failed_procedure)
{
  int rc = RETURNok;
  MessageDef *message_p = NULL;
  itti_nas_notify_service_reject_t *itti_nas_notify_service_reject_p = NULL;
  OAILOG_FUNC_IN(LOG_MME_APP);
  OAILOG_INFO(
    LOG_MME_APP,
    " Ongoing Service request procedure failed,"
    "send Notify Service Reject to NAS for ue_id :%u \n",
    ue_id);
  message_p = itti_alloc_new_message(TASK_MME_APP, NAS_NOTIFY_SERVICE_REJECT);
  itti_nas_notify_service_reject_p =
    &message_p->ittiMsg.nas_notify_service_reject;
  memset(
    (void *) itti_nas_notify_service_reject_p,
    0,
    sizeof(itti_nas_extended_service_req_t));

  itti_nas_notify_service_reject_p->ue_id = ue_id;
  itti_nas_notify_service_reject_p->emm_cause = emm_cause;
  itti_nas_notify_service_reject_p->failed_procedure = failed_procedure;

  rc = itti_send_msg_to_task(TASK_NAS_MME, INSTANCE_DEFAULT, message_p);
  OAILOG_FUNC_RETURN(LOG_MME_APP, rc);
}
//------------------------------------------------------------------------------
void mme_app_handle_create_dedicated_bearer_rsp(
  itti_mme_app_create_dedicated_bearer_rsp_t *const create_dedicated_bearer_rsp)
{
  OAILOG_FUNC_IN(LOG_MME_APP);
  struct ue_mm_context_s *ue_context_p = NULL;

  ue_context_p = mme_ue_context_exists_mme_ue_s1ap_id(
    &mme_app_desc.mme_ue_contexts, create_dedicated_bearer_rsp->ue_id);

  if (ue_context_p == NULL) {
    OAILOG_DEBUG(
      LOG_MME_APP,
      "We didn't find this mme_ue_s1ap_id in list of UE: " MME_UE_S1AP_ID_FMT
      "\n",
      create_dedicated_bearer_rsp->ue_id);
    OAILOG_FUNC_OUT(LOG_MME_APP);
  }

#if EMBEDDED_SGW
    OAILOG_INFO(
      LOG_MME_APP,
      "Sending Activate Dedicated bearer Response to SPGW: " MME_UE_S1AP_ID_FMT
      "\n",
      create_dedicated_bearer_rsp->ue_id);
    _send_pcrf_bearer_actv_rsp(
      ue_context_p,create_dedicated_bearer_rsp->ebi,
      REQUEST_ACCEPTED);
    unlock_ue_contexts(ue_context_p);
    OAILOG_FUNC_OUT(LOG_MME_APP);
#endif
  // TODO:
  // Actually do it simple, because it appear we have to wait for NAS procedure reworking (work in progress on another branch)
  // for responding to S11 without mistakes (may be the create bearer procedure can be impacted by a S1 ue context release or
  // a UE originating  NAS procedure)
  mme_app_s11_proc_create_bearer_t *s11_proc_create =
    mme_app_get_s11_procedure_create_bearer(ue_context_p);
  if (s11_proc_create) {
    ebi_t ebi = create_dedicated_bearer_rsp->ebi;

    s11_proc_create->num_status_received++;
    s11_proc_create->bearer_status[EBI_TO_INDEX(ebi)] = S11_PROC_BEARER_SUCCESS;
    // if received all bearers creation results
    if (s11_proc_create->num_status_received == s11_proc_create->num_bearers) {
<<<<<<< HEAD
        //Send Rsp to SGW if SPGW is embedded
        bearer_context_t *bc =
          mme_app_get_bearer_context(ue_context_p, create_dedicated_bearer_rsp->ebi);
=======
      //Send Rsp to SGW if SPGW is embedded
      bearer_context_t *bc = mme_app_get_bearer_context(
        ue_context_p, create_dedicated_bearer_rsp->ebi);
>>>>>>> dd5d34a4
      if (bc == NULL) {
        OAILOG_ERROR(
        LOG_MME_APP,
        "Could not get bearer context for EBI:%d\n",
        ebi);
        OAILOG_FUNC_OUT(LOG_MME_APP);
      }
      mme_app_s11_procedure_create_bearer_send_response(
        ue_context_p, s11_proc_create);
      mme_app_delete_s11_procedure_create_bearer(ue_context_p);
    }
  }
  unlock_ue_contexts(ue_context_p);
  OAILOG_FUNC_OUT(LOG_MME_APP);
}

//------------------------------------------------------------------------------
void mme_app_handle_create_dedicated_bearer_rej(
  itti_mme_app_create_dedicated_bearer_rej_t *const create_dedicated_bearer_rej)
{
  OAILOG_FUNC_IN(LOG_MME_APP);
  struct ue_mm_context_s *ue_context_p = NULL;

  ue_context_p = mme_ue_context_exists_mme_ue_s1ap_id(
    &mme_app_desc.mme_ue_contexts, create_dedicated_bearer_rej->ue_id);

  if (ue_context_p == NULL) {
    OAILOG_DEBUG(
      LOG_MME_APP,
      "We didn't find this mme_ue_s1ap_id in list of UE: " MME_UE_S1AP_ID_FMT
      "\n",
      create_dedicated_bearer_rej->ue_id);
    OAILOG_FUNC_OUT(LOG_MME_APP);
  }

#if EMBEDDED_SGW
    OAILOG_INFO(
      LOG_MME_APP,
      "Sending Activate Dedicated bearer Response to SPGW: " MME_UE_S1AP_ID_FMT
      "\n",
      create_dedicated_bearer_rej->ue_id);
    _send_pcrf_bearer_actv_rsp(
      ue_context_p,create_dedicated_bearer_rej->ebi,
      REQUEST_REJECTED);
    unlock_ue_contexts(ue_context_p);
    OAILOG_FUNC_OUT(LOG_MME_APP);
#endif

  // TODO:
  // Actually do it simple, because it appear we have to wait for NAS procedure reworking (work in progress on another branch)
  // for responding to S11 without mistakes (may be the create bearer procedure can be impacted by a S1 ue context release or
  // a UE originating  NAS procedure)
  mme_app_s11_proc_create_bearer_t *s11_proc_create =
    mme_app_get_s11_procedure_create_bearer(ue_context_p);
  if (s11_proc_create) {
    ebi_t ebi = create_dedicated_bearer_rej->ebi;

    s11_proc_create->num_status_received++;
    s11_proc_create->bearer_status[EBI_TO_INDEX(ebi)] = S11_PROC_BEARER_FAILED;
    // if received all bearers creation results
    if (s11_proc_create->num_status_received == s11_proc_create->num_bearers) {
      mme_app_s11_procedure_create_bearer_send_response(
        ue_context_p, s11_proc_create);
      mme_app_delete_s11_procedure_create_bearer(ue_context_p);
    }
  }
  unlock_ue_contexts(ue_context_p);
  OAILOG_FUNC_OUT(LOG_MME_APP);
}

//------------------------------------------------------------------------------
// See 3GPP TS 23.401 version 10.13.0 Release 10: 5.4.4.2 MME Initiated Dedicated Bearer Deactivation
void mme_app_trigger_mme_initiated_dedicated_bearer_deactivation_procedure(
  ue_mm_context_t *const ue_context,
  const pdn_cid_t cid)
{
  OAILOG_DEBUG(LOG_MME_APP, "TODO \n");
}

/**
 * This Function checks for ue context based on given teid,
 * if present send ue context modification request to S1AP
 * otherwise drop the message
 */
void mme_app_handle_modify_ue_ambr_request(
  const itti_s11_modify_ue_ambr_request_t *const modify_ue_ambr_request_p)
{
  MessageDef *message_p;
  ue_mm_context_t *ue_context_p = NULL;
  OAILOG_FUNC_IN(LOG_MME_APP);

  ue_context_p = mme_ue_context_exists_s11_teid(
    &mme_app_desc.mme_ue_contexts, modify_ue_ambr_request_p->teid);

  if (ue_context_p == NULL) {
    OAILOG_WARNING(
      LOG_MME_APP,
      "We didn't find this teid in list of UE: \
        %08x\n, Dropping MODIFY_UE_AMBR_REQUEST",
      modify_ue_ambr_request_p->teid);
    OAILOG_FUNC_OUT(LOG_MME_APP);
  } else {
    message_p = itti_alloc_new_message(
      TASK_MME_APP, S1AP_UE_CONTEXT_MODIFICATION_REQUEST);
    DevAssert(message_p != NULL);
    memset(
      (void *) &message_p->ittiMsg.s1ap_ue_context_mod_request,
      0,
      sizeof(itti_s1ap_ue_context_mod_req_t));
    S1AP_UE_CONTEXT_MODIFICATION_REQUEST(message_p).mme_ue_s1ap_id =
      ue_context_p->mme_ue_s1ap_id;
    S1AP_UE_CONTEXT_MODIFICATION_REQUEST(message_p).enb_ue_s1ap_id =
      ue_context_p->enb_ue_s1ap_id;
    S1AP_UE_CONTEXT_MODIFICATION_REQUEST(message_p).presencemask =
      S1AP_UE_CONTEXT_MOD_UE_AMBR_INDICATOR_PRESENT;
    S1AP_UE_CONTEXT_MODIFICATION_REQUEST(message_p).ue_ambr.br_ul =
      modify_ue_ambr_request_p->ue_ambr.br_ul;
    S1AP_UE_CONTEXT_MODIFICATION_REQUEST(message_p).ue_ambr.br_dl =
      modify_ue_ambr_request_p->ue_ambr.br_dl;
    itti_send_msg_to_task(TASK_S1AP, INSTANCE_DEFAULT, message_p);
    OAILOG_DEBUG(
      LOG_MME_APP,
      "MME APP :Sent UE context modification request \
        for UE id %d\n",
      ue_context_p->mme_ue_s1ap_id);
  }
  unlock_ue_contexts(ue_context_p);
  OAILOG_FUNC_OUT(LOG_MME_APP);
}

/**
<<<<<<< HEAD
 * This Function handles PCRF initiated
=======
 * This Function handles NW initiated
>>>>>>> dd5d34a4
 * Dedicated bearer activation Request message from SGW
 */
void mme_app_handle_nw_init_ded_bearer_actv_req(
  const itti_s11_nw_init_actv_bearer_request_t
  *const nw_init_bearer_actv_req_p)
{
  ue_mm_context_t *ue_context_p = NULL;
  OAILOG_FUNC_IN(LOG_MME_APP);

  OAILOG_INFO(
    LOG_MME_APP,
    "Received Dedicated bearer activation Request from SGW with LBI %d\n",
    nw_init_bearer_actv_req_p->lbi);

  ebi_t linked_eps_bearer_id = nw_init_bearer_actv_req_p->lbi;
  ue_context_p = mme_ue_context_exists_s11_teid(
    &mme_app_desc.mme_ue_contexts, nw_init_bearer_actv_req_p->s11_mme_teid);

  if (ue_context_p == NULL) {
<<<<<<< HEAD
    MSC_LOG_RX_DISCARDED_MESSAGE(
      MSC_MMEAPP_MME,
      MSC_S11_MME,
      NULL,
      0,
      "0 PCRF initiated Bearer Actv Req local S11 teid " TEID_FMT " ",
      mme_teid_S11->teid);

=======
>>>>>>> dd5d34a4
    OAILOG_ERROR(
      LOG_MME_APP,
      "We didn't find this teid in list of UE: %08x\n",
      nw_init_bearer_actv_req_p->s11_mme_teid);
    OAILOG_FUNC_OUT(LOG_MME_APP);
  }

  bearer_context_t *linked_bc =
    mme_app_get_bearer_context(ue_context_p, linked_eps_bearer_id);
  if (!linked_bc) {
<<<<<<< HEAD
    MSC_LOG_RX_DISCARDED_MESSAGE(
      MSC_MMEAPP_MME,
      MSC_S11_MME,
      NULL,
      0,
      "0 CREATE_BEARERS_REQUEST ue id " MME_UE_S1AP_ID_FMT
      " local S11 teid " TEID_FMT " ",
      ue_context_p->mme_ue_s1ap_id,
      nw_init_bearer_actv_req_p->teid);
=======
>>>>>>> dd5d34a4
    OAILOG_ERROR(
      LOG_MME_APP,
      "We didn't find the linked bearer id %" PRIu8
      " for UE: " MME_UE_S1AP_ID_FMT "\n",
      linked_eps_bearer_id,
      ue_context_p->mme_ue_s1ap_id);
    OAILOG_FUNC_OUT(LOG_MME_APP);
  }
  pdn_cid_t cid = linked_bc->pdn_cx_id;
  // forward request to NAS
  MessageDef *message_p =
    itti_alloc_new_message(TASK_MME_APP, MME_APP_CREATE_DEDICATED_BEARER_REQ);
  if (message_p == NULL) {
    OAILOG_ERROR(
    LOG_MME_APP,
    "itti_alloc_new_message failed for MME_APP_CREATE_DEDICATED_BEARER_REQ\n");
    OAILOG_FUNC_OUT(LOG_MME_APP);
  }
  MME_APP_CREATE_DEDICATED_BEARER_REQ(message_p).ue_id =
    ue_context_p->mme_ue_s1ap_id;
  MME_APP_CREATE_DEDICATED_BEARER_REQ(message_p).cid = cid;
  //EBI Will be assigned by NAS Task
  MME_APP_CREATE_DEDICATED_BEARER_REQ(message_p).ebi = 0;
  MME_APP_CREATE_DEDICATED_BEARER_REQ(message_p).linked_ebi =
    ue_context_p->pdn_contexts[cid]->default_ebi;
  MME_APP_CREATE_DEDICATED_BEARER_REQ(message_p).bearer_qos =
    nw_init_bearer_actv_req_p->eps_bearer_qos;
  MME_APP_CREATE_DEDICATED_BEARER_REQ(message_p).gtp_teid =
    nw_init_bearer_actv_req_p->s1_u_sgw_fteid.teid;
  if (nw_init_bearer_actv_req_p->tft.numberofpacketfilters) {
    MME_APP_CREATE_DEDICATED_BEARER_REQ(message_p).tft =
      calloc(1, sizeof(traffic_flow_template_t));
    copy_traffic_flow_template(
      MME_APP_CREATE_DEDICATED_BEARER_REQ(message_p).tft,
      &nw_init_bearer_actv_req_p->tft);
  }
  if (nw_init_bearer_actv_req_p->pco.num_protocol_or_container_id) {
    MME_APP_CREATE_DEDICATED_BEARER_REQ(message_p).pco =
      calloc(1, sizeof(protocol_configuration_options_t));
    copy_protocol_configuration_options(
      MME_APP_CREATE_DEDICATED_BEARER_REQ(message_p).pco,
      &nw_init_bearer_actv_req_p->pco);
  }

<<<<<<< HEAD
  MSC_LOG_TX_MESSAGE(
    MSC_MMEAPP_MME,
    MSC_NAS_MME,
    NULL,
    0,
    "0 MME_APP_CREATE_DEDICATED_BEARER_REQ mme_ue_s1ap_id " MME_UE_S1AP_ID_FMT
    " qci %u ebi %u cid %u",
    MME_APP_CREATE_DEDICATED_BEARER_REQ(message_p).ue_id,
    dedicated_bc->qci,
    dedicated_bc->ebi,
    cid);

=======
>>>>>>> dd5d34a4
  OAILOG_INFO(
    LOG_MME_APP,
    "Sending MME_APP_CREATE_DEDICATED_BEARER_REQ to NAS with UE ID"
    "%d for LBI %d\n",
    MME_APP_CREATE_DEDICATED_BEARER_REQ(message_p).ue_id,
    ue_context_p->pdn_contexts[cid]->default_ebi);
  itti_send_msg_to_task(TASK_NAS_MME, INSTANCE_DEFAULT, message_p);
  unlock_ue_contexts(ue_context_p);
  OAILOG_FUNC_OUT(LOG_MME_APP);
}

<<<<<<< HEAD
//------------------------------------------------------------------------------
=======
>>>>>>> dd5d34a4
void _send_delete_dedicated_bearer_rsp(
  struct ue_mm_context_s *ue_context_p,
  bool delete_default_bearer,
  ebi_t ebi[],
  uint32_t num_bearer_context,
  teid_t s_gw_teid_s11_s4,
<<<<<<< HEAD
  gtpv2c_cause_value_t cause
  )
=======
  gtpv2c_cause_value_t cause)
>>>>>>> dd5d34a4
{
  itti_s11_nw_init_deactv_bearer_rsp_t *s11_deact_ded_bearer_rsp = NULL;
  MessageDef *message_p = NULL;
  uint32_t i = 0;

  OAILOG_FUNC_IN(LOG_MME_APP);
  if (ue_context_p == NULL) {
    OAILOG_ERROR(LOG_MME_APP, " NULL UE context ptr\n");
    OAILOG_FUNC_OUT(LOG_MME_APP);
  }
  message_p =
    itti_alloc_new_message(TASK_MME_APP,
<<<<<<< HEAD
      S11_NW_INITIATED_DEACTIVATE_BEARER_RESP);
=======
    S11_NW_INITIATED_DEACTIVATE_BEARER_RESP);
>>>>>>> dd5d34a4
  s11_deact_ded_bearer_rsp =
    &message_p->ittiMsg.s11_nw_init_deactv_bearer_rsp;

  if (message_p == NULL) {
<<<<<<< HEAD
    OAILOG_ERROR(LOG_MME_APP,
=======
    OAILOG_ERROR(
      LOG_MME_APP,
>>>>>>> dd5d34a4
      "itti_alloc_new_message failed for"
      "S11_NW_INITIATED_DEACTIVATE_BEARER_RESP\n");
    OAILOG_FUNC_OUT(LOG_MME_APP);
  }
  memset(s11_deact_ded_bearer_rsp, 0,
    sizeof(itti_s11_nw_init_deactv_bearer_rsp_t));

  s11_deact_ded_bearer_rsp->delete_default_bearer = delete_default_bearer;

  if (delete_default_bearer) {
    s11_deact_ded_bearer_rsp->lbi = calloc(1, sizeof(ebi_t));
    *s11_deact_ded_bearer_rsp->lbi = ebi[0];
    s11_deact_ded_bearer_rsp->bearer_contexts.bearer_contexts[0].
      cause.cause_value = cause;
<<<<<<< HEAD
    OAILOG_INFO(
      LOG_MME_APP,
      " Sending S11_PCRF_DED_BEARER_DEACTV_RESPONSE to SGW, (ebi = %d)\n",
      ebi[0]);
=======
>>>>>>> dd5d34a4
  } else {
    for (i = 0; i < num_bearer_context; i++) {
      s11_deact_ded_bearer_rsp->bearer_contexts.bearer_contexts[i].
        eps_bearer_id = ebi[i];
      s11_deact_ded_bearer_rsp->bearer_contexts.bearer_contexts[i].
        cause.cause_value = cause;
<<<<<<< HEAD
      OAILOG_INFO(
        LOG_MME_APP,
        " Sending S11_PCRF_DED_BEARER_DEACTV_RESPONSE to SGW, (ebi = %d)\n",
        s11_deact_ded_bearer_rsp->bearer_contexts.bearer_contexts[i].
          eps_bearer_id);
    }
  }
=======
    }
  }
  /*Print bearer ids to be sent in nw_initiated_deactv_bearer_rsp*/
  print_bearer_ids_helper(ebi, num_bearer_context);
>>>>>>> dd5d34a4
  s11_deact_ded_bearer_rsp->bearer_contexts.num_bearer_context =
    num_bearer_context;
  s11_deact_ded_bearer_rsp->imsi = ue_context_p->imsi;
  s11_deact_ded_bearer_rsp->s_gw_teid_s11_s4 = s_gw_teid_s11_s4;
<<<<<<< HEAD
=======

  OAILOG_INFO(
    LOG_MME_APP,
    " Sending nw_initiated_deactv_bearer_rsp to SGW with %d bearers\n",
    num_bearer_context);
>>>>>>> dd5d34a4
  itti_send_msg_to_task(TASK_SPGW, INSTANCE_DEFAULT, message_p);

  OAILOG_FUNC_OUT(LOG_MME_APP);
}


/**
<<<<<<< HEAD
 * This Function handles PCRF initiated
 * Dedicated bearer Deactivation Request message from SGW
=======
 * This Function handles NW-initiated
 * dedicated bearer deactivation request message from SGW
>>>>>>> dd5d34a4
 */
void mme_app_handle_nw_init_bearer_deactv_req(
  itti_s11_nw_init_deactv_bearer_request_t
  *const nw_init_bearer_deactv_req_p)
{
  ue_mm_context_t *ue_context_p = NULL;
  uint32_t i = 0;
  OAILOG_FUNC_IN(LOG_MME_APP);
  MessageDef *message_p = NULL;
<<<<<<< HEAD

  for (i = 0; i< nw_init_bearer_deactv_req_p->no_of_bearers; i++) {
    OAILOG_INFO(
      LOG_MME_APP,
      "Received Dedicated bearer deactivation Request from SGW with EBI %d\n",
      nw_init_bearer_deactv_req_p->ebi[i]);
  }
=======
  ebi_t ebi[BEARERS_PER_UE];
  uint32_t num_bearers_deleted = 0;

  OAILOG_INFO(
    LOG_MME_APP,
    "Received nw_initiated_deactv_bearer_req from SGW\n");

  /*Print bearer ids received in the message*/
  print_bearer_ids_helper(nw_init_bearer_deactv_req_p->ebi,
    nw_init_bearer_deactv_req_p->no_of_bearers);
>>>>>>> dd5d34a4
  ue_context_p = mme_ue_context_exists_s11_teid(
    &mme_app_desc.mme_ue_contexts, nw_init_bearer_deactv_req_p->s11_mme_teid);

  if (ue_context_p == NULL) {
<<<<<<< HEAD
    MSC_LOG_RX_DISCARDED_MESSAGE(
      MSC_MMEAPP_MME,
      MSC_S11_MME,
      NULL,
      0,
      "0 PCRF initiated Bearer Dectv Req local S11 teid " TEID_FMT " ",
      nw_init_bearer_deactv_req_p->s11_mme_teid);
    OAILOG_FUNC_OUT(LOG_MME_APP);
  }

//Fetch PDN context
  pdn_cid_t cid =
  ue_context_p->bearer_contexts
=======
    OAILOG_FUNC_OUT(LOG_MME_APP);
  }

  //Fetch PDN context
  pdn_cid_t cid = ue_context_p->bearer_contexts
>>>>>>> dd5d34a4
    [EBI_TO_INDEX(nw_init_bearer_deactv_req_p->ebi[0])]->pdn_cx_id;
  pdn_context_t *pdn_context = ue_context_p->pdn_contexts[cid];

  /* If delete_default_bearer is set and this is the only active PDN,
  *  Send Detach Request to UE
  */
  if ((nw_init_bearer_deactv_req_p->delete_default_bearer) &&
       (ue_context_p->nb_active_pdn_contexts == 1)) {
    OAILOG_INFO(
      LOG_MME_APP,
      "Send detach to NAS for EBI %d as delete_default_bearer = true\n",
      nw_init_bearer_deactv_req_p->ebi[0]);
    //Send Deatch Request to NAS
    if (ue_context_p->ecm_state == ECM_CONNECTED) {
      mme_app_send_nas_detach_request(
        ue_context_p->mme_ue_s1ap_id, MME_INITIATED_EPS_DETACH);
    } else {
      //If UE is in IDLE state send Paging Req
      mme_app_paging_request_helper(
        ue_context_p, true, false /* s-tmsi */, CN_DOMAIN_PS);
      // Set the flag and send detach to UE after receiving service req
      ue_context_p->emm_context.nw_init_bearer_deactv = true;
    }
  } else {
    /*If UE is in connected state send Deactivate Bearer Req
     * + ERAB Rel Cmd to NAS
     */
    if (ue_context_p->ecm_state == ECM_CONNECTED) {
      message_p =
      itti_alloc_new_message(TASK_MME_APP, MME_APP_DELETE_DEDICATED_BEARER_REQ);
      if (message_p == NULL) {
        OAILOG_INFO(
<<<<<<< HEAD
        LOG_MME_APP,
        "itti_alloc_new_message failed for"
        "MME_APP_DELETE_DEDICATED_BEARER_REQ\n");
        OAILOG_FUNC_OUT(LOG_MME_APP);
      }
      MME_APP_DELETE_DEDICATED_BEARER_REQ(message_p).delete_default_bearer =
        nw_init_bearer_deactv_req_p->delete_default_bearer;
=======
          LOG_MME_APP,
          "itti_alloc_new_message failed for"
          "nw_initiated_deactv_bearer_req\n");
        OAILOG_FUNC_OUT(LOG_MME_APP);
      }
      /* MME_APP_DELETE_DEDICATED_BEARER_REQ ITTI message is used to inform NAS
       * about dedicated/default bearer deactivation
       */
>>>>>>> dd5d34a4
      MME_APP_DELETE_DEDICATED_BEARER_REQ(message_p).ue_id =
        ue_context_p->mme_ue_s1ap_id;
      MME_APP_DELETE_DEDICATED_BEARER_REQ(message_p).no_of_bearers =
        nw_init_bearer_deactv_req_p->no_of_bearers;
      memcpy(
        &MME_APP_DELETE_DEDICATED_BEARER_REQ(message_p).ebi,
        nw_init_bearer_deactv_req_p->ebi,
        sizeof(ebi_t));
      // Send MME_APP_DELETE_DEDICATED_BEARER_REQ to NAS
      itti_send_msg_to_task(TASK_NAS_MME, INSTANCE_DEFAULT, message_p);
    } else {
      /* If UE is in IDLE state remove bearer context
<<<<<<< HEAD
       * send Create Bearer Rsp to SPGW
       */
      for (i = 0; i < nw_init_bearer_deactv_req_p->no_of_bearers; i++) {
        if ((ue_context_p->bearer_contexts[i]) &&
          (ue_context_p->bearer_contexts[i]->ebi ==
            nw_init_bearer_deactv_req_p->ebi[i])) {
          mme_app_free_bearer_context(&ue_context_p->bearer_contexts[i]);
          break;
        }
      }
      if (i < nw_init_bearer_deactv_req_p->no_of_bearers) {
        //Send delete_dedicated_bearer_rsp to SPGW
        _send_delete_dedicated_bearer_rsp(
          ue_context_p,
          nw_init_bearer_deactv_req_p->delete_default_bearer,
          nw_init_bearer_deactv_req_p->ebi,
          nw_init_bearer_deactv_req_p->no_of_bearers,
          pdn_context->s_gw_teid_s11_s4,
          REQUEST_ACCEPTED);
      } else {
        OAILOG_ERROR(LOG_MME_APP, "Cannot delete bearer context");
      }
    }
  }
=======
       * send delete dedicated bearer rsp to SPGW
       */
      for (i = 0; i < nw_init_bearer_deactv_req_p->no_of_bearers; i++) {
        /*Fetch bearer context*/
        bearer_context_t *bearer_context = mme_app_get_bearer_context(
          ue_context_p, nw_init_bearer_deactv_req_p->ebi[i]);
        if (bearer_context) {
          mme_app_free_bearer_context(&bearer_context);
          num_bearers_deleted ++;
          ebi[i] = nw_init_bearer_deactv_req_p->ebi[i];
        } else {
          OAILOG_ERROR(
            LOG_MME_APP, "Bearer context does not exist for ebi %d\n",
            nw_init_bearer_deactv_req_p->ebi[i]);
        }
      }
      //Send delete_dedicated_bearer_rsp to SPGW
      _send_delete_dedicated_bearer_rsp(
        ue_context_p,
        nw_init_bearer_deactv_req_p->delete_default_bearer,
        ebi,
        num_bearers_deleted,
        pdn_context->s_gw_teid_s11_s4,
        REQUEST_ACCEPTED);
     }
  }
  unlock_ue_contexts(ue_context_p);
  OAILOG_FUNC_OUT(LOG_MME_APP);
}

void mme_app_handle_path_switch_request(
  itti_s1ap_path_switch_request_t *const path_switch_req_p)
{
  OAILOG_FUNC_IN(LOG_MME_APP);
  struct ue_mm_context_s *ue_context_p = NULL;
  ue_network_capability_t ue_network_capability;
  enb_s1ap_id_key_t enb_s1ap_id_key = INVALID_ENB_UE_S1AP_ID_KEY;
  e_rab_to_be_switched_in_downlink_list_t e_rab_to_be_switched_dl_list =
    path_switch_req_p->e_rab_to_be_switched_dl_list;
  bearer_context_t *current_bearer_p = NULL;
  ebi_t bearer_id = 0;
  pdn_cid_t cid = 0;
  int idx = 0;
  pdn_context_t *pdn_context = NULL;
  MessageDef *message_p = NULL;

  OAILOG_DEBUG(LOG_MME_APP, "Received PATH_SWITCH_REQUEST from S1AP\n");

  ue_context_p = mme_ue_context_exists_mme_ue_s1ap_id(
    &mme_app_desc.mme_ue_contexts, path_switch_req_p->mme_ue_s1ap_id);
  if (!ue_context_p) {
    OAILOG_ERROR(
      LOG_MME_APP,
      " PATH_SWITCH_REQUEST RECEIVED, Failed to find UE context for "
      "mme_ue_s1ap_id 0x%06" PRIX32 " \n",
      path_switch_req_p->mme_ue_s1ap_id);
    OAILOG_FUNC_OUT(LOG_MME_APP);
  }
  if (ue_context_p->enb_s1ap_id_key != INVALID_ENB_UE_S1AP_ID_KEY) {
    /* Remove existing enb_s1ap_id_key which is mapped with suorce eNB  */
    hashtable_uint64_ts_remove(
          mme_app_desc.mme_ue_contexts.enb_ue_s1ap_id_ue_context_htbl,
          (const hash_key_t) ue_context_p->enb_s1ap_id_key);
    ue_context_p->enb_s1ap_id_key = INVALID_ENB_UE_S1AP_ID_KEY;
  }
  // Update MME UE context with new enb_ue_s1ap_id
  ue_context_p->enb_ue_s1ap_id = path_switch_req_p->enb_ue_s1ap_id;
  // regenerate the enb_s1ap_id_key as enb_ue_s1ap_id is changed.
  MME_APP_ENB_S1AP_ID_KEY(enb_s1ap_id_key,
        path_switch_req_p->enb_id, path_switch_req_p->enb_ue_s1ap_id);
  // Update enb_s1ap_id_key in hashtable
  if (!IS_EMM_CTXT_PRESENT_GUTI(&(ue_context_p->emm_context))) {
    mme_ue_context_update_coll_keys(
      &mme_app_desc.mme_ue_contexts,
      ue_context_p,
      enb_s1ap_id_key,
      ue_context_p->mme_ue_s1ap_id,
      ue_context_p->emm_context._imsi64,
      ue_context_p->emm_context._imsi.length,
      ue_context_p->mme_teid_s11,
      &ue_context_p->emm_context._guti);
  }
  ue_context_p->sctp_assoc_id_key = path_switch_req_p->sctp_assoc_id;
  ue_context_p->e_utran_cgi = path_switch_req_p->ecgi;
  ue_context_p->serving_cell_tai = path_switch_req_p->tai;
  ue_network_capability.eea =
    path_switch_req_p->encryption_algorithm_capabilities;
  ue_network_capability.eia =
    path_switch_req_p->integrity_algorithm_capabilities;
  if ((ue_network_capability.eea != ue_context_p->emm_context
    ._ue_network_capability.eea) || (ue_network_capability.eia !=
    ue_context_p->emm_context._ue_network_capability.eia)) {
    /* clear ue security capabilities and store security capabilities
     * recieved in PATH_SWITCH REQUEST */
    emm_ctx_clear_ue_nw_cap(&ue_context_p->emm_context);
    emm_ctx_set_valid_ue_nw_cap(&ue_context_p->emm_context,
      &ue_network_capability);
  }
  /*Build and send Modify Bearer Request*/
  message_p = itti_alloc_new_message(TASK_MME_APP, S11_MODIFY_BEARER_REQUEST);
  AssertFatal(message_p, "itti_alloc_new_message Failed");
  itti_s11_modify_bearer_request_t *s11_modify_bearer_request =
    &message_p->ittiMsg.s11_modify_bearer_request;
  s11_modify_bearer_request->local_teid = ue_context_p->mme_teid_s11;

  for (idx = 0; idx < e_rab_to_be_switched_dl_list.no_of_items; idx++) {
    bearer_id = e_rab_to_be_switched_dl_list.item[idx].e_rab_id;
    if ((current_bearer_p =
      mme_app_get_bearer_context(ue_context_p, bearer_id)) == NULL) {
      OAILOG_ERROR(
        LOG_MME_APP,
        "Bearer Contex for bearer_id %d does not exist for ue_id %d\n",
        bearer_id, ue_context_p->mme_ue_s1ap_id);
    } else {
      s11_modify_bearer_request->bearer_contexts_to_be_modified
      .bearer_contexts[idx].eps_bearer_id = e_rab_to_be_switched_dl_list
      .item[idx].e_rab_id;
      s11_modify_bearer_request->bearer_contexts_to_be_modified
      .bearer_contexts[idx].s1_eNB_fteid.teid = e_rab_to_be_switched_dl_list
      .item[idx].gtp_teid;
      s11_modify_bearer_request->bearer_contexts_to_be_modified
      .bearer_contexts[idx].s1_eNB_fteid.interface_type = S1_U_ENODEB_GTP_U;
      if (4 == blength(e_rab_to_be_switched_dl_list.item[idx]
        .transport_layer_address)) {
        s11_modify_bearer_request->bearer_contexts_to_be_modified
        .bearer_contexts[idx].s1_eNB_fteid.ipv4 = 1;
        memcpy(&s11_modify_bearer_request->bearer_contexts_to_be_modified
          .bearer_contexts[idx].s1_eNB_fteid.ipv4_address,
          e_rab_to_be_switched_dl_list.item[idx].transport_layer_address
          ->data, blength(e_rab_to_be_switched_dl_list.item[idx]
          .transport_layer_address));
      } else if (16 == blength(e_rab_to_be_switched_dl_list.item[idx]
               .transport_layer_address)) {
        s11_modify_bearer_request->bearer_contexts_to_be_modified
        .bearer_contexts[idx].s1_eNB_fteid.ipv6 = 1;
        memcpy(&s11_modify_bearer_request->bearer_contexts_to_be_modified
          .bearer_contexts[idx].s1_eNB_fteid.ipv6_address,
          e_rab_to_be_switched_dl_list.item[idx].transport_layer_address
          ->data, blength(e_rab_to_be_switched_dl_list.item[idx]
          .transport_layer_address));
      } else {
        AssertFatal(
          0, "TODO IP address %d bytes",
          blength(
            e_rab_to_be_switched_dl_list.item[idx].transport_layer_address));
      }
      s11_modify_bearer_request->bearer_contexts_to_be_modified
        .num_bearer_context++;

      OAILOG_DEBUG(
        LOG_MME_APP,
        "Build MBR for ue_id %d\t bearer_id %d\t enb_teid %u\t sgw_teid %u\n",
        ue_context_p->mme_ue_s1ap_id, bearer_id, s11_modify_bearer_request
        ->bearer_contexts_to_be_modified.bearer_contexts[idx].s1_eNB_fteid.teid, current_bearer_p->s_gw_fteid_s1u.teid);
    }

    if (!idx) {
      cid = ue_context_p->bearer_contexts[EBI_TO_INDEX(bearer_id)]->pdn_cx_id;
      pdn_context = ue_context_p->pdn_contexts[cid];
      s11_modify_bearer_request->peer_ip =
        pdn_context->s_gw_address_s11_s4.address.ipv4_address;
      s11_modify_bearer_request->teid = pdn_context->s_gw_teid_s11_s4;
    }
  }
  if (pdn_context->esm_data.n_bearers == e_rab_to_be_switched_dl_list
    .no_of_items) {
    s11_modify_bearer_request->bearer_contexts_to_be_removed
      .num_bearer_context = 0;
  } else {
    /* find the bearer which are present in current UE context and not present
     * in Path Switch Request, add them to bearer_contexts_to_be_removed list
     * */
    for (idx = 0; idx < pdn_context->esm_data.n_bearers; idx++) {
      bearer_id = ue_context_p->bearer_contexts[idx]->ebi;
      if (is_e_rab_id_present(
        e_rab_to_be_switched_dl_list, bearer_id) == true) {
        continue;
      } else {
        s11_modify_bearer_request->bearer_contexts_to_be_removed
        .bearer_contexts[idx].eps_bearer_id = bearer_id;
        s11_modify_bearer_request->bearer_contexts_to_be_removed
        .bearer_contexts[idx].s4u_sgsn_fteid.teid =
        ue_context_p->bearer_contexts[idx]->enb_fteid_s1u.teid;
        s11_modify_bearer_request->bearer_contexts_to_be_removed
        .bearer_contexts[idx].s4u_sgsn_fteid.interface_type =
        ue_context_p->bearer_contexts[idx]->enb_fteid_s1u.interface_type;
        if (ue_context_p->bearer_contexts[idx]->enb_fteid_s1u.ipv4) {
          s11_modify_bearer_request->bearer_contexts_to_be_removed
          .bearer_contexts[idx].s4u_sgsn_fteid.ipv4 = 1;
          s11_modify_bearer_request->bearer_contexts_to_be_removed
          .bearer_contexts[idx].s4u_sgsn_fteid.ipv4_address =
          ue_context_p->bearer_contexts[idx]->enb_fteid_s1u.ipv4_address;
        } else if (ue_context_p->bearer_contexts[idx]->enb_fteid_s1u.ipv6) {
          s11_modify_bearer_request->bearer_contexts_to_be_removed
          .bearer_contexts[idx].s4u_sgsn_fteid.ipv6 = 1;
          s11_modify_bearer_request->bearer_contexts_to_be_removed
          .bearer_contexts[idx].s4u_sgsn_fteid.ipv6_address =
          ue_context_p->bearer_contexts[idx]->enb_fteid_s1u.ipv6_address;
        }
        s11_modify_bearer_request->bearer_contexts_to_be_removed
          .num_bearer_context++;
      }
    }
  }
  /*
   * S11 stack specific parameter. Not used in standalone epc mode
   */
  s11_modify_bearer_request->trxn = NULL;
  OAILOG_DEBUG(
    LOG_MME_APP,
    "MME_APP send S11_MODIFY_BEARER_REQUEST to teid %u \n",
    s11_modify_bearer_request->teid);
  itti_send_msg_to_task(TASK_SPGW, INSTANCE_DEFAULT, message_p);
  ue_context_p->path_switch_req = true;

>>>>>>> dd5d34a4
  unlock_ue_contexts(ue_context_p);
  OAILOG_FUNC_OUT(LOG_MME_APP);
}

//------------------------------------------------------------------------------
void mme_app_handle_erab_rel_cmd(
  itti_erab_rel_cmd_t *const itti_erab_rel_cmd)
{
  OAILOG_FUNC_IN(LOG_MME_APP);
<<<<<<< HEAD
  uint32_t i = 0;
=======
>>>>>>> dd5d34a4
  struct ue_mm_context_s *ue_context_p = mme_ue_context_exists_mme_ue_s1ap_id(
    &mme_app_desc.mme_ue_contexts, itti_erab_rel_cmd->ue_id);

  if (!ue_context_p) {
<<<<<<< HEAD
    MSC_LOG_EVENT(
      MSC_MMEAPP_MME,
      " NAS_ERAB_REL_CMD Unknown ue " MME_UE_S1AP_ID_FMT " ",
      itti_erab_rel_cmd->ue_id);
=======
>>>>>>> dd5d34a4
    OAILOG_ERROR(
      LOG_MME_APP,
      "UE context doesn't exist for UE " MME_UE_S1AP_ID_FMT "\n",
      itti_erab_rel_cmd->ue_id);
    // memory leak
    bdestroy_wrapper(&itti_erab_rel_cmd->nas_msg);
    OAILOG_FUNC_OUT(LOG_MME_APP);
  }

  bearer_context_t *bearer_context =
    mme_app_get_bearer_context(ue_context_p, itti_erab_rel_cmd->ebi);

  if (bearer_context) {
    MessageDef *message_p =
      itti_alloc_new_message(TASK_MME_APP, S1AP_E_RAB_REL_CMD);
    itti_s1ap_e_rab_rel_cmd_t *s1ap_e_rab_rel_cmd =
      &message_p->ittiMsg.s1ap_e_rab_rel_cmd;

    s1ap_e_rab_rel_cmd->mme_ue_s1ap_id = ue_context_p->mme_ue_s1ap_id;
    s1ap_e_rab_rel_cmd->enb_ue_s1ap_id = ue_context_p->enb_ue_s1ap_id;

    // E-RAB to Be Setup List
<<<<<<< HEAD
    if (itti_erab_rel_cmd->bearers_to_be_rel) {
      s1ap_e_rab_rel_cmd->e_rab_to_be_rel_list.no_of_items =
        itti_erab_rel_cmd->n_bearers;
      for (i = 0; i < itti_erab_rel_cmd->n_bearers; i++) {
        s1ap_e_rab_rel_cmd->e_rab_to_be_rel_list.item[i].e_rab_id =
          itti_erab_rel_cmd->bearers_to_be_rel[i];
      }
    } else {
      s1ap_e_rab_rel_cmd->e_rab_to_be_rel_list.no_of_items = 1;
      s1ap_e_rab_rel_cmd->e_rab_to_be_rel_list.item[0].e_rab_id =
        bearer_context->ebi;
    }
=======
    s1ap_e_rab_rel_cmd->e_rab_to_be_rel_list.no_of_items = 1;
    s1ap_e_rab_rel_cmd->e_rab_to_be_rel_list.item[0].e_rab_id =
      bearer_context->ebi;
>>>>>>> dd5d34a4
    //s1ap_e_rab_rel_cmd->e_rab_to_be_rel_list.item[0].cause = 0; //Pruthvi TDB
    s1ap_e_rab_rel_cmd->nas_pdu =
      itti_erab_rel_cmd->nas_msg;
    itti_erab_rel_cmd->nas_msg = NULL;

<<<<<<< HEAD
    MSC_LOG_TX_MESSAGE(
      MSC_MMEAPP_MME,
      MSC_S1AP_MME,
      NULL,
      0,
      "0 S1AP_E_RAB_REL_CMD ue id " MME_UE_S1AP_ID_FMT
      ue_context_p->mme_ue_s1ap_id,
      itti_erab_rel_cmd->e_rab_to_be_rel_list.item[0].e_rab_id);
=======
>>>>>>> dd5d34a4
    OAILOG_INFO(
      LOG_MME_APP,
      "Sending ERAB REL CMD to S1AP with UE ID %d and EBI %d",
      itti_erab_rel_cmd->ue_id,itti_erab_rel_cmd->ebi);
    itti_send_msg_to_task(TASK_S1AP, INSTANCE_DEFAULT, message_p);
  } else {
    OAILOG_ERROR(
      LOG_MME_APP,
      "No bearer context found ue " MME_UE_S1AP_ID_FMT " ebi %u\n",
      itti_erab_rel_cmd->ue_id,
      itti_erab_rel_cmd->ebi);
  }
  unlock_ue_contexts(ue_context_p);
  OAILOG_FUNC_OUT(LOG_MME_APP);
}

//------------------------------------------------------------------------------
void mme_app_handle_e_rab_rel_rsp(
  itti_s1ap_e_rab_rel_rsp_t *const e_rab_rel_rsp)
{
  OAILOG_FUNC_IN(LOG_MME_APP);
  struct ue_mm_context_s *ue_context_p = NULL;

  ue_context_p = mme_ue_context_exists_mme_ue_s1ap_id(
    &mme_app_desc.mme_ue_contexts, e_rab_rel_rsp->mme_ue_s1ap_id);

  if (ue_context_p == NULL) {
<<<<<<< HEAD
    OAILOG_DEBUG(
=======
    OAILOG_ERROR(
>>>>>>> dd5d34a4
      LOG_MME_APP,
      "We didn't find this mme_ue_s1ap_id in list of UE: " MME_UE_S1AP_ID_FMT
      "\n",
      e_rab_rel_rsp->mme_ue_s1ap_id);
<<<<<<< HEAD
    MSC_LOG_EVENT(
      MSC_MMEAPP_MME,
      " S1AP_E_RAB_REL_RSP Unknown ue " MME_UE_S1AP_ID_FMT "\n",
      e_rab_rel_rsp->mme_ue_s1ap_id);
=======
>>>>>>> dd5d34a4
    OAILOG_FUNC_OUT(LOG_MME_APP);
  }

  for (int i = 0; i < e_rab_rel_rsp->e_rab_rel_list.no_of_items; i++) {
    e_rab_id_t e_rab_id = e_rab_rel_rsp->e_rab_rel_list.item[i].e_rab_id;
    OAILOG_DEBUG(
      LOG_MME_APP,"Received ERAB Release Rsp with ERAB ID %d",e_rab_id);
  }
  for (int i = 0; i < e_rab_rel_rsp->e_rab_rel_list.no_of_items;
       i++) {
    e_rab_id_t e_rab_id =
      e_rab_rel_rsp->e_rab_failed_to_rel_list.item[i].e_rab_id;
    OAILOG_DEBUG(
      LOG_MME_APP,"Received ERAB Release Rsp with ERAB ID %d",e_rab_id);
  }
  unlock_ue_contexts(ue_context_p);
  OAILOG_FUNC_OUT(LOG_MME_APP);
}

//------------------------------------------------------------------------------
void mme_app_handle_delete_dedicated_bearer_rsp(
  itti_mme_app_delete_dedicated_bearer_rsp_t *const delete_dedicated_bearer_rsp)
{
  struct ue_mm_context_s *ue_context_p = NULL;

  OAILOG_FUNC_IN(LOG_MME_APP);
  ue_context_p = mme_ue_context_exists_mme_ue_s1ap_id(
    &mme_app_desc.mme_ue_contexts, delete_dedicated_bearer_rsp->ue_id);

  if (ue_context_p == NULL) {
<<<<<<< HEAD
    OAILOG_DEBUG(
=======
    OAILOG_ERROR(
>>>>>>> dd5d34a4
      LOG_MME_APP,
      "We didn't find this mme_ue_s1ap_id in list of UE: " MME_UE_S1AP_ID_FMT
      "\n",
      delete_dedicated_bearer_rsp->ue_id);
    OAILOG_FUNC_OUT(LOG_MME_APP);
  }

  //Send delete_dedicated_bearer_rsp to SPGW
  _send_delete_dedicated_bearer_rsp(
     ue_context_p,
     delete_dedicated_bearer_rsp->delete_default_bearer,
     delete_dedicated_bearer_rsp->ebi,
     delete_dedicated_bearer_rsp->no_of_bearers,
     delete_dedicated_bearer_rsp->s_gw_teid_s11_s4,
     REQUEST_ACCEPTED);

  unlock_ue_contexts(ue_context_p);
  OAILOG_FUNC_OUT(LOG_MME_APP);

}

//------------------------------------------------------------------------------
void mme_app_handle_delete_dedicated_bearer_rej(
  itti_mme_app_delete_dedicated_bearer_rej_t *const delete_dedicated_bearer_rej)
{
  struct ue_mm_context_s *ue_context_p = NULL;

  OAILOG_FUNC_IN(LOG_MME_APP);
  ue_context_p = mme_ue_context_exists_mme_ue_s1ap_id(
    &mme_app_desc.mme_ue_contexts, delete_dedicated_bearer_rej->ue_id);

  if (ue_context_p == NULL) {
<<<<<<< HEAD
    OAILOG_DEBUG(
=======
    OAILOG_ERROR(
>>>>>>> dd5d34a4
      LOG_MME_APP,
      "We didn't find this mme_ue_s1ap_id in list of UE: " MME_UE_S1AP_ID_FMT
      "\n",
      delete_dedicated_bearer_rej->ue_id);
    OAILOG_FUNC_OUT(LOG_MME_APP);
  }

  //Send delete_dedicated_bearer_rsp to SPGW
  _send_delete_dedicated_bearer_rsp(
     ue_context_p,
     delete_dedicated_bearer_rej->delete_default_bearer,
     delete_dedicated_bearer_rej->ebi,
     delete_dedicated_bearer_rej->no_of_bearers,
     delete_dedicated_bearer_rej->s_gw_teid_s11_s4,
     UE_NOT_RESPONDING);

  unlock_ue_contexts(ue_context_p);
  OAILOG_FUNC_OUT(LOG_MME_APP);
}

<<<<<<< HEAD
//------------------------------------------------------------------------------
void mme_app_handle_pdn_disconnect_req(
  itti_mme_app_pdn_disconnect_req_t *const mme_app_pdn_disconnect_req)
{
  struct ue_mm_context_s *ue_context_p = NULL;

  OAILOG_FUNC_IN(LOG_MME_APP);
  ue_context_p = mme_ue_context_exists_mme_ue_s1ap_id(
    &mme_app_desc.mme_ue_contexts, mme_app_pdn_disconnect_req->ue_id);

  if (ue_context_p == NULL) {
    OAILOG_DEBUG(
      LOG_MME_APP,
      "We didn't find this mme_ue_s1ap_id in list of UE: " MME_UE_S1AP_ID_FMT
      "\n",
      mme_app_pdn_disconnect_req->ue_id);
    OAILOG_FUNC_OUT(LOG_MME_APP);
  }
  //Send Delete Session Req to SGW
  mme_app_send_delete_session_request(
    ue_context_p,
    mme_app_pdn_disconnect_req->lbi,
    mme_app_pdn_disconnect_req->pid);

  unlock_ue_contexts(ue_context_p);
  OAILOG_FUNC_OUT(LOG_MME_APP);

=======
bool is_e_rab_id_present(
  e_rab_to_be_switched_in_downlink_list_t e_rab_to_be_switched_dl_list,
  ebi_t bearer_id)
{
  OAILOG_FUNC_IN(LOG_MME_APP);
  uint8_t idx = 0;
  bool rc = false;

  for (; idx < e_rab_to_be_switched_dl_list.no_of_items; ++idx) {
    if (bearer_id != e_rab_to_be_switched_dl_list.item[idx].e_rab_id) {
      continue;
    } else {
      rc = true;
      break;
    }
  }
  OAILOG_FUNC_RETURN(LOG_MME_APP, rc);
}
//------------------------------------------------------------------------------
void mme_app_handle_path_switch_req_ack(
  itti_s11_modify_bearer_response_t  *const s11_modify_bearer_response,
  ue_mm_context_t *ue_context_p)
{
  OAILOG_FUNC_IN(LOG_MME_APP);
  emm_context_t *emm_ctx = &ue_context_p->emm_context;
  MessageDef *message_p = NULL;

  if (s11_modify_bearer_response->bearer_contexts_modified.num_bearer_context
    == 0) {
    mme_app_handle_path_switch_req_failure(ue_context_p);
    OAILOG_FUNC_OUT(LOG_MME_APP);
  }
  OAILOG_DEBUG(LOG_MME_APP, "Build PATH_SWITCH_REQUEST_ACK for ue_id %d\n",
    ue_context_p->mme_ue_s1ap_id);
  message_p = itti_alloc_new_message(
    TASK_MME_APP, S1AP_PATH_SWITCH_REQUEST_ACK);
  AssertFatal(message_p, "itti_alloc_new_message Failed");
  itti_s1ap_path_switch_request_ack_t *s1ap_path_switch_req_ack =
    &message_p->ittiMsg.s1ap_path_switch_request_ack;

  s1ap_path_switch_req_ack->sctp_assoc_id = ue_context_p->sctp_assoc_id_key;
  s1ap_path_switch_req_ack->enb_ue_s1ap_id = ue_context_p->enb_ue_s1ap_id;
  s1ap_path_switch_req_ack->mme_ue_s1ap_id = ue_context_p->mme_ue_s1ap_id;
  memcpy(s1ap_path_switch_req_ack->NH, emm_ctx->_security.next_hop,
    AUTH_NEXT_HOP_SIZE);
  s1ap_path_switch_req_ack->NCC = emm_ctx->_security.next_hop_chaining_count;
  /* Generate NH key parameter */
  if (emm_ctx->_security.vector_index != 0) {
    OAILOG_DEBUG(
    LOG_MME_APP,
    "Invalid Vector index %d for ue_id %d \n",
    emm_ctx->_security.vector_index, ue_context_p->mme_ue_s1ap_id);
  }
  derive_NH(emm_ctx->_vector[emm_ctx->_security.vector_index].kasme,
    emm_ctx->_security.next_hop,
    emm_ctx->_security.next_hop,
    &emm_ctx->_security.next_hop_chaining_count);

  OAILOG_DEBUG(
    LOG_MME_APP,
    "MME_APP send PATH_SWITCH_REQUEST_ACK to S1AP for ue_id %d \n",
    ue_context_p->mme_ue_s1ap_id);
  itti_send_msg_to_task(TASK_S1AP, INSTANCE_DEFAULT, message_p);

  OAILOG_FUNC_OUT(LOG_MME_APP);
}
//------------------------------------------------------------------------------
void mme_app_handle_path_switch_req_failure(
  ue_mm_context_t *ue_context_p)
{
  OAILOG_FUNC_IN(LOG_MME_APP);
  MessageDef *message_p = NULL;

  OAILOG_DEBUG(LOG_MME_APP, "Build PATH_SWITCH_REQUEST_FAILURE for ue_id %d\n",
    ue_context_p->mme_ue_s1ap_id);
  message_p = itti_alloc_new_message(
    TASK_MME_APP, S1AP_PATH_SWITCH_REQUEST_FAILURE);
  AssertFatal(message_p, "itti_alloc_new_message Failed");
  itti_s1ap_path_switch_request_failure_t *s1ap_path_switch_req_failure =
    &message_p->ittiMsg.s1ap_path_switch_request_failure;

  s1ap_path_switch_req_failure->sctp_assoc_id = ue_context_p->sctp_assoc_id_key;
  s1ap_path_switch_req_failure->enb_ue_s1ap_id = ue_context_p->enb_ue_s1ap_id;
  s1ap_path_switch_req_failure->mme_ue_s1ap_id = ue_context_p->mme_ue_s1ap_id;

  OAILOG_DEBUG(
    LOG_MME_APP,
    "MME_APP send PATH_SWITCH_REQUEST_FAILURE to S1AP for ue_id %d \n",
    ue_context_p->mme_ue_s1ap_id);
  itti_send_msg_to_task(TASK_S1AP, INSTANCE_DEFAULT, message_p);

  OAILOG_FUNC_OUT(LOG_MME_APP);
>>>>>>> dd5d34a4
}<|MERGE_RESOLUTION|>--- conflicted
+++ resolved
@@ -84,8 +84,6 @@
 #define TASK_SPGW TASK_S11
 #endif
 
-<<<<<<< HEAD
-=======
 void print_bearer_ids_helper(ebi_t ebi[], uint32_t no_of_bearers)
 {
   OAILOG_FUNC_IN(LOG_MME_APP);
@@ -101,7 +99,6 @@
   OAILOG_FUNC_OUT(LOG_MME_APP);
 }
 
->>>>>>> dd5d34a4
 //------------------------------------------------------------------------------
 int _send_pcrf_bearer_actv_rsp(
   struct ue_mm_context_s *ue_context_p,
@@ -110,95 +107,23 @@
 {
   OAILOG_FUNC_IN(LOG_MME_APP);
   MessageDef *message_p =
-<<<<<<< HEAD
-    itti_alloc_new_message(TASK_MME_APP,
-    S11_NW_INITIATED_ACTIVATE_BEARER_RESP);
-  if (message_p == NULL) {
-   OAILOG_ERROR(
-     LOG_MME_APP,
-       "Cannot allocte memory to S11_NW_INITIATED_BEARER_ACTV_RSP\n");
-    OAILOG_FUNC_RETURN(LOG_MME_APP,RETURNerror);
-=======
     itti_alloc_new_message(TASK_MME_APP, S11_NW_INITIATED_ACTIVATE_BEARER_RESP);
   if (message_p == NULL) {
     OAILOG_ERROR(
       LOG_MME_APP,
       "Cannot allocte memory to S11_NW_INITIATED_BEARER_ACTV_RSP\n");
     OAILOG_FUNC_RETURN(LOG_MME_APP, RETURNerror);
->>>>>>> dd5d34a4
   }
   itti_s11_nw_init_actv_bearer_rsp_t *s11_nw_init_actv_bearer_rsp =
     &message_p->ittiMsg.s11_nw_init_actv_bearer_rsp;
 
-<<<<<<< HEAD
- //Fetch PDN context
-  pdn_cid_t cid =
-  ue_context_p->bearer_contexts[EBI_TO_INDEX(ebi)]->pdn_cx_id;
-=======
   //Fetch PDN context
   pdn_cid_t cid = ue_context_p->bearer_contexts[EBI_TO_INDEX(ebi)]->pdn_cx_id;
->>>>>>> dd5d34a4
   pdn_context_t *pdn_context = ue_context_p->pdn_contexts[cid];
   //Fill SGW S11 CP TEID
   s11_nw_init_actv_bearer_rsp->sgw_s11_teid = pdn_context->s_gw_teid_s11_s4;
   int msg_bearer_index = 0;
 
-<<<<<<< HEAD
-  bearer_context_t *bc =
-    mme_app_get_bearer_context(ue_context_p,ebi);
-    s11_nw_init_actv_bearer_rsp->cause.cause_value = cause;
-    s11_nw_init_actv_bearer_rsp->bearer_contexts
-      .bearer_contexts[msg_bearer_index]
-      .eps_bearer_id = ebi;
-    s11_nw_init_actv_bearer_rsp->bearer_contexts
-      .bearer_contexts[msg_bearer_index]
-      .cause.cause_value = REQUEST_ACCEPTED;
-    //  FTEID eNB
-    s11_nw_init_actv_bearer_rsp->bearer_contexts
-      .bearer_contexts[msg_bearer_index]
-      .s1u_enb_fteid = bc->enb_fteid_s1u;
-
-    /* FTEID SGW S1U
-     * This IE shall be sent on the S11 interface.
-    It shall be used to fetch context*/
-    s11_nw_init_actv_bearer_rsp->bearer_contexts
-      .bearer_contexts[msg_bearer_index]
-      .s1u_sgw_fteid =
-      bc->s_gw_fteid_s1u;
-    s11_nw_init_actv_bearer_rsp->bearer_contexts.num_bearer_context++;
-    //Saved TFT to be sent to SGW in order to save in the SPGW context
-    if (bc->saved_tft) {
-      memcpy(
-        &s11_nw_init_actv_bearer_rsp->tft,
-        bc->saved_tft,
-        sizeof(traffic_flow_template_t));
-    }
-    //Saved QoS to be sent to SGW in order to save in the SPGW context
-    if (bc->saved_qos) {
-      memcpy(
-        &s11_nw_init_actv_bearer_rsp->eps_bearer_qos,
-        bc->saved_qos,
-        sizeof(bearer_qos_t));
-    }
-
-  MSC_LOG_TX_MESSAGE(
-    MSC_MMEAPP_MME,
-    MSC_S11_MME,
-    NULL,
-    0,
-    "0 S11_PCRF_BEARER_ACTV_RSP teid %u",
-    s11_nw_init_actv_bearer_rsp->teid);
-
-  OAILOG_INFO(LOG_MME_APP,"Sending create_dedicated_bearer_rsp to SGW with EBI %d %d\n",
-    ebi,s11_nw_init_actv_bearer_rsp->bearer_contexts
-        .bearer_contexts[msg_bearer_index]
-        .eps_bearer_id);
-  itti_send_msg_to_task(TASK_SPGW, INSTANCE_DEFAULT, message_p);
-  OAILOG_FUNC_RETURN(LOG_MME_APP,RETURNok);
-}
-
-
-=======
   bearer_context_t *bc = mme_app_get_bearer_context(ue_context_p, ebi);
   s11_nw_init_actv_bearer_rsp->cause.cause_value = cause;
   s11_nw_init_actv_bearer_rsp->bearer_contexts.bearer_contexts[msg_bearer_index]
@@ -241,7 +166,6 @@
   OAILOG_FUNC_RETURN(LOG_MME_APP, RETURNok);
 }
 
->>>>>>> dd5d34a4
 //---------------------------------------------------------------------------
 static bool mme_app_construct_guti(
   const plmn_t *const plmn_p,
@@ -1014,6 +938,12 @@
         ue_context_p->ue_context_rel_cause = S1AP_INVALID_CAUSE;
       }
     } else {
+        OAILOG_INFO(
+      LOG_MME_APP,
+      "**** Pruthvi Sendinf mme_app_itti_ue_context_release after receiving delete session rsp from SGW "
+      "mme_ue_s1ap_id " MME_UE_S1AP_ID_FMT "\n ",
+      ue_context_p->mme_ue_s1ap_id);
+ 
       // Notify S1AP to send UE Context Release Command to eNB or free s1 context locally.
       mme_app_itti_ue_context_release(
         ue_context_p, ue_context_p->ue_context_rel_cause);
@@ -2513,15 +2443,9 @@
     s11_proc_create->bearer_status[EBI_TO_INDEX(ebi)] = S11_PROC_BEARER_SUCCESS;
     // if received all bearers creation results
     if (s11_proc_create->num_status_received == s11_proc_create->num_bearers) {
-<<<<<<< HEAD
-        //Send Rsp to SGW if SPGW is embedded
-        bearer_context_t *bc =
-          mme_app_get_bearer_context(ue_context_p, create_dedicated_bearer_rsp->ebi);
-=======
       //Send Rsp to SGW if SPGW is embedded
       bearer_context_t *bc = mme_app_get_bearer_context(
         ue_context_p, create_dedicated_bearer_rsp->ebi);
->>>>>>> dd5d34a4
       if (bc == NULL) {
         OAILOG_ERROR(
         LOG_MME_APP,
@@ -2653,11 +2577,7 @@
 }
 
 /**
-<<<<<<< HEAD
- * This Function handles PCRF initiated
-=======
  * This Function handles NW initiated
->>>>>>> dd5d34a4
  * Dedicated bearer activation Request message from SGW
  */
 void mme_app_handle_nw_init_ded_bearer_actv_req(
@@ -2677,17 +2597,6 @@
     &mme_app_desc.mme_ue_contexts, nw_init_bearer_actv_req_p->s11_mme_teid);
 
   if (ue_context_p == NULL) {
-<<<<<<< HEAD
-    MSC_LOG_RX_DISCARDED_MESSAGE(
-      MSC_MMEAPP_MME,
-      MSC_S11_MME,
-      NULL,
-      0,
-      "0 PCRF initiated Bearer Actv Req local S11 teid " TEID_FMT " ",
-      mme_teid_S11->teid);
-
-=======
->>>>>>> dd5d34a4
     OAILOG_ERROR(
       LOG_MME_APP,
       "We didn't find this teid in list of UE: %08x\n",
@@ -2698,18 +2607,6 @@
   bearer_context_t *linked_bc =
     mme_app_get_bearer_context(ue_context_p, linked_eps_bearer_id);
   if (!linked_bc) {
-<<<<<<< HEAD
-    MSC_LOG_RX_DISCARDED_MESSAGE(
-      MSC_MMEAPP_MME,
-      MSC_S11_MME,
-      NULL,
-      0,
-      "0 CREATE_BEARERS_REQUEST ue id " MME_UE_S1AP_ID_FMT
-      " local S11 teid " TEID_FMT " ",
-      ue_context_p->mme_ue_s1ap_id,
-      nw_init_bearer_actv_req_p->teid);
-=======
->>>>>>> dd5d34a4
     OAILOG_ERROR(
       LOG_MME_APP,
       "We didn't find the linked bearer id %" PRIu8
@@ -2754,21 +2651,6 @@
       &nw_init_bearer_actv_req_p->pco);
   }
 
-<<<<<<< HEAD
-  MSC_LOG_TX_MESSAGE(
-    MSC_MMEAPP_MME,
-    MSC_NAS_MME,
-    NULL,
-    0,
-    "0 MME_APP_CREATE_DEDICATED_BEARER_REQ mme_ue_s1ap_id " MME_UE_S1AP_ID_FMT
-    " qci %u ebi %u cid %u",
-    MME_APP_CREATE_DEDICATED_BEARER_REQ(message_p).ue_id,
-    dedicated_bc->qci,
-    dedicated_bc->ebi,
-    cid);
-
-=======
->>>>>>> dd5d34a4
   OAILOG_INFO(
     LOG_MME_APP,
     "Sending MME_APP_CREATE_DEDICATED_BEARER_REQ to NAS with UE ID"
@@ -2780,22 +2662,13 @@
   OAILOG_FUNC_OUT(LOG_MME_APP);
 }
 
-<<<<<<< HEAD
-//------------------------------------------------------------------------------
-=======
->>>>>>> dd5d34a4
 void _send_delete_dedicated_bearer_rsp(
   struct ue_mm_context_s *ue_context_p,
   bool delete_default_bearer,
   ebi_t ebi[],
   uint32_t num_bearer_context,
   teid_t s_gw_teid_s11_s4,
-<<<<<<< HEAD
-  gtpv2c_cause_value_t cause
-  )
-=======
   gtpv2c_cause_value_t cause)
->>>>>>> dd5d34a4
 {
   itti_s11_nw_init_deactv_bearer_rsp_t *s11_deact_ded_bearer_rsp = NULL;
   MessageDef *message_p = NULL;
@@ -2808,21 +2681,13 @@
   }
   message_p =
     itti_alloc_new_message(TASK_MME_APP,
-<<<<<<< HEAD
-      S11_NW_INITIATED_DEACTIVATE_BEARER_RESP);
-=======
     S11_NW_INITIATED_DEACTIVATE_BEARER_RESP);
->>>>>>> dd5d34a4
   s11_deact_ded_bearer_rsp =
     &message_p->ittiMsg.s11_nw_init_deactv_bearer_rsp;
 
   if (message_p == NULL) {
-<<<<<<< HEAD
-    OAILOG_ERROR(LOG_MME_APP,
-=======
     OAILOG_ERROR(
       LOG_MME_APP,
->>>>>>> dd5d34a4
       "itti_alloc_new_message failed for"
       "S11_NW_INITIATED_DEACTIVATE_BEARER_RESP\n");
     OAILOG_FUNC_OUT(LOG_MME_APP);
@@ -2837,45 +2702,25 @@
     *s11_deact_ded_bearer_rsp->lbi = ebi[0];
     s11_deact_ded_bearer_rsp->bearer_contexts.bearer_contexts[0].
       cause.cause_value = cause;
-<<<<<<< HEAD
-    OAILOG_INFO(
-      LOG_MME_APP,
-      " Sending S11_PCRF_DED_BEARER_DEACTV_RESPONSE to SGW, (ebi = %d)\n",
-      ebi[0]);
-=======
->>>>>>> dd5d34a4
   } else {
     for (i = 0; i < num_bearer_context; i++) {
       s11_deact_ded_bearer_rsp->bearer_contexts.bearer_contexts[i].
         eps_bearer_id = ebi[i];
       s11_deact_ded_bearer_rsp->bearer_contexts.bearer_contexts[i].
         cause.cause_value = cause;
-<<<<<<< HEAD
-      OAILOG_INFO(
-        LOG_MME_APP,
-        " Sending S11_PCRF_DED_BEARER_DEACTV_RESPONSE to SGW, (ebi = %d)\n",
-        s11_deact_ded_bearer_rsp->bearer_contexts.bearer_contexts[i].
-          eps_bearer_id);
-    }
-  }
-=======
     }
   }
   /*Print bearer ids to be sent in nw_initiated_deactv_bearer_rsp*/
   print_bearer_ids_helper(ebi, num_bearer_context);
->>>>>>> dd5d34a4
   s11_deact_ded_bearer_rsp->bearer_contexts.num_bearer_context =
     num_bearer_context;
   s11_deact_ded_bearer_rsp->imsi = ue_context_p->imsi;
   s11_deact_ded_bearer_rsp->s_gw_teid_s11_s4 = s_gw_teid_s11_s4;
-<<<<<<< HEAD
-=======
 
   OAILOG_INFO(
     LOG_MME_APP,
     " Sending nw_initiated_deactv_bearer_rsp to SGW with %d bearers\n",
     num_bearer_context);
->>>>>>> dd5d34a4
   itti_send_msg_to_task(TASK_SPGW, INSTANCE_DEFAULT, message_p);
 
   OAILOG_FUNC_OUT(LOG_MME_APP);
@@ -2883,13 +2728,8 @@
 
 
 /**
-<<<<<<< HEAD
- * This Function handles PCRF initiated
- * Dedicated bearer Deactivation Request message from SGW
-=======
  * This Function handles NW-initiated
  * dedicated bearer deactivation request message from SGW
->>>>>>> dd5d34a4
  */
 void mme_app_handle_nw_init_bearer_deactv_req(
   itti_s11_nw_init_deactv_bearer_request_t
@@ -2899,15 +2739,6 @@
   uint32_t i = 0;
   OAILOG_FUNC_IN(LOG_MME_APP);
   MessageDef *message_p = NULL;
-<<<<<<< HEAD
-
-  for (i = 0; i< nw_init_bearer_deactv_req_p->no_of_bearers; i++) {
-    OAILOG_INFO(
-      LOG_MME_APP,
-      "Received Dedicated bearer deactivation Request from SGW with EBI %d\n",
-      nw_init_bearer_deactv_req_p->ebi[i]);
-  }
-=======
   ebi_t ebi[BEARERS_PER_UE];
   uint32_t num_bearers_deleted = 0;
 
@@ -2918,32 +2749,15 @@
   /*Print bearer ids received in the message*/
   print_bearer_ids_helper(nw_init_bearer_deactv_req_p->ebi,
     nw_init_bearer_deactv_req_p->no_of_bearers);
->>>>>>> dd5d34a4
   ue_context_p = mme_ue_context_exists_s11_teid(
     &mme_app_desc.mme_ue_contexts, nw_init_bearer_deactv_req_p->s11_mme_teid);
 
   if (ue_context_p == NULL) {
-<<<<<<< HEAD
-    MSC_LOG_RX_DISCARDED_MESSAGE(
-      MSC_MMEAPP_MME,
-      MSC_S11_MME,
-      NULL,
-      0,
-      "0 PCRF initiated Bearer Dectv Req local S11 teid " TEID_FMT " ",
-      nw_init_bearer_deactv_req_p->s11_mme_teid);
-    OAILOG_FUNC_OUT(LOG_MME_APP);
-  }
-
-//Fetch PDN context
-  pdn_cid_t cid =
-  ue_context_p->bearer_contexts
-=======
     OAILOG_FUNC_OUT(LOG_MME_APP);
   }
 
   //Fetch PDN context
   pdn_cid_t cid = ue_context_p->bearer_contexts
->>>>>>> dd5d34a4
     [EBI_TO_INDEX(nw_init_bearer_deactv_req_p->ebi[0])]->pdn_cx_id;
   pdn_context_t *pdn_context = ue_context_p->pdn_contexts[cid];
 
@@ -2976,15 +2790,6 @@
       itti_alloc_new_message(TASK_MME_APP, MME_APP_DELETE_DEDICATED_BEARER_REQ);
       if (message_p == NULL) {
         OAILOG_INFO(
-<<<<<<< HEAD
-        LOG_MME_APP,
-        "itti_alloc_new_message failed for"
-        "MME_APP_DELETE_DEDICATED_BEARER_REQ\n");
-        OAILOG_FUNC_OUT(LOG_MME_APP);
-      }
-      MME_APP_DELETE_DEDICATED_BEARER_REQ(message_p).delete_default_bearer =
-        nw_init_bearer_deactv_req_p->delete_default_bearer;
-=======
           LOG_MME_APP,
           "itti_alloc_new_message failed for"
           "nw_initiated_deactv_bearer_req\n");
@@ -2993,7 +2798,6 @@
       /* MME_APP_DELETE_DEDICATED_BEARER_REQ ITTI message is used to inform NAS
        * about dedicated/default bearer deactivation
        */
->>>>>>> dd5d34a4
       MME_APP_DELETE_DEDICATED_BEARER_REQ(message_p).ue_id =
         ue_context_p->mme_ue_s1ap_id;
       MME_APP_DELETE_DEDICATED_BEARER_REQ(message_p).no_of_bearers =
@@ -3006,32 +2810,6 @@
       itti_send_msg_to_task(TASK_NAS_MME, INSTANCE_DEFAULT, message_p);
     } else {
       /* If UE is in IDLE state remove bearer context
-<<<<<<< HEAD
-       * send Create Bearer Rsp to SPGW
-       */
-      for (i = 0; i < nw_init_bearer_deactv_req_p->no_of_bearers; i++) {
-        if ((ue_context_p->bearer_contexts[i]) &&
-          (ue_context_p->bearer_contexts[i]->ebi ==
-            nw_init_bearer_deactv_req_p->ebi[i])) {
-          mme_app_free_bearer_context(&ue_context_p->bearer_contexts[i]);
-          break;
-        }
-      }
-      if (i < nw_init_bearer_deactv_req_p->no_of_bearers) {
-        //Send delete_dedicated_bearer_rsp to SPGW
-        _send_delete_dedicated_bearer_rsp(
-          ue_context_p,
-          nw_init_bearer_deactv_req_p->delete_default_bearer,
-          nw_init_bearer_deactv_req_p->ebi,
-          nw_init_bearer_deactv_req_p->no_of_bearers,
-          pdn_context->s_gw_teid_s11_s4,
-          REQUEST_ACCEPTED);
-      } else {
-        OAILOG_ERROR(LOG_MME_APP, "Cannot delete bearer context");
-      }
-    }
-  }
-=======
        * send delete dedicated bearer rsp to SPGW
        */
       for (i = 0; i < nw_init_bearer_deactv_req_p->no_of_bearers; i++) {
@@ -3247,7 +3025,6 @@
   itti_send_msg_to_task(TASK_SPGW, INSTANCE_DEFAULT, message_p);
   ue_context_p->path_switch_req = true;
 
->>>>>>> dd5d34a4
   unlock_ue_contexts(ue_context_p);
   OAILOG_FUNC_OUT(LOG_MME_APP);
 }
@@ -3257,21 +3034,11 @@
   itti_erab_rel_cmd_t *const itti_erab_rel_cmd)
 {
   OAILOG_FUNC_IN(LOG_MME_APP);
-<<<<<<< HEAD
   uint32_t i = 0;
-=======
->>>>>>> dd5d34a4
   struct ue_mm_context_s *ue_context_p = mme_ue_context_exists_mme_ue_s1ap_id(
     &mme_app_desc.mme_ue_contexts, itti_erab_rel_cmd->ue_id);
 
   if (!ue_context_p) {
-<<<<<<< HEAD
-    MSC_LOG_EVENT(
-      MSC_MMEAPP_MME,
-      " NAS_ERAB_REL_CMD Unknown ue " MME_UE_S1AP_ID_FMT " ",
-      itti_erab_rel_cmd->ue_id);
-=======
->>>>>>> dd5d34a4
     OAILOG_ERROR(
       LOG_MME_APP,
       "UE context doesn't exist for UE " MME_UE_S1AP_ID_FMT "\n",
@@ -3294,7 +3061,6 @@
     s1ap_e_rab_rel_cmd->enb_ue_s1ap_id = ue_context_p->enb_ue_s1ap_id;
 
     // E-RAB to Be Setup List
-<<<<<<< HEAD
     if (itti_erab_rel_cmd->bearers_to_be_rel) {
       s1ap_e_rab_rel_cmd->e_rab_to_be_rel_list.no_of_items =
         itti_erab_rel_cmd->n_bearers;
@@ -3307,27 +3073,11 @@
       s1ap_e_rab_rel_cmd->e_rab_to_be_rel_list.item[0].e_rab_id =
         bearer_context->ebi;
     }
-=======
-    s1ap_e_rab_rel_cmd->e_rab_to_be_rel_list.no_of_items = 1;
-    s1ap_e_rab_rel_cmd->e_rab_to_be_rel_list.item[0].e_rab_id =
-      bearer_context->ebi;
->>>>>>> dd5d34a4
     //s1ap_e_rab_rel_cmd->e_rab_to_be_rel_list.item[0].cause = 0; //Pruthvi TDB
     s1ap_e_rab_rel_cmd->nas_pdu =
       itti_erab_rel_cmd->nas_msg;
     itti_erab_rel_cmd->nas_msg = NULL;
 
-<<<<<<< HEAD
-    MSC_LOG_TX_MESSAGE(
-      MSC_MMEAPP_MME,
-      MSC_S1AP_MME,
-      NULL,
-      0,
-      "0 S1AP_E_RAB_REL_CMD ue id " MME_UE_S1AP_ID_FMT
-      ue_context_p->mme_ue_s1ap_id,
-      itti_erab_rel_cmd->e_rab_to_be_rel_list.item[0].e_rab_id);
-=======
->>>>>>> dd5d34a4
     OAILOG_INFO(
       LOG_MME_APP,
       "Sending ERAB REL CMD to S1AP with UE ID %d and EBI %d",
@@ -3355,22 +3105,11 @@
     &mme_app_desc.mme_ue_contexts, e_rab_rel_rsp->mme_ue_s1ap_id);
 
   if (ue_context_p == NULL) {
-<<<<<<< HEAD
-    OAILOG_DEBUG(
-=======
     OAILOG_ERROR(
->>>>>>> dd5d34a4
       LOG_MME_APP,
       "We didn't find this mme_ue_s1ap_id in list of UE: " MME_UE_S1AP_ID_FMT
       "\n",
       e_rab_rel_rsp->mme_ue_s1ap_id);
-<<<<<<< HEAD
-    MSC_LOG_EVENT(
-      MSC_MMEAPP_MME,
-      " S1AP_E_RAB_REL_RSP Unknown ue " MME_UE_S1AP_ID_FMT "\n",
-      e_rab_rel_rsp->mme_ue_s1ap_id);
-=======
->>>>>>> dd5d34a4
     OAILOG_FUNC_OUT(LOG_MME_APP);
   }
 
@@ -3401,11 +3140,7 @@
     &mme_app_desc.mme_ue_contexts, delete_dedicated_bearer_rsp->ue_id);
 
   if (ue_context_p == NULL) {
-<<<<<<< HEAD
-    OAILOG_DEBUG(
-=======
     OAILOG_ERROR(
->>>>>>> dd5d34a4
       LOG_MME_APP,
       "We didn't find this mme_ue_s1ap_id in list of UE: " MME_UE_S1AP_ID_FMT
       "\n",
@@ -3438,11 +3173,7 @@
     &mme_app_desc.mme_ue_contexts, delete_dedicated_bearer_rej->ue_id);
 
   if (ue_context_p == NULL) {
-<<<<<<< HEAD
-    OAILOG_DEBUG(
-=======
     OAILOG_ERROR(
->>>>>>> dd5d34a4
       LOG_MME_APP,
       "We didn't find this mme_ue_s1ap_id in list of UE: " MME_UE_S1AP_ID_FMT
       "\n",
@@ -3463,8 +3194,6 @@
   OAILOG_FUNC_OUT(LOG_MME_APP);
 }
 
-<<<<<<< HEAD
-//------------------------------------------------------------------------------
 void mme_app_handle_pdn_disconnect_req(
   itti_mme_app_pdn_disconnect_req_t *const mme_app_pdn_disconnect_req)
 {
@@ -3490,8 +3219,8 @@
 
   unlock_ue_contexts(ue_context_p);
   OAILOG_FUNC_OUT(LOG_MME_APP);
-
-=======
+}
+
 bool is_e_rab_id_present(
   e_rab_to_be_switched_in_downlink_list_t e_rab_to_be_switched_dl_list,
   ebi_t bearer_id)
@@ -3584,5 +3313,4 @@
   itti_send_msg_to_task(TASK_S1AP, INSTANCE_DEFAULT, message_p);
 
   OAILOG_FUNC_OUT(LOG_MME_APP);
->>>>>>> dd5d34a4
 }