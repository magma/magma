/*
 * Licensed to the OpenAirInterface (OAI) Software Alliance under one or more
 * contributor license agreements.  See the NOTICE file distributed with
 * this work for additional information regarding copyright ownership.
 * The OpenAirInterface Software Alliance licenses this file to You under
 * the Apache License, Version 2.0  (the "License"); you may not use this file
 * except in compliance with the License.
 * You may obtain a copy of the License at
 *
 *      http://www.apache.org/licenses/LICENSE-2.0
 *
 * Unless required by applicable law or agreed to in writing, software
 * distributed under the License is distributed on an "AS IS" BASIS,
 * WITHOUT WARRANTIES OR CONDITIONS OF ANY KIND, either express or implied.
 * See the License for the specific language governing permissions and
 * limitations under the License.
 *-------------------------------------------------------------------------------
 * For more information about the OpenAirInterface (OAI) Software Alliance:
 *      contact@openairinterface.org
 */

/*****************************************************************************

  Source      mme_app_sgs_alert.c

  Version

  Date

  Product    MME app

  Subsystem  SGS (an interface between MME and MSC/VLR) message handling for
             non-eps alert procedure

  Author

  Description Handles non-eps procedure

*****************************************************************************/

#include <stdbool.h>
#include <stdint.h>
#include <stdlib.h>
#include <string.h>

#include "log.h"
#include "service303.h"
#include "mme_config.h"
#include "intertask_interface.h"
#include "mme_app_sgs_fsm.h"
#include "assertions.h"
#include "conversions.h"
#include "mme_app_defs.h"
#include "common_defs.h"
#include "common_types.h"
#include "intertask_interface_types.h"
#include "itti_types.h"
#include "mme_api.h"
#include "mme_app_desc.h"
#include "mme_app_ue_context.h"
#include "sgs_messages_types.h"

static int _mme_app_send_sgsap_alert_reject(
  itti_sgsap_alert_request_t* const sgsap_alert_req_pP,
  SgsCause_t sgs_cause,
  uint64_t imsi64);

static int _mme_app_send_sgsap_alert_ack(
  itti_sgsap_alert_request_t* const sgsap_alert_req_pP,
  uint64_t imsi64);

/****************************************************************************
 **                                                                        **
 ** Name:    mme_app_handle_sgsap_alert_request()                          **
 **                                                                        **
 ** Description: Processes the SGSAP alert Request message                 **
 **      received from the SGS task                                        **
 **                                                                        **
 ** Inputs:  itti_sgsap_alert_request_t: SGSAP alert Request message       **
 **                                                                        **
 ** Outputs:                                                               **
 **      Return:    RETURNok, RETURNerror                                  **
 **                                                                        **
 ***************************************************************************/

int mme_app_handle_sgsap_alert_request(
  mme_app_desc_t* mme_app_desc_p,
  itti_sgsap_alert_request_t* const sgsap_alert_req_pP)
{
  uint64_t imsi64 = 0;
  struct ue_mm_context_s* ue_context_p = NULL;

  OAILOG_FUNC_IN(LOG_MME_APP);
  DevAssert(sgsap_alert_req_pP);

  IMSI_STRING_TO_IMSI64(sgsap_alert_req_pP->imsi, &imsi64);

  OAILOG_INFO(
    LOG_MME_APP,
    "Received SGS-ALERT REQUEST for IMSI " IMSI_64_FMT "\n",
    imsi64);
  if (
    (ue_context_p = mme_ue_context_exists_imsi(
       &mme_app_desc_p->mme_ue_contexts, imsi64)) == NULL) {
    OAILOG_ERROR(
      LOG_MME_APP,
      "SGS-ALERT REQUEST: Failed to find UE context for IMSI " IMSI_64_FMT "\n",
      imsi64);
    _mme_app_send_sgsap_alert_reject(
      sgsap_alert_req_pP, SGS_CAUSE_IMSI_UNKNOWN, imsi64);
    increment_counter("sgsap_alert_reject", 1, 1, "cause", "imsi_unknown");
    OAILOG_FUNC_RETURN(LOG_MME_APP, RETURNerror);
  }
  if (ue_context_p->mm_state == UE_UNREGISTERED) {
    OAILOG_INFO(
      LOG_MME_APP,
      "SGS-ALERT REQUEST: UE is currently not attached to EPS service and "
      "send Alert Reject to MSC/VLR for UE:" IMSI_64_FMT " \n",
      imsi64);
    _mme_app_send_sgsap_alert_reject(
      sgsap_alert_req_pP, SGS_CAUSE_IMSI_DETACHED_FOR_EPS_SERVICE, imsi64);
    increment_counter(
      "sgsap_alert_reject", 1, 1, "cause", "ue_is_not_registered_to_eps");
    unlock_ue_contexts(ue_context_p);
    OAILOG_FUNC_RETURN(LOG_MME_APP, RETURNerror);
  }
  if (ue_context_p->sgs_context == NULL) {
    if ((mme_app_create_sgs_context(ue_context_p)) != RETURNok) {
      OAILOG_CRITICAL(
        LOG_MME_APP,
<<<<<<< HEAD
        "Failed to create SGS context for ue_id "MME_UE_S1AP_ID_FMT "\n",
        ue_context_p->mme_ue_s1ap_id);
      OAILOG_FUNC_RETURN(LOG_MME_APP, RETURNerror);
    }

=======
        "Failed to create SGS context for ue_id " MME_UE_S1AP_ID_FMT "\n",
        ue_context_p->mme_ue_s1ap_id);
      OAILOG_FUNC_RETURN(LOG_MME_APP, RETURNerror);
    }
>>>>>>> 2444cb22
  }

  ue_context_p->sgs_context->neaf = SET_NEAF;
  /* send Alert Ack */
  _mme_app_send_sgsap_alert_ack(sgsap_alert_req_pP, imsi64);
  unlock_ue_contexts(ue_context_p);
  OAILOG_FUNC_RETURN(LOG_MME_APP, RETURNok);
}

/**********************************************************************************
 **                                                                              **
 ** Name:    _mme_app_send_sgsap_alert_reject()                                   **
 ** Description   Build and send Alert reject                                    **
 ** Inputs:                                                                      **
 **          sgsap_alert_req_pP: Received Alert Request message                  **
 **          sgs_cause         : alert reject cause                              **
 **          imsi              : imsi                                            **
 ** Outputs:                                                                     **
 **          Return:    RETURNok, RETURNerror                                    **
 **
***********************************************************************************/
static int _mme_app_send_sgsap_alert_reject(
  itti_sgsap_alert_request_t* const sgsap_alert_req_pP,
  SgsCause_t sgs_cause,
  uint64_t imsi64)
{
  int rc = RETURNerror;
  MessageDef* message_p = NULL;
  itti_sgsap_alert_reject_t* sgsap_alert_reject_pP = NULL;
  OAILOG_FUNC_IN(LOG_MME_APP);

  message_p = itti_alloc_new_message(TASK_MME_APP, SGSAP_ALERT_REJECT);
  AssertFatal(message_p, "itti_alloc_new_message Failed");
  sgsap_alert_reject_pP = &message_p->ittiMsg.sgsap_alert_reject;
  memset((void*) sgsap_alert_reject_pP, 0, sizeof(itti_sgsap_alert_reject_t));

  memcpy(
    (void*) sgsap_alert_reject_pP->imsi,
    (const void*) sgsap_alert_req_pP->imsi,
    sgsap_alert_req_pP->imsi_length);
  sgsap_alert_reject_pP->imsi_length = sgsap_alert_req_pP->imsi_length;
  sgsap_alert_reject_pP->sgs_cause = sgs_cause;

  OAILOG_INFO(
    LOG_MME_APP,
    "Send SGSAP-Alert Reject for IMSI" IMSI_64_FMT " with sgs-cause :%d \n",
    imsi64,
    (int) sgs_cause);
  rc = itti_send_msg_to_task(TASK_SGS, INSTANCE_DEFAULT, message_p);
  OAILOG_FUNC_RETURN(LOG_MME_APP, rc);
}

/**********************************************************************************
 **                                                                              **
 ** Name:    _mme_app_send_sgsap_alert_ack()                                      **
 ** Description   Build and send Alert ack                                       **
 ** Inputs:                                                                      **
 **          sgsap_alert_req_pP: Received Alert ack message                      **
 **          imsi64        : imsi                                                **
 ** Outputs:                                                                     **
 **          Return:    RETURNok, RETURNerror                                    **
 **
***********************************************************************************/
static int _mme_app_send_sgsap_alert_ack(
  itti_sgsap_alert_request_t* const sgsap_alert_req_pP,
  uint64_t imsi64)
{
  int rc = RETURNerror;
  MessageDef* message_p = NULL;
  itti_sgsap_alert_ack_t* sgsap_alert_ack_pP = NULL;
  OAILOG_FUNC_IN(LOG_MME_APP);

  message_p = itti_alloc_new_message(TASK_MME_APP, SGSAP_ALERT_ACK);
  AssertFatal(message_p, "itti_alloc_new_message Failed");
  sgsap_alert_ack_pP = &message_p->ittiMsg.sgsap_alert_ack;
  memset((void*) sgsap_alert_ack_pP, 0, sizeof(itti_sgsap_alert_ack_t));

  memcpy(
    (void*) sgsap_alert_ack_pP->imsi,
    (const void*) sgsap_alert_req_pP->imsi,
    sgsap_alert_req_pP->imsi_length);
  sgsap_alert_ack_pP->imsi_length = sgsap_alert_req_pP->imsi_length;

  OAILOG_INFO(
    LOG_MME_APP, "Send SGSAP-Alert Reject for IMSI" IMSI_64_FMT " \n", imsi64);
  rc = itti_send_msg_to_task(TASK_SGS, INSTANCE_DEFAULT, message_p);
  OAILOG_FUNC_RETURN(LOG_MME_APP, rc);
}<|MERGE_RESOLUTION|>--- conflicted
+++ resolved
@@ -128,18 +128,10 @@
     if ((mme_app_create_sgs_context(ue_context_p)) != RETURNok) {
       OAILOG_CRITICAL(
         LOG_MME_APP,
-<<<<<<< HEAD
-        "Failed to create SGS context for ue_id "MME_UE_S1AP_ID_FMT "\n",
-        ue_context_p->mme_ue_s1ap_id);
-      OAILOG_FUNC_RETURN(LOG_MME_APP, RETURNerror);
-    }
-
-=======
         "Failed to create SGS context for ue_id " MME_UE_S1AP_ID_FMT "\n",
         ue_context_p->mme_ue_s1ap_id);
       OAILOG_FUNC_RETURN(LOG_MME_APP, RETURNerror);
     }
->>>>>>> 2444cb22
   }
 
   ue_context_p->sgs_context->neaf = SET_NEAF;
