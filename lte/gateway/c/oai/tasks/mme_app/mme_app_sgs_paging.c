--- conflicted
+++ resolved
@@ -192,10 +192,6 @@
  ** Description   Handle SGSAP-Paging request in SGS-Associated state        **
  **               for Mobile terminating call                                **
  ** Inputs:  sgs_fsm_t: pointer for sgs_fsm_primitive structure              **
-<<<<<<< HEAD
-=======
- **          ue_context_p: UE context
->>>>>>> 190a33c5
  ** Outputs:                                                                 **
  **          Return:    RETURNok, RETURNerror                                **
  **                                                                          **
@@ -306,11 +302,7 @@
     OAILOG_FUNC_RETURN(LOG_MME_APP, RETURNerror);
   }
   if (!sgsap_paging_req_pP) {
-<<<<<<< HEAD
-    OAILOG_ERROR(LOG_MME_APP, "Null Pagaing Request Received \n");
-=======
     OAILOG_ERROR(LOG_MME_APP, "Null Paging Request Received \n");
->>>>>>> 190a33c5
     OAILOG_FUNC_RETURN(LOG_MME_APP, RETURNerror);
   }
 
@@ -330,15 +322,9 @@
     sgsap_paging_req_pP->presencemask & PAGING_REQUEST_CLI_PARAMETER_PRESENT) {
     bassign(cli, sgsap_paging_req_pP->opt_cli);
   }
-<<<<<<< HEAD
-  if (
-    RETURNok != (rc = nas_proc_cs_service_notification(
-      ue_context_p->mme_ue_s1ap_id, paging_id, cli))) {
-=======
   rc  = nas_proc_cs_service_notification(
       ue_context_p->mme_ue_s1ap_id, paging_id, cli);
   if (rc != RETURNok) {
->>>>>>> 190a33c5
     OAILOG_ERROR(
       LOG_MME_APP,
       "Failed to handle CS-Service Notification at NAS module for"
@@ -346,15 +332,9 @@
       ue_context_p->mme_ue_s1ap_id);
     OAILOG_FUNC_RETURN(LOG_MME_APP, RETURNerror);
   }
-<<<<<<< HEAD
-  if (
-    RETURNok != (rc = mme_app_send_sgsap_service_request(
-      sgsap_paging_req_pP->service_indicator, ue_context_p))) {
-=======
   rc = mme_app_send_sgsap_service_request(
       sgsap_paging_req_pP->service_indicator, ue_context_p);
   if (rc != RETURNok) {
->>>>>>> 190a33c5
     OAILOG_ERROR(
       LOG_MME_APP,
       "Failed to send CS-Service Request to SGS-Task for ue-id :%u \n",
@@ -621,10 +601,7 @@
  ** Description   Build and send Paging reject                              **
  ** Inputs:  ue_context_p: pointer ue_context                               **
  **          imsi        : imsi                                             **
-<<<<<<< HEAD
  **          imsi_len    : imsi length                                      **
-=======
->>>>>>> 190a33c5
  **          sgs_cause   : paging reject cause                              **
  ** Outputs:                                                                **
  **          Return:    RETURNok, RETURNerror                               **
@@ -831,29 +808,17 @@
       /* if Paging request received without LAI for CS call,
        * always page with IMSI
        */
-<<<<<<< HEAD
-      if (
-        (rc = mme_app_paging_request_helper(
-           ue_context_p, false, paging_id, cn_domain)) == RETURNok) {
-=======
       rc = mme_app_paging_request_helper(
            ue_context_p, false, paging_id, cn_domain);
       if (rc == RETURNok) {
->>>>>>> 190a33c5
         ue_context_p->sgs_context->csfb_service_type =
           CSFB_SERVICE_MT_CALL_OR_SMS_WITHOUT_LAI;
       }
     } else {
       // Send UE Unreachable to MSC/VLR
-<<<<<<< HEAD
-      if (
-        RETURNok != (rc = _mme_app_send_sgsap_ue_unreachable(
-                       ue_context_p, SGS_CAUSE_UE_UNREACHABLE))) {
-=======
       rc = _mme_app_send_sgsap_ue_unreachable(
              ue_context_p, SGS_CAUSE_UE_UNREACHABLE);
       if (rc != RETURNok) {
->>>>>>> 190a33c5
         OAILOG_ERROR(
           LOG_MME_APP,
           "Failed to send SGSAP-UE-UNREACHABLE for ue-id :%u \n",
@@ -930,12 +895,8 @@
   sgs_fsm.ctx = (void *) ue_context_p->sgs_context;
 
   // Invoke SGS FSM
-<<<<<<< HEAD
-  if (RETURNok != (rc = sgs_fsm_process(&sgs_fsm))) {
-=======
   rc = sgs_fsm_process(&sgs_fsm);
   if(rc != RETURNok) {
->>>>>>> 190a33c5
     OAILOG_WARNING(
       LOG_MME_APP,
       "Failed  to execute SGS State machine for ue_id :%u \n",
