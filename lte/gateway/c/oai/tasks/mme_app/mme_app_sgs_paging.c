--- conflicted
+++ resolved
@@ -126,10 +126,6 @@
  **          Return:    RETURNok, RETURNerror                               **
  **                                                                         **
 ******************************************************************************/
-<<<<<<< HEAD
-
-=======
->>>>>>> 9cc5d4c3
 static int _sgs_handle_paging_request_for_mt_sms(const sgs_fsm_t *evt)
 {
   int rc = RETURNerror;
