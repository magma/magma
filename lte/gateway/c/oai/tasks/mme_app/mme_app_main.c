/*
 * Licensed to the OpenAirInterface (OAI) Software Alliance under one or more
 * contributor license agreements.  See the NOTICE file distributed with
 * this work for additional information regarding copyright ownership.
 * The OpenAirInterface Software Alliance licenses this file to You under
 * the terms found in the LICENSE file in the root of this source tree.
 *
 * Unless required by applicable law or agreed to in writing, software
 * distributed under the License is distributed on an "AS IS" BASIS,
 * WITHOUT WARRANTIES OR CONDITIONS OF ANY KIND, either express or implied.
 * See the License for the specific language governing permissions and
 * limitations under the License.
 *-------------------------------------------------------------------------------
 * For more information about the OpenAirInterface (OAI) Software Alliance:
 *      contact@openairinterface.org
 */

/*! \file mme_app_main.c
  \brief
  \author Sebastien ROUX, Lionel Gauthier
  \company Eurecom
  \email: lionel.gauthier@eurecom.fr
*/

#include <stdio.h>
#include <string.h>
#include <stdbool.h>
#include <stdint.h>
#include <pthread.h>

#include "bstrlib.h"
#include "dynamic_memory_check.h"
#include "log.h"
#include "intertask_interface.h"
#include "itti_free_defined_msg.h"
#include "mme_config.h"
#include "nas_network.h"
#include "timer.h"
#include "mme_app_extern.h"
#include "mme_app_ue_context.h"
#include "mme_app_defs.h"
#include "mme_app_statistics.h"
#include "service303_message_utils.h"
#include "service303.h"
#include "common_defs.h"
#include "mme_app_edns_emulation.h"
#include "nas_proc.h"
#include "3gpp_36.401.h"
#include "common_types.h"
#include "hashtable.h"
#include "intertask_interface_types.h"
#include "itti_types.h"
#include "mme_app_messages_types.h"
#include "mme_app_state.h"
#include "obj_hashtable.h"
#include "s11_messages_types.h"
#include "s1ap_messages_types.h"
#include "sctp_messages_types.h"
#include "timer_messages_types.h"

static void _check_mme_healthy_and_notify_service(void);
static bool _is_mme_app_healthy(void);
static void mme_app_exit(void);

bool mme_hss_associated = false;
bool mme_sctp_bounded   = false;
task_zmq_ctx_t mme_app_task_zmq_ctx;

static int handle_message(zloop_t* loop, zsock_t* reader, void* arg) {
  zframe_t* msg_frame = zframe_recv(reader);
  assert(msg_frame);
  MessageDef* received_message_p = (MessageDef*) zframe_data(msg_frame);

  imsi64_t imsi64                = itti_get_associated_imsi(received_message_p);
  mme_app_desc_t* mme_app_desc_p = get_mme_nas_state(false);

  switch (ITTI_MSG_ID(received_message_p)) {
    case MESSAGE_TEST: {
      OAI_FPRINTF_INFO("TASK_MME_APP received MESSAGE_TEST\n");
    } break;

    case MME_APP_INITIAL_CONTEXT_SETUP_RSP: {
      mme_app_handle_initial_context_setup_rsp(
          &MME_APP_INITIAL_CONTEXT_SETUP_RSP(received_message_p));
    } break;

    case S6A_CANCEL_LOCATION_REQ: {
      /*
       * Check cancellation-type and handle it if it is SUBSCRIPTION_WITHDRAWAL.
       * For any other cancellation-type log it and ignore it.
       */
      mme_app_handle_s6a_cancel_location_req(
          mme_app_desc_p, &received_message_p->ittiMsg.s6a_cancel_location_req);
    } break;

    case MME_APP_UPLINK_DATA_IND: {
      nas_proc_ul_transfer_ind(
          MME_APP_UL_DATA_IND(received_message_p).ue_id,
          MME_APP_UL_DATA_IND(received_message_p).tai,
          MME_APP_UL_DATA_IND(received_message_p).cgi,
          &MME_APP_UL_DATA_IND(received_message_p).nas_msg);
    } break;

    case S11_CREATE_BEARER_REQUEST: {
      mme_app_handle_s11_create_bearer_req(
          mme_app_desc_p,
          &received_message_p->ittiMsg.s11_create_bearer_request);
    } break;

    case S6A_RESET_REQ: {
      mme_app_handle_s6a_reset_req(&received_message_p->ittiMsg.s6a_reset_req);
    } break;

    case S11_CREATE_SESSION_RESPONSE: {
      mme_app_handle_create_sess_resp(
          mme_app_desc_p,
          &received_message_p->ittiMsg.s11_create_session_response);
    } break;

    case S11_MODIFY_BEARER_RESPONSE: {
      ue_mm_context_t* ue_context_p = NULL;
      OAILOG_INFO(
          LOG_MME_APP, "Received S11 MODIFY BEARER RESPONSE from SPGW\n");
      ue_context_p = mme_ue_context_exists_s11_teid(
          &mme_app_desc_p->mme_ue_contexts,
          received_message_p->ittiMsg.s11_modify_bearer_response.teid);

      if (ue_context_p == NULL) {
        OAILOG_WARNING(
            LOG_MME_APP, "We didn't find this teid in list of UE: %08x\n",
            received_message_p->ittiMsg.s11_modify_bearer_response.teid);
      } else {
        OAILOG_DEBUG(
            LOG_MME_APP,
            "S11 MODIFY BEARER RESPONSE local S11 teid = " TEID_FMT "\n",
            received_message_p->ittiMsg.s11_modify_bearer_response.teid);

        if (!ue_context_p->path_switch_req) {
          /* Updating statistics */
          update_mme_app_stats_s1u_bearer_add();
        } else {
          mme_app_handle_path_switch_req_ack(
              &received_message_p->ittiMsg.s11_modify_bearer_response,
              ue_context_p);
          ue_context_p->path_switch_req = false;
        }
      }
    } break;

    case S11_RELEASE_ACCESS_BEARERS_RESPONSE: {
      mme_app_handle_release_access_bearers_resp(
          mme_app_desc_p,
          &received_message_p->ittiMsg.s11_release_access_bearers_response);
    } break;

    case S11_DELETE_SESSION_RESPONSE: {
      mme_app_handle_delete_session_rsp(
          mme_app_desc_p,
          &received_message_p->ittiMsg.s11_delete_session_response);
    } break;

    case S11_SUSPEND_ACKNOWLEDGE: {
      mme_app_handle_suspend_acknowledge(
          mme_app_desc_p, &received_message_p->ittiMsg.s11_suspend_acknowledge);
    } break;

    case S1AP_E_RAB_SETUP_RSP: {
      mme_app_handle_e_rab_setup_rsp(&S1AP_E_RAB_SETUP_RSP(received_message_p));
    } break;

    case S1AP_E_RAB_REL_RSP: {
      mme_app_handle_e_rab_rel_rsp(&S1AP_E_RAB_REL_RSP(received_message_p));
    } break;

    case S1AP_INITIAL_UE_MESSAGE: {
      imsi64 = mme_app_handle_initial_ue_message(
          mme_app_desc_p, &S1AP_INITIAL_UE_MESSAGE(received_message_p));
    } break;

    case S6A_UPDATE_LOCATION_ANS: {
      /*
       * We received the update location answer message from HSS -> Handle it
       */
      OAILOG_INFO(
          LOG_MME_APP, "Received S6A Update Location Answer from S6A\n");
      mme_app_handle_s6a_update_location_ans(
          mme_app_desc_p, &received_message_p->ittiMsg.s6a_update_location_ans);
    } break;

    case S1AP_ENB_INITIATED_RESET_REQ: {
      mme_app_handle_enb_reset_req(
          &S1AP_ENB_INITIATED_RESET_REQ(received_message_p));
    } break;

    case S11_PAGING_REQUEST: {
      const char* imsi = received_message_p->ittiMsg.s11_paging_request.imsi;
      OAILOG_DEBUG(
          LOG_MME_APP, "MME handling paging request for IMSI%s\n", imsi);
      if (mme_app_handle_initial_paging_request(mme_app_desc_p, imsi) !=
          RETURNok) {
        OAILOG_ERROR(
            LOG_MME_APP, "Failed to send paging request to S1AP for IMSI%s\n",
            imsi);
      }
    } break;

    case MME_APP_INITIAL_CONTEXT_SETUP_FAILURE: {
      mme_app_handle_initial_context_setup_failure(
          &MME_APP_INITIAL_CONTEXT_SETUP_FAILURE(received_message_p));
    } break;

    case TIMER_HAS_EXPIRED: {
      /*
       * Check statistic timer
       */
      if (!timer_exists(
              received_message_p->ittiMsg.timer_has_expired.timer_id)) {
        OAILOG_WARNING(
            LOG_MME_APP,
            "Timer expiry signal received for timer \
          %lu, but it has already been deleted\n",
            received_message_p->ittiMsg.timer_has_expired.timer_id);
        break;
      }
      if (received_message_p->ittiMsg.timer_has_expired.timer_id ==
          mme_app_desc_p->statistic_timer_id) {
        mme_app_statistics_display();
      } else if (received_message_p->ittiMsg.timer_has_expired.arg != NULL) {
        mme_app_nas_timer_handle_signal_expiry(
<<<<<<< HEAD
          TIMER_HAS_EXPIRED(received_message_p).timer_id,
          TIMER_HAS_EXPIRED(received_message_p).arg, &imsi64);
=======
            TIMER_HAS_EXPIRED(received_message_p).timer_id,
            TIMER_HAS_EXPIRED(received_message_p).arg);
>>>>>>> d94b5a60
      }
      timer_handle_expired(
          received_message_p->ittiMsg.timer_has_expired.timer_id);
    } break;

    case S1AP_UE_CAPABILITIES_IND: {
      mme_app_handle_s1ap_ue_capabilities_ind(
          &received_message_p->ittiMsg.s1ap_ue_cap_ind);
    } break;

    case S1AP_UE_CONTEXT_RELEASE_REQ: {
      mme_app_handle_s1ap_ue_context_release_req(
          &received_message_p->ittiMsg.s1ap_ue_context_release_req);
    } break;

    case S1AP_UE_CONTEXT_MODIFICATION_RESPONSE: {
      mme_app_handle_s1ap_ue_context_modification_resp(
          &received_message_p->ittiMsg.s1ap_ue_context_mod_response);
    } break;

    case S1AP_UE_CONTEXT_MODIFICATION_FAILURE: {
      mme_app_handle_s1ap_ue_context_modification_fail(
          &received_message_p->ittiMsg.s1ap_ue_context_mod_failure);
    } break;
    case S1AP_UE_CONTEXT_RELEASE_COMPLETE: {
      mme_app_handle_s1ap_ue_context_release_complete(
          mme_app_desc_p,
          &received_message_p->ittiMsg.s1ap_ue_context_release_complete);
    } break;

    case S1AP_ENB_DEREGISTERED_IND: {
      mme_app_handle_enb_deregister_ind(
          &received_message_p->ittiMsg.s1ap_eNB_deregistered_ind);
    } break;

    case ACTIVATE_MESSAGE: {
      mme_hss_associated = true;
      _check_mme_healthy_and_notify_service();
    } break;

    case SCTP_MME_SERVER_INITIALIZED: {
      mme_sctp_bounded =
          &received_message_p->ittiMsg.sctp_mme_server_initialized.successful;
      _check_mme_healthy_and_notify_service();
    } break;

    case S6A_PURGE_UE_ANS: {
      mme_app_handle_s6a_purge_ue_ans(
          &received_message_p->ittiMsg.s6a_purge_ue_ans);
    } break;

    case SGSAP_LOCATION_UPDATE_ACC: {
      /*Received SGSAP Location Update Accept message from SGS task*/
      OAILOG_INFO(
          LOG_MME_APP, "Received SGSAP Location Update Accept from SGS\n");
      mme_app_handle_sgsap_location_update_acc(
          mme_app_desc_p,
          &received_message_p->ittiMsg.sgsap_location_update_acc);
    } break;

    case SGSAP_LOCATION_UPDATE_REJ: {
      /*Received SGSAP Location Update Reject message from SGS task*/
      mme_app_handle_sgsap_location_update_rej(
          mme_app_desc_p,
          &received_message_p->ittiMsg.sgsap_location_update_rej);
    } break;

    case SGSAP_ALERT_REQUEST: {
      /*Received SGSAP Alert Request message from SGS task*/
      mme_app_handle_sgsap_alert_request(
          mme_app_desc_p, &received_message_p->ittiMsg.sgsap_alert_request);
    } break;

    case SGSAP_VLR_RESET_INDICATION: {
      /*Received SGSAP Reset Indication from SGS task*/
      mme_app_handle_sgsap_reset_indication(
          &received_message_p->ittiMsg.sgsap_vlr_reset_indication);
    } break;

    case SGSAP_PAGING_REQUEST: {
      mme_app_handle_sgsap_paging_request(
          mme_app_desc_p, &received_message_p->ittiMsg.sgsap_paging_request);
    } break;

    case SGSAP_SERVICE_ABORT_REQ: {
      mme_app_handle_sgsap_service_abort_request(
          mme_app_desc_p, &received_message_p->ittiMsg.sgsap_service_abort_req);
    } break;

    case SGSAP_EPS_DETACH_ACK: {
      mme_app_handle_sgs_eps_detach_ack(
          mme_app_desc_p, &received_message_p->ittiMsg.sgsap_eps_detach_ack);
    } break;

    case SGSAP_IMSI_DETACH_ACK: {
      mme_app_handle_sgs_imsi_detach_ack(
          mme_app_desc_p, &received_message_p->ittiMsg.sgsap_imsi_detach_ack);
    } break;

    case S11_MODIFY_UE_AMBR_REQUEST: {
      mme_app_handle_modify_ue_ambr_request(
          mme_app_desc_p, &S11_MODIFY_UE_AMBR_REQUEST(received_message_p));
    } break;

    case S11_NW_INITIATED_ACTIVATE_BEARER_REQUEST: {
      mme_app_handle_nw_init_ded_bearer_actv_req(
          mme_app_desc_p,
          &received_message_p->ittiMsg.s11_nw_init_actv_bearer_request);
    } break;

    case SGSAP_STATUS: {
      mme_app_handle_sgs_status_message(
          mme_app_desc_p, &received_message_p->ittiMsg.sgsap_status);
    } break;

    case S11_NW_INITIATED_DEACTIVATE_BEARER_REQUEST: {
      mme_app_handle_nw_init_bearer_deactv_req(
          mme_app_desc_p,
          &received_message_p->ittiMsg.s11_nw_init_deactv_bearer_request);
    } break;

    case S1AP_PATH_SWITCH_REQUEST: {
      mme_app_handle_path_switch_request(
          mme_app_desc_p, &S1AP_PATH_SWITCH_REQUEST(received_message_p));
    } break;

    case S6A_AUTH_INFO_ANS: {
      /*
       * We received the authentication vectors from HSS,
       * Normally should trigger an authentication procedure towards UE.
       */
      nas_proc_authentication_info_answer(
          mme_app_desc_p, &S6A_AUTH_INFO_ANS(received_message_p));
    } break;

    case MME_APP_DOWNLINK_DATA_CNF: {
      bstring nas_msg = NULL;
      nas_proc_dl_transfer_cnf(
          MME_APP_DL_DATA_CNF(received_message_p).ue_id,
          MME_APP_DL_DATA_CNF(received_message_p).err_code, &nas_msg);
    } break;

    case MME_APP_DOWNLINK_DATA_REJ: {
      nas_proc_dl_transfer_rej(
          MME_APP_DL_DATA_REJ(received_message_p).ue_id,
          MME_APP_DL_DATA_REJ(received_message_p).err_code,
          &MME_APP_DL_DATA_REJ(received_message_p).nas_msg);
    } break;

    case SGSAP_DOWNLINK_UNITDATA: {
      /* We received the Downlink Unitdata from MSC, trigger a
       * Downlink Nas Transport message to UE.
       */
      nas_proc_downlink_unitdata(&SGSAP_DOWNLINK_UNITDATA(received_message_p));
    } break;

    case SGSAP_RELEASE_REQ: {
      /* We received the SGS Release request from MSC,to indicate that there
       * are no more NAS messages to be exchanged between the VLR and the UE,
       * or when a further exchange of NAS messages for the specified UE is
       * not possible due to an error.
       */
      nas_proc_sgs_release_req(&SGSAP_RELEASE_REQ(received_message_p));
    } break;

    case SGSAP_MM_INFORMATION_REQ: {
      // Received SGSAP MM Information Request message from SGS task
      nas_proc_cs_domain_mm_information_request(
          &SGSAP_MM_INFORMATION_REQ(received_message_p));
    } break;

    case TERMINATE_MESSAGE: {
      itti_free_msg_content(received_message_p);
      zframe_destroy(&msg_frame);
      mme_app_exit();
    } break;

    case RECOVERY_MESSAGE: {
      OAILOG_INFO(LOG_MME_APP, "Received RECOVERY_MESSAGE \n");
      mme_app_recover_timers_for_all_ues();
    } break;

    default: {
      OAILOG_ERROR(
          LOG_MME_APP, "Unknown message (%s) received with message Id: %d\n",
          ITTI_MSG_NAME(received_message_p), ITTI_MSG_ID(received_message_p));
    } break;
  }

  put_mme_nas_state();
  put_mme_ue_state(mme_app_desc_p, imsi64);

  itti_free_msg_content(received_message_p);
  zframe_destroy(&msg_frame);
  return 0;
}

//------------------------------------------------------------------------------
static void* mme_app_thread(__attribute__((unused)) void* args) {
  itti_mark_task_ready(TASK_MME_APP);
  init_task_context(
      TASK_MME_APP,
      (task_id_t[]){TASK_SPGW_APP, TASK_SGS, TASK_S11, TASK_S6A, TASK_S1AP,
                    TASK_SERVICE303},
      6, handle_message, &mme_app_task_zmq_ctx);

  // Service started, but not healthy yet
  send_app_health_to_service303(&mme_app_task_zmq_ctx, TASK_MME_APP, false);

  zloop_start(mme_app_task_zmq_ctx.event_loop);
  mme_app_exit();
  return NULL;
}

//------------------------------------------------------------------------------
int mme_app_init(const mme_config_t* mme_config_p) {
  OAILOG_FUNC_IN(LOG_MME_APP);
  if (mme_nas_state_init(mme_config_p)) {
    OAILOG_FUNC_RETURN(LOG_MME_APP, RETURNerror);
  }
  if (mme_app_edns_init(mme_config_p)) {
    OAILOG_FUNC_RETURN(LOG_MME_APP, RETURNerror);
  }

  // Initialise NAS module
  nas_network_initialize(mme_config_p);
  /*
   * Create the thread associated with MME applicative layer
   */
  if (itti_create_task(TASK_MME_APP, &mme_app_thread, NULL) < 0) {
    OAILOG_ERROR(LOG_MME_APP, "MME APP create task failed\n");
    OAILOG_FUNC_RETURN(LOG_MME_APP, RETURNerror);
  }

  OAILOG_DEBUG(LOG_MME_APP, "Initializing MME applicative layer: DONE\n");
  OAILOG_FUNC_RETURN(LOG_MME_APP, RETURNok);
}

static void _check_mme_healthy_and_notify_service(void) {
  if (_is_mme_app_healthy()) {
    send_app_health_to_service303(&mme_app_task_zmq_ctx, TASK_MME_APP, true);
  }
}

static bool _is_mme_app_healthy(void) {
  return mme_hss_associated && mme_sctp_bounded;
}

//------------------------------------------------------------------------------
static void mme_app_exit(void) {
  destroy_task_context(&mme_app_task_zmq_ctx);
  put_mme_nas_state();
  mme_app_edns_exit();
  clear_mme_nas_state();
  // Clean-up NAS module
  nas_network_cleanup();
  mme_config_exit();

  OAI_FPRINTF_INFO("TASK_MME_APP terminated\n");
  pthread_exit(NULL);
}<|MERGE_RESOLUTION|>--- conflicted
+++ resolved
@@ -227,13 +227,8 @@
         mme_app_statistics_display();
       } else if (received_message_p->ittiMsg.timer_has_expired.arg != NULL) {
         mme_app_nas_timer_handle_signal_expiry(
-<<<<<<< HEAD
           TIMER_HAS_EXPIRED(received_message_p).timer_id,
           TIMER_HAS_EXPIRED(received_message_p).arg, &imsi64);
-=======
-            TIMER_HAS_EXPIRED(received_message_p).timer_id,
-            TIMER_HAS_EXPIRED(received_message_p).arg);
->>>>>>> d94b5a60
       }
       timer_handle_expired(
           received_message_p->ittiMsg.timer_has_expired.timer_id);
