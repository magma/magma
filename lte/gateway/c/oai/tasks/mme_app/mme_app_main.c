/*
 * Licensed to the OpenAirInterface (OAI) Software Alliance under one or more
 * contributor license agreements.  See the NOTICE file distributed with
 * this work for additional information regarding copyright ownership.
 * The OpenAirInterface Software Alliance licenses this file to You under
 * the terms found in the LICENSE file in the root of this source tree.
 *
 * Unless required by applicable law or agreed to in writing, software
 * distributed under the License is distributed on an "AS IS" BASIS,
 * WITHOUT WARRANTIES OR CONDITIONS OF ANY KIND, either express or implied.
 * See the License for the specific language governing permissions and
 * limitations under the License.
 *-------------------------------------------------------------------------------
 * For more information about the OpenAirInterface (OAI) Software Alliance:
 *      contact@openairinterface.org
 */

/*! \file mme_app_main.c
  \brief
  \author Sebastien ROUX, Lionel Gauthier
  \company Eurecom
  \email: lionel.gauthier@eurecom.fr
*/

#include <stdio.h>
#include <string.h>
#include <stdbool.h>
#include <stdint.h>
#include <pthread.h>

#include "bstrlib.h"
#include "dynamic_memory_check.h"
#include "log.h"
#include "intertask_interface.h"
#include "itti_free_defined_msg.h"
#include "mme_config.h"
#include "nas_network.h"
#include "timer.h"
#include "mme_app_extern.h"
#include "mme_app_ue_context.h"
#include "mme_app_defs.h"
#include "mme_app_ha.h"
#include "mme_app_statistics.h"
#include "service303_message_utils.h"
#include "service303.h"
#include "common_defs.h"
#include "mme_app_edns_emulation.h"
#include "nas_proc.h"
#include "3gpp_36.401.h"
#include "common_types.h"
#include "hashtable.h"
#include "intertask_interface_types.h"
#include "itti_types.h"
#include "mme_app_messages_types.h"
#include "mme_app_state.h"
#include "obj_hashtable.h"
#include "s11_messages_types.h"
#include "s1ap_messages_types.h"
#include "sctp_messages_types.h"
#include "timer_messages_types.h"

static void check_mme_healthy_and_notify_service(void);
static bool is_mme_app_healthy(void);
static void mme_app_exit(void);

bool mme_hss_associated = false;
bool mme_sctp_bounded   = false;
task_zmq_ctx_t mme_app_task_zmq_ctx;

static int handle_message(zloop_t* loop, zsock_t* reader, void* arg) {
  MessageDef* received_message_p = receive_msg(reader);
  imsi64_t imsi64                = itti_get_associated_imsi(received_message_p);
  mme_app_desc_t* mme_app_desc_p = get_mme_nas_state(false);

  switch (ITTI_MSG_ID(received_message_p)) {
    case MESSAGE_TEST: {
      OAI_FPRINTF_INFO("TASK_MME_APP received MESSAGE_TEST\n");
    } break;

    case MME_APP_INITIAL_CONTEXT_SETUP_RSP: {
      mme_app_handle_initial_context_setup_rsp(
          &MME_APP_INITIAL_CONTEXT_SETUP_RSP(received_message_p));
    } break;

    case S6A_CANCEL_LOCATION_REQ: {
      /*
       * Check cancellation-type and handle it if it is SUBSCRIPTION_WITHDRAWAL.
       * For any other cancellation-type log it and ignore it.
       */
      mme_app_handle_s6a_cancel_location_req(
          mme_app_desc_p, &received_message_p->ittiMsg.s6a_cancel_location_req);
    } break;

    case MME_APP_UPLINK_DATA_IND: {
      nas_proc_ul_transfer_ind(
          MME_APP_UL_DATA_IND(received_message_p).ue_id,
          MME_APP_UL_DATA_IND(received_message_p).tai,
          MME_APP_UL_DATA_IND(received_message_p).cgi,
          &MME_APP_UL_DATA_IND(received_message_p).nas_msg);
    } break;

    case S11_CREATE_BEARER_REQUEST: {
      mme_app_handle_s11_create_bearer_req(
          mme_app_desc_p,
          &received_message_p->ittiMsg.s11_create_bearer_request);
    } break;

    case S6A_RESET_REQ: {
      mme_app_handle_s6a_reset_req(&received_message_p->ittiMsg.s6a_reset_req);
    } break;

    case S11_CREATE_SESSION_RESPONSE: {
      mme_app_handle_create_sess_resp(
          mme_app_desc_p,
          &received_message_p->ittiMsg.s11_create_session_response);
    } break;

    case S11_MODIFY_BEARER_RESPONSE: {
      ue_mm_context_t* ue_context_p = NULL;
      OAILOG_INFO(
          LOG_MME_APP, "Received S11 MODIFY BEARER RESPONSE from SPGW\n");
      ue_context_p = mme_ue_context_exists_s11_teid(
          &mme_app_desc_p->mme_ue_contexts,
          received_message_p->ittiMsg.s11_modify_bearer_response.teid);

      if (ue_context_p == NULL) {
        OAILOG_WARNING(
            LOG_MME_APP, "We didn't find this teid in list of UE: %08x\n",
            received_message_p->ittiMsg.s11_modify_bearer_response.teid);
      } else {
        OAILOG_DEBUG(
            LOG_MME_APP,
            "S11 MODIFY BEARER RESPONSE local S11 teid = " TEID_FMT "\n",
            received_message_p->ittiMsg.s11_modify_bearer_response.teid);

        if ((!ue_context_p->path_switch_req) && (!ue_context_p->erab_mod_ind)) {
          /* Updating statistics */
          mme_app_handle_modify_bearer_rsp(
              &received_message_p->ittiMsg.s11_modify_bearer_response,
              ue_context_p);
          update_mme_app_stats_s1u_bearer_add();
        } else if (ue_context_p->path_switch_req) {
          mme_app_handle_path_switch_req_ack(
              &received_message_p->ittiMsg.s11_modify_bearer_response,
              ue_context_p);
          ue_context_p->path_switch_req = false;
        } else if (ue_context_p->erab_mod_ind) {
          mme_app_handle_modify_bearer_rsp_erab_mod_ind(
              &received_message_p->ittiMsg.s11_modify_bearer_response,
              ue_context_p);
          ue_context_p->erab_mod_ind = false;
        }

        // Check if an offloading request is pending for this UE as part
        // of HA implementation
        if (ue_context_p->ue_context_rel_cause ==
            S1AP_NAS_MME_PENDING_OFFLOADING) {
          OAILOG_INFO(
              LOG_MME_APP,
              "UE CONTEXT REL CAUSE is S1AP_NAS_MME_PENDING_OFFLOADING");
          // This will be again overwritten when a release request is received.
          // It is safe to set it any value other than
          // S1AP_NAS_MME_PENDING_OFFLOADING to allow a UE be able to reattach
          // to this AGW instance.
          ue_context_p->ue_context_rel_cause = S1AP_INVALID_CAUSE;
          mme_app_handle_ue_offload(ue_context_p);
        }
      }
    } break;

    case S11_RELEASE_ACCESS_BEARERS_RESPONSE: {
      mme_app_handle_release_access_bearers_resp(
          mme_app_desc_p,
          &received_message_p->ittiMsg.s11_release_access_bearers_response);
    } break;

    case S11_DELETE_SESSION_RESPONSE: {
      mme_app_handle_delete_session_rsp(
          mme_app_desc_p,
          &received_message_p->ittiMsg.s11_delete_session_response);
    } break;

    case S11_SUSPEND_ACKNOWLEDGE: {
      mme_app_handle_suspend_acknowledge(
          mme_app_desc_p, &received_message_p->ittiMsg.s11_suspend_acknowledge);
    } break;

    case S1AP_E_RAB_SETUP_RSP: {
      mme_app_handle_e_rab_setup_rsp(&S1AP_E_RAB_SETUP_RSP(received_message_p));
    } break;

    case S1AP_E_RAB_REL_RSP: {
      mme_app_handle_e_rab_rel_rsp(&S1AP_E_RAB_REL_RSP(received_message_p));
    } break;

    case S1AP_E_RAB_MODIFICATION_IND: {
      mme_app_handle_e_rab_modification_ind(
          &S1AP_E_RAB_MODIFICATION_IND(received_message_p));
    } break;

    case S1AP_INITIAL_UE_MESSAGE: {
      imsi64 = mme_app_handle_initial_ue_message(
          mme_app_desc_p, &S1AP_INITIAL_UE_MESSAGE(received_message_p));
    } break;

    case S6A_UPDATE_LOCATION_ANS: {
      /*
       * We received the update location answer message from HSS -> Handle it
       */
      OAILOG_INFO(
          LOG_MME_APP, "Received S6A Update Location Answer from S6A\n");
      mme_app_handle_s6a_update_location_ans(
          mme_app_desc_p, &received_message_p->ittiMsg.s6a_update_location_ans);
    } break;

    case S1AP_ENB_INITIATED_RESET_REQ: {
      mme_app_handle_enb_reset_req(
          &S1AP_ENB_INITIATED_RESET_REQ(received_message_p));
    } break;

    case S11_PAGING_REQUEST: {
      OAILOG_DEBUG(LOG_MME_APP, "MME handling paging request \n");
      imsi64 = mme_app_handle_initial_paging_request(
<<<<<<< HEAD
          mme_app_desc_p, received_message_p->ittiMsg.s11_paging_request);
=======
          mme_app_desc_p, &received_message_p->ittiMsg.s11_paging_request);
>>>>>>> 52866c59
    } break;

    case MME_APP_INITIAL_CONTEXT_SETUP_FAILURE: {
      mme_app_handle_initial_context_setup_failure(
          &MME_APP_INITIAL_CONTEXT_SETUP_FAILURE(received_message_p));
    } break;

    case TIMER_HAS_EXPIRED: {
      /*
       * Check statistic timer
       */
      if (!timer_exists(
              received_message_p->ittiMsg.timer_has_expired.timer_id)) {
        OAILOG_WARNING(
            LOG_MME_APP,
            "Timer expiry signal received for timer \
          %lu, but it has already been deleted\n",
            received_message_p->ittiMsg.timer_has_expired.timer_id);
        break;
      }
      if (received_message_p->ittiMsg.timer_has_expired.timer_id ==
          mme_app_desc_p->statistic_timer_id) {
        mme_app_statistics_display();
      } else if (received_message_p->ittiMsg.timer_has_expired.arg != NULL) {
        mme_app_nas_timer_handle_signal_expiry(
            TIMER_HAS_EXPIRED(received_message_p).timer_id,
            TIMER_HAS_EXPIRED(received_message_p).arg, &imsi64);
      }
      timer_handle_expired(
          received_message_p->ittiMsg.timer_has_expired.timer_id);
    } break;

    case S1AP_UE_CAPABILITIES_IND: {
      mme_app_handle_s1ap_ue_capabilities_ind(
          &received_message_p->ittiMsg.s1ap_ue_cap_ind);
    } break;

    case S1AP_UE_CONTEXT_RELEASE_REQ: {
      mme_app_handle_s1ap_ue_context_release_req(
          &received_message_p->ittiMsg.s1ap_ue_context_release_req);
    } break;

    case S1AP_UE_CONTEXT_MODIFICATION_RESPONSE: {
      mme_app_handle_s1ap_ue_context_modification_resp(
          &received_message_p->ittiMsg.s1ap_ue_context_mod_response);
    } break;

    case S1AP_UE_CONTEXT_MODIFICATION_FAILURE: {
      mme_app_handle_s1ap_ue_context_modification_fail(
          &received_message_p->ittiMsg.s1ap_ue_context_mod_failure);
    } break;
    case S1AP_UE_CONTEXT_RELEASE_COMPLETE: {
      mme_app_handle_s1ap_ue_context_release_complete(
          mme_app_desc_p,
          &received_message_p->ittiMsg.s1ap_ue_context_release_complete);
    } break;

    case S1AP_ENB_DEREGISTERED_IND: {
      mme_app_handle_enb_deregister_ind(
          &received_message_p->ittiMsg.s1ap_eNB_deregistered_ind);
    } break;

    case ACTIVATE_MESSAGE: {
      mme_hss_associated = true;
      check_mme_healthy_and_notify_service();
    } break;

    case SCTP_MME_SERVER_INITIALIZED: {
      mme_sctp_bounded =
          &received_message_p->ittiMsg.sctp_mme_server_initialized.successful;
      check_mme_healthy_and_notify_service();
    } break;

    case S6A_PURGE_UE_ANS: {
      mme_app_handle_s6a_purge_ue_ans(
          &received_message_p->ittiMsg.s6a_purge_ue_ans);
    } break;

    case SGSAP_LOCATION_UPDATE_ACC: {
      /*Received SGSAP Location Update Accept message from SGS task*/
      OAILOG_INFO(
          LOG_MME_APP, "Received SGSAP Location Update Accept from SGS\n");
      mme_app_handle_sgsap_location_update_acc(
          mme_app_desc_p,
          &received_message_p->ittiMsg.sgsap_location_update_acc);
    } break;

    case SGSAP_LOCATION_UPDATE_REJ: {
      /*Received SGSAP Location Update Reject message from SGS task*/
      mme_app_handle_sgsap_location_update_rej(
          mme_app_desc_p,
          &received_message_p->ittiMsg.sgsap_location_update_rej);
    } break;

    case SGSAP_ALERT_REQUEST: {
      /*Received SGSAP Alert Request message from SGS task*/
      mme_app_handle_sgsap_alert_request(
          mme_app_desc_p, &received_message_p->ittiMsg.sgsap_alert_request);
    } break;

    case SGSAP_VLR_RESET_INDICATION: {
      /*Received SGSAP Reset Indication from SGS task*/
      mme_app_handle_sgsap_reset_indication(
          &received_message_p->ittiMsg.sgsap_vlr_reset_indication);
    } break;

    case SGSAP_PAGING_REQUEST: {
      mme_app_handle_sgsap_paging_request(
          mme_app_desc_p, &received_message_p->ittiMsg.sgsap_paging_request);
    } break;

    case SGSAP_SERVICE_ABORT_REQ: {
      mme_app_handle_sgsap_service_abort_request(
          mme_app_desc_p, &received_message_p->ittiMsg.sgsap_service_abort_req);
    } break;

    case SGSAP_EPS_DETACH_ACK: {
      mme_app_handle_sgs_eps_detach_ack(
          mme_app_desc_p, &received_message_p->ittiMsg.sgsap_eps_detach_ack);
    } break;

    case SGSAP_IMSI_DETACH_ACK: {
      mme_app_handle_sgs_imsi_detach_ack(
          mme_app_desc_p, &received_message_p->ittiMsg.sgsap_imsi_detach_ack);
    } break;

    case S11_MODIFY_UE_AMBR_REQUEST: {
      mme_app_handle_modify_ue_ambr_request(
          mme_app_desc_p, &S11_MODIFY_UE_AMBR_REQUEST(received_message_p));
    } break;

    case S11_NW_INITIATED_ACTIVATE_BEARER_REQUEST: {
      mme_app_handle_nw_init_ded_bearer_actv_req(
          mme_app_desc_p,
          &received_message_p->ittiMsg.s11_nw_init_actv_bearer_request);
    } break;

    case SGSAP_STATUS: {
      mme_app_handle_sgs_status_message(
          mme_app_desc_p, &received_message_p->ittiMsg.sgsap_status);
    } break;

    case S11_NW_INITIATED_DEACTIVATE_BEARER_REQUEST: {
      mme_app_handle_nw_init_bearer_deactv_req(
          mme_app_desc_p,
          &received_message_p->ittiMsg.s11_nw_init_deactv_bearer_request);
    } break;

    case S1AP_PATH_SWITCH_REQUEST: {
      mme_app_handle_path_switch_request(
          mme_app_desc_p, &S1AP_PATH_SWITCH_REQUEST(received_message_p));
    } break;

    case S1AP_HANDOVER_REQUIRED: {
      mme_app_handle_handover_required(
          mme_app_desc_p, &S1AP_HANDOVER_REQUIRED(received_message_p));
    } break;

    case S1AP_HANDOVER_REQUEST_ACK: {
      mme_app_handle_handover_request_ack(
          mme_app_desc_p, &S1AP_HANDOVER_REQUEST_ACK(received_message_p));
    } break;

    case S1AP_HANDOVER_NOTIFY: {
      mme_app_handle_handover_notify(
          mme_app_desc_p, &S1AP_HANDOVER_NOTIFY(received_message_p));
    } break;

    case S6A_AUTH_INFO_ANS: {
      /*
       * We received the authentication vectors from HSS,
       * Normally should trigger an authentication procedure towards UE.
       */
      nas_proc_authentication_info_answer(
          mme_app_desc_p, &S6A_AUTH_INFO_ANS(received_message_p));
    } break;

    case MME_APP_DOWNLINK_DATA_CNF: {
      bstring nas_msg = NULL;
      nas_proc_dl_transfer_cnf(
          MME_APP_DL_DATA_CNF(received_message_p).ue_id,
          MME_APP_DL_DATA_CNF(received_message_p).err_code, &nas_msg);
    } break;

    case MME_APP_DOWNLINK_DATA_REJ: {
      nas_proc_dl_transfer_rej(
          MME_APP_DL_DATA_REJ(received_message_p).ue_id,
          MME_APP_DL_DATA_REJ(received_message_p).err_code,
          &MME_APP_DL_DATA_REJ(received_message_p).nas_msg);
    } break;

    case SGSAP_DOWNLINK_UNITDATA: {
      /* We received the Downlink Unitdata from MSC, trigger a
       * Downlink Nas Transport message to UE.
       */
      nas_proc_downlink_unitdata(&SGSAP_DOWNLINK_UNITDATA(received_message_p));
    } break;

    case SGSAP_RELEASE_REQ: {
      /* We received the SGS Release request from MSC,to indicate that there
       * are no more NAS messages to be exchanged between the VLR and the UE,
       * or when a further exchange of NAS messages for the specified UE is
       * not possible due to an error.
       */
      nas_proc_sgs_release_req(&SGSAP_RELEASE_REQ(received_message_p));
    } break;

    case SGSAP_MM_INFORMATION_REQ: {
      // Received SGSAP MM Information Request message from SGS task
      nas_proc_cs_domain_mm_information_request(
          &SGSAP_MM_INFORMATION_REQ(received_message_p));
    } break;

    case S1AP_REMOVE_STALE_UE_CONTEXT: {
      mme_app_remove_stale_ue_context(
          mme_app_desc_p, &S1AP_REMOVE_STALE_UE_CONTEXT(received_message_p));
    } break;

    case TERMINATE_MESSAGE: {
      itti_free_msg_content(received_message_p);
      free(received_message_p);
      mme_app_exit();
    } break;

    case RECOVERY_MESSAGE: {
      OAILOG_INFO(LOG_MME_APP, "Received RECOVERY_MESSAGE \n");
      mme_app_recover_timers_for_all_ues();
    } break;

    default: {
      OAILOG_ERROR(
          LOG_MME_APP, "Unknown message (%s) received with message Id: %d\n",
          ITTI_MSG_NAME(received_message_p), ITTI_MSG_ID(received_message_p));
    } break;
  }

  put_mme_nas_state();
  put_mme_ue_state(mme_app_desc_p, imsi64);

  itti_free_msg_content(received_message_p);
  free(received_message_p);
  return 0;
}

//------------------------------------------------------------------------------
static void* mme_app_thread(__attribute__((unused)) void* args) {
  itti_mark_task_ready(TASK_MME_APP);
  init_task_context(
      TASK_MME_APP,
      (task_id_t[]){TASK_SPGW_APP, TASK_SGS, TASK_SMS_ORC8R, TASK_S11, TASK_S6A,
                    TASK_S1AP, TASK_SERVICE303, TASK_HA, TASK_SGW_S8},
      9, handle_message, &mme_app_task_zmq_ctx);

  // Service started, but not healthy yet
  send_app_health_to_service303(&mme_app_task_zmq_ctx, TASK_MME_APP, false);

  zloop_start(mme_app_task_zmq_ctx.event_loop);
  mme_app_exit();
  return NULL;
}

//------------------------------------------------------------------------------
int mme_app_init(const mme_config_t* mme_config_p) {
  OAILOG_FUNC_IN(LOG_MME_APP);
  if (mme_nas_state_init(mme_config_p)) {
    OAILOG_FUNC_RETURN(LOG_MME_APP, RETURNerror);
  }
  if (mme_app_edns_init(mme_config_p)) {
    OAILOG_FUNC_RETURN(LOG_MME_APP, RETURNerror);
  }

  // Initialise NAS module
  nas_network_initialize(mme_config_p);
  /*
   * Create the thread associated with MME applicative layer
   */
  if (itti_create_task(TASK_MME_APP, &mme_app_thread, NULL) < 0) {
    OAILOG_ERROR(LOG_MME_APP, "MME APP create task failed\n");
    OAILOG_FUNC_RETURN(LOG_MME_APP, RETURNerror);
  }

  OAILOG_DEBUG(LOG_MME_APP, "Initializing MME applicative layer: DONE\n");
  OAILOG_FUNC_RETURN(LOG_MME_APP, RETURNok);
}

static void check_mme_healthy_and_notify_service(void) {
  if (is_mme_app_healthy()) {
    send_app_health_to_service303(&mme_app_task_zmq_ctx, TASK_MME_APP, true);
  }
}

static bool is_mme_app_healthy(void) {
  return mme_hss_associated && mme_sctp_bounded;
}

//------------------------------------------------------------------------------
static void mme_app_exit(void) {
  mme_app_edns_exit();
  clear_mme_nas_state();
  // Clean-up NAS module
  nas_network_cleanup();
  mme_config_exit();
  destroy_task_context(&mme_app_task_zmq_ctx);
  OAI_FPRINTF_INFO("TASK_MME_APP terminated\n");
  pthread_exit(NULL);
}<|MERGE_RESOLUTION|>--- conflicted
+++ resolved
@@ -221,11 +221,7 @@
     case S11_PAGING_REQUEST: {
       OAILOG_DEBUG(LOG_MME_APP, "MME handling paging request \n");
       imsi64 = mme_app_handle_initial_paging_request(
-<<<<<<< HEAD
-          mme_app_desc_p, received_message_p->ittiMsg.s11_paging_request);
-=======
           mme_app_desc_p, &received_message_p->ittiMsg.s11_paging_request);
->>>>>>> 52866c59
     } break;
 
     case MME_APP_INITIAL_CONTEXT_SETUP_FAILURE: {
