--- conflicted
+++ resolved
@@ -503,14 +503,8 @@
 }
 
 void MmeNasStateConverter::ue_context_to_proto(
-<<<<<<< HEAD
-  const ue_mm_context_t* state_ue_context,
-  oai::UeContext* ue_context_proto)
-{
+    const ue_mm_context_t* state_ue_context, oai::UeContext* ue_context_proto) {
   OAILOG_FUNC_IN(LOG_MME_APP);
-=======
-    const ue_mm_context_t* state_ue_context, oai::UeContext* ue_context_proto) {
->>>>>>> f12afa34
   ue_context_proto->Clear();
 
   char* msisdn_buffer = bstr2cstr(state_ue_context->msisdn, (char) '?');
@@ -615,15 +609,9 @@
 }
 
 void MmeNasStateConverter::proto_to_ue_mm_context(
-<<<<<<< HEAD
-  const oai::UeContext& ue_context_proto,
-  ue_mm_context_t* state_ue_mm_context)
-{
-  OAILOG_FUNC_IN(LOG_MME_APP);
-=======
     const oai::UeContext& ue_context_proto,
     ue_mm_context_t* state_ue_mm_context) {
->>>>>>> f12afa34
+  OAILOG_FUNC_IN(LOG_MME_APP);
   state_ue_mm_context->msisdn = bfromcstr(ue_context_proto.msisdn().c_str());
   state_ue_mm_context->ue_context_rel_cause =
       static_cast<enum s1cause>(ue_context_proto.rel_cause());
