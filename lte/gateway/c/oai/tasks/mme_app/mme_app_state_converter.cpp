/*
 * Licensed to the OpenAirInterface (OAI) Software Alliance under one or more
 * contributor license agreements.  See the NOTICE file distributed with
 * this work for additional information regarding copyright ownership.
 * The OpenAirInterface Software Alliance licenses this file to You under
 * the Apache License, Version 2.0  (the "License"); you may not use this file
 * except in compliance with the License.
 * You may obtain a copy of the License at
 *
 *      http://www.apache.org/licenses/LICENSE-2.0
 *
 * Unless required by applicable law or agreed to in writing, software
 * distributed under the License is distributed on an "AS IS" BASIS,
 * WITHOUT WARRANTIES OR CONDITIONS OF ANY KIND, either express or implied.
 * See the License for the specific language governing permissions and
 * limitations under the License.
 *-----------------------------------------------------------------------------
 * For more information about the OpenAirInterface (OAI) Software Alliance:
 *      contact@openairinterface.org
 */

extern "C" {
#include "bytes_to_ie.h"
#include "dynamic_memory_check.h"
#include "ie_to_bytes.h"
#include "log.h"
#include "timer.h"
}

#include "mme_app_state_converter.h"
#include "nas_state_converter.h"
#include "spgw_state_converter.h"

namespace magma {
namespace lte {

MmeNasStateConverter::MmeNasStateConverter() = default;
MmeNasStateConverter::~MmeNasStateConverter() = default;
/**********************************************************
*                 Hashtable <-> Proto                     *
* Functions to serialize/deserialize in-memory hashtables *
* for MME task. Only MME task inserts/removes elements in *
* the hashtables, so these calls are thread-safe.         *
* We only need to lock the UE context structure as it can *
* also be accessed by the NAS task. If hashtable is empty *
* the proto field is also empty                           *
***********************************************************/

void MmeNasStateConverter::hashtable_ts_to_proto(
  hash_table_ts_t* htbl,
  google::protobuf::Map<unsigned long, oai::UeContext>* proto_map)
{
  hashtable_key_array_t* keys = hashtable_ts_get_keys(htbl);
  if (keys == nullptr) {
    return;
  }

  for (auto i = 0; i < keys->num_keys; i++) {
    oai::UeContext ue_ctxt_proto;
    ue_mm_context_t* ue_context_p = NULL;
    hashtable_rc_t ht_rc =
      hashtable_ts_get(htbl, keys->keys[i], (void**) &ue_context_p);
    if (ht_rc == HASH_TABLE_OK) {
      ue_context_to_proto(ue_context_p, &ue_ctxt_proto);
      (*proto_map)[(uint32_t) keys->keys[i]] = ue_ctxt_proto;
    } else {
      OAILOG_ERROR(
        LOG_MME_APP,
        "Key %u not in mme_ue_s1ap_id_ue_context_htbl",
        keys->keys[i]);
    }
  }
  FREE_HASHTABLE_KEY_ARRAY(keys);
}

void MmeNasStateConverter::proto_to_hashtable_ts(
  const google::protobuf::Map<unsigned long, oai::UeContext>& proto_map,
  hash_table_ts_t* state_htbl)
{
  OAILOG_DEBUG(LOG_MME_APP, "Converting proto to hashtable_ts");
  mme_ue_s1ap_id_t mme_ue_id;

  for (auto const& kv : proto_map) {
    mme_ue_id = (mme_ue_s1ap_id_t) kv.first;
    OAILOG_DEBUG(
      LOG_MME_APP, "Reading ue_context for " MME_UE_S1AP_ID_FMT, mme_ue_id);
    ue_mm_context_t* ue_context_p = mme_create_new_ue_context();
    if (!ue_context_p) {
      OAILOG_ERROR(LOG_MME_APP, "Could not allocate new UE context");
      continue;
    }
    proto_to_ue_mm_context(kv.second, ue_context_p);
    hashtable_rc_t ht_rc = hashtable_ts_insert(
      state_htbl, (const hash_key_t) mme_ue_id, (void*) ue_context_p);
    if (ht_rc != HASH_TABLE_OK) {
      OAILOG_ERROR(
        LOG_MME_APP,
        "Failed to insert ue_context for mme_ue_s1ap_id %u in table %s: error:"
        "%s\n",
        mme_ue_id,
        state_htbl->name->data,
        hashtable_rc_code2string(ht_rc));
    }
    OAILOG_DEBUG(LOG_MME_APP, "Written one key into hashtable_ts");
  }
}

void MmeNasStateConverter::guti_table_to_proto(
  const obj_hash_table_uint64_t* guti_htbl,
  google::protobuf::Map<std::string, unsigned long>* proto_map)
{
  void*** key_array_p = (void***) calloc(1, sizeof(void**));
  unsigned int size = 0;

  hashtable_rc_t ht_rc =
    obj_hashtable_uint64_ts_get_keys(guti_htbl, key_array_p, &size);
  if ((!*key_array_p) || (ht_rc != HASH_TABLE_OK)) {
    return;
  }
  for (auto i = 0; i < size; i++) {
    uint64_t mme_ue_id;
<<<<<<< HEAD
    PRINT_GUTI(((guti_t*) (*key_array_p)[i]));
    size_t len = 0;
    len        = snprintf(
        NULL, len, "%x%x%x%x%x%x%04x%x%x",
        (*(guti_t*) (*key_array_p)[i]).gummei.plmn.mcc_digit1,
        (*(guti_t*) (*key_array_p)[i]).gummei.plmn.mcc_digit2,
        (*(guti_t*) (*key_array_p)[i]).gummei.plmn.mcc_digit3,
        (*(guti_t*) (*key_array_p)[i]).gummei.plmn.mnc_digit1,
        (*(guti_t*) (*key_array_p)[i]).gummei.plmn.mnc_digit2,
        (*(guti_t*) (*key_array_p)[i]).gummei.plmn.mnc_digit3,
        (*(guti_t*) (*key_array_p)[i]).gummei.mme_gid,
        (*(guti_t*) (*key_array_p)[i]).gummei.mme_code,
        (*(guti_t*) (*key_array_p)[i]).m_tmsi);
    char* str = (char*) calloc(1, sizeof(char) * len + 1);
    snprintf(
        str, len + 1, "%x%x%x%x%x%x%04x%x%x",
        (*(guti_t*) (*key_array_p)[i]).gummei.plmn.mcc_digit1,
        (*(guti_t*) (*key_array_p)[i]).gummei.plmn.mcc_digit2,
        (*(guti_t*) (*key_array_p)[i]).gummei.plmn.mcc_digit3,
        (*(guti_t*) (*key_array_p)[i]).gummei.plmn.mnc_digit1,
        (*(guti_t*) (*key_array_p)[i]).gummei.plmn.mnc_digit2,
        (*(guti_t*) (*key_array_p)[i]).gummei.plmn.mnc_digit3,
        (*(guti_t*) (*key_array_p)[i]).gummei.mme_gid,
        (*(guti_t*) (*key_array_p)[i]).gummei.mme_code,
        (*(guti_t*) (*key_array_p)[i]).m_tmsi);
    std::string guti_str = str;

=======
    oai::Guti guti_proto;
    guti_to_proto(*(guti_t*) (*key_array_p)[i], &guti_proto);
    const std::string& guti_str = guti_proto.SerializeAsString();
>>>>>>> e3f8b703
    OAILOG_TRACE(
      LOG_MME_APP,
      "Looking for key %p with value %u\n",
      (*key_array_p)[i],
      *((*key_list)[i]));
    hashtable_rc_t ht_rc = obj_hashtable_uint64_ts_get(
      guti_htbl, (const void*) (*key_array_p)[i], sizeof(guti_t), &mme_ue_id);
    if (ht_rc == HASH_TABLE_OK) {
      (*proto_map)[guti_str] = mme_ue_id;
    } else {
      OAILOG_ERROR(LOG_MME_APP, "Key %s not in guti_ue_context_htbl", guti_str);
    }
    OAILOG_DEBUG(
        LOG_MME_APP, "guti_str:%s mme_ue_id:%d\n", guti_str.c_str(), mme_ue_id);
  }
  FREE_OBJ_HASHTABLE_KEY_ARRAY(key_array_p);
}

void MmeNasStateConverter::proto_to_guti_table(
  const google::protobuf::Map<std::string, unsigned long>& proto_map,
  obj_hash_table_uint64_t* guti_htbl)
{
  for (auto const& kv : proto_map) {
    const std::string& guti_str = kv.first;
    mme_ue_s1ap_id_t mme_ue_id = kv.second;
<<<<<<< HEAD
=======
    oai::Guti guti_proto;
    guti_proto.ParseFromString(guti_str);

>>>>>>> e3f8b703
    guti_t* guti_p = (guti_t*) calloc(1, sizeof(guti_t));
    const char* chr_str = guti_str.c_str();

    int idx         = 0;
    std::size_t num = 1;
#define HEX_BASE_VAL 16
    guti_p->gummei.plmn.mcc_digit1 =
        std::stoul(guti_str.substr(idx++, num), &num, HEX_BASE_VAL);
    guti_p->gummei.plmn.mcc_digit2 =
        std::stoul(guti_str.substr(idx++, num), &num, HEX_BASE_VAL);
    guti_p->gummei.plmn.mcc_digit3 =
        std::stoul(guti_str.substr(idx++, num), &num, HEX_BASE_VAL);
    guti_p->gummei.plmn.mnc_digit1 =
        std::stoul(guti_str.substr(idx++, num), &num, HEX_BASE_VAL);
    guti_p->gummei.plmn.mnc_digit2 =
        std::stoul(guti_str.substr(idx++, num), &num, HEX_BASE_VAL);
    guti_p->gummei.plmn.mnc_digit3 =
        std::stoul(guti_str.substr(idx++, num), &num, HEX_BASE_VAL);
    num = 4;
    guti_p->gummei.mme_gid =
        std::stoul(guti_str.substr(idx, num), &num, HEX_BASE_VAL);
    idx += num;
    num = 1;
    guti_p->gummei.mme_code =
        std::stoul(guti_str.substr(idx++, num), &num, HEX_BASE_VAL);
    num            = guti_str.size() - idx;
    guti_p->m_tmsi = std::stoul(
        guti_str.substr(idx, guti_str.size() - idx), 0, HEX_BASE_VAL);

    PRINT_GUTI(guti_p);

    hashtable_rc_t ht_rc = obj_hashtable_uint64_ts_insert(
        guti_htbl, guti_p, sizeof(*guti_p), mme_ue_id);
    if (ht_rc != HASH_TABLE_OK) {
      OAILOG_ERROR(
        LOG_MME_APP,
        "Failed to insert mme_ue_s1ap_id %u in GUTI table, error: %s\n",
        mme_ue_id,
        hashtable_rc_code2string(ht_rc));
    }
  }
}

/*********************************************************
*                UE Context <-> Proto                    *
* Functions to serialize/desearialize UE context         *
* The caller needs to acquire a lock on UE context       *
**********************************************************/

void MmeNasStateConverter::mme_app_timer_to_proto(
  const mme_app_timer_t& state_mme_timer,
  oai::Timer* timer_proto)
{
  timer_proto->set_id(state_mme_timer.id);
  timer_proto->set_sec(state_mme_timer.sec);
}

void MmeNasStateConverter::proto_to_mme_app_timer(
  const oai::Timer& timer_proto,
  mme_app_timer_t* state_mme_app_timer)
{
  state_mme_app_timer->id = timer_proto.id();
  state_mme_app_timer->sec = timer_proto.sec();
}

void MmeNasStateConverter::sgs_context_to_proto(
  sgs_context_t* state_sgs_context,
  oai::SgsContext* sgs_context_proto)
{
  // TODO
}

void MmeNasStateConverter::proto_to_sgs_context(
  const oai::SgsContext& sgs_context_proto,
  sgs_context_t* state_sgs_context)
{
  // TODO
}

void MmeNasStateConverter::fteid_to_proto(
  const fteid_t& state_fteid,
  oai::Fteid* fteid_proto)
{
  if (state_fteid.ipv4) {
    fteid_proto->set_ipv4_address(state_fteid.ipv4_address.s_addr);
  } else if (state_fteid.ipv6) {
    fteid_proto->set_ipv6_address(
      &state_fteid.ipv6_address, TRAFFIC_FLOW_TEMPLATE_IPV6_ADDR_SIZE);
  }
  fteid_proto->set_interface_type(state_fteid.interface_type);
  fteid_proto->set_teid(state_fteid.teid);
}

void MmeNasStateConverter::proto_to_fteid(
  const oai::Fteid& fteid_proto,
  fteid_t* state_fteid)
{
  if (fteid_proto.ipv4_address()) {
    state_fteid->ipv4 = 1;
    state_fteid->ipv4_address.s_addr = fteid_proto.ipv4_address();
  } else if (fteid_proto.ipv6_address().length() > 0) {
    state_fteid->ipv6 = 1;
    memcpy(
      &state_fteid->ipv6_address,
      fteid_proto.ipv6_address().c_str(),
      TRAFFIC_FLOW_TEMPLATE_IPV6_ADDR_SIZE);
  }
  state_fteid->interface_type = (interface_type_t) fteid_proto.interface_type();
  state_fteid->teid = fteid_proto.teid();
}

void MmeNasStateConverter::bearer_context_to_proto(
  const bearer_context_t& state_bearer_context,
  oai::BearerContext* bearer_context_proto)
{
  bearer_context_proto->set_ebi(state_bearer_context.ebi);
  bearer_context_proto->set_transaction_identifier(
    state_bearer_context.transaction_identifier);
  fteid_to_proto(
    state_bearer_context.s_gw_fteid_s1u,
    bearer_context_proto->mutable_s_gw_fteid_s1u());
  fteid_to_proto(
    state_bearer_context.p_gw_fteid_s5_s8_up,
    bearer_context_proto->mutable_p_gw_fteid_s5_s8_up());
  bearer_context_proto->set_qci(state_bearer_context.qci);
  bearer_context_proto->set_pdn_cx_id(state_bearer_context.pdn_cx_id);
  NasStateConverter::esm_ebr_context_to_proto(
    state_bearer_context.esm_ebr_context,
    bearer_context_proto->mutable_esm_ebr_context());
  fteid_to_proto(
    state_bearer_context.enb_fteid_s1u,
    bearer_context_proto->mutable_enb_fteid_s1u());
  bearer_context_proto->set_priority_level(state_bearer_context.priority_level);
  bearer_context_proto->set_preemption_vulnerability(
    state_bearer_context.preemption_vulnerability);
  bearer_context_proto->set_preemption_capability(
    state_bearer_context.preemption_capability);

  /* TODO
   * SpgwStateConverter::traffic_flow_template_to_proto(
   * state_bearer_context.saved_tft,
   * bearer_context_proto->mutable_saved_tft());
   */

  /* TODO
   * SpgwStateConverter::eps_bearer_qos_to_proto(
   * state_bearer_context.saved_qos,
   * bearer_context_proto->mutable_saved_qos());
   */
}

void MmeNasStateConverter::proto_to_bearer_context(
  const oai::BearerContext& bearer_context_proto,
  bearer_context_t* state_bearer_context)
{
  state_bearer_context->ebi = bearer_context_proto.ebi();
  state_bearer_context->transaction_identifier =
    bearer_context_proto.transaction_identifier();
  proto_to_fteid(
    bearer_context_proto.s_gw_fteid_s1u(),
    &state_bearer_context->s_gw_fteid_s1u);
  proto_to_fteid(
    bearer_context_proto.p_gw_fteid_s5_s8_up(),
    &state_bearer_context->p_gw_fteid_s5_s8_up);
  state_bearer_context->qci = bearer_context_proto.qci();
  state_bearer_context->pdn_cx_id = bearer_context_proto.pdn_cx_id();
  NasStateConverter::proto_to_esm_ebr_context(
    bearer_context_proto.esm_ebr_context(),
    &state_bearer_context->esm_ebr_context);
  proto_to_fteid(
    bearer_context_proto.enb_fteid_s1u(), &state_bearer_context->enb_fteid_s1u);
  state_bearer_context->priority_level = bearer_context_proto.priority_level();
  state_bearer_context->preemption_vulnerability =
    (pre_emption_vulnerability_t)
      bearer_context_proto.preemption_vulnerability();
  state_bearer_context->preemption_capability =
    (pre_emption_capability_t) bearer_context_proto.preemption_capability();

  /* TODO
   * proto_to_gateway.spgw._traffic_flow_template(
   * bearer_context_proto.saved_tft(),
   * &state_bearer_context->saved_tft);
   */

  /* TODO proto_to_bearer_qos(bearer_context_proto.saved_qos(),
   * &state_bearer_context->saved_qos);
   */
}

void MmeNasStateConverter::bearer_context_list_to_proto(
  const ue_mm_context_t& state_ue_context,
  oai::UeContext* ue_context_proto)
{
  for (int i = 0; i < BEARERS_PER_UE; i++) {
    oai::BearerContext* bearer_ctxt_proto = ue_context_proto->add_bearer_contexts();
    if (state_ue_context.bearer_contexts[i]) {
      OAILOG_DEBUG(
        LOG_MME_APP,
        "writing bearer context at index %d with ebi %d",
        i,
        state_ue_context.bearer_contexts[i]->ebi);
      bearer_ctxt_proto->set_validity(oai::BearerContext::VALID);
      bearer_context_to_proto(
        *state_ue_context.bearer_contexts[i], bearer_ctxt_proto);
    } else {
      bearer_ctxt_proto->set_validity(oai::BearerContext::INVALID);
    }
  }
}

void MmeNasStateConverter::proto_to_bearer_context_list(
  const oai::UeContext& ue_context_proto,
  ue_mm_context_t* state_ue_context)
{
  for (int i = 0; i < BEARERS_PER_UE; i++) {
    if (
      ue_context_proto.bearer_contexts(i).validity() == oai::BearerContext::VALID) {
      OAILOG_DEBUG(LOG_MME_APP, "reading bearer context at index %d", i);
      auto* eps_bearer_ctxt =
        (bearer_context_t*) calloc(1, sizeof(bearer_context_t));
      proto_to_bearer_context(
        ue_context_proto.bearer_contexts(i), eps_bearer_ctxt);
      state_ue_context->bearer_contexts[i] = eps_bearer_ctxt;
    } else {
      state_ue_context->bearer_contexts[i] = nullptr;
    }
  }
}

void MmeNasStateConverter::esm_pdn_to_proto(
  const esm_pdn_t& state_esm_pdn,
  oai::EsmPdn* esm_pdn_proto)
{
  esm_pdn_proto->set_pti(state_esm_pdn.pti);
  esm_pdn_proto->set_is_emergency(state_esm_pdn.is_emergency);
  esm_pdn_proto->set_ambr(state_esm_pdn.ambr);
  esm_pdn_proto->set_addr_realloc(state_esm_pdn.addr_realloc);
  esm_pdn_proto->set_n_bearers(state_esm_pdn.n_bearers);
  esm_pdn_proto->set_pt_state(state_esm_pdn.pt_state);
}

void MmeNasStateConverter::proto_to_esm_pdn(
  const oai::EsmPdn& esm_pdn_proto,
  esm_pdn_t* state_esm_pdn)
{
  state_esm_pdn->pti = esm_pdn_proto.pti();
  state_esm_pdn->is_emergency = esm_pdn_proto.is_emergency();
  state_esm_pdn->ambr = esm_pdn_proto.ambr();
  state_esm_pdn->addr_realloc = esm_pdn_proto.addr_realloc();
  state_esm_pdn->n_bearers = esm_pdn_proto.n_bearers();
  state_esm_pdn->pt_state = (esm_pt_state_e) esm_pdn_proto.pt_state();
}

void MmeNasStateConverter::pdn_context_to_proto(
  const pdn_context_t& state_pdn_context,
  oai::PdnContext* pdn_context_proto)
{
  pdn_context_proto->set_context_identifier(
    state_pdn_context.context_identifier);
  BSTRING_TO_STRING(
    state_pdn_context.apn_in_use, pdn_context_proto->mutable_apn_in_use());
  BSTRING_TO_STRING(
    state_pdn_context.apn_subscribed,
    pdn_context_proto->mutable_apn_subscribed());
  pdn_context_proto->set_pdn_type(state_pdn_context.pdn_type);
  bstring bstr_buffer = paa_to_bstring(&state_pdn_context.paa);
  BSTRING_TO_STRING(bstr_buffer, pdn_context_proto->mutable_paa());
  BSTRING_TO_STRING(
    state_pdn_context.apn_oi_replacement,
    pdn_context_proto->mutable_apn_oi_replacement());
  bdestroy(bstr_buffer);
  bstr_buffer = ip_address_to_bstring(&state_pdn_context.p_gw_address_s5_s8_cp);
  BSTRING_TO_STRING(
    bstr_buffer, pdn_context_proto->mutable_p_gw_address_s5_s8_cp());
  bdestroy(bstr_buffer);
  pdn_context_proto->set_p_gw_teid_s5_s8_cp(
    state_pdn_context.p_gw_teid_s5_s8_cp);
  eps_subscribed_qos_profile_to_proto(
    state_pdn_context.default_bearer_eps_subscribed_qos_profile,
    pdn_context_proto->mutable_default_bearer_qos_profile());
  StateConverter::ambr_to_proto(
    state_pdn_context.subscribed_apn_ambr,
    pdn_context_proto->mutable_subscribed_apn_ambr());
  StateConverter::ambr_to_proto(
    state_pdn_context.p_gw_apn_ambr,
    pdn_context_proto->mutable_p_gw_apn_ambr());
  pdn_context_proto->set_default_ebi(state_pdn_context.default_ebi);
  for (int i = 0; i < BEARERS_PER_UE; i++) {
    pdn_context_proto->add_bearer_contexts(
      state_pdn_context.bearer_contexts[i]);
  }

  bstr_buffer = ip_address_to_bstring(&state_pdn_context.s_gw_address_s11_s4);
  BSTRING_TO_STRING(
    bstr_buffer, pdn_context_proto->mutable_s_gw_address_s11_s4());
  bdestroy_wrapper(&bstr_buffer);
  pdn_context_proto->set_s_gw_teid_s11_s4(state_pdn_context.s_gw_teid_s11_s4);
  esm_pdn_to_proto(
    state_pdn_context.esm_data, pdn_context_proto->mutable_esm_data());
  pdn_context_proto->set_is_active(state_pdn_context.is_active);
  if (state_pdn_context.pco != nullptr) {
    NasStateConverter::protocol_configuration_options_to_proto(
      *state_pdn_context.pco, pdn_context_proto->mutable_pco());
  }
}

void MmeNasStateConverter::proto_to_pdn_context(
  const oai::PdnContext& pdn_context_proto,
  pdn_context_t* state_pdn_context)
{
  state_pdn_context->context_identifier =
    pdn_context_proto.context_identifier();
  STRING_TO_BSTRING(
    pdn_context_proto.apn_in_use(), state_pdn_context->apn_in_use);
  STRING_TO_BSTRING(
    pdn_context_proto.apn_subscribed(), state_pdn_context->apn_subscribed);
  state_pdn_context->pdn_type = pdn_context_proto.pdn_type();
  bstring bstr_buffer;
  STRING_TO_BSTRING(pdn_context_proto.paa(), bstr_buffer);
  bstring_to_paa(bstr_buffer, &state_pdn_context->paa);
  bdestroy(bstr_buffer);
  STRING_TO_BSTRING(
    pdn_context_proto.apn_oi_replacement(),
    state_pdn_context->apn_oi_replacement);
  STRING_TO_BSTRING(pdn_context_proto.p_gw_address_s5_s8_cp(), bstr_buffer);
  bstring_to_ip_address(bstr_buffer, &state_pdn_context->p_gw_address_s5_s8_cp);
  bdestroy(bstr_buffer);
  state_pdn_context->p_gw_teid_s5_s8_cp =
    pdn_context_proto.p_gw_teid_s5_s8_cp();
  proto_to_eps_subscribed_qos_profile(
    pdn_context_proto.default_bearer_qos_profile(),
    &state_pdn_context->default_bearer_eps_subscribed_qos_profile);
  proto_to_ambr(
    pdn_context_proto.subscribed_apn_ambr(),
    &state_pdn_context->subscribed_apn_ambr);
  proto_to_ambr(
    pdn_context_proto.p_gw_apn_ambr(), &state_pdn_context->p_gw_apn_ambr);
  state_pdn_context->default_ebi = pdn_context_proto.default_ebi();
  for (int i = 0; i < BEARERS_PER_UE; i++) {
    state_pdn_context->bearer_contexts[i] =
      pdn_context_proto.bearer_contexts(i);
  }
  STRING_TO_BSTRING(pdn_context_proto.s_gw_address_s11_s4(), bstr_buffer);
  bstring_to_ip_address(bstr_buffer, &state_pdn_context->s_gw_address_s11_s4);
  bdestroy_wrapper(&bstr_buffer);
  state_pdn_context->s_gw_teid_s11_s4 = pdn_context_proto.s_gw_teid_s11_s4();
  proto_to_esm_pdn(pdn_context_proto.esm_data(), &state_pdn_context->esm_data);
  state_pdn_context->is_active = pdn_context_proto.is_active();
  if (pdn_context_proto.has_pco()) {
    NasStateConverter::proto_to_protocol_configuration_options(
      pdn_context_proto.pco(), state_pdn_context->pco);
  }
}

void MmeNasStateConverter::pdn_context_list_to_proto(
  const ue_mm_context_t& state_ue_context,
  oai::UeContext* ue_context_proto,
  int num_active_contexts)
{
  num_active_contexts = 1; // TODO: fix acounting of nb_active_pdn_contexts
  for (int i = 0; i < num_active_contexts; i++) {
    if (state_ue_context.pdn_contexts[i] != nullptr) {
      OAILOG_DEBUG(LOG_MME_APP, "Writing PDN context at index %d", i);
      oai::PdnContext* pdn_ctxt_proto = ue_context_proto->add_pdn_contexts();
      pdn_context_to_proto(*state_ue_context.pdn_contexts[i], pdn_ctxt_proto);
    }
  }
}

void MmeNasStateConverter::proto_to_pdn_context_list(
  const oai::UeContext& ue_context_proto,
  ue_mm_context_t* state_ue_context)
{
  for (int i = 0; i < ue_context_proto.pdn_contexts_size(); i++) {
    OAILOG_DEBUG(LOG_MME_APP, "Reading PDN context at index %d", i);
    auto* pdn_context_p = (pdn_context_t*) calloc(1, sizeof(pdn_context_t));
    proto_to_pdn_context(ue_context_proto.pdn_contexts(i), pdn_context_p);
    state_ue_context->pdn_contexts[i] = pdn_context_p;
  }
}

void MmeNasStateConverter::ue_context_to_proto(
  const ue_mm_context_t* state_ue_context,
  oai::UeContext* ue_context_proto)
{
  ue_context_proto->Clear();

  char* msisdn_buffer = bstr2cstr(state_ue_context->msisdn, (char) '?');
  if (msisdn_buffer) {
    ue_context_proto->set_msisdn(msisdn_buffer);
    bcstrfree(msisdn_buffer);
  } else {
    ue_context_proto->set_msisdn("");
  }

  ue_context_proto->set_rel_cause(state_ue_context->ue_context_rel_cause);
  ue_context_proto->set_mm_state(state_ue_context->mm_state);
  ue_context_proto->set_ecm_state(state_ue_context->ecm_state);

  oai::EmmContext* emm_ctx = ue_context_proto->mutable_emm_context();
  NasStateConverter::emm_context_to_proto(
    &state_ue_context->emm_context, emm_ctx);
  ue_context_proto->set_sctp_assoc_id_key(state_ue_context->sctp_assoc_id_key);
  ue_context_proto->set_enb_ue_s1ap_id(state_ue_context->enb_ue_s1ap_id);
  ue_context_proto->set_enb_s1ap_id_key(state_ue_context->enb_s1ap_id_key);
  ue_context_proto->set_mme_ue_s1ap_id(state_ue_context->mme_ue_s1ap_id);

  ue_context_proto->set_attach_type(state_ue_context->attach_type);
  ue_context_proto->set_sgs_detach_type(state_ue_context->sgs_detach_type);
  StateConverter::ecgi_to_proto(
    state_ue_context->e_utran_cgi, ue_context_proto->mutable_e_utran_cgi());

  ue_context_proto->set_cell_age((long int) state_ue_context->cell_age);

  char lai_bytes[IE_LENGTH_LAI];
  lai_to_bytes(&state_ue_context->lai, lai_bytes);
  ue_context_proto->set_lai(lai_bytes, IE_LENGTH_LAI);
  StateConverter::apn_config_profile_to_proto(
    state_ue_context->apn_config_profile,
    ue_context_proto->mutable_apn_config());
  ue_context_proto->set_subscriber_status(state_ue_context->subscriber_status);
  ue_context_proto->set_network_access_mode(
    state_ue_context->network_access_mode);
  ue_context_proto->set_access_restriction_data(
    state_ue_context->access_restriction_data);
  BSTRING_TO_STRING(
    state_ue_context->apn_oi_replacement,
    ue_context_proto->mutable_apn_oi_replacement());
  ue_context_proto->set_mme_teid_s11(state_ue_context->mme_teid_s11);
  StateConverter::ambr_to_proto(
    state_ue_context->subscribed_ue_ambr,
    ue_context_proto->mutable_subscribed_ue_ambr());
  StateConverter::ambr_to_proto(
    state_ue_context->used_ue_ambr, ue_context_proto->mutable_used_ue_ambr());
  StateConverter::ambr_to_proto(
    state_ue_context->used_ambr, ue_context_proto->mutable_used_ambr());
  ue_context_proto->set_nb_active_pdn_contexts(
    state_ue_context->nb_active_pdn_contexts);
  pdn_context_list_to_proto(
    *state_ue_context,
    ue_context_proto,
    state_ue_context->nb_active_pdn_contexts);
  bearer_context_list_to_proto(*state_ue_context, ue_context_proto);
  if (state_ue_context->ue_radio_capability) {
    BSTRING_TO_STRING(
      state_ue_context->ue_radio_capability,
      ue_context_proto->mutable_ue_radio_capability());
  }
  ue_context_proto->set_send_ue_purge_request(
    state_ue_context->send_ue_purge_request);
  ue_context_proto->set_hss_initiated_detach(
    state_ue_context->hss_initiated_detach);
  ue_context_proto->set_location_info_confirmed_in_hss(
    state_ue_context->location_info_confirmed_in_hss);
  ue_context_proto->set_ppf(state_ue_context->ppf);
  ue_context_proto->set_subscription_known(
    state_ue_context->subscription_known);
  ue_context_proto->set_path_switch_req(state_ue_context->path_switch_req);
  ue_context_proto->set_granted_service(state_ue_context->granted_service);
  ue_context_proto->set_cs_fallback_indicator(
    state_ue_context->cs_fallback_indicator);
  sgs_context_to_proto(
    state_ue_context->sgs_context, ue_context_proto->mutable_sgs_context());
  mme_app_timer_to_proto(
    state_ue_context->mobile_reachability_timer,
    ue_context_proto->mutable_mobile_reachability_timer());
  mme_app_timer_to_proto(
    state_ue_context->implicit_detach_timer,
    ue_context_proto->mutable_implicit_detach_timer());
  mme_app_timer_to_proto(
    state_ue_context->initial_context_setup_rsp_timer,
    ue_context_proto->mutable_initial_context_setup_rsp_timer());
  mme_app_timer_to_proto(
    state_ue_context->ue_context_modification_timer,
    ue_context_proto->mutable_ue_context_modification_timer());
  mme_app_timer_to_proto(
    state_ue_context->paging_response_timer,
    ue_context_proto->mutable_paging_response_timer());
  ue_context_proto->set_rau_tau_timer(state_ue_context->rau_tau_timer);
  mme_app_timer_to_proto(
    state_ue_context->ulr_response_timer,
    ue_context_proto->mutable_ulr_response_timer());
}

void MmeNasStateConverter::proto_to_ue_mm_context(
  const oai::UeContext& ue_context_proto,
  ue_mm_context_t* state_ue_mm_context)
{
  state_ue_mm_context->msisdn = bfromcstr(ue_context_proto.msisdn().c_str());
  state_ue_mm_context->ue_context_rel_cause =
    static_cast<enum s1cause>(ue_context_proto.rel_cause());
  state_ue_mm_context->mm_state =
    static_cast<mm_state_t>(ue_context_proto.mm_state());
  state_ue_mm_context->ecm_state =
    static_cast<ecm_state_t>(ue_context_proto.ecm_state());
  NasStateConverter::proto_to_emm_context(
    ue_context_proto.emm_context(), &state_ue_mm_context->emm_context);

  state_ue_mm_context->sctp_assoc_id_key = ue_context_proto.sctp_assoc_id_key();
  state_ue_mm_context->enb_ue_s1ap_id = ue_context_proto.enb_ue_s1ap_id();
  state_ue_mm_context->enb_s1ap_id_key = ue_context_proto.enb_s1ap_id_key();
  state_ue_mm_context->mme_ue_s1ap_id = ue_context_proto.mme_ue_s1ap_id();

  StateConverter::proto_to_ecgi(
    ue_context_proto.e_utran_cgi(), &state_ue_mm_context->e_utran_cgi);
  state_ue_mm_context->cell_age = ue_context_proto.cell_age();
  bytes_to_lai(ue_context_proto.lai().c_str(), &state_ue_mm_context->lai);

  StateConverter::proto_to_apn_config_profile(
    ue_context_proto.apn_config(), &state_ue_mm_context->apn_config_profile);

  state_ue_mm_context->subscriber_status =
    (subscriber_status_t) ue_context_proto.subscriber_status();
  state_ue_mm_context->network_access_mode =
    (network_access_mode_t) ue_context_proto.network_access_mode();
  state_ue_mm_context->access_restriction_data =
    ue_context_proto.access_restriction_data();
  state_ue_mm_context->apn_oi_replacement =
    bfromcstr(ue_context_proto.apn_oi_replacement().c_str());
  state_ue_mm_context->mme_teid_s11 = ue_context_proto.mme_teid_s11();
  StateConverter::proto_to_ambr(
    ue_context_proto.subscribed_ue_ambr(),
    &state_ue_mm_context->subscribed_ue_ambr);
  StateConverter::proto_to_ambr(
    ue_context_proto.used_ue_ambr(), &state_ue_mm_context->used_ue_ambr);
  StateConverter::proto_to_ambr(
    ue_context_proto.used_ambr(), &state_ue_mm_context->used_ambr);
  state_ue_mm_context->nb_active_pdn_contexts =
    ue_context_proto.nb_active_pdn_contexts();
  proto_to_pdn_context_list(ue_context_proto, state_ue_mm_context);
  proto_to_bearer_context_list(ue_context_proto, state_ue_mm_context);
  state_ue_mm_context->ue_radio_capability = nullptr;
  if (ue_context_proto.ue_radio_capability().length() > 0) {
    state_ue_mm_context->ue_radio_capability =
      bfromcstr(ue_context_proto.ue_radio_capability().c_str());
  }
  state_ue_mm_context->send_ue_purge_request =
    ue_context_proto.send_ue_purge_request();
  state_ue_mm_context->hss_initiated_detach =
    ue_context_proto.hss_initiated_detach();
  state_ue_mm_context->location_info_confirmed_in_hss =
    ue_context_proto.location_info_confirmed_in_hss();
  state_ue_mm_context->ppf = ue_context_proto.ppf();
  state_ue_mm_context->subscription_known =
    ue_context_proto.subscription_known();
  state_ue_mm_context->path_switch_req = ue_context_proto.path_switch_req();
  state_ue_mm_context->granted_service =
    (granted_service_t) ue_context_proto.granted_service();
  state_ue_mm_context->cs_fallback_indicator =
    ue_context_proto.cs_fallback_indicator();

  proto_to_sgs_context(
    ue_context_proto.sgs_context(), state_ue_mm_context->sgs_context);

  proto_to_mme_app_timer(
    ue_context_proto.mobile_reachability_timer(),
    &state_ue_mm_context->mobile_reachability_timer);
  proto_to_mme_app_timer(
    ue_context_proto.implicit_detach_timer(),
    &state_ue_mm_context->implicit_detach_timer);
  proto_to_mme_app_timer(
    ue_context_proto.initial_context_setup_rsp_timer(),
    &state_ue_mm_context->initial_context_setup_rsp_timer);
  proto_to_mme_app_timer(
    ue_context_proto.ue_context_modification_timer(),
    &state_ue_mm_context->ue_context_modification_timer);
  proto_to_mme_app_timer(
    ue_context_proto.paging_response_timer(),
    &state_ue_mm_context->paging_response_timer);
}

/*********************************************************
*                MME app state<-> Proto                  *
* Functions to serialize/desearialize MME app state      *
* The caller is responsible for all memory management    *
**********************************************************/
void MmeNasStateConverter::state_to_proto(
  const mme_app_desc_t* mme_nas_state_p,
  oai::MmeNasState* state_proto)
{
  OAILOG_FUNC_IN(LOG_MME_APP);
  state_proto->set_nb_enb_connected(mme_nas_state_p->nb_enb_connected);
  state_proto->set_nb_ue_attached(mme_nas_state_p->nb_ue_attached);
  state_proto->set_nb_ue_connected(mme_nas_state_p->nb_ue_connected);
  state_proto->set_nb_default_eps_bearers(
    mme_nas_state_p->nb_default_eps_bearers);
  state_proto->set_nb_s1u_bearers(mme_nas_state_p->nb_s1u_bearers);
  state_proto->set_nb_ue_managed(mme_nas_state_p->nb_ue_managed);
  state_proto->set_nb_ue_idle(mme_nas_state_p->nb_ue_idle);
  state_proto->set_nb_bearers_managed(mme_nas_state_p->nb_bearers_managed);
  state_proto->set_nb_ue_since_last_stat(
    mme_nas_state_p->nb_ue_since_last_stat);
  state_proto->set_nb_bearers_since_last_stat(
    mme_nas_state_p->nb_bearers_since_last_stat);
  state_proto->set_mme_app_ue_s1ap_id_generator(
      mme_nas_state_p->mme_app_ue_s1ap_id_generator);

  // copy mme_ue_contexts
  auto mme_ue_ctxts_proto = state_proto->mutable_mme_ue_contexts();

  OAILOG_DEBUG(LOG_MME_APP, "IMSI table to proto");
  hashtable_uint64_ts_to_proto(
    mme_nas_state_p->mme_ue_contexts.imsi_mme_ue_id_htbl,
    mme_ue_ctxts_proto->mutable_imsi_ue_id_htbl());
  OAILOG_DEBUG(LOG_MME_APP, "Tunnel table to proto");
  hashtable_uint64_ts_to_proto(
    mme_nas_state_p->mme_ue_contexts.tun11_ue_context_htbl,
    mme_ue_ctxts_proto->mutable_tun11_ue_id_htbl());
  OAILOG_DEBUG(LOG_MME_APP, "Enb_Ue_S1ap_id table to proto");
  hashtable_uint64_ts_to_proto(
    mme_nas_state_p->mme_ue_contexts.enb_ue_s1ap_id_ue_context_htbl,
    mme_ue_ctxts_proto->mutable_enb_ue_id_ue_id_htbl());
  guti_table_to_proto(
      mme_nas_state_p->mme_ue_contexts.guti_ue_context_htbl,
      mme_ue_ctxts_proto->mutable_guti_ue_id_htbl());
  OAILOG_FUNC_OUT(LOG_MME_APP);
}

void MmeNasStateConverter::proto_to_state(
  const oai::MmeNasState& state_proto,
  mme_app_desc_t* mme_nas_state_p)
{
  OAILOG_FUNC_IN(LOG_MME_APP);
  mme_nas_state_p->nb_enb_connected = state_proto.nb_enb_connected();
  mme_nas_state_p->nb_ue_attached = state_proto.nb_ue_attached();
  mme_nas_state_p->nb_ue_connected = state_proto.nb_ue_connected();
  mme_nas_state_p->nb_default_eps_bearers =
    state_proto.nb_default_eps_bearers();
  mme_nas_state_p->nb_s1u_bearers = state_proto.nb_s1u_bearers();
  mme_nas_state_p->nb_ue_managed = state_proto.nb_ue_managed();
  mme_nas_state_p->nb_ue_idle = state_proto.nb_ue_idle();
  mme_nas_state_p->nb_bearers_managed = state_proto.nb_bearers_managed();
  mme_nas_state_p->nb_ue_since_last_stat = state_proto.nb_ue_since_last_stat();
  mme_nas_state_p->nb_bearers_since_last_stat =
    state_proto.nb_bearers_since_last_stat();
  mme_nas_state_p->mme_app_ue_s1ap_id_generator =
      state_proto.mme_app_ue_s1ap_id_generator();
  if (mme_nas_state_p->mme_app_ue_s1ap_id_generator == 0) { // uninitialized
    mme_nas_state_p->mme_app_ue_s1ap_id_generator = 1;
  }
  OAILOG_INFO(LOG_MME_APP, "Done reading MME statistics from data store");

  // copy mme_ue_contexts
  oai::MmeUeContext mme_ue_ctxts_proto = state_proto.mme_ue_contexts();

  mme_ue_context_t* mme_ue_ctxt_state = &mme_nas_state_p->mme_ue_contexts;
  // copy maps to hashtables
  OAILOG_INFO(LOG_MME_APP, "Hashtable MME UE ID => IMSI");
  proto_to_hashtable_uint64_ts(
    mme_ue_ctxts_proto.imsi_ue_id_htbl(),
    mme_ue_ctxt_state->imsi_mme_ue_id_htbl);
  OAILOG_INFO(LOG_MME_APP, "Hashtable TEID 11 => MME UE ID");
  proto_to_hashtable_uint64_ts(
    mme_ue_ctxts_proto.tun11_ue_id_htbl(),
    mme_ue_ctxt_state->tun11_ue_context_htbl);
  OAILOG_INFO(LOG_MME_APP, "Hashtable ENB UE S1AP ID => MME UE ID");
  proto_to_hashtable_uint64_ts(
    mme_ue_ctxts_proto.enb_ue_id_ue_id_htbl(),
    mme_ue_ctxt_state->enb_ue_s1ap_id_ue_context_htbl);
  proto_to_guti_table(
      mme_ue_ctxts_proto.guti_ue_id_htbl(),
      mme_ue_ctxt_state->guti_ue_context_htbl);
  OAILOG_FUNC_OUT(LOG_MME_APP);
}

void MmeNasStateConverter::ue_to_proto(
  const ue_mm_context_t* ue_ctxt,
  oai::UeContext* ue_ctxt_proto)
{
  ue_context_to_proto(ue_ctxt, ue_ctxt_proto);
}

void MmeNasStateConverter::proto_to_ue(
  const oai::UeContext& ue_ctxt_proto,
  ue_mm_context_t* ue_ctxt)
{
  proto_to_ue_mm_context(ue_ctxt_proto, ue_ctxt);
}
} // namespace lte
} // namespace magma<|MERGE_RESOLUTION|>--- conflicted
+++ resolved
@@ -119,7 +119,6 @@
   }
   for (auto i = 0; i < size; i++) {
     uint64_t mme_ue_id;
-<<<<<<< HEAD
     PRINT_GUTI(((guti_t*) (*key_array_p)[i]));
     size_t len = 0;
     len        = snprintf(
@@ -147,11 +146,6 @@
         (*(guti_t*) (*key_array_p)[i]).m_tmsi);
     std::string guti_str = str;
 
-=======
-    oai::Guti guti_proto;
-    guti_to_proto(*(guti_t*) (*key_array_p)[i], &guti_proto);
-    const std::string& guti_str = guti_proto.SerializeAsString();
->>>>>>> e3f8b703
     OAILOG_TRACE(
       LOG_MME_APP,
       "Looking for key %p with value %u\n",
@@ -177,12 +171,6 @@
   for (auto const& kv : proto_map) {
     const std::string& guti_str = kv.first;
     mme_ue_s1ap_id_t mme_ue_id = kv.second;
-<<<<<<< HEAD
-=======
-    oai::Guti guti_proto;
-    guti_proto.ParseFromString(guti_str);
-
->>>>>>> e3f8b703
     guti_t* guti_p = (guti_t*) calloc(1, sizeof(guti_t));
     const char* chr_str = guti_str.c_str();
 
