--- conflicted
+++ resolved
@@ -223,22 +223,7 @@
   // Stop UE context modification process guard timer,if running
   if (ue_context_p->ue_context_modification_timer.id !=
       MME_APP_TIMER_INACTIVE_ID) {
-<<<<<<< HEAD
     mme_app_stop_timer(ue_context_p->ue_context_modification_timer.id);
-=======
-    nas_itti_timer_arg_t* timer_argP = NULL;
-    if (timer_remove(
-            ue_context_p->ue_context_modification_timer.id,
-            (void**) &timer_argP)) {
-      OAILOG_ERROR_UE(
-          LOG_MME_APP, ue_context_p->emm_context._imsi64,
-          "Failed to stop UE Context Modification timer for UE id  %d \n",
-          ue_context_p->mme_ue_s1ap_id);
-    }
-    if (timer_argP) {
-      free_wrapper((void**) &timer_argP);
-    }
->>>>>>> 0782704b
     ue_context_p->ue_context_modification_timer.id = MME_APP_TIMER_INACTIVE_ID;
   }
 
