--- conflicted
+++ resolved
@@ -70,11 +70,7 @@
 /*
  *  Detach Proc: Timer handler
  */
-<<<<<<< HEAD
 void _detach_t3422_handler(void*, imsi64_t* imsi64);
-=======
-void _detach_t3422_handler(void*);
->>>>>>> d94b5a60
 
 typedef struct {
   unsigned int ue_id;
@@ -102,11 +98,7 @@
  **      Others:    None                                                   **
  **                                                                        **
  ***************************************************************************/
-<<<<<<< HEAD
 void _detach_t3422_handler(void* args, imsi64_t* imsi64) {
-=======
-void _detach_t3422_handler(void* args) {
->>>>>>> d94b5a60
   OAILOG_FUNC_IN(LOG_NAS_EMM);
   nw_detach_data_t* data = (nw_detach_data_t*) (args);
 
