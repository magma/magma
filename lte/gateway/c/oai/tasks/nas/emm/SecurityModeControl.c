--- conflicted
+++ resolved
@@ -98,11 +98,7 @@
 /*
    Timer handlers
 */
-<<<<<<< HEAD
 static void _security_t3460_handler(void*, imsi64_t* imsi64);
-=======
-static void _security_t3460_handler(void*);
->>>>>>> d94b5a60
 static int _security_ll_failure(
     emm_context_t* emm_context, struct nas_emm_proc_s* nas_emm_proc);
 static int _security_non_delivered_ho(
@@ -621,11 +617,7 @@
  **      Others:    None                                       **
  **                                                                        **
  ***************************************************************************/
-<<<<<<< HEAD
 static void _security_t3460_handler(void* args, imsi64_t* imsi64) {
-=======
-static void _security_t3460_handler(void* args) {
->>>>>>> d94b5a60
   OAILOG_FUNC_IN(LOG_NAS_EMM);
   emm_context_t* emm_ctx = (emm_context_t*) (args);
 
