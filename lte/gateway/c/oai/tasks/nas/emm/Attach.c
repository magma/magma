/*
 * Licensed to the OpenAirInterface (OAI) Software Alliance under one or more
 * contributor license agreements.  See the NOTICE file distributed with
 * this work for additional information regarding copyright ownership.
 * The OpenAirInterface Software Alliance licenses this file to You under
 * the Apache License, Version 2.0  (the "License"); you may not use this file
 * except in compliance with the License.
 * You may obtain a copy of the License at
 *
 *      http://www.apache.org/licenses/LICENSE-2.0
 *
 * Unless required by applicable law or agreed to in writing, software
 * distributed under the License is distributed on an "AS IS" BASIS,
 * WITHOUT WARRANTIES OR CONDITIONS OF ANY KIND, either express or implied.
 * See the License for the specific language governing permissions and
 * limitations under the License.
 *-------------------------------------------------------------------------------
 * For more information about the OpenAirInterface (OAI) Software Alliance:
 *      contact@openairinterface.org
 */

/*****************************************************************************

  Source      Attach.c

  Version     0.1

  Date        2012/12/04

  Product     NAS stack

  Subsystem   EPS Mobility Management

  Author      Frederic Maurel, Lionel GAUTHIER

  Description Defines the attach related EMM procedure executed by the
        Non-Access Stratum.

        To get internet connectivity from the network, the network
        have to know about the UE. When the UE is switched on, it
        has to initiate the attach procedure to get initial access
        to the network and register its presence to the Evolved
        Packet Core (EPC) network in order to receive EPS services.

        As a result of a successful attach procedure, a context is
        created for the UE in the MME, and a default bearer is esta-
        blished between the UE and the PDN-GW. The UE gets the home
        agent IPv4 and IPv6 addresses and full connectivity to the
        IP network.

        The network may also initiate the activation of additional
        dedicated bearers for the support of a specific service.

*****************************************************************************/

#include <stdint.h>
#include <stdbool.h>
#include <string.h>
#include <stdlib.h>

#include "bstrlib.h"
#include "dynamic_memory_check.h"
#include "assertions.h"
#include "log.h"
#include "nas_timer.h"
#include "common_types.h"
#include "3gpp_24.008.h"
#include "3gpp_36.401.h"
#include "conversions.h"
#include "3gpp_requirements_24.301.h"
#include "nas_message.h"
#include "mme_app_ue_context.h"
#include "emm_proc.h"
#include "emm_sap.h"
#include "mme_api.h"
#include "emm_data.h"
#include "esm_sapDef.h"
#include "esm_sap.h"
#include "emm_cause.h"
#include "mme_config.h"
#include "nas_itti_messaging.h"
#include "service303.h"
#include "common_ies.h"
#include "3gpp_23.003.h"
#include "3gpp_24.301.h"
#include "AdditionalUpdateType.h"
#include "EmmCause.h"
#include "EpsNetworkFeatureSupport.h"
#include "TrackingAreaIdentity.h"
#include "TrackingAreaIdentityList.h"
#include "common_defs.h"
#include "emm_asDef.h"
#include "emm_cnDef.h"
#include "emm_fsm.h"
#include "emm_regDef.h"
#include "esm_data.h"
#include "mme_app_state.h"
#include "nas_messages_types.h"
#include "nas_procedures.h"
#include "dynamic_memory_check.h"
#include "mme_app_defs.h"

/****************************************************************************/
/****************  E X T E R N A L    D E F I N I T I O N S  ****************/
/****************************************************************************/

/****************************************************************************/
/*******************  L O C A L    D E F I N I T I O N S  *******************/
/****************************************************************************/

/* String representation of the EPS attach type */
static const char *_emm_attach_type_str[] = {"EPS",
                                             "IMSI",
                                             "EMERGENCY",
                                             "RESERVED"};

/*
   --------------------------------------------------------------------------
        Internal data handled by the attach procedure in the MME
   --------------------------------------------------------------------------
*/
/*
   Timer handlers
*/
static void _emm_attach_t3450_handler(void *);

/*
   Functions that may initiate EMM common procedures
*/
static int _emm_start_attach_proc_authentication(
  emm_context_t *emm_context,
  nas_emm_attach_proc_t *attach_proc);
static int _emm_start_attach_proc_security(
  emm_context_t *emm_context,
  nas_emm_attach_proc_t *attach_proc);

static int _emm_attach_security(emm_context_t *emm_context);
static int _emm_attach(emm_context_t *emm_context);

static int _emm_attach_success_identification_cb(emm_context_t *emm_context);
static int _emm_attach_failure_identification_cb(emm_context_t *emm_context);
static int _emm_attach_success_authentication_cb(emm_context_t *emm_context);
static int _emm_attach_failure_authentication_cb(emm_context_t *emm_context);
static int _emm_attach_success_security_cb(emm_context_t *emm_context);
static int _emm_attach_failure_security_cb(emm_context_t *emm_context);

/*
   Abnormal case attach procedures
*/
static int _emm_attach_release(emm_context_t *emm_context);
static int _emm_attach_abort(
  struct emm_context_s *emm_context,
  struct nas_base_proc_s *base_proc);
static int _emm_attach_run_procedure(emm_context_t *emm_context);
static int _emm_send_attach_accept(emm_context_t *emm_context);

static bool _emm_attach_ies_have_changed(
  mme_ue_s1ap_id_t ue_id,
  emm_attach_request_ies_t *const ies1,
  emm_attach_request_ies_t *const ies2);

static void _emm_proc_create_procedure_attach_request(
  ue_mm_context_t *const ue_mm_context,
  emm_attach_request_ies_t *const ies);

static int _emm_attach_update(
  emm_context_t *const emm_context,
  emm_attach_request_ies_t *const ies);

static int _emm_attach_accept_retx(emm_context_t *emm_context);

/****************************************************************************/
/******************  E X P O R T E D    F U N C T I O N S  ******************/
/****************************************************************************/

/*
   --------------------------------------------------------------------------
            Attach procedure executed by the MME
   --------------------------------------------------------------------------
*/
/*
 *
 * Name:    emm_proc_attach_request()
 *
 * Description: Performs the UE requested attach procedure
 *
 *              3GPP TS 24.301, section 5.5.1.2.3
 *      The network may initiate EMM common procedures, e.g. the
 *      identification, authentication and security mode control
 *      procedures during the attach procedure, depending on the
 *      information received in the ATTACH REQUEST message (e.g.
 *      IMSI, GUTI and KSI).
 *
 * Inputs:  ue_id:      UE lower layer identifier
 *      type:      Type of the requested attach
 *      ies:       Information ElementStrue if the security context is of type
 *      ctx_is_new:   Is the mm context has been newly created in the context of this procedure
 *      Others:    _emm_data
 *
 * Outputs:     None
 *      Return:    RETURNok, RETURNerror
 *      Others:    _emm_data
 *
 */
//------------------------------------------------------------------------------
int emm_proc_attach_request(
  mme_ue_s1ap_id_t ue_id,
  const bool is_mm_ctx_new,
  emm_attach_request_ies_t *const ies)
{
  OAILOG_FUNC_IN(LOG_NAS_EMM);
  int rc = RETURNerror;
  ue_mm_context_t ue_ctx;
  emm_fsm_state_t fsm_state = EMM_DEREGISTERED;
  bool clear_emm_ctxt = false;
  ue_mm_context_t *ue_mm_context = NULL;
  ue_mm_context_t *guti_ue_mm_ctx = NULL;
  ue_mm_context_t *imsi_ue_mm_ctx = NULL;
  emm_context_t *new_emm_ctx = NULL;
  imsi64_t imsi64 = INVALID_IMSI64;
  mme_ue_s1ap_id_t old_ue_id = INVALID_MME_UE_S1AP_ID;

  if (ies->imsi) {
    imsi64 = imsi_to_imsi64(ies->imsi);
    OAILOG_INFO(
      LOG_NAS_EMM,
      "ATTACH REQ (ue_id = " MME_UE_S1AP_ID_FMT ") (IMSI = " IMSI_64_FMT ") \n",
      ue_id,
      imsi64);
  } else if (ies->guti) {
    OAILOG_INFO(
      LOG_NAS_EMM,
      "ATTACH REQ (ue_id = " MME_UE_S1AP_ID_FMT ") (GUTI = " GUTI_FMT ") \n",
      ue_id,
      GUTI_ARG(ies->guti));
  } else if (ies->imei) {
    char imei_str[16];
    IMEI_TO_STRING(ies->imei, imei_str, 16);
    OAILOG_INFO(
      LOG_NAS_EMM,
      "ATTACH REQ (ue_id = " MME_UE_S1AP_ID_FMT ") (IMEI = %s ) \n",
      ue_id,
      imei_str);
  }

  OAILOG_INFO(
    LOG_NAS_EMM,
    "EMM-PROC:  ATTACH - EPS attach type = %s (%d)\n", _emm_attach_type_str[ies->type], ies->type);
  OAILOG_DEBUG(
    LOG_NAS_EMM,
    "is_initial request = %u\n (ue_id=" MME_UE_S1AP_ID_FMT ") \n(imsi = " IMSI_64_FMT ") \n",
    ies->is_initial,
    ue_id,
    imsi64);
  /*
   * Initialize the temporary UE context
   */
  memset(&ue_ctx, 0, sizeof(ue_mm_context_t));
  ue_ctx.emm_context.is_dynamic = false;
  ue_ctx.mme_ue_s1ap_id = ue_id;

  // Check whether request if for emergency bearer service.

  /*
   * Requirement MME24.301R10_5.5.1.1_1
   * MME not configured to support attach for emergency bearer services
   * shall reject any request to attach with an attach type set to "EPS
   * emergency attach".
   */
  if (
    !(_emm_data.conf.eps_network_feature_support &
      EPS_NETWORK_FEATURE_SUPPORT_EMERGENCY_BEARER_SERVICES_IN_S1_MODE_SUPPORTED) &&
    (EMM_ATTACH_TYPE_EMERGENCY == ies->type)) {
    REQUIREMENT_3GPP_24_301(R10_5_5_1__1);
    // TODO: update this if/when emergency attach is supported
    ue_ctx.emm_context.emm_cause = ies->imei ? EMM_CAUSE_IMEI_NOT_ACCEPTED :
                                               EMM_CAUSE_NOT_AUTHORIZED_IN_PLMN;
    /*
     * Do not accept the UE to attach for emergency services
     */
    struct nas_emm_attach_proc_s no_attach_proc = {0};
    no_attach_proc.ue_id = ue_id;
    no_attach_proc.emm_cause = ue_ctx.emm_context.emm_cause;
    no_attach_proc.esm_msg_out = NULL;
  OAILOG_ERROR(
    LOG_NAS_EMM,
    "EMM-PROC  - Sending Attach Reject to UE (ue_id = " MME_UE_S1AP_ID_FMT ")\n", ue_id);
    rc = _emm_attach_reject(
      &ue_ctx.emm_context, (struct nas_base_proc_s *) &no_attach_proc);
    increment_counter(
      "ue_attach", 1, 2, "result", "failure", "cause", "emergency_attach");
    OAILOG_FUNC_RETURN(LOG_NAS_EMM, rc);
  }
  /*
   * Get the UE's EMM context if it exists
   */
  mme_app_desc_t *mme_app_desc_p = get_mme_nas_state(false);
  ue_mm_context =
    mme_ue_context_exists_mme_ue_s1ap_id(&mme_app_desc_p->mme_ue_contexts,
        ue_id);
  // if is_mm_ctx_new==TRUE then ue_mm_context should always be not NULL

  // Actually uplink_nas_transport is sent from S1AP task to NAS task without passing by the MME_APP task...
  // Since now UE_MM context and NAS EMM context are tied together, we may change/use/split logic across MME_APP and NAS

  // Search UE context using GUTI -
  if (ies->guti) { // no need for  && (is_native_guti)
    guti_ue_mm_ctx =
      mme_ue_context_exists_guti(&mme_app_desc_p->mme_ue_contexts, ies->guti);
    if (guti_ue_mm_ctx) {
      /*
         * This implies either UE or eNB has not sent S-TMSI in initial UE message even though UE has old GUTI.
         * Trigger clean up
         */
      emm_sap_t emm_sap = {0};
      emm_sap.primitive = EMMCN_IMPLICIT_DETACH_UE;
      emm_sap.u.emm_cn.u.emm_cn_implicit_detach.ue_id =
        guti_ue_mm_ctx->mme_ue_s1ap_id;
      rc = emm_sap_send(&emm_sap);
      unlock_ue_contexts(guti_ue_mm_ctx);
    }
    // Allocate new context and process the new request as fresh attach request
    clear_emm_ctxt = true;
  }
  if (ies->imsi) {
    imsi_ue_mm_ctx =
      mme_ue_context_exists_imsi(&mme_app_desc_p->mme_ue_contexts, imsi64);
    if (imsi_ue_mm_ctx) {
      old_ue_id = imsi_ue_mm_ctx->mme_ue_s1ap_id;
      fsm_state = emm_fsm_get_state(&imsi_ue_mm_ctx->emm_context);

      nas_emm_attach_proc_t *attach_proc =
        get_nas_specific_procedure_attach(&imsi_ue_mm_ctx->emm_context);
      if (is_nas_common_procedure_identification_running(
            &imsi_ue_mm_ctx->emm_context)) {
        nas_emm_ident_proc_t *ident_proc =
          get_nas_common_procedure_identification(&imsi_ue_mm_ctx->emm_context);
        if (attach_proc) {
          if (
            (is_nas_attach_accept_sent(attach_proc)) ||
            (is_nas_attach_reject_sent(attach_proc))) {
            REQUIREMENT_3GPP_24_301(R10_5_4_4_6_c); // continue
            // TODO Need to be reviewed and corrected
            increment_counter(
              "duplicate_attach_request", 1, 1, "action", "not_handled");
          } else {
            REQUIREMENT_3GPP_24_301(R10_5_4_4_6_d);
            emm_sap_t emm_sap = {0};
            emm_sap.primitive = EMMREG_COMMON_PROC_ABORT;
            emm_sap.u.emm_reg.ue_id = ue_id;
            emm_sap.u.emm_reg.ctx = &imsi_ue_mm_ctx->emm_context;
            emm_sap.u.emm_reg.notify = false;
            emm_sap.u.emm_reg.free_proc = true;
            emm_sap.u.emm_reg.u.common.common_proc = &ident_proc->emm_com_proc;
            emm_sap.u.emm_reg.u.common.previous_emm_fsm_state =
              ident_proc->emm_com_proc.emm_proc.previous_emm_fsm_state;
            // TODO Need to be reviewed and corrected
            // trigger clean up
            memset(&emm_sap, 0, sizeof(emm_sap));
            emm_sap.primitive = EMMCN_IMPLICIT_DETACH_UE;
            emm_sap.u.emm_cn.u.emm_cn_implicit_detach.ue_id = old_ue_id;
            rc = emm_sap_send(&emm_sap);
            // Allocate new context and process the new request as fresh attach request
            clear_emm_ctxt = true;
            increment_counter(
              "duplicate_attach_request",
              1,
              1,
              "action",
              "processed_old_ctxt_cleanup");
          }
        } else {
          // TODO Need to be reviewed and corrected
          REQUIREMENT_3GPP_24_301(R10_5_4_4_6_c); // continue
          increment_counter(
            "duplicate_attach_request", 1, 1, "action", "not_handled");
        }
      }
      if (EMM_REGISTERED == fsm_state) {
        REQUIREMENT_3GPP_24_301(R10_5_5_1_2_7_f);
        if (imsi_ue_mm_ctx->emm_context.is_attached) {
          OAILOG_TRACE(
            LOG_NAS_EMM, "EMM-PROC  - the new ATTACH REQUEST is progressed\n");
          // Trigger clean up
          emm_sap_t emm_sap = {0};
          emm_sap.primitive = EMMCN_IMPLICIT_DETACH_UE;
          emm_sap.u.emm_cn.u.emm_cn_implicit_detach.ue_id = old_ue_id;
          rc = emm_sap_send(&emm_sap);
          // Allocate new context and process the new request as fresh attach request
          clear_emm_ctxt = true;
          increment_counter(
            "duplicate_attach_request",
            1,
            1,
            "action",
            "processed_old_ctxt_cleanup");
        }
      } else if (
        (attach_proc) &&
        (is_nas_attach_accept_sent(
          attach_proc))) { // && (!emm_ctx->is_attach_complete_received): implicit

        imsi_ue_mm_ctx->emm_context.num_attach_request++;
        if (_emm_attach_ies_have_changed(
              imsi_ue_mm_ctx->mme_ue_s1ap_id, attach_proc->ies, ies)) {
          OAILOG_WARNING(
            LOG_NAS_EMM, "EMM-PROC  - Attach parameters have changed\n");
          REQUIREMENT_3GPP_24_301(R10_5_5_1_2_7_d__1);
          /*
             * If one or more of the information elements in the ATTACH REQUEST message differ from the ones
             * received within the previous ATTACH REQUEST message, the previously initiated attach procedure shall
             * be aborted if the ATTACH COMPLETE message has not been received and the new attach procedure shall
             * be progressed;
             */
          emm_sap_t emm_sap = {0};
          emm_sap.primitive = EMMREG_ATTACH_ABORT;
          emm_sap.u.emm_reg.ue_id = attach_proc->ue_id;
          emm_sap.u.emm_reg.ctx = &imsi_ue_mm_ctx->emm_context;
          emm_sap.u.emm_reg.notify = true;
          emm_sap.u.emm_reg.free_proc = true;
          emm_sap.u.emm_reg.u.attach.proc = attach_proc;
          rc = emm_sap_send(&emm_sap);
          // trigger clean up
          emm_sap.primitive = EMMCN_IMPLICIT_DETACH_UE;
          emm_sap.u.emm_cn.u.emm_cn_implicit_detach.ue_id = old_ue_id;
          rc = emm_sap_send(&emm_sap);
          // Allocate new context and process the new request as fresh attach request
          clear_emm_ctxt = true;
        } else {
          imsi_ue_mm_ctx->emm_context.num_attach_request++;
          REQUIREMENT_3GPP_24_301(R10_5_5_1_2_7_d__2);
          /*
             * - if the information elements do not differ, then the ATTACH ACCEPT message shall be resent and the timer
             * T3450 shall be restarted if an ATTACH COMPLETE message is expected. In that case, the retransmission
             * counter related to T3450 is not incremented.
             */
          _emm_attach_accept_retx(&imsi_ue_mm_ctx->emm_context);
          increment_counter(
            "duplicate_attach_request",
            1,
            1,
            "action",
            "ignored_duplicate_req_retx_attach_accept");
          // Clean up new UE context that was created to handle new attach request
          OAILOG_DEBUG(
            LOG_NAS_EMM, "EMM-PROC - Sending Detach Request message to MME APP"
            "module for ue_id =" MME_UE_S1AP_ID_FMT "\n",
            ue_id);
<<<<<<< HEAD
          mme_app_handle_detach_req(ue_mm_context->mme_ue_s1ap_id);
=======
>>>>>>> 8663c25a
          unlock_ue_contexts(ue_mm_context);
          mme_app_handle_detach_req(ue_mm_context->mme_ue_s1ap_id);
          unlock_ue_contexts(imsi_ue_mm_ctx);
          OAILOG_FUNC_RETURN(LOG_NAS_EMM, RETURNok);
        }
      } else if (
        (imsi_ue_mm_ctx) &&
        (0 < imsi_ue_mm_ctx->emm_context.num_attach_request) &&
        ((attach_proc) && ((!is_nas_attach_accept_sent(attach_proc)) &&
                           (!is_nas_attach_reject_sent(attach_proc))))) {
        if (_emm_attach_ies_have_changed(
              imsi_ue_mm_ctx->mme_ue_s1ap_id, attach_proc->ies, ies)) {
          OAILOG_WARNING(
            LOG_NAS_EMM, "EMM-PROC  - Attach parameters have changed\n");
          REQUIREMENT_3GPP_24_301(R10_5_5_1_2_7_e__1);
          /*
             * If one or more of the information elements in the ATTACH REQUEST message differs from the ones
             * received within the previous ATTACH REQUEST message, the previously initiated attach procedure shall
             * be aborted and the new attach procedure shall be executed;
             */
          emm_sap_t emm_sap = {0};
          emm_sap.primitive = EMMREG_ATTACH_ABORT;
          emm_sap.u.emm_reg.ue_id = attach_proc->ue_id;
          emm_sap.u.emm_reg.ctx = &imsi_ue_mm_ctx->emm_context;
          emm_sap.u.emm_reg.notify = true;
          emm_sap.u.emm_reg.free_proc = true;
          emm_sap.u.emm_reg.u.attach.proc = attach_proc;
          rc = emm_sap_send(&emm_sap);
          // trigger clean up
          emm_sap.primitive = EMMCN_IMPLICIT_DETACH_UE;
          emm_sap.u.emm_cn.u.emm_cn_implicit_detach.ue_id = old_ue_id;
          rc = emm_sap_send(&emm_sap);
          // Allocate new context and process the new request as fresh attach request
          increment_counter(
            "duplicate_attach_request",
            1,
            1,
            "action",
            "processed_old_ctxt_cleanup");
          clear_emm_ctxt = true;
        } else {
          REQUIREMENT_3GPP_24_301(R10_5_5_1_2_7_e__2);
          /*
             * if the information elements do not differ, then the network shall continue with the previous attach procedure
             * and shall ignore the second ATTACH REQUEST message.
             */
          // Clean up new UE context that was created to handle new attach request
          OAILOG_DEBUG(
            LOG_NAS_EMM, "EMM-PROC - Sending Detach Request message to MME APP"
            "module for ue_id =" MME_UE_S1AP_ID_FMT "\n",
            ue_id);
<<<<<<< HEAD
=======
          unlock_ue_contexts(ue_mm_context);
>>>>>>> 8663c25a
          mme_app_handle_detach_req(ue_mm_context->mme_ue_s1ap_id);
          OAILOG_WARNING(
            LOG_NAS_EMM, "EMM-PROC  - Received duplicated Attach Request\n");
          increment_counter(
            "duplicate_attach_request", 1, 1, "action", "ignored");
          unlock_ue_contexts(imsi_ue_mm_ctx);
          OAILOG_FUNC_RETURN(LOG_NAS_EMM, RETURNok);
        }
      }
    } // if imsi_emm_ctx != NULL
    // Allocate new context and process the new request as fresh attach request
    clear_emm_ctxt = true;
  } // If IMSI !=NULL
    //  } else {
    //    // This implies UE has GUTI from previous registration procedure
    //    // Cleanup and remove current EMM context - TODO - IP address release
    //    /* Note -
  //     * Since we dont support IP address release here , this can result in duplicate session  allocation.
  //     * So rejecting the attach and deleting the old context so that next attach from UE can be handled w/o
  //     * causing duplicate session allocation.
  //     */
  //    new_emm_ctx = &ue_mm_context->emm_context;
  //    struct nas_emm_attach_proc_s   no_attach_proc = {0};
  //    no_attach_proc.ue_id       = ue_id;
  //    no_attach_proc.emm_cause   = ue_ctx.emm_context.emm_cause;
  //    no_attach_proc.esm_msg_out = NULL;
  //    rc = _emm_attach_reject (new_emm_ctx, (struct nas_base_proc_s *)&no_attach_proc);
  //    OAILOG_FUNC_RETURN (LOG_NAS_EMM, rc);
  //    #if 0
  //    // TODO - send session delete request towards SGW
  //    /*
  //     * Notify ESM that all EPS bearer contexts allocated for this UE have
  //     * to be locally deactivated
  //     */
  //    esm_sap_t                               esm_sap = {0};
  //
  //    esm_sap.primitive = ESM_EPS_BEARER_CONTEXT_DEACTIVATE_REQ;
  //    esm_sap.ue_id = ue_id;
  //    esm_sap.ctx = &new_ue_mm_context->emm_context;
  //    esm_sap.data.eps_bearer_context_deactivate.ebi = ESM_SAP_ALL_EBI;
  //    rc = esm_sap_send (&esm_sap);
  //
  //    emm_sap_t                               emm_sap = {0};
  //
  //    /*
  //     * Notify EMM that the UE has been implicitly detached
  //     */
  //    emm_sap.primitive = EMMREG_DETACH_REQ;
  //    emm_sap.u.emm_reg.ue_id = ue_id;
  //    emm_sap.u.emm_reg.ctx = &new_ue_mm_context->emm_context;
  //    rc = emm_sap_send (&emm_sap);
  //
  //    _clear_emm_ctxt(&new_ue_mm_context->emm_context);
  //    create_new_emm_ctxt = true;
  //    #endif
  //  }
  if (clear_emm_ctxt) {
    /*
     * Create UE's EMM context
     */
    new_emm_ctx = &ue_mm_context->emm_context;

    bdestroy(new_emm_ctx->esm_msg);
    emm_init_context(new_emm_ctx, true);

    new_emm_ctx->num_attach_request++;
    new_emm_ctx->attach_type = ies->type;
    new_emm_ctx->additional_update_type = ies->additional_update_type;
    OAILOG_NOTICE(
      LOG_NAS_EMM,
      "EMM-PROC  - Create EMM context ue_id = " MME_UE_S1AP_ID_FMT "\n",
      ue_id);
    new_emm_ctx->is_dynamic = true;
    new_emm_ctx->emm_cause = EMM_CAUSE_SUCCESS;
    // Store Voice Domain pref IE to be sent to MME APP
    if (ies->voicedomainpreferenceandueusagesetting) {
      memcpy(
        &new_emm_ctx->volte_params.voice_domain_preference_and_ue_usage_setting,
        ies->voicedomainpreferenceandueusagesetting,
        sizeof(voice_domain_preference_and_ue_usage_setting_t));
      new_emm_ctx->volte_params.presencemask  |= VOICE_DOMAIN_PREF_UE_USAGE_SETTING;
   }
  }
  if (!is_nas_specific_procedure_attach_running(&ue_mm_context->emm_context)) {
    _emm_proc_create_procedure_attach_request(ue_mm_context, ies);
  }
  rc = _emm_attach_run_procedure(&ue_mm_context->emm_context);
  unlock_ue_contexts(ue_mm_context);
  OAILOG_FUNC_RETURN(LOG_NAS_EMM, rc);
}
/*
 *
 * Name:        emm_proc_attach_reject()
 *
 * Description: Performs the protocol error abnormal case
 *
 *              3GPP TS 24.301, section 5.5.1.2.7, case b
 *              If the ATTACH REQUEST message is received with a protocol
 *              error, the network shall return an ATTACH REJECT message.
 *
 * Inputs:  ue_id:              UE lower layer identifier
 *                  emm_cause: EMM cause code to be reported
 *                  Others:    None
 *
 * Outputs:     None
 *                  Return:    RETURNok, RETURNerror
 *                  Others:    _emm_data
 *
 */
//------------------------------------------------------------------------------
int emm_proc_attach_reject(mme_ue_s1ap_id_t ue_id, emm_cause_t emm_cause)
{
  OAILOG_FUNC_IN(LOG_NAS_EMM);
  int rc = RETURNerror;

  emm_context_t *emm_ctx = emm_context_get(&_emm_data, ue_id);
  if (emm_ctx) {
    if (is_nas_specific_procedure_attach_running(emm_ctx)) {
      nas_emm_attach_proc_t *attach_proc =
        (nas_emm_attach_proc_t *) (emm_ctx->emm_procedures
                                     ->emm_specific_proc);
      attach_proc->emm_cause = emm_cause;

      // TODO could be in callback of attach procedure triggered by EMMREG_ATTACH_REJ
      rc = _emm_attach_reject(
        emm_ctx, (struct nas_base_proc_s *) attach_proc);
      emm_sap_t emm_sap = {0};
      emm_sap.primitive = EMMREG_ATTACH_REJ;
      emm_sap.u.emm_reg.ue_id = ue_id;
      emm_sap.u.emm_reg.ctx = emm_ctx;
      emm_sap.u.emm_reg.notify = false;
      emm_sap.u.emm_reg.free_proc = true;
      emm_sap.u.emm_reg.u.attach.proc = attach_proc;
      rc = emm_sap_send(&emm_sap);
    } else {
      nas_emm_attach_proc_t no_attach_proc = {0};
      no_attach_proc.ue_id = ue_id;
      no_attach_proc.emm_cause = emm_cause;
      no_attach_proc.esm_msg_out = NULL;
      rc = _emm_attach_reject(
      emm_ctx, (struct nas_base_proc_s *) &no_attach_proc);
    }
    emm_context_unlock(emm_ctx);
  }
  OAILOG_FUNC_RETURN(LOG_NAS_EMM, rc);
}

/*
 *
 * Name:    emm_proc_attach_complete()
 *
 * Description: Terminates the attach procedure upon receiving Attach
 *      Complete message from the UE.
 *
 *              3GPP TS 24.301, section 5.5.1.2.4
 *      Upon receiving an ATTACH COMPLETE message, the MME shall
 *      stop timer T3450, enter state EMM-REGISTERED and consider
 *      the GUTI sent in the ATTACH ACCEPT message as valid.
 *
 * Inputs:  ue_id:      UE lower layer identifier
 *      esm_msg_pP:   Activate default EPS bearer context accept
 *             ESM message
 *      Others:    _emm_data
 *
 * Outputs:     None
 *      Return:    RETURNok, RETURNerror
 *      Others:    _emm_data, T3450
 *
 */
//------------------------------------------------------------------------------
int emm_proc_attach_complete(
  mme_ue_s1ap_id_t ue_id,
  const_bstring esm_msg_pP,
  int emm_cause,
  const nas_message_decode_status_t status)
{
  OAILOG_FUNC_IN(LOG_NAS_EMM);
  ue_mm_context_t *ue_mm_context = NULL;
  nas_emm_attach_proc_t *attach_proc = NULL;
  int rc = RETURNerror;
  emm_sap_t emm_sap = {0};
  esm_sap_t esm_sap = {0};
  emm_context_t *emm_ctx = NULL;

  /*
   * Get the UE context
   */
  mme_app_desc_t *mme_app_desc_p = get_mme_nas_state(false);
  ue_mm_context = mme_ue_context_exists_mme_ue_s1ap_id(
    &mme_app_desc_p->mme_ue_contexts, ue_id);

  if (ue_mm_context) {
    if (is_nas_specific_procedure_attach_running(&ue_mm_context->emm_context)) {
      attach_proc =
        (nas_emm_attach_proc_t *)
          ue_mm_context->emm_context.emm_procedures->emm_specific_proc;

      emm_ctx = &ue_mm_context->emm_context;
      /*
       * Upon receiving an ATTACH COMPLETE message, the MME shall enter state EMM-REGISTERED
       * and consider the GUTI sent in the ATTACH ACCEPT message as valid.
       */
      REQUIREMENT_3GPP_24_301(R10_5_5_1_2_4__20);
      emm_ctx_set_attribute_valid(emm_ctx, EMM_CTXT_MEMBER_GUTI);
      // TODO LG REMOVE emm_context_add_guti(&_emm_data, &ue_mm_context->emm_context);
      emm_ctx_clear_old_guti(emm_ctx);

      /*
      * send the SGSAP TMSI Reallocation complete message towards SGS.
      * if csfb newTmsiAllocated flag is true
      * After sending set it to false
      */
      if (emm_ctx->csfbparams.newTmsiAllocated) {
        OAILOG_DEBUG(
          LOG_NAS_EMM,
          " CSFB newTmsiAllocated = (%d) true!\n", emm_ctx->csfbparams.newTmsiAllocated);
        char imsi_str[IMSI_BCD_DIGITS_MAX + 1];
        IMSI_TO_STRING(&(emm_ctx->_imsi), imsi_str, IMSI_BCD_DIGITS_MAX + 1);

        OAILOG_INFO(
          LOG_NAS_EMM, " Sending SGSAP TMSI REALLOCATION COMPLETE to SGS for ue_id = (%u)\n",
          ue_id);
        nas_itti_sgsap_tmsi_reallocation_comp(imsi_str, strlen(imsi_str));
        emm_ctx->csfbparams.newTmsiAllocated = false;
        /* update the neaf flag to false after sending the Tmsi Reallocation Complete message to SGS */
        mme_ue_context_update_ue_sgs_neaf(ue_id, false);
      }

      /*
       * Forward the Activate Default EPS Bearer Context Accept message
       * to the EPS session management sublayer
       */
      /*currently by default Activate Default Bearer Context Accept message was sent in Attach complete
       * Now, modified the code to send the message received in Uplink/esmContainer.
       * third byte of esm message container is a message_type*/
      switch (esm_msg_pP->data[2]) {
      case ACTIVATE_DEFAULT_EPS_BEARER_CONTEXT_ACCEPT:
        esm_sap.primitive = ESM_DEFAULT_EPS_BEARER_CONTEXT_ACTIVATE_CNF;
        break;
      case ACTIVATE_DEFAULT_EPS_BEARER_CONTEXT_REJECT:
        esm_sap.primitive = ESM_DEFAULT_EPS_BEARER_CONTEXT_ACTIVATE_REJ;
        break;
      case ACTIVATE_DEDICATED_EPS_BEARER_CONTEXT_ACCEPT:
        esm_sap.primitive = ESM_DEDICATED_EPS_BEARER_CONTEXT_ACTIVATE_CNF;
        break;
      case ACTIVATE_DEDICATED_EPS_BEARER_CONTEXT_REJECT:
        esm_sap.primitive = ESM_DEDICATED_EPS_BEARER_CONTEXT_ACTIVATE_REJ;
        break;
      default:
        OAILOG_ERROR (LOG_NAS_EMM, "Invalid ESM Message type, value = [%x] \n", esm_msg_pP->data[2]);
        break;
      }
      esm_sap.is_standalone = false;
      esm_sap.ue_id = ue_id;
      esm_sap.recv = esm_msg_pP;
      esm_sap.ctx = &ue_mm_context->emm_context;
      rc = esm_sap_send(&esm_sap);
    } else {
      NOT_REQUIREMENT_3GPP_24_301(R10_5_5_1_2_4__20);
      OAILOG_INFO(
        LOG_NAS_EMM,
        "UE " MME_UE_S1AP_ID_FMT
        " ATTACH COMPLETE discarded (EMM procedure not found)\n",
        ue_id);
    }
  } else {
    NOT_REQUIREMENT_3GPP_24_301(R10_5_5_1_2_4__20);
    OAILOG_WARNING(
      LOG_NAS_EMM,
      "UE Context not found..\n");
    OAILOG_INFO(
      LOG_NAS_EMM,
      "UE " MME_UE_S1AP_ID_FMT
      " ATTACH COMPLETE discarded (context not found)\n",
      ue_id);
  }

  if ((rc != RETURNerror) && (esm_sap.err == ESM_SAP_SUCCESS)) {
    /*
     * Set the network attachment indicator
     */
    ue_mm_context->emm_context.is_attached = true;
    /*
     * Notify EMM that attach procedure has successfully completed
     */
    emm_sap.primitive = EMMREG_ATTACH_CNF;
    emm_sap.u.emm_reg.ue_id = ue_id;
    emm_sap.u.emm_reg.ctx = &ue_mm_context->emm_context;
    emm_sap.u.emm_reg.notify = true;
    emm_sap.u.emm_reg.free_proc = true;
    emm_sap.u.emm_reg.u.attach.proc = attach_proc;
    rc = emm_sap_send(&emm_sap);
    if (rc == RETURNok) {
      /*
       * Send EMM Information after handling Attach Complete message
       * */
      OAILOG_INFO(
        LOG_NAS_EMM,
        " Sending EMM INFORMATION for ue_id = (%u)\n",
        ue_id);
      emm_proc_emm_informtion(ue_mm_context);
      increment_counter("ue_attach", 1, 1, "result", "attach_proc_successful");
    }
  } else if (esm_sap.err != ESM_SAP_DISCARDED) {
    /*
     * Notify EMM that attach procedure failed
     */
    emm_sap.primitive = EMMREG_ATTACH_REJ;
    emm_sap.u.emm_reg.ue_id = ue_id;
    emm_sap.u.emm_reg.ctx = &ue_mm_context->emm_context;
    emm_sap.u.emm_reg.notify = true;
    emm_sap.u.emm_reg.free_proc = true;
    emm_sap.u.emm_reg.u.attach.proc = attach_proc;
    rc = emm_sap_send(&emm_sap);
  } else {
    /*
     * ESM procedure failed and, received message has been discarded or
     * Status message has been returned; ignore ESM procedure failure
     */
    OAILOG_WARNING(
      LOG_NAS_EMM,
      "Ignore ESM procedure failure/received message has been discarded for ue_id = (%u)\n",
      ue_id);
    rc = RETURNok;
  }

  unlock_ue_contexts(ue_mm_context);
  OAILOG_FUNC_RETURN(LOG_NAS_EMM, rc);
}

/**
 * When the NAS EMM procedures are restored from data store, the references to
 * callback functions need to be re-populated with the local scope. The function
 * below set these callbacks for attach, authentication, scurity mode control
 * and other procedures.
 * The memory for the EMM procedure is allocated by the caller
 */

void set_callbacks_for_attach_proc(nas_emm_attach_proc_t *attach_proc)
{
  ((nas_base_proc_t *) attach_proc)->abort = _emm_attach_abort;
  ((nas_base_proc_t *) attach_proc)->fail_in = NULL;
  ((nas_base_proc_t *) attach_proc)->time_out = _emm_attach_t3450_handler;
  ((nas_base_proc_t *) attach_proc)->fail_out = _emm_attach_reject;
}

void set_notif_callbacks_for_auth_proc(nas_emm_auth_proc_t *auth_proc)
{
  auth_proc->emm_com_proc.emm_proc.base_proc.success_notif =
      _emm_attach_success_authentication_cb;
  auth_proc->emm_com_proc.emm_proc.base_proc.failure_notif =
      _emm_attach_failure_authentication_cb;
}

void set_notif_callbacks_for_smc_proc(nas_emm_smc_proc_t *smc_proc)
{
  smc_proc->emm_com_proc.emm_proc.base_proc.success_notif =
      _emm_attach_success_security_cb;
  smc_proc->emm_com_proc.emm_proc.base_proc.failure_notif =
      _emm_attach_failure_security_cb;
}

/****************************************************************************/
/*********************  L O C A L    F U N C T I O N S  *********************/
/****************************************************************************/

static void _emm_proc_create_procedure_attach_request(
  ue_mm_context_t *const ue_mm_context,
  emm_attach_request_ies_t *const ies)
{
  nas_emm_attach_proc_t *attach_proc =
    nas_new_attach_procedure(&ue_mm_context->emm_context);
  AssertFatal(attach_proc, "TODO Handle this");
  if ((attach_proc)) {
    attach_proc->ies = ies;
    attach_proc->ue_id = ue_mm_context->mme_ue_s1ap_id;
    ((nas_base_proc_t *) attach_proc)->abort = _emm_attach_abort;
    ((nas_base_proc_t *) attach_proc)->fail_in = NULL; // No parent procedure
    ((nas_base_proc_t *) attach_proc)->time_out = _emm_attach_t3450_handler;
    ((nas_base_proc_t *) attach_proc)->fail_out = _emm_attach_reject;
  }
}
/*
 * --------------------------------------------------------------------------
 * Timer handlers
 * --------------------------------------------------------------------------
 */

/*
 *
 * Name:    _emm_attach_t3450_handler()
 *
 * Description: T3450 timeout handler
 *
 *              3GPP TS 24.301, section 5.5.1.2.7, case c
 *      On the first expiry of the timer T3450, the network shall
 *      retransmit the ATTACH ACCEPT message and shall reset and
 *      restart timer T3450. This retransmission is repeated four
 *      times, i.e. on the fifth expiry of timer T3450, the at-
 *      tach procedure shall be aborted and the MME enters state
 *      EMM-DEREGISTERED.
 *
 * Inputs:  args:      handler parameters
 *      Others:    None
 *
 * Outputs:     None
 *      Return:    None
 *      Others:    None
 *
 */
static void _emm_attach_t3450_handler(void *args)
{
  OAILOG_FUNC_IN(LOG_NAS_EMM);
  emm_context_t *emm_context = (emm_context_t *) (args);

  if (is_nas_specific_procedure_attach_running(emm_context)) {
    nas_emm_attach_proc_t *attach_proc =
      get_nas_specific_procedure_attach(emm_context);

    attach_proc->T3450.id = NAS_TIMER_INACTIVE_ID;
    attach_proc->attach_accept_sent++;

    OAILOG_WARNING(
      LOG_NAS_EMM,
      "EMM-PROC  - T3450 timer expired, retransmission "
      "counter = %d\n",
      attach_proc->attach_accept_sent);
    if (attach_proc->attach_accept_sent < ATTACH_COUNTER_MAX) {
      REQUIREMENT_3GPP_24_301(R10_5_5_1_2_7_c__1);
      /*
       * On the first expiry of the timer, the network shall retransmit the ATTACH ACCEPT message and shall reset and
       * restart timer T3450.
       */
      _emm_attach_accept_retx(emm_context);
    } else {
      REQUIREMENT_3GPP_24_301(R10_5_5_1_2_7_c__2);
      /*
       * Abort the attach procedure
       */
      emm_sap_t emm_sap = {0};
      emm_sap.primitive = EMMREG_ATTACH_ABORT;
      emm_sap.u.emm_reg.ue_id = attach_proc->ue_id;
      emm_sap.u.emm_reg.ctx = emm_context;
      emm_sap.u.emm_reg.notify = true;
      emm_sap.u.emm_reg.free_proc = true;
      emm_sap.u.emm_reg.u.attach.proc = attach_proc;
      emm_sap_send(&emm_sap);
      increment_counter("nas_attach_accept_timer_expired", 1, NO_LABELS);
      increment_counter(
        "ue_attach",
        1,
        2,
        "result",
        "failure",
        "cause",
        "no_response_for_attach_accept");
    }
    // TODO REQUIREMENT_3GPP_24_301(R10_5_5_1_2_7_c__3) not coded
  }
  OAILOG_FUNC_OUT(LOG_NAS_EMM);
}

//------------------------------------------------------------------------------
static int _emm_attach_release(emm_context_t *emm_context)
{
  OAILOG_FUNC_IN(LOG_NAS_EMM);
  int rc = RETURNerror;

  if (emm_context) {
    mme_ue_s1ap_id_t ue_id =
      PARENT_STRUCT(emm_context, struct ue_mm_context_s, emm_context)
        ->mme_ue_s1ap_id;
    OAILOG_WARNING(
      LOG_NAS_EMM,
      "EMM-PROC  - Release UE context data (ue_id=" MME_UE_S1AP_ID_FMT ")\n",
      ue_id);

    /*
     * Release the EMM context
     */
    _clear_emm_ctxt(emm_context);
  }

  OAILOG_FUNC_RETURN(LOG_NAS_EMM, rc);
}

/*
 *
 * Name:    _emm_attach_reject()
 *
 * Description: Performs the attach procedure not accepted by the network.
 *
 *              3GPP TS 24.301, section 5.5.1.2.5
 *      If the attach request cannot be accepted by the network,
 *      the MME shall send an ATTACH REJECT message to the UE in-
 *      including an appropriate EMM cause value.
 *
 * Inputs:  args:      UE context data
 *      Others:    None
 *
 * Outputs:     None
 *      Return:    RETURNok, RETURNerror
 *      Others:    None
 *
 */
int _emm_attach_reject(
  emm_context_t *emm_context,
  struct nas_base_proc_s *nas_base_proc)
{
  OAILOG_FUNC_IN(LOG_NAS_EMM);
  int rc = RETURNerror;

  emm_sap_t emm_sap = {0};
  struct nas_emm_attach_proc_s *attach_proc =
    (struct nas_emm_attach_proc_s *) nas_base_proc;

  OAILOG_WARNING(
    LOG_NAS_EMM,
    "EMM-PROC  - EMM attach procedure not accepted "
    "by the network (ue_id=" MME_UE_S1AP_ID_FMT ", cause=%d)\n",
    attach_proc->ue_id,
    attach_proc->emm_cause);
  /*
   * Notify EMM-AS SAP that Attach Reject message has to be sent
   * onto the network
   */
  emm_sap.primitive = EMMAS_ESTABLISH_REJ;
  emm_sap.u.emm_as.u.establish.ue_id = attach_proc->ue_id;
  emm_sap.u.emm_as.u.establish.eps_id.guti = NULL;

  emm_sap.u.emm_as.u.establish.emm_cause = attach_proc->emm_cause;
  emm_sap.u.emm_as.u.establish.nas_info = EMM_AS_NAS_INFO_ATTACH;

  if (attach_proc->emm_cause != EMM_CAUSE_ESM_FAILURE) {
    emm_sap.u.emm_as.u.establish.nas_msg = NULL;
  } else if (attach_proc->esm_msg_out) {
    emm_sap.u.emm_as.u.establish.nas_msg = attach_proc->esm_msg_out;
  } else {
    OAILOG_ERROR(LOG_NAS_EMM, "EMM-PROC  - ESM message is missing\n");
    OAILOG_FUNC_RETURN(LOG_NAS_EMM, RETURNerror);
  }

  /*
   * Setup EPS NAS security data
   */
  if (emm_context) {
    emm_as_set_security_data(
      &emm_sap.u.emm_as.u.establish.sctx,
      &emm_context->_security,
      false,
      false);
  } else {
    emm_as_set_security_data(
      &emm_sap.u.emm_as.u.establish.sctx, NULL, false, false);
  }
  rc = emm_sap_send(&emm_sap);
  increment_counter("ue_attach", 1, 1, "action", "attach_reject_sent");
  OAILOG_FUNC_RETURN(LOG_NAS_EMM, rc);
}

/*
 *
 * Name:    _emm_attach_abort()
 *
 * Description: Aborts the attach procedure
 *
 * Inputs:  args:      Attach procedure data to be released
 *      Others:    None
 *
 * Outputs:     None
 *      Return:    RETURNok, RETURNerror
 *      Others:    T3450
 *
 */
//------------------------------------------------------------------------------
static int _emm_attach_abort(
  struct emm_context_s *emm_context,
  struct nas_base_proc_s *base_proc)
{
  OAILOG_FUNC_IN(LOG_NAS_EMM);
  int rc = RETURNerror;

  nas_emm_attach_proc_t *attach_proc =
    get_nas_specific_procedure_attach(emm_context);
  if (attach_proc) {
    OAILOG_WARNING(
      LOG_NAS_EMM,
      "EMM-PROC  - Abort the attach procedure (ue_id=" MME_UE_S1AP_ID_FMT ")\n",
      attach_proc->ue_id);

    // Trigger clean up
    emm_sap_t emm_sap = {0};
    emm_sap.primitive = EMMCN_IMPLICIT_DETACH_UE;
    emm_sap.u.emm_cn.u.emm_cn_implicit_detach.ue_id = attach_proc->ue_id;
    rc = emm_sap_send(&emm_sap);
    increment_counter("ue_attach", 1, 1, "action", "attach_abort");
  }

  OAILOG_FUNC_RETURN(LOG_NAS_EMM, rc);
}

/*
 * --------------------------------------------------------------------------
 * Functions that may initiate EMM common procedures
 * --------------------------------------------------------------------------
 */

//------------------------------------------------------------------------------
static int _emm_attach_run_procedure(emm_context_t *emm_context)
{
  OAILOG_FUNC_IN(LOG_NAS_EMM);
  int rc = RETURNerror;
  nas_emm_attach_proc_t *attach_proc =
    get_nas_specific_procedure_attach(emm_context);

  if (attach_proc) {
    REQUIREMENT_3GPP_24_301(R10_5_5_1_2_3__1);

    if (attach_proc->ies->last_visited_registered_tai)
      emm_ctx_set_valid_lvr_tai(
        emm_context, attach_proc->ies->last_visited_registered_tai);
    emm_ctx_set_valid_ue_nw_cap(
      emm_context, &attach_proc->ies->ue_network_capability);
    if (attach_proc->ies->ms_network_capability) {
      emm_ctx_set_valid_ms_nw_cap(
        emm_context, attach_proc->ies->ms_network_capability);
    }
    emm_context->originating_tai = *attach_proc->ies->originating_tai;

    if (attach_proc->ies->mob_st_clsMark2) {
      emm_ctx_set_mobile_station_clsMark2(
        emm_context, attach_proc->ies->mob_st_clsMark2);
    }
    // temporary choice to clear security context if it exist
    emm_ctx_clear_security(emm_context);

    if (attach_proc->ies->imsi) {
      if (
        (attach_proc->ies->decode_status.mac_matched) ||
        !(attach_proc->ies->decode_status.integrity_protected_message)) {
        // force authentication, even if not necessary
        imsi64_t imsi64 = imsi_to_imsi64(attach_proc->ies->imsi);
        emm_ctx_set_valid_imsi(emm_context, attach_proc->ies->imsi, imsi64);
        emm_context_upsert_imsi(&_emm_data, emm_context);
        rc = _emm_start_attach_proc_authentication(emm_context, attach_proc);
        if (rc != RETURNok) {
          OAILOG_ERROR(
            LOG_NAS_EMM, "Failed to start attach authentication procedure!\n");
        }
      } else {
        // force identification, even if not necessary
        rc = emm_proc_identification(
          emm_context,
          (nas_emm_proc_t *) attach_proc,
          IDENTITY_TYPE_2_IMSI,
          _emm_attach_success_identification_cb,
          _emm_attach_failure_identification_cb);
      }
    } else if (attach_proc->ies->guti) {
      rc = emm_proc_identification(
        emm_context,
        (nas_emm_proc_t *) attach_proc,
        IDENTITY_TYPE_2_IMSI,
        _emm_attach_success_identification_cb,
        _emm_attach_failure_identification_cb);
    } else if (attach_proc->ies->imei) {
      // emergency allowed if go here, but have to be implemented...
      AssertFatal(0, "TODO emergency");
    }
  }
  OAILOG_FUNC_RETURN(LOG_NAS_EMM, rc);
}

//------------------------------------------------------------------------------
static int _emm_attach_success_identification_cb(emm_context_t *emm_context)
{
  OAILOG_FUNC_IN(LOG_NAS_EMM);
  int rc = RETURNerror;

  OAILOG_INFO(
    LOG_NAS_EMM, "ATTACH - Identification procedure success!\n");
  nas_emm_attach_proc_t *attach_proc =
    get_nas_specific_procedure_attach(emm_context);

  if (attach_proc) {
    REQUIREMENT_3GPP_24_301(R10_5_5_1_2_3__1);
    rc = _emm_start_attach_proc_authentication(
      emm_context,
      attach_proc); //, IDENTITY_TYPE_2_IMSI, _emm_attach_authentified, _emm_attach_release);
  }
  OAILOG_FUNC_RETURN(LOG_NAS_EMM, rc);
}

//------------------------------------------------------------------------------
static int _emm_attach_failure_identification_cb(emm_context_t *emm_context)
{
  OAILOG_FUNC_IN(LOG_NAS_EMM);
  int rc = RETURNerror;

  OAILOG_ERROR(
    LOG_NAS_EMM, "ATTACH - Identification procedure failed!\n");

  AssertFatal(0, "Cannot happen...\n");
  OAILOG_FUNC_RETURN(LOG_NAS_EMM, rc);
}

//------------------------------------------------------------------------------
static int _emm_start_attach_proc_authentication(
  emm_context_t *emm_context,
  nas_emm_attach_proc_t *attach_proc)
{
  OAILOG_FUNC_IN(LOG_NAS_EMM);
  int rc = RETURNerror;

  if ((emm_context) && (attach_proc)) {
    rc = emm_proc_authentication(
      emm_context,
      &attach_proc->emm_spec_proc,
      _emm_attach_success_authentication_cb,
      _emm_attach_failure_authentication_cb);
  }
  OAILOG_FUNC_RETURN(LOG_NAS_EMM, rc);
}

//------------------------------------------------------------------------------
static int _emm_attach_success_authentication_cb(emm_context_t *emm_context)
{
  OAILOG_FUNC_IN(LOG_NAS_EMM);
  int rc = RETURNerror;

  OAILOG_INFO(
    LOG_NAS_EMM, "ATTACH - Authentication procedure success!\n");
  nas_emm_attach_proc_t *attach_proc =
    get_nas_specific_procedure_attach(emm_context);

  if (attach_proc) {
    REQUIREMENT_3GPP_24_301(R10_5_5_1_2_3__1);
    rc = _emm_start_attach_proc_security(emm_context, attach_proc);
  }
  OAILOG_FUNC_RETURN(LOG_NAS_EMM, rc);
}

//------------------------------------------------------------------------------
static int _emm_attach_failure_authentication_cb(emm_context_t *emm_context)
{
  OAILOG_FUNC_IN(LOG_NAS_EMM);
  int rc = RETURNerror;
  OAILOG_ERROR(
    LOG_NAS_EMM, "ATTACH - Authentication procedure failed!\n");
  nas_emm_attach_proc_t *attach_proc =
    get_nas_specific_procedure_attach(emm_context);

  if (attach_proc) {
    attach_proc->emm_cause = emm_context->emm_cause;

    emm_sap_t emm_sap = {0};
    emm_sap.primitive = EMMREG_ATTACH_REJ;
    emm_sap.u.emm_reg.ue_id = attach_proc->ue_id;
    emm_sap.u.emm_reg.ctx = emm_context;
    emm_sap.u.emm_reg.notify = true;
    emm_sap.u.emm_reg.free_proc = true;
    emm_sap.u.emm_reg.u.attach.proc = attach_proc;
    // dont' care emm_sap.u.emm_reg.u.attach.is_emergency = false;
    rc = emm_sap_send(&emm_sap);
  }
  OAILOG_FUNC_RETURN(LOG_NAS_EMM, rc);
}

//------------------------------------------------------------------------------
static int _emm_start_attach_proc_security(
  emm_context_t *emm_context,
  nas_emm_attach_proc_t *attach_proc)
{
  OAILOG_FUNC_IN(LOG_NAS_EMM);
  int rc = RETURNerror;

  if ((emm_context) && (attach_proc)) {
    REQUIREMENT_3GPP_24_301(R10_5_5_1_2_3__1);
    mme_ue_s1ap_id_t ue_id =
      PARENT_STRUCT(emm_context, struct ue_mm_context_s, emm_context)
        ->mme_ue_s1ap_id;
    /*
     * Create new NAS security context
     */
    emm_ctx_clear_security(emm_context);
    rc = emm_proc_security_mode_control(
      emm_context,
      &attach_proc->emm_spec_proc,
      attach_proc->ksi,
      _emm_attach_success_security_cb,
      _emm_attach_failure_security_cb);
    if (rc != RETURNok) {
      /*
       * Failed to initiate the security mode control procedure
       */
      OAILOG_ERROR(
        LOG_NAS_EMM,
        "ue_id=" MME_UE_S1AP_ID_FMT
        "EMM-PROC  - Failed to initiate security mode control procedure\n",
        ue_id);
      attach_proc->emm_cause = EMM_CAUSE_ILLEGAL_UE;
      /*
       * Do not accept the UE to attach to the network
       */
      emm_sap_t emm_sap = {0};
      emm_sap.primitive = EMMREG_ATTACH_REJ;
      emm_sap.u.emm_reg.ue_id = ue_id;
      emm_sap.u.emm_reg.ctx = emm_context;
      emm_sap.u.emm_reg.notify = true;
      emm_sap.u.emm_reg.free_proc = true;
      emm_sap.u.emm_reg.u.attach.proc = attach_proc;
      // dont care emm_sap.u.emm_reg.u.attach.is_emergency = false;
      rc = emm_sap_send(&emm_sap);
    }
  }
  OAILOG_FUNC_RETURN(LOG_NAS_EMM, rc);
}

//------------------------------------------------------------------------------
static int _emm_attach_success_security_cb(emm_context_t *emm_context)
{
  OAILOG_FUNC_IN(LOG_NAS_EMM);
  int rc = RETURNerror;

  OAILOG_INFO(
    LOG_NAS_EMM, "ATTACH - Security procedure success!\n");
  nas_emm_attach_proc_t *attach_proc =
    get_nas_specific_procedure_attach(emm_context);

  if (attach_proc) {
    rc = _emm_attach(emm_context);
  }
  OAILOG_FUNC_RETURN(LOG_NAS_EMM, rc);
}

//------------------------------------------------------------------------------
static int _emm_attach_failure_security_cb(emm_context_t *emm_context)
{
  OAILOG_FUNC_IN(LOG_NAS_EMM);
  int rc = RETURNerror;
  OAILOG_ERROR(
    LOG_NAS_EMM, "ATTACH - Security procedure failed!\n");
  nas_emm_attach_proc_t *attach_proc =
    get_nas_specific_procedure_attach(emm_context);

  if (attach_proc) {
    _emm_attach_release(emm_context);
  }
  OAILOG_FUNC_RETURN(LOG_NAS_EMM, rc);
}

//
//  rc = _emm_start_attach_proc_authentication (emm_context, attach_proc);//, IDENTITY_TYPE_2_IMSI, _emm_attach_authentified, _emm_attach_release);
//
//  if ((emm_context) && (attach_proc)) {
//    REQUIREMENT_3GPP_24_301(R10_5_5_1_2_3__1);
//    mme_ue_s1ap_id_t                        ue_id = PARENT_STRUCT(emm_context, struct ue_mm_context_s, emm_context)->mme_ue_s1ap_id;
//    OAILOG_INFO (LOG_NAS_EMM, "ue_id=" MME_UE_S1AP_ID_FMT " EMM-PROC  - Setup NAS security\n", ue_id);
//
//    attach_proc->emm_spec_proc.emm_proc.base_proc.success_notif = _emm_attach_success_authentication_cb;
//    attach_proc->emm_spec_proc.emm_proc.base_proc.failure_notif = _emm_attach_failure_authentication_cb;
//    /*
//     * Create new NAS security context
//     */
//    emm_ctx_clear_security(emm_context);
//
//    /*
//     * Initialize the security mode control procedure
//     */
//    rc = emm_proc_security_mode_control (ue_id, emm_context->auth_ksi,
//                                         _emm_attach, _emm_attach_release);
//
//    if (rc != RETURNok) {
//      /*
//       * Failed to initiate the security mode control procedure
//       */
//      OAILOG_WARNING (LOG_NAS_EMM, "ue_id=" MME_UE_S1AP_ID_FMT "EMM-PROC  - Failed to initiate security mode control procedure\n", ue_id);
//      attach_proc->emm_cause = EMM_CAUSE_ILLEGAL_UE;
//      /*
//       * Do not accept the UE to attach to the network
//       */
//      emm_sap_t emm_sap                      = {0};
//      emm_sap.primitive                      = EMMREG_ATTACH_REJ;
//      emm_sap.u.emm_reg.ue_id                = ue_id;
//      emm_sap.u.emm_reg.ctx                  = emm_context;
//      emm_sap.u.emm_reg.notify               = true;
//      emm_sap.u.emm_reg.free_proc            = true;
//      emm_sap.u.emm_reg.u.attach.attach_proc = attach_proc;
//      // dont care emm_sap.u.emm_reg.u.attach.is_emergency = false;
//      rc = emm_sap_send (&emm_sap);
//    }
//  }
//  OAILOG_FUNC_RETURN (LOG_NAS_EMM, rc);
//}
/*
 *
 * Name:        _emm_attach_security()
 *
 * Description: Initiates security mode control EMM common procedure.
 *
 * Inputs:          args:      security argument parameters
 *                  Others:    None
 *
 * Outputs:     None
 *                  Return:    RETURNok, RETURNerror
 *                  Others:    _emm_data
 *
 */
//------------------------------------------------------------------------------
int emm_attach_security(struct emm_context_s *emm_context)
{
  return _emm_attach_security(emm_context);
}

//------------------------------------------------------------------------------
static int _emm_attach_security(emm_context_t *emm_context)
{
  OAILOG_FUNC_IN(LOG_NAS_EMM);
  int rc = RETURNerror;

  nas_emm_attach_proc_t *attach_proc =
    get_nas_specific_procedure_attach(emm_context);

  if (attach_proc) {
    REQUIREMENT_3GPP_24_301(R10_5_5_1_2_3__1);
    mme_ue_s1ap_id_t ue_id =
      PARENT_STRUCT(emm_context, struct ue_mm_context_s, emm_context)
        ->mme_ue_s1ap_id;
    OAILOG_INFO(
      LOG_NAS_EMM,
      "ue_id=" MME_UE_S1AP_ID_FMT " EMM-PROC  - Setup NAS security\n",
      ue_id);

    /*
     * Create new NAS security context
     */
    emm_ctx_clear_security(emm_context);
    /*
     * Initialize the security mode control procedure
     */
    rc = emm_proc_security_mode_control(
      emm_context,
      &attach_proc->emm_spec_proc,
      attach_proc->ksi,
      _emm_attach,
      _emm_attach_release);

    if (rc != RETURNok) {
      /*
       * Failed to initiate the security mode control procedure
       */
      OAILOG_WARNING(
        LOG_NAS_EMM,
        "ue_id=" MME_UE_S1AP_ID_FMT
        "EMM-PROC  - Failed to initiate security mode control procedure\n",
        ue_id);
      attach_proc->emm_cause = EMM_CAUSE_ILLEGAL_UE;
      /*
       * Do not accept the UE to attach to the network
       */
      emm_sap_t emm_sap = {0};
      emm_sap.primitive = EMMREG_ATTACH_REJ;
      emm_sap.u.emm_reg.ue_id = ue_id;
      emm_sap.u.emm_reg.ctx = emm_context;
      emm_sap.u.emm_reg.notify = true;
      emm_sap.u.emm_reg.free_proc = true;
      emm_sap.u.emm_reg.u.attach.proc = attach_proc;
      // dont care emm_sap.u.emm_reg.u.attach.is_emergency = false;
      rc = emm_sap_send(&emm_sap);
    }
  }

  OAILOG_FUNC_RETURN(LOG_NAS_EMM, rc);
}

/*
   --------------------------------------------------------------------------
                MME specific local functions
   --------------------------------------------------------------------------
*/

/*
 *
 * Name:    _emm_attach()
 *
 * Description: Performs the attach signalling procedure while a context
 *      exists for the incoming UE in the network.
 *
 *              3GPP TS 24.301, section 5.5.1.2.4
 *      Upon receiving the ATTACH REQUEST message, the MME shall
 *      send an ATTACH ACCEPT message to the UE and start timer
 *      T3450.
 *
 * Inputs:  args:      attach argument parameters
 *      Others:    None
 *
 * Outputs:     None
 *      Return:    RETURNok, RETURNerror
 *      Others:    _emm_data
 *
 */
//------------------------------------------------------------------------------
static int _emm_attach(emm_context_t *emm_context)
{
  OAILOG_FUNC_IN(LOG_NAS_EMM);
  int rc = RETURNerror;
  mme_ue_s1ap_id_t ue_id =
    PARENT_STRUCT(emm_context, struct ue_mm_context_s, emm_context)
      ->mme_ue_s1ap_id;

  OAILOG_INFO(
    LOG_NAS_EMM,
    "ue_id=" MME_UE_S1AP_ID_FMT " EMM-PROC  - Attach UE \n",
    ue_id);

  nas_emm_attach_proc_t *attach_proc =
    get_nas_specific_procedure_attach(emm_context);

  if (attach_proc) {
    if (attach_proc->ies->esm_msg) {
      esm_sap_t esm_sap = {0};
      esm_sap.primitive = ESM_UNITDATA_IND;
      esm_sap.is_standalone = false;
      esm_sap.ue_id = ue_id;
      esm_sap.ctx = emm_context;
      esm_sap.recv = attach_proc->ies->esm_msg;
      rc = esm_sap_send(&esm_sap);
      if ((rc != RETURNerror) && (esm_sap.err == ESM_SAP_SUCCESS)) {
        rc = RETURNok;
      } else if (esm_sap.err != ESM_SAP_DISCARDED) {
        /*
         * The attach procedure failed due to an ESM procedure failure
         */
        attach_proc->emm_cause = EMM_CAUSE_ESM_FAILURE;

        /*
         * Setup the ESM message container to include PDN Connectivity Reject
         * message within the Attach Reject message
         */
        bdestroy_wrapper(&attach_proc->ies->esm_msg);
        attach_proc->esm_msg_out = esm_sap.send;
        OAILOG_ERROR(
          LOG_NAS_EMM,
          "Sending Attach Reject to UE ue_id = (%u), emm_cause = (%d)\n",
          ue_id, attach_proc->emm_cause);
        rc = _emm_attach_reject(
          emm_context, &attach_proc->emm_spec_proc.emm_proc.base_proc);
      } else {
        /*
         * ESM procedure failed and, received message has been discarded or
         * Status message has been returned; ignore ESM procedure failure
         */
        OAILOG_WARNING(
          LOG_NAS_EMM,
          "Ignore ESM procedure failure &"
          "received message has been discarded for ue_id = (%u)\n",
          ue_id);
        rc = RETURNok;
      }
    } else {
      rc = _emm_send_attach_accept(emm_context);
    }
  }

  if (rc != RETURNok) {
    /*
     * The attach procedure failed
     */
    OAILOG_ERROR(
      LOG_NAS_EMM,
      "ue_id=" MME_UE_S1AP_ID_FMT
      " EMM-PROC  - Failed to respond to Attach Request\n",
      ue_id);
    attach_proc->emm_cause = EMM_CAUSE_PROTOCOL_ERROR;
    /*
     * Do not accept the UE to attach to the network
     */
    OAILOG_ERROR(
      LOG_NAS_EMM,
      "Sending Attach Reject to UE ue_id = (%u), emm_cause = (%d)\n",
      ue_id, attach_proc->emm_cause);
    rc = _emm_attach_reject(
      emm_context, &attach_proc->emm_spec_proc.emm_proc.base_proc);
    increment_counter(
      "ue_attach", 1, 2, "result", "failure", "cause", "protocol_error");
  }

  OAILOG_FUNC_RETURN(LOG_NAS_EMM, rc);
}

/****************************************************************************
 **                                                                        **
 ** Name:   _encode_csfb_parameters_attach_accept                          **
 **                                                                        **
 ** Description: Encode CSFB parameters to send in ATTACH ACCEPT           **
 **                                                                        **
 ** Inputs:  data:      EMM data context, emm_as_establish_t               **
 **      Others:    None                                                   **
 ** Outputs:     None                                                      **
 **      Return:    NONE                                                   **
 **                                                                        **
 ***************************************************************************/

static void _encode_csfb_parameters_attach_accept(
  emm_context_t *emm_ctx,
  emm_as_establish_t *establish_p)
{
  OAILOG_FUNC_IN(LOG_NAS_EMM);

  ue_mm_context_t *ue_mm_context_p =
    PARENT_STRUCT(emm_ctx, struct ue_mm_context_s, emm_context);
  OAILOG_DEBUG(LOG_NAS_EMM, "Encoding CSFB parameters\n");

  char *non_eps_service_control = bdata(mme_config.non_eps_service_control);
  if (
    (emm_ctx->attach_type == EMM_ATTACH_TYPE_COMBINED_EPS_IMSI) &&
    ((!(strcmp(non_eps_service_control, "SMS")) ||
      !(strcmp(non_eps_service_control, "CSFB_SMS"))))) {
    //CSFB - check if Network Access Mode is Packet only received from HSS in ULA message
    if (is_mme_ue_context_network_access_mode_packet_only(ue_mm_context_p)) {
      establish_p->emm_cause = EMM_CAUSE_CS_SERVICE_NOT_AVAILABLE;
    } else if (emm_ctx->csfbparams.sgs_loc_updt_status == SUCCESS) { //CSFB - Check if SGS Location update procedure is successful
        if (emm_ctx->csfbparams.presencemask & LAI_CSFB) {
          establish_p->location_area_identification = &emm_ctx->csfbparams.lai;
        }
        //CSFB-Encode Mobile Identity
        if (emm_ctx->csfbparams.presencemask & MOBILE_IDENTITY) {
          establish_p->ms_identity = &emm_ctx->csfbparams.mobileid;
        OAILOG_DEBUG(
          LOG_NAS_EMM,
          "TMSI  digit1 %d\n"
          "TMSI  digit2 %d\n"
          "TMSI  digit3 %d\n"
          "TMSI  digit4 %d\n",
          establish_p->ms_identity->tmsi.tmsi[0],
          establish_p->ms_identity->tmsi.tmsi[1],
          establish_p->ms_identity->tmsi.tmsi[2],
          establish_p->ms_identity->tmsi.tmsi[3]);
        }
    } else if (emm_ctx->csfbparams.sgs_loc_updt_status == FAILURE) {
      establish_p->emm_cause = emm_ctx->emm_cause;
    }
    /* Adding Additional Update Result if we have received additional_update_type in Attach Request
    or if MME is configures to support SMS only*/
    if (
      (emm_ctx->additional_update_type == SMS_ONLY) ||
      (emm_ctx->csfbparams.additional_updt_res ==
       ADDITONAL_UPDT_RES_SMS_ONLY)) {
      establish_p->additional_update_result =
        &emm_ctx->csfbparams.additional_updt_res;
    }
    OAILOG_DEBUG(
      LOG_NAS_EMM,
      "Additional update type = (%u)\n",
      emm_ctx->additional_update_type);
  }
  OAILOG_FUNC_OUT(LOG_NAS_EMM);
}

//------------------------------------------------------------------------------
int emm_cn_wrapper_attach_accept(emm_context_t *emm_context)
{
  return _emm_send_attach_accept(emm_context);
}

/****************************************************************************
 **                                                                        **
 ** Name:    _emm_send_attach_accept()                                      **
 **                                                                        **
 ** Description: Sends ATTACH ACCEPT message and start timer T3450         **
 **                                                                        **
 ** Inputs:  data:      Attach accept retransmission data          **
 **      Others:    None                                       **
 **                                                                        **
 ** Outputs:     None                                                      **
 **      Return:    RETURNok, RETURNerror                      **
 **      Others:    T3450                                      **
 **                                                                        **
 ***************************************************************************/
static int _emm_send_attach_accept(emm_context_t *emm_context)
{
  OAILOG_FUNC_IN(LOG_NAS_EMM);
  int rc = RETURNerror;

  // may be caused by timer not stopped when deleted context
  if (emm_context) {
    emm_sap_t emm_sap = {0};
    nas_emm_attach_proc_t *attach_proc =
      get_nas_specific_procedure_attach(emm_context);
    ue_mm_context_t *ue_mm_context_p =
      PARENT_STRUCT(emm_context, struct ue_mm_context_s, emm_context);
    mme_ue_s1ap_id_t ue_id = ue_mm_context_p->mme_ue_s1ap_id;

    if (attach_proc) {
      _emm_attach_update(emm_context, attach_proc->ies);
      /*
       * Notify EMM-AS SAP that Attach Accept message together with an Activate
       * Default EPS Bearer Context Request message has to be sent to the UE
       */
      emm_sap.primitive = EMMAS_ESTABLISH_CNF;
      emm_sap.u.emm_as.u.establish.puid =
        attach_proc->emm_spec_proc.emm_proc.base_proc.nas_puid;
      emm_sap.u.emm_as.u.establish.ue_id = ue_id;
      emm_sap.u.emm_as.u.establish.nas_info = EMM_AS_NAS_INFO_ATTACH;

      NO_REQUIREMENT_3GPP_24_301(R10_5_5_1_2_4__3);
      bdestroy_wrapper(&ue_mm_context_p->ue_radio_capability);
      //----------------------------------------
      REQUIREMENT_3GPP_24_301(R10_5_5_1_2_4__4);
      emm_ctx_set_attribute_valid(
        emm_context, EMM_CTXT_MEMBER_UE_NETWORK_CAPABILITY_IE);
      emm_ctx_set_attribute_valid(
        emm_context, EMM_CTXT_MEMBER_MS_NETWORK_CAPABILITY_IE);
      //----------------------------------------
      if (attach_proc->ies->drx_parameter) {
        REQUIREMENT_3GPP_24_301(R10_5_5_1_2_4__5);
        emm_ctx_set_valid_drx_parameter(
          emm_context, attach_proc->ies->drx_parameter);
      }
      //----------------------------------------
      REQUIREMENT_3GPP_24_301(R10_5_5_1_2_4__9);
      // the set of emm_sap.u.emm_as.u.establish.new_guti is for including the GUTI in the attach accept message
      //ONLY ONE MME NOW NO S10
      if (!IS_EMM_CTXT_PRESENT_GUTI(emm_context)) {
        // Sure it is an unknown GUTI in this MME
        guti_t old_guti = emm_context->_old_guti;
        guti_t guti = {.gummei.plmn = {0},
                       .gummei.mme_gid = 0,
                       .gummei.mme_code = 0,
                       .m_tmsi = INVALID_M_TMSI};
        clear_guti(&guti);

        rc = mme_api_new_guti(
          &emm_context->_imsi,
          &old_guti,
          &guti,
          &emm_context->originating_tai,
          &emm_context->_tai_list);
        if (RETURNok == rc) {
          emm_ctx_set_guti(emm_context, &guti);
          emm_ctx_set_attribute_valid(emm_context, EMM_CTXT_MEMBER_TAI_LIST);
          //----------------------------------------
          REQUIREMENT_3GPP_24_301(R10_5_5_1_2_4__6);
          REQUIREMENT_3GPP_24_301(R10_5_5_1_2_4__10);
          memcpy(
            &emm_sap.u.emm_as.u.establish.tai_list,
            &emm_context->_tai_list,
            sizeof(tai_list_t));
        } else {
          OAILOG_ERROR(
            LOG_NAS_EMM,
            "Failed to assign mme api new guti for ue_id = %u\n",
            ue_id);
          OAILOG_FUNC_RETURN(LOG_NAS_EMM, RETURNerror);
        }
      } else {
        // Set the TAI attributes from the stored context for resends.
        memcpy(
          &emm_sap.u.emm_as.u.establish.tai_list,
          &emm_context->_tai_list,
          sizeof(tai_list_t));
      }
    }

    emm_sap.u.emm_as.u.establish.eps_id.guti = &emm_context->_guti;

    if (
      !IS_EMM_CTXT_VALID_GUTI(emm_context) &&
      IS_EMM_CTXT_PRESENT_GUTI(emm_context) &&
      IS_EMM_CTXT_PRESENT_OLD_GUTI(emm_context)) {
      /*
       * Implicit GUTI reallocation;
       * include the new assigned GUTI in the Attach Accept message
       */
      OAILOG_DEBUG(
        LOG_NAS_EMM,
        "ue_id=" MME_UE_S1AP_ID_FMT
        " EMM-PROC  - Implicit GUTI reallocation, include the new assigned "
        "GUTI in the Attach Accept message\n",
        ue_id);
      emm_sap.u.emm_as.u.establish.new_guti = &emm_context->_guti;
    } else if (
      !IS_EMM_CTXT_VALID_GUTI(emm_context) &&
      IS_EMM_CTXT_PRESENT_GUTI(emm_context)) {
      /*
       * include the new assigned GUTI in the Attach Accept message
       */
      OAILOG_DEBUG(
        LOG_NAS_EMM,
        "ue_id=" MME_UE_S1AP_ID_FMT
        " EMM-PROC  - Include the new assigned GUTI in the Attach Accept "
        "message\n",
        ue_id);
      emm_sap.u.emm_as.u.establish.new_guti = &emm_context->_guti;
    } else { // IS_EMM_CTXT_VALID_GUTI(ue_mm_context) is true
      emm_sap.u.emm_as.u.establish.new_guti = NULL;
    }
    //----------------------------------------
    REQUIREMENT_3GPP_24_301(R10_5_5_1_2_4__14);
    emm_sap.u.emm_as.u.establish.eps_network_feature_support =
      &_emm_data.conf.eps_network_feature_support;

    /*
     * Delete any preexisting UE radio capabilities, pursuant to
     * GPP 24.310:5.5.1.2.4
     */
    // Note: this is safe from double-free errors because it sets to NULL
    // after freeing, which free treats as a no-op.
    bdestroy_wrapper(&ue_mm_context_p->ue_radio_capability);

    /*
     * Setup EPS NAS security data
     */
    emm_as_set_security_data(
      &emm_sap.u.emm_as.u.establish.sctx, &emm_context->_security, false, true);
    emm_sap.u.emm_as.u.establish.encryption =
      emm_context->_security.selected_algorithms.encryption;
    emm_sap.u.emm_as.u.establish.integrity =
      emm_context->_security.selected_algorithms.integrity;
    OAILOG_DEBUG(
      LOG_NAS_EMM,
      "ue_id=" MME_UE_S1AP_ID_FMT " EMM-PROC  - encryption = 0x%X (0x%X)\n",
      ue_id,
      emm_sap.u.emm_as.u.establish.encryption,
      emm_context->_security.selected_algorithms.encryption);
    OAILOG_DEBUG(
      LOG_NAS_EMM,
      "ue_id=" MME_UE_S1AP_ID_FMT " EMM-PROC  - integrity  = 0x%X (0x%X)\n",
      ue_id,
      emm_sap.u.emm_as.u.establish.integrity,
      emm_context->_security.selected_algorithms.integrity);
    /*
     * Get the activate default EPS bearer context request message to
     * transfer within the ESM container of the attach accept message
     */
    emm_sap.u.emm_as.u.establish.nas_msg = attach_proc->esm_msg_out;
    OAILOG_TRACE(
      LOG_NAS_EMM,
      "ue_id=" MME_UE_S1AP_ID_FMT
      " EMM-PROC  - nas_msg  src size = %d nas_msg  dst size = %d \n",
      ue_id,
      blength(attach_proc->esm_msg_out),
      blength(emm_sap.u.emm_as.u.establish.nas_msg));

    // Send T3402
    emm_sap.u.emm_as.u.establish.t3402 = &mme_config.nas_config.t3402_min;

    //Encode CSFB parameters
    _encode_csfb_parameters_attach_accept(
      emm_context, &emm_sap.u.emm_as.u.establish);

    REQUIREMENT_3GPP_24_301(R10_5_5_1_2_4__2);
    rc = emm_sap_send(&emm_sap);

    if (RETURNerror != rc) {
      /*
       * Start T3450 timer
       */
      nas_stop_T3450(attach_proc->ue_id, &attach_proc->T3450, NULL);
      nas_start_T3450(
        attach_proc->ue_id,
        &attach_proc->T3450,
        attach_proc->emm_spec_proc.emm_proc.base_proc.time_out,
        (void *) emm_context);
    }
  } else {
    OAILOG_WARNING(LOG_NAS_EMM, "ue_mm_context NULL\n");
  }
  increment_counter("ue_attach", 1, 1, "action", "attach_accept_sent");
  OAILOG_FUNC_RETURN(LOG_NAS_EMM, rc);
}

/****************************************************************************
 **                                                                        **
 ** Name:   _encode_csfb_parameters_attach_accept_retx()                   **
 **                                                                        **
 ** Description: Encode CSFB parameters to retransmit in ATTACH ACCEPT     **
 **                                                                        **
 ** Inputs:  data:      EMM data context EMM as data                       **
 **      Others:    None                                                   **
 ** Outputs:     None                                                      **
 **      Return:    NONE                                                   **
 **                                                                        **
 ***************************************************************************/

static void _encode_csfb_parameters_attach_accept_retx(
  emm_context_t *emm_ctx,
  emm_as_data_t *data_p)
{
  OAILOG_FUNC_IN(LOG_NAS_EMM);
  ue_mm_context_t *ue_mm_context_p =
    PARENT_STRUCT(emm_ctx, struct ue_mm_context_s, emm_context);

  if (
    (emm_ctx->attach_type == EMM_ATTACH_TYPE_COMBINED_EPS_IMSI) &&
    ((_esm_data.conf.features & MME_API_CSFB_SMS_SUPPORTED) ||
     (_esm_data.conf.features & MME_API_SMS_SUPPORTED))) {
    //CSFB - Check if SGS Location update procedure is successful
    if (emm_ctx->csfbparams.sgs_loc_updt_status == SUCCESS) {
      if (emm_ctx->csfbparams.presencemask & LAI_CSFB) {
        data_p->location_area_identification = &emm_ctx->csfbparams.lai;
      }
      //CSFB-Encode Mobile Identity
      if (emm_ctx->csfbparams.presencemask & MOBILE_IDENTITY) {
        data_p->ms_identity = &emm_ctx->csfbparams.mobileid;
      }
    } else if ((emm_ctx->csfbparams.sgs_loc_updt_status == FAILURE) ||
           is_mme_ue_context_network_access_mode_packet_only(ue_mm_context_p)) {
      data_p->emm_cause = (uint32_t *) &emm_ctx->emm_cause;
    }
    if (emm_ctx->csfbparams.additional_updt_res == SMS_ONLY) {
      data_p->additional_update_result =
        &emm_ctx->csfbparams.additional_updt_res;
    }
  }
}

/****************************************************************************
 **                                                                        **
 ** Name:    _emm_attach_accept_retx()                                     **
 **                                                                        **
 ** Description: Retransmit ATTACH ACCEPT message and restart timer T3450  **
 **                                                                        **
 ** Inputs:  data:      Attach accept retransmission data                  **
 **      Others:    None                                                   **
 ** Outputs:     None                                                      **
 **      Return:    RETURNok, RETURNerror                                  **
 **      Others:    T3450                                                  **
 **                                                                        **
 ***************************************************************************/
static int _emm_attach_accept_retx(emm_context_t *emm_context)
{
  OAILOG_FUNC_IN(LOG_NAS_EMM);
  emm_sap_t emm_sap = {0};
  int rc = RETURNerror;

  if (!emm_context) {
    OAILOG_WARNING(LOG_NAS_EMM, "emm_ctx NULL\n");
    OAILOG_FUNC_RETURN(LOG_NAS_EMM, rc);
  }

  ue_mm_context_t *ue_mm_context_p =
    PARENT_STRUCT(emm_context, struct ue_mm_context_s, emm_context);
  mme_ue_s1ap_id_t ue_id = ue_mm_context_p->mme_ue_s1ap_id;
  nas_emm_attach_proc_t *attach_proc =
    get_nas_specific_procedure_attach(emm_context);

  if (attach_proc) {
    if (!IS_EMM_CTXT_PRESENT_GUTI(emm_context)) {
      OAILOG_WARNING(
        LOG_NAS_EMM,
        " No GUTI present in emm_ctx. Abormal case. Skipping Retx of Attach "
        "Accept NULL\n");
      OAILOG_FUNC_RETURN(LOG_NAS_EMM, rc);
    }
    /*
     * Notify EMM-AS SAP that Attach Accept message together with an Activate
     * Default EPS Bearer Context Request message has to be sent to the UE.
     * Retx of Attach Accept needs to be done via DL NAS Transport S1AP message
     */
    emm_sap.primitive = EMMAS_DATA_REQ;
    emm_sap.u.emm_as.u.data.ue_id = ue_id;
    emm_sap.u.emm_as.u.data.nas_info = EMM_AS_NAS_DATA_ATTACH_ACCEPT;
    memcpy(
      &emm_sap.u.emm_as.u.data.tai_list,
      &emm_context->_tai_list,
      sizeof(tai_list_t));
    emm_sap.u.emm_as.u.data.eps_id.guti = &emm_context->_guti;
    OAILOG_DEBUG(
      LOG_NAS_EMM,
      "ue_id=" MME_UE_S1AP_ID_FMT
      " EMM-PROC  - Include the same GUTI in the Attach Accept Retx message\n",
      ue_id);
    emm_sap.u.emm_as.u.data.new_guti = &emm_context->_guti;
    emm_sap.u.emm_as.u.data.eps_network_feature_support =
      &_emm_data.conf.eps_network_feature_support;
    /*
     * Setup EPS NAS security data
     */
    emm_as_set_security_data(
      &emm_sap.u.emm_as.u.data.sctx, &emm_context->_security, false, true);
    emm_sap.u.emm_as.u.data.encryption =
      emm_context->_security.selected_algorithms.encryption;
    emm_sap.u.emm_as.u.data.integrity =
      emm_context->_security.selected_algorithms.integrity;
    /*
     * Get the activate default EPS bearer context request message to
     * transfer within the ESM container of the attach accept message
     */
    emm_sap.u.emm_as.u.data.nas_msg = attach_proc->esm_msg_out;
    OAILOG_TRACE(
      LOG_NAS_EMM,
      "ue_id=" MME_UE_S1AP_ID_FMT
      " EMM-PROC  - nas_msg  src size = %d nas_msg  dst size = %d \n",
      ue_id,
      blength(attach_proc->esm_msg_out),
      blength(emm_sap.u.emm_as.u.data.nas_msg));

    //Encode CSFB parameters
    _encode_csfb_parameters_attach_accept_retx(
      emm_context, &emm_sap.u.emm_as.u.data);

    rc = emm_sap_send(&emm_sap);

    if (RETURNerror != rc) {
      OAILOG_INFO(
        LOG_NAS_EMM,
        "ue_id=" MME_UE_S1AP_ID_FMT
        " EMM-PROC  -Sent Retx Attach Accept message\n",
        ue_id);
      /*
       * Re-start T3450 timer
       */
      nas_stop_T3450(ue_id, &attach_proc->T3450, NULL);
      nas_start_T3450(
        ue_id,
        &attach_proc->T3450,
        attach_proc->emm_spec_proc.emm_proc.base_proc.time_out,
        (void *) emm_context);
      OAILOG_INFO(
        LOG_NAS_EMM,
        "ue_id=" MME_UE_S1AP_ID_FMT
        " EMM-PROC  T3450"
        " restarted\n",
        attach_proc->ue_id);
      OAILOG_DEBUG(
        LOG_NAS_EMM,
        "UE " MME_UE_S1AP_ID_FMT " Timer T3450 (%ld) expires in %ld seconds\n",
        attach_proc->ue_id,
        attach_proc->T3450.id,
        attach_proc->T3450.sec);
    } else {
      OAILOG_WARNING(
        LOG_NAS_EMM,
        "ue_id=" MME_UE_S1AP_ID_FMT
        " EMM-PROC  - Send failed- Retx Attach Accept message\n",
        ue_id);
    }
  }
  OAILOG_FUNC_RETURN(LOG_NAS_EMM, rc);
}

/*
 * Description: Check whether the given attach parameters differs from
 *      those previously stored when the attach procedure has
 *      been initiated.
 *
 * Outputs:     None
 *      Return:    true if at least one of the parameters
 *             differs; false otherwise.
 *      Others:    None
 *
 */
//-----------------------------------------------------------------------------
static bool _emm_attach_ies_have_changed(
  mme_ue_s1ap_id_t ue_id,
  emm_attach_request_ies_t *const ies1,
  emm_attach_request_ies_t *const ies2)
{
  OAILOG_FUNC_IN(LOG_NAS_EMM);

  if (ies1->type != ies2->type) {
    OAILOG_DEBUG(
      LOG_NAS_EMM,
      "UE " MME_UE_S1AP_ID_FMT " Attach IEs changed: type EMM_ATTACH_TYPE\n",
      ue_id);
    OAILOG_FUNC_RETURN(LOG_NAS_EMM, true);
  }
  if (ies1->is_native_sc != ies2->is_native_sc) {
    OAILOG_DEBUG(
      LOG_NAS_EMM,
      "UE " MME_UE_S1AP_ID_FMT
      " Attach IEs changed: Is native securitty context\n",
      ue_id);
    OAILOG_FUNC_RETURN(LOG_NAS_EMM, true);
  }
  if (ies1->ksi != ies2->ksi) {
    OAILOG_DEBUG(
      LOG_NAS_EMM,
      "UE " MME_UE_S1AP_ID_FMT " Attach IEs changed: KSI %d -> %d \n",
      ue_id,
      ies1->ksi,
      ies2->ksi);
    OAILOG_FUNC_RETURN(LOG_NAS_EMM, true);
  }

  /*
   * The GUTI if provided by the UE
   */
  if (ies1->is_native_guti != ies2->is_native_guti) {
    OAILOG_DEBUG(
      LOG_NAS_EMM,
      "UE " MME_UE_S1AP_ID_FMT " Attach IEs changed: Native GUTI %d -> %d \n",
      ue_id,
      ies1->is_native_guti,
      ies2->is_native_guti);
    OAILOG_FUNC_RETURN(LOG_NAS_EMM, true);
  }
  if ((ies1->guti) && (!ies2->guti)) {
    OAILOG_DEBUG(
      LOG_NAS_EMM,
      "UE " MME_UE_S1AP_ID_FMT " Attach IEs changed:  GUTI " GUTI_FMT
      " -> None\n",
      ue_id,
      GUTI_ARG(ies1->guti));
    OAILOG_FUNC_RETURN(LOG_NAS_EMM, true);
  }

  if ((!ies1->guti) && (ies2->guti)) {
    OAILOG_DEBUG(
      LOG_NAS_EMM,
      "UE " MME_UE_S1AP_ID_FMT " Attach IEs changed:  GUTI None ->  " GUTI_FMT
      "\n",
      ue_id,
      GUTI_ARG(ies2->guti));
    OAILOG_FUNC_RETURN(LOG_NAS_EMM, true);
  }

  if ((ies1->guti) && (ies2->guti)) {
    if (memcmp(ies1->guti, ies2->guti, sizeof(*ies1->guti))) {
      OAILOG_DEBUG(
        LOG_NAS_EMM,
        "UE " MME_UE_S1AP_ID_FMT " Attach IEs changed:  guti/tmsi " GUTI_FMT
        " -> " GUTI_FMT "\n",
        ue_id,
        GUTI_ARG(ies1->guti),
        GUTI_ARG(ies2->guti));
      OAILOG_FUNC_RETURN(LOG_NAS_EMM, true);
    }
  }

  /*
   * The IMSI if provided by the UE
   */
  if ((ies1->imsi) && (!ies2->imsi)) {
    imsi64_t imsi641 = imsi_to_imsi64(ies1->imsi);
    OAILOG_DEBUG(
      LOG_NAS_EMM,
      "UE " MME_UE_S1AP_ID_FMT " Attach IEs changed:  IMSI " IMSI_64_FMT
      " -> None\n",
      ue_id,
      imsi641);
    OAILOG_FUNC_RETURN(LOG_NAS_EMM, true);
  }

  if ((!ies1->imsi) && (ies2->imsi)) {
    imsi64_t imsi642 = imsi_to_imsi64(ies2->imsi);
    OAILOG_DEBUG(
      LOG_NAS_EMM,
      "UE " MME_UE_S1AP_ID_FMT
      " Attach IEs changed:  IMSI None ->  " IMSI_64_FMT "\n",
      ue_id,
      imsi642);
    OAILOG_FUNC_RETURN(LOG_NAS_EMM, true);
  }

  if ((ies1->guti) && (ies2->guti)) {
    imsi64_t imsi641 = imsi_to_imsi64(ies1->imsi);
    imsi64_t imsi642 = imsi_to_imsi64(ies2->imsi);
    if (memcmp(ies1->guti, ies2->guti, sizeof(*ies1->guti))) {
      OAILOG_DEBUG(
        LOG_NAS_EMM,
        "UE " MME_UE_S1AP_ID_FMT " Attach IEs changed:  IMSI " IMSI_64_FMT
        " -> " IMSI_64_FMT "\n",
        ue_id,
        imsi641,
        imsi642);
      OAILOG_FUNC_RETURN(LOG_NAS_EMM, true);
    }
  }

  /*
   * The IMEI if provided by the UE
   */
  if ((ies1->imei) && (!ies2->imei)) {
    char imei_str[16];

    IMEI_TO_STRING(ies1->imei, imei_str, 16);
    OAILOG_DEBUG(
      LOG_NAS_EMM,
      "UE " MME_UE_S1AP_ID_FMT " Attach IEs changed: imei %s/NULL (ctxt)\n",
      ue_id,
      imei_str);
    OAILOG_FUNC_RETURN(LOG_NAS_EMM, true);
  }

  if ((!ies1->imei) && (ies2->imei)) {
    char imei_str[16];

    IMEI_TO_STRING(ies2->imei, imei_str, 16);
    OAILOG_DEBUG(
      LOG_NAS_EMM,
      "UE " MME_UE_S1AP_ID_FMT " Attach IEs changed: imei NULL/%s (ctxt)\n",
      ue_id,
      imei_str);
    OAILOG_FUNC_RETURN(LOG_NAS_EMM, true);
  }

  if ((ies1->imei) && (ies2->imei)) {
    if (memcmp(ies1->imei, ies2->imei, sizeof(*ies2->imei)) != 0) {
      char imei_str[16];
      char imei2_str[16];

      IMEI_TO_STRING(ies1->imei, imei_str, 16);
      IMEI_TO_STRING(ies2->imei, imei2_str, 16);
      OAILOG_DEBUG(
        LOG_NAS_EMM,
        "UE " MME_UE_S1AP_ID_FMT " Attach IEs changed: imei %s/%s (ctxt)\n",
        ue_id,
        imei_str,
        imei2_str);
      OAILOG_FUNC_RETURN(LOG_NAS_EMM, true);
    }
  }

  /*
   * The Last visited registered TAI if provided by the UE
   */
  if (
    (ies1->last_visited_registered_tai) &&
    (!ies2->last_visited_registered_tai)) {
    OAILOG_DEBUG(
      LOG_NAS_EMM,
      "UE " MME_UE_S1AP_ID_FMT " Attach IEs changed: LVR TAI " TAI_FMT
      "/NULL\n",
      ue_id,
      TAI_ARG(ies1->last_visited_registered_tai));
    OAILOG_FUNC_RETURN(LOG_NAS_EMM, true);
  }

  if (
    (!ies1->last_visited_registered_tai) &&
    (ies2->last_visited_registered_tai)) {
    OAILOG_DEBUG(
      LOG_NAS_EMM,
      "UE " MME_UE_S1AP_ID_FMT " Attach IEs changed: LVR TAI NULL/" TAI_FMT
      "\n",
      ue_id,
      TAI_ARG(ies2->last_visited_registered_tai));
    OAILOG_FUNC_RETURN(LOG_NAS_EMM, true);
  }

  if (
    (ies1->last_visited_registered_tai) &&
    (ies2->last_visited_registered_tai)) {
    if (
      memcmp(
        ies1->last_visited_registered_tai,
        ies2->last_visited_registered_tai,
        sizeof(*ies2->last_visited_registered_tai)) != 0) {
      OAILOG_DEBUG(
        LOG_NAS_EMM,
        "UE " MME_UE_S1AP_ID_FMT " Attach IEs changed: LVR TAI " TAI_FMT
        "/" TAI_FMT "\n",
        ue_id,
        TAI_ARG(ies1->last_visited_registered_tai),
        TAI_ARG(ies2->last_visited_registered_tai));
      OAILOG_FUNC_RETURN(LOG_NAS_EMM, true);
    }
  }

  /*
   * Originating TAI
   */
  if ((ies1->originating_tai) && (!ies2->originating_tai)) {
    OAILOG_DEBUG(
      LOG_NAS_EMM,
      "UE " MME_UE_S1AP_ID_FMT " Attach IEs changed: orig TAI " TAI_FMT
      "/NULL\n",
      ue_id,
      TAI_ARG(ies1->originating_tai));
    OAILOG_FUNC_RETURN(LOG_NAS_EMM, true);
  }

  if ((!ies1->originating_tai) && (ies2->originating_tai)) {
    OAILOG_DEBUG(
      LOG_NAS_EMM,
      "UE " MME_UE_S1AP_ID_FMT " Attach IEs changed: orig TAI NULL/" TAI_FMT
      "\n",
      ue_id,
      TAI_ARG(ies2->originating_tai));
    OAILOG_FUNC_RETURN(LOG_NAS_EMM, true);
  }

  if ((ies1->originating_tai) && (ies2->originating_tai)) {
    if (
      memcmp(
        ies1->originating_tai,
        ies2->originating_tai,
        sizeof(*ies2->originating_tai)) != 0) {
      OAILOG_DEBUG(
        LOG_NAS_EMM,
        "UE " MME_UE_S1AP_ID_FMT " Attach IEs changed: orig TAI " TAI_FMT
        "/" TAI_FMT "\n",
        ue_id,
        TAI_ARG(ies1->originating_tai),
        TAI_ARG(ies2->originating_tai));
      OAILOG_FUNC_RETURN(LOG_NAS_EMM, true);
    }
  }

  /*
   * Originating ECGI
   */
  if ((ies1->originating_ecgi) && (!ies2->originating_ecgi)) {
    OAILOG_DEBUG(
      LOG_NAS_EMM,
      "UE " MME_UE_S1AP_ID_FMT " Attach IEs changed: orig ECGI\n",
      ue_id);
    OAILOG_FUNC_RETURN(LOG_NAS_EMM, true);
  }

  if ((!ies1->originating_ecgi) && (ies2->originating_ecgi)) {
    OAILOG_DEBUG(
      LOG_NAS_EMM,
      "UE " MME_UE_S1AP_ID_FMT " Attach IEs changed: orig ECGI\n",
      ue_id);
    OAILOG_FUNC_RETURN(LOG_NAS_EMM, true);
  }

  if ((ies1->originating_ecgi) && (ies2->originating_ecgi)) {
    if (
      memcmp(
        ies1->originating_ecgi,
        ies2->originating_ecgi,
        sizeof(*ies2->originating_ecgi)) != 0) {
      OAILOG_DEBUG(
        LOG_NAS_EMM,
        "UE " MME_UE_S1AP_ID_FMT " Attach IEs changed: orig ECGI\n",
        ue_id);
      OAILOG_FUNC_RETURN(LOG_NAS_EMM, true);
    }
  }

  /*
   * UE network capability
   */
  if (memcmp(
        &ies1->ue_network_capability,
        &ies2->ue_network_capability,
        sizeof(ies1->ue_network_capability))) {
    OAILOG_DEBUG(
      LOG_NAS_EMM,
      "UE " MME_UE_S1AP_ID_FMT " Attach IEs changed: UE network capability\n",
      ue_id);
    OAILOG_FUNC_RETURN(LOG_NAS_EMM, true);
  }

  /*
   * MS network capability
   */
  if ((ies1->ms_network_capability) && (!ies2->ms_network_capability)) {
    OAILOG_DEBUG(
      LOG_NAS_EMM,
      "UE " MME_UE_S1AP_ID_FMT " Attach IEs changed: MS network capability\n",
      ue_id);
    OAILOG_FUNC_RETURN(LOG_NAS_EMM, true);
  }

  if ((!ies1->ms_network_capability) && (ies2->ms_network_capability)) {
    OAILOG_DEBUG(
      LOG_NAS_EMM,
      "UE " MME_UE_S1AP_ID_FMT " Attach IEs changed: MS network capability\n",
      ue_id);
    OAILOG_FUNC_RETURN(LOG_NAS_EMM, true);
  }

  if ((ies1->ms_network_capability) && (ies2->ms_network_capability)) {
    if (
      memcmp(
        ies1->ms_network_capability,
        ies2->ms_network_capability,
        sizeof(*ies2->ms_network_capability)) != 0) {
      OAILOG_DEBUG(
        LOG_NAS_EMM,
        "UE " MME_UE_S1AP_ID_FMT " Attach IEs changed: MS network capability\n",
        ue_id);
      OAILOG_FUNC_RETURN(LOG_NAS_EMM, true);
    }
  }
  // TODO ESM MSG ?

  OAILOG_FUNC_RETURN(LOG_NAS_EMM, false);
}

//------------------------------------------------------------------------------
void free_emm_attach_request_ies(emm_attach_request_ies_t **const ies)
{
  if ((*ies)->guti) {
    free_wrapper((void **) &(*ies)->guti);
  }
  if ((*ies)->imsi) {
    free_wrapper((void **) &(*ies)->imsi);
  }
  if ((*ies)->imei) {
    free_wrapper((void **) &(*ies)->imei);
  }
  if ((*ies)->last_visited_registered_tai) {
    free_wrapper((void **) &(*ies)->last_visited_registered_tai);
  }
  if ((*ies)->originating_tai) {
    free_wrapper((void **) &(*ies)->originating_tai);
  }
  if ((*ies)->originating_ecgi) {
    free_wrapper((void **) &(*ies)->originating_ecgi);
  }
  if ((*ies)->ms_network_capability) {
    free_wrapper((void **) &(*ies)->ms_network_capability);
  }
  if ((*ies)->esm_msg) {
    bdestroy_wrapper(&(*ies)->esm_msg);
  }
  if ((*ies)->drx_parameter) {
    free_wrapper((void **) &(*ies)->drx_parameter);
  }
  if ((*ies)->voicedomainpreferenceandueusagesetting) {
    free_wrapper((void **) &(*ies)->voicedomainpreferenceandueusagesetting);
  }
 free_wrapper((void **) ies);
}

/*
  Name:    _emm_attach_update()

  Description: Update the EMM context with the given attach procedure
       parameters.

  Inputs:  ue_id:      UE lower layer identifier
       type:      Type of the requested attach
       ksi:       Security ket sey identifier
       guti:      The GUTI provided by the UE
       imsi:      The IMSI provided by the UE
       imei:      The IMEI provided by the UE
       eea:       Supported EPS encryption algorithms
       originating_tai Originating TAI (from eNB TAI)
       eia:       Supported EPS integrity algorithms
       esm_msg_pP:   ESM message contained with the attach re-
              quest
       Others:    None
  Outputs:     ctx:       EMM context of the UE in the network
       Return:    RETURNok, RETURNerror
       Others:    None

 */
//------------------------------------------------------------------------------
static int _emm_attach_update(
  emm_context_t *const emm_context,
  emm_attach_request_ies_t *const ies)
{
  OAILOG_FUNC_IN(LOG_NAS_EMM);
  /*
   * Emergency bearer services indicator
   */
  emm_context->is_emergency = (ies->type == EMM_ATTACH_TYPE_EMERGENCY);
  /*
   * Security key set identifier
   */
  if (emm_context->ksi != ies->ksi) {
    OAILOG_TRACE(
      LOG_NAS_EMM,
      "UE id " MME_UE_S1AP_ID_FMT
      " Update ue ksi %d "
      "-> %d\n",
      PARENT_STRUCT(emm_context, struct ue_mm_context_s, emm_context)
        ->mme_ue_s1ap_id,
      emm_context->ksi,
      ies->ksi);
    emm_context->ksi = ies->ksi;
  }
  /*
   * Supported EPS encryption algorithms
   */
  emm_ctx_set_valid_ue_nw_cap(emm_context, &ies->ue_network_capability);

  if (ies->ms_network_capability) {
    emm_ctx_set_valid_ms_nw_cap(emm_context, ies->ms_network_capability);
  } else {
    // optional IE
    emm_ctx_clear_ms_nw_cap(emm_context);
  }

  emm_context->originating_tai = *ies->originating_tai;
  emm_context->is_guti_based_attach = false;

  /*
   * The GUTI if provided by the UE. Trigger UE Identity Procedure to fetch IMSI
   */
  if (ies->guti) {
    emm_context->is_guti_based_attach = true;
  }
  /*
   * The IMSI if provided by the UE
   */
  if (ies->imsi) {
    imsi64_t new_imsi64 = imsi_to_imsi64(ies->imsi);
    if (new_imsi64 != emm_context->_imsi64) {
      emm_ctx_set_valid_imsi(emm_context, ies->imsi, new_imsi64);
    }
  }

  /*
   * The IMEI if provided by the UE
   */
  if (ies->imei) {
    emm_ctx_set_valid_imei(emm_context, ies->imei);
  }

  OAILOG_FUNC_RETURN(LOG_NAS_EMM, RETURNok);
}<|MERGE_RESOLUTION|>--- conflicted
+++ resolved
@@ -446,10 +446,6 @@
             LOG_NAS_EMM, "EMM-PROC - Sending Detach Request message to MME APP"
             "module for ue_id =" MME_UE_S1AP_ID_FMT "\n",
             ue_id);
-<<<<<<< HEAD
-          mme_app_handle_detach_req(ue_mm_context->mme_ue_s1ap_id);
-=======
->>>>>>> 8663c25a
           unlock_ue_contexts(ue_mm_context);
           mme_app_handle_detach_req(ue_mm_context->mme_ue_s1ap_id);
           unlock_ue_contexts(imsi_ue_mm_ctx);
@@ -501,10 +497,7 @@
             LOG_NAS_EMM, "EMM-PROC - Sending Detach Request message to MME APP"
             "module for ue_id =" MME_UE_S1AP_ID_FMT "\n",
             ue_id);
-<<<<<<< HEAD
-=======
           unlock_ue_contexts(ue_mm_context);
->>>>>>> 8663c25a
           mme_app_handle_detach_req(ue_mm_context->mme_ue_s1ap_id);
           OAILOG_WARNING(
             LOG_NAS_EMM, "EMM-PROC  - Received duplicated Attach Request\n");
