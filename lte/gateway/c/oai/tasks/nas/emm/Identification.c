/*
 * Licensed to the OpenAirInterface (OAI) Software Alliance under one or more
 * contributor license agreements.  See the NOTICE file distributed with
 * this work for additional information regarding copyright ownership.
 * The OpenAirInterface Software Alliance licenses this file to You under
 * the terms found in the LICENSE file in the root of this source tree.
 *
 * Unless required by applicable law or agreed to in writing, software
 * distributed under the License is distributed on an "AS IS" BASIS,
 * WITHOUT WARRANTIES OR CONDITIONS OF ANY KIND, either express or implied.
 * See the License for the specific language governing permissions and
 * limitations under the License.
 *-------------------------------------------------------------------------------
 * For more information about the OpenAirInterface (OAI) Software Alliance:
 *      contact@openairinterface.org
 */

#include <stdint.h>
#include <stdbool.h>
#include <stdlib.h>

#include "assertions.h"
#include "log.h"
#include "common_defs.h"
#include "common_types.h"
#include "nas_timer.h"
#include "3gpp_requirements_24.301.h"
#include "3gpp_24.008.h"
#include "mme_app_ue_context.h"
#include "emm_proc.h"
#include "emm_data.h"
#include "emm_sap.h"
#include "EmmCommon.h"
#include "conversions.h"
#include "3gpp_23.003.h"
#include "3gpp_36.401.h"
#include "emm_asDef.h"
#include "emm_cnDef.h"
#include "emm_fsm.h"
#include "emm_regDef.h"
#include "mme_app_state.h"
#include "nas_procedures.h"

/****************************************************************************/
/****************  E X T E R N A L    D E F I N I T I O N S  ****************/
/****************************************************************************/

/****************************************************************************/
/*******************  L O C A L    D E F I N I T I O N S  *******************/
/****************************************************************************/

/* String representation of the requested identity type */
static const char* _emm_identity_type_str[] = {"NOT AVAILABLE", "IMSI", "IMEI",
                                               "IMEISV", "TMSI"};

// callbacks for identification procedure
<<<<<<< HEAD
static void _identification_t3470_handler(void* args, imsi64_t* imsi64);
=======
static void _identification_t3470_handler(void* args);
>>>>>>> d94b5a60
static int _identification_ll_failure(
    struct emm_context_s* emm_context, struct nas_emm_proc_s* emm_proc);
static int _identification_non_delivered_ho(
    struct emm_context_s* emm_context, struct nas_emm_proc_s* emm_proc);
static int _identification_abort(
    struct emm_context_s* emm_context, struct nas_base_proc_s* base_proc);

static int _identification_request(nas_emm_ident_proc_t* const proc);

/****************************************************************************/
/******************  E X P O R T E D    F U N C T I O N S  ******************/
/****************************************************************************/

/*
   --------------------------------------------------------------------------
        Identification procedure executed by the MME
   --------------------------------------------------------------------------
*/
/********************************************************************
 **                                                                **
 ** Name:    emm_proc_identification()                             **
 **                                                                **
 ** Description: Initiates an identification procedure.            **
 **                                                                **
 **              3GPP TS 24.301, section 5.4.4.2                   **
 **      The network initiates the identification procedure by     **
 **      sending an IDENTITY REQUEST message to the UE and star-   **
 **      ting the timer T3470. The IDENTITY REQUEST message speci- **
 **      fies the requested identification parameters in the Iden- **
 **      tity type information element.                            **
 **                                                                **
 ** Inputs:  ue_id:      UE lower layer identifier                  **
 **      type:      Type of the requested identity                 **
 **      success:   Callback function executed when the identi-    **
 **             fication procedure successfully completes          **
 **      reject:    Callback function executed when the identi-    **
 **             fication procedure fails or is rejected            **
 **      failure:   Callback function executed whener a lower      **
 **             layer failure occured before the identifi-         **
 **             cation procedure completes                         **
 **      Others:    None                                           **
 **                                                                **
 ** Outputs:     None                                              **
 **      Return:    RETURNok, RETURNerror                          **
 **      Others:    _emm_data                                      **
 **                                                                **
 ********************************************************************/
int emm_proc_identification(
    struct emm_context_s* const emm_context, nas_emm_proc_t* const emm_proc,
    const identity_type2_t type, success_cb_t success, failure_cb_t failure) {
  OAILOG_FUNC_IN(LOG_NAS_EMM);
  int rc = RETURNerror;

  if ((emm_context) && ((EMM_DEREGISTERED == emm_context->_emm_fsm_state) ||
                        (EMM_REGISTERED == emm_context->_emm_fsm_state))) {
    REQUIREMENT_3GPP_24_301(R10_5_4_4_1);
    mme_ue_s1ap_id_t ue_id =
        PARENT_STRUCT(emm_context, struct ue_mm_context_s, emm_context)
            ->mme_ue_s1ap_id;

    OAILOG_INFO(
        LOG_NAS_EMM,
        "EMM-PROC  - Initiate identification type = %s (%d), ctx = %p\n",
        _emm_identity_type_str[type], type, emm_context);

    nas_emm_ident_proc_t* ident_proc =
        nas_new_identification_procedure(emm_context);
    if (ident_proc) {
      if (emm_proc) {
        if ((NAS_EMM_PROC_TYPE_SPECIFIC == emm_proc->type) &&
            (EMM_SPEC_PROC_TYPE_ATTACH ==
             ((nas_emm_specific_proc_t*) emm_proc)->type)) {
          ident_proc->is_cause_is_attach = true;
        }
      }
      ident_proc->identity_type                   = type;
      ident_proc->retransmission_count            = 0;
      ident_proc->ue_id                           = ue_id;
      ((nas_base_proc_t*) ident_proc)->parent     = (nas_base_proc_t*) emm_proc;
      ident_proc->emm_com_proc.emm_proc.delivered = NULL;
      ident_proc->emm_com_proc.emm_proc.previous_emm_fsm_state =
          emm_fsm_get_state(emm_context);
      ident_proc->emm_com_proc.emm_proc.not_delivered =
          _identification_ll_failure;
      ident_proc->emm_com_proc.emm_proc.not_delivered_ho =
          _identification_non_delivered_ho;
      ident_proc->emm_com_proc.emm_proc.base_proc.success_notif = success;
      ident_proc->emm_com_proc.emm_proc.base_proc.failure_notif = failure;
      ident_proc->emm_com_proc.emm_proc.base_proc.abort = _identification_abort;
      ident_proc->emm_com_proc.emm_proc.base_proc.fail_in =
          NULL;  // only response
      ident_proc->emm_com_proc.emm_proc.base_proc.time_out =
          _identification_t3470_handler;
    }

    rc = _identification_request(ident_proc);

    if (rc != RETURNerror) {
      /*
       * Notify EMM that common procedure has been initiated
       */
      emm_sap_t emm_sap = {0};

      emm_sap.primitive       = EMMREG_COMMON_PROC_REQ;
      emm_sap.u.emm_reg.ue_id = ue_id;
      emm_sap.u.emm_reg.ctx   = emm_context;
      rc                      = emm_sap_send(&emm_sap);
    }
  }

  OAILOG_FUNC_RETURN(LOG_NAS_EMM, rc);
}

/****************************************************************************
 **                                                                        **
 ** Name:    emm_proc_identification_complete()                            **
 **                                                                        **
 ** Description: Performs the identification completion procedure executed **
 **      by the network.                                                   **
 **                                                                        **
 **              3GPP TS 24.301, section 5.4.4.4                           **
 **      Upon receiving the IDENTITY RESPONSE message, the MME             **
 **      shall stop timer T3470.                                           **
 **                                                                        **
 ** Inputs:  ue_id:      UE lower layer identifier                          **
 **      imsi:      The IMSI received from the UE                          **
 **      imei:      The IMEI received from the UE                          **
 **      tmsi:      The TMSI received from the UE                          **
 **      Others:    None                                                   **
 **                                                                        **
 ** Outputs:     None                                                      **
 **      Return:    RETURNok, RETURNerror                                  **
 **      Others:    _emm_data, T3470                                       **
 **                                                                        **
 ***************************************************************************/
int emm_proc_identification_complete(
    const mme_ue_s1ap_id_t ue_id, imsi_t* const imsi, imei_t* const imei,
    imeisv_t* const imeisv, uint32_t* const tmsi) {
  OAILOG_FUNC_IN(LOG_NAS_EMM);
  int rc                 = RETURNerror;
  emm_sap_t emm_sap      = {0};
  emm_context_t* emm_ctx = NULL;

  OAILOG_INFO(
      LOG_NAS_EMM,
      "EMM-PROC  - Identification complete (ue_id=" MME_UE_S1AP_ID_FMT ")\n",
      ue_id);

  // Get the UE context
  ue_mm_context_t* ue_mm_context = mme_ue_context_exists_mme_ue_s1ap_id(ue_id);
  if (ue_mm_context) {
    emm_ctx = &ue_mm_context->emm_context;
    nas_emm_ident_proc_t* ident_proc =
        get_nas_common_procedure_identification(emm_ctx);

    if (ident_proc) {
      REQUIREMENT_3GPP_24_301(R10_5_4_4_4);
      /*
       * Stop timer T3470
       */
      void* timer_callback_args = NULL;
      nas_stop_T3470(ue_id, &ident_proc->T3470, timer_callback_args);

      if (imsi) {
        /*
         * Update the IMSI
         */
        imsi64_t imsi64 = imsi_to_imsi64(imsi);
        emm_ctx_set_valid_imsi(emm_ctx, imsi, imsi64);
        emm_context_upsert_imsi(&_emm_data, emm_ctx);
      } else if (imei) {
        /*
         * Update the IMEI
         */
        emm_ctx_set_valid_imei(emm_ctx, imei);
      } else if (imeisv) {
        /*
         * Update the IMEISV
         */
        emm_ctx_set_valid_imeisv(emm_ctx, imeisv);
      } else if (tmsi) {
        /*
         * Update the GUTI
         */
        AssertFatal(
            false,
            "TODO, should not happen because this type of identity is not "
            "requested by MME");
      }

      /*
       * Notify EMM that the identification procedure successfully completed
       */
      emm_sap.primitive                      = EMMREG_COMMON_PROC_CNF;
      emm_sap.u.emm_reg.ue_id                = ue_id;
      emm_sap.u.emm_reg.ctx                  = emm_ctx;
      emm_sap.u.emm_reg.notify               = true;
      emm_sap.u.emm_reg.free_proc            = true;
      emm_sap.u.emm_reg.u.common.common_proc = &ident_proc->emm_com_proc;
      emm_sap.u.emm_reg.u.common.previous_emm_fsm_state =
          ident_proc->emm_com_proc.emm_proc.previous_emm_fsm_state;
      rc = emm_sap_send(&emm_sap);

    }  // else ignore the response if procedure not found
  }    // else ignore the response if ue context not found

  OAILOG_FUNC_RETURN(LOG_NAS_EMM, rc);
}

/****************************************************************************/
/*********************  L O C A L    F U N C T I O N S  *********************/
/****************************************************************************/

/*
   --------------------------------------------------------------------------
                Timer handlers
   --------------------------------------------------------------------------
*/

/****************************************************************************
 **                                                                        **
 ** Name:    _identification_t3470_handler()                           **
 **                                                                        **
 ** Description: T3470 timeout handler                                     **
 **      Upon T3470 timer expiration, the identification request   **
 **      message is retransmitted and the timer restarted. When    **
 **      retransmission counter is exceed, the MME shall abort the **
 **      identification procedure and any ongoing EMM procedure.   **
 **                                                                        **
 **              3GPP TS 24.301, section 5.4.4.6, case b                   **
 **                                                                        **
 ** Inputs:  args:      handler parameters                         **
 **      Others:    None                                       **
 **                                                                        **
 ** Outputs:     None                                                      **
 **      Return:    None                                       **
 **      Others:    None                                       **
 **                                                                        **
 ***************************************************************************/
<<<<<<< HEAD
static void _identification_t3470_handler(void* args, imsi64_t* imsi64) {
=======
static void _identification_t3470_handler(void* args) {
>>>>>>> d94b5a60
  OAILOG_FUNC_IN(LOG_NAS_EMM);
  emm_context_t* emm_ctx = (emm_context_t*) (args);

  if (!(emm_ctx)) {
    OAILOG_ERROR(LOG_NAS_EMM, "T3470 timer expired No EMM context\n");
    OAILOG_FUNC_OUT(LOG_NAS_EMM);
  }
  nas_emm_ident_proc_t* ident_proc =
      get_nas_common_procedure_identification(emm_ctx);

  if (ident_proc) {
    OAILOG_WARNING(
        LOG_NAS_EMM,
        "T3470 timer (%lx) expired ue id " MME_UE_S1AP_ID_FMT " \n",
        ident_proc->T3470.id, ident_proc->ue_id);
    ident_proc->T3470.id = NAS_TIMER_INACTIVE_ID;
    *imsi64              = emm_ctx->_imsi64;
    /*
     * Increment the retransmission counter
     */
    ident_proc->retransmission_count += 1;
    OAILOG_WARNING(
        LOG_NAS_EMM,
        "EMM-PROC  - T3470 (%lx) retransmission counter = %d ue "
        "id " MME_UE_S1AP_ID_FMT " \n",
        ident_proc->T3470.id, ident_proc->retransmission_count,
        ident_proc->ue_id);

    if (ident_proc->retransmission_count < IDENTIFICATION_COUNTER_MAX) {
      REQUIREMENT_3GPP_24_301(R10_5_4_4_6_b__1);
      /*
       * Send identity request message to the UE
       */
      _identification_request(ident_proc);
    } else {
      /*
       * Abort the identification procedure
       */
      mme_ue_s1ap_id_t ue_id = ident_proc->ue_id;
      REQUIREMENT_3GPP_24_301(R10_5_4_4_6_b__2);
      emm_sap_t emm_sap           = {0};
      emm_sap.primitive           = EMMREG_COMMON_PROC_ABORT;
      emm_sap.u.emm_reg.ue_id     = ident_proc->ue_id;
      emm_sap.u.emm_reg.ctx       = emm_ctx;
      emm_sap.u.emm_reg.notify    = false;
      emm_sap.u.emm_reg.free_proc = true;
      emm_sap.u.emm_reg.u.common.common_proc =
          (nas_emm_common_proc_t*) (&ident_proc->emm_com_proc);
      emm_sap.u.emm_reg.u.common.previous_emm_fsm_state =
          ((nas_emm_proc_t*) ident_proc)->previous_emm_fsm_state;
      emm_sap_send(&emm_sap);
      nas_delete_all_emm_procedures(emm_ctx);
      /* clear emm_common_data_ctx */
      emm_common_cleanup_by_ueid(ue_id);
      memset((void*) &emm_sap, 0, sizeof(emm_sap));
      emm_sap.primitive = EMMCN_IMPLICIT_DETACH_UE;
      emm_sap.u.emm_cn.u.emm_cn_implicit_detach.ue_id = ue_id;
      emm_sap_send(&emm_sap);
      increment_counter("ue_attach", 1, 1, "action", "attach_abort");
    }
  } else {
    OAILOG_ERROR(
        LOG_NAS_EMM,
        "T3470 timer expired, No Identification procedure found\n");
  }

  OAILOG_FUNC_OUT(LOG_NAS_EMM);
}

/*
   --------------------------------------------------------------------------
                MME specific local functions
   --------------------------------------------------------------------------
*/

/*
 * Description: Sends IDENTITY REQUEST message and start timer T3470.
 *
 * Inputs:  args:      handler parameters
 *      Others:    None
 *
 * Outputs:     None
 *      Return:    None
 *      Others:    T3470
 */
static int _identification_request(nas_emm_ident_proc_t* const proc) {
  OAILOG_FUNC_IN(LOG_NAS_EMM);
  emm_sap_t emm_sap             = {0};
  int rc                        = RETURNok;
  struct emm_context_s* emm_ctx = NULL;

  ue_mm_context_t* ue_mm_context =
      mme_ue_context_exists_mme_ue_s1ap_id(proc->ue_id);
  if (ue_mm_context) {
    emm_ctx = &ue_mm_context->emm_context;
  } else {
    OAILOG_FUNC_RETURN(LOG_NAS_EMM, RETURNerror);
  }
  /*
   * Notify EMM-AS SAP that Identity Request message has to be sent
   * to the UE
   */
  emm_sap.primitive = EMMAS_SECURITY_REQ;
  emm_sap.u.emm_as.u.security.puid =
      proc->emm_com_proc.emm_proc.base_proc.nas_puid;
  emm_sap.u.emm_as.u.security.guti       = NULL;
  emm_sap.u.emm_as.u.security.ue_id      = proc->ue_id;
  emm_sap.u.emm_as.u.security.msg_type   = EMM_AS_MSG_TYPE_IDENT;
  emm_sap.u.emm_as.u.security.ident_type = proc->identity_type;

  /*
   * Setup EPS NAS security data
   */
  emm_as_set_security_data(
      &emm_sap.u.emm_as.u.security.sctx, &emm_ctx->_security, false, true);
  rc = emm_sap_send(&emm_sap);

  if (rc != RETURNerror) {
    REQUIREMENT_3GPP_24_301(R10_5_4_4_2);
    /*
     * Start T3470 timer
     */
    nas_start_T3470(
        proc->ue_id, &proc->T3470,
        proc->emm_com_proc.emm_proc.base_proc.time_out, (void*) emm_ctx);
  }

  OAILOG_FUNC_RETURN(LOG_NAS_EMM, rc);
}

//------------------------------------------------------------------------------
static int _identification_ll_failure(
    struct emm_context_s* emm_ctx, struct nas_emm_proc_s* emm_proc) {
  OAILOG_FUNC_IN(LOG_NAS_EMM);
  int rc = RETURNerror;
  if ((emm_ctx) && (emm_proc)) {
    nas_emm_ident_proc_t* ident_proc = (nas_emm_ident_proc_t*) emm_proc;
    REQUIREMENT_3GPP_24_301(R10_5_4_4_6_a);
    emm_sap_t emm_sap = {0};

    emm_sap.primitive       = EMMREG_COMMON_PROC_ABORT;
    emm_sap.u.emm_reg.ue_id = ident_proc->ue_id;
    emm_sap.u.emm_reg.ctx   = emm_ctx;
    rc                      = emm_sap_send(&emm_sap);
    nas_delete_all_emm_procedures(emm_ctx);
  }
  OAILOG_FUNC_RETURN(LOG_NAS_EMM, rc);
}

//------------------------------------------------------------------------------
static int _identification_non_delivered_ho(
    struct emm_context_s* emm_ctx, struct nas_emm_proc_s* emm_proc) {
  OAILOG_FUNC_IN(LOG_NAS_EMM);
  int rc = RETURNerror;
  if (emm_proc) {
    nas_emm_ident_proc_t* ident_proc = (nas_emm_ident_proc_t*) emm_proc;
    /************************README*******************************************
  ** NAS Non Delivery indication during HO handling will be added when HO is
  ** supported In non hand-over case if MME receives NAS Non Delivery
  ** indication message that implies eNB and UE has lost radio connection.
  ** In this case aborting the Identification and Attach Procedure.
  *****************************************************************************
  REQUIREMENT_3GPP_24_301(R10_5_4_2_7_j);
  ******************************************************************************/
    if (emm_ctx) {
      REQUIREMENT_3GPP_24_301(R10_5_4_2_7_j);
      /*
       * Stop timer T3470
       */
      if (ident_proc->T3470.id != NAS_TIMER_INACTIVE_ID) {
        OAILOG_INFO(
            LOG_NAS_EMM, "EMM-PROC  - Stop timer T3460 (%ld)\n",
            ident_proc->T3470.id);
        nas_stop_T3470(ident_proc->ue_id, &ident_proc->T3470, NULL);
      }
      /*
       * Abort identification and attach procedure
       */
      emm_sap_t emm_sap       = {0};
      emm_sap.primitive       = EMMREG_COMMON_PROC_ABORT;
      emm_sap.u.emm_reg.ue_id = ident_proc->ue_id;
      emm_sap.u.emm_reg.ctx   = emm_ctx;
      emm_sap_send(&emm_sap);
      /* clear emm_common_data_ctx */
      emm_common_cleanup_by_ueid(ident_proc->ue_id);
      // Clean up MME APP UE context
      emm_sap.primitive = EMMCN_IMPLICIT_DETACH_UE;
      emm_sap.u.emm_cn.u.emm_cn_implicit_detach.ue_id = ident_proc->ue_id;
      rc                                              = emm_sap_send(&emm_sap);
    }
  }
  OAILOG_FUNC_RETURN(LOG_NAS_EMM, rc);
}

//------------------------------------------------------------------------------
/*
 * Description: Aborts the identification procedure currently in progress
 *
 * Inputs:  args:      Identification data to be released
 *      Others:    None
 *
 * Outputs:     None
 *      Return:    None
 *      Others:    T3470
 */
static int _identification_abort(
    struct emm_context_s* emm_context, struct nas_base_proc_s* base_proc) {
  OAILOG_FUNC_IN(LOG_NAS_EMM);
  int rc = RETURNerror;

  if ((emm_context) && (base_proc)) {
    nas_emm_ident_proc_t* ident_proc = (nas_emm_ident_proc_t*) base_proc;
    AssertFatal(
        (NAS_PROC_TYPE_EMM == base_proc->type) &&
            (NAS_EMM_PROC_TYPE_COMMON == ((nas_emm_proc_t*) base_proc)->type) &&
            (EMM_COMM_PROC_IDENT == ((nas_emm_common_proc_t*) base_proc)->type),
        "Mismatch in procedure type");

    OAILOG_INFO(
        LOG_NAS_EMM,
        "EMM-PROC  - Abort identification procedure "
        "(ue_id=" MME_UE_S1AP_ID_FMT ")\n",
        ident_proc->ue_id);

    /*
     * Stop timer T3470
     */
    void* callback_arg = NULL;
    nas_stop_T3470(ident_proc->ue_id, &ident_proc->T3470, callback_arg);
  }
  OAILOG_FUNC_RETURN(LOG_NAS_EMM, rc);
}<|MERGE_RESOLUTION|>--- conflicted
+++ resolved
@@ -54,11 +54,7 @@
                                                "IMEISV", "TMSI"};
 
 // callbacks for identification procedure
-<<<<<<< HEAD
 static void _identification_t3470_handler(void* args, imsi64_t* imsi64);
-=======
-static void _identification_t3470_handler(void* args);
->>>>>>> d94b5a60
 static int _identification_ll_failure(
     struct emm_context_s* emm_context, struct nas_emm_proc_s* emm_proc);
 static int _identification_non_delivered_ho(
@@ -298,11 +294,7 @@
  **      Others:    None                                       **
  **                                                                        **
  ***************************************************************************/
-<<<<<<< HEAD
 static void _identification_t3470_handler(void* args, imsi64_t* imsi64) {
-=======
-static void _identification_t3470_handler(void* args) {
->>>>>>> d94b5a60
   OAILOG_FUNC_IN(LOG_NAS_EMM);
   emm_context_t* emm_ctx = (emm_context_t*) (args);
 
