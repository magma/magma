/*
 * Licensed to the OpenAirInterface (OAI) Software Alliance under one or more
 * contributor license agreements.  See the NOTICE file distributed with
 * this work for additional information regarding copyright ownership.
 * The OpenAirInterface Software Alliance licenses this file to You under
 * the Apache License, Version 2.0  (the "License"); you may not use this file
 * except in compliance with the License.
 * You may obtain a copy of the License at
 *
 *      http://www.apache.org/licenses/LICENSE-2.0
 *
 * Unless required by applicable law or agreed to in writing, software
 * distributed under the License is distributed on an "AS IS" BASIS,
 * WITHOUT WARRANTIES OR CONDITIONS OF ANY KIND, either express or implied.
 * See the License for the specific language governing permissions and
 * limitations under the License.
 *-------------------------------------------------------------------------------
 * For more information about the OpenAirInterface (OAI) Software Alliance:
 *      contact@openairinterface.org
 */

#include <stdint.h>
#include <stdbool.h>
#include <string.h>
#include <stdlib.h>
#include <netinet/in.h>

#include "bstrlib.h"
#include "dynamic_memory_check.h"
#include "log.h"
#include "common_defs.h"
#include "3gpp_requirements_24.301.h"
#include "common_types.h"
#include "3gpp_24.007.h"
#include "mme_app_ue_context.h"
#include "nas/as_message.h"
#include "emm_cause.h"
#include "nas_itti_messaging.h"
#include "emm_as.h"
#include "emm_recv.h"
#include "LowerLayer.h"
#include "emm_send.h"
#include "nas_proc.h"
#include "emm_proc.h"
#include "service303.h"
#include "conversions.h"
#include "3gpp_23.003.h"
#include "3gpp_24.301.h"
#include "3gpp_36.401.h"
#include "AttachRequest.h"
#include "DetachRequest.h"
#include "TrackingAreaIdentity.h"
#include "emm_data.h"
#include "emm_msg.h"
#include "emm_msgDef.h"
#include "mme_api.h"
#include "mme_app_state.h"
#include "nas_message.h"
#include "nas_procedures.h"
#include "mme_app_defs.h"

/****************************************************************************/
/****************  E X T E R N A L    D E F I N I T I O N S  ****************/
/****************************************************************************/

/****************************************************************************/
/*******************  L O C A L    D E F I N I T I O N S  *******************/
/****************************************************************************/

/*
   String representation of EMMAS-SAP primitives
*/
static const char *_emm_as_primitive_str[] = {
  "EMMAS_SECURITY_REQ",
  "EMMAS_SECURITY_IND",
  "EMMAS_SECURITY_RES",
  "EMMAS_SECURITY_REJ",
  "EMMAS_ESTABLISH_REQ",
  "EMMAS_ESTABLISH_CNF",
  "EMMAS_ESTABLISH_REJ",
  "EMMAS_RELEASE_REQ",
  "EMMAS_RELEASE_IND",
  "EMMAS_ERAB_SETUP_REQ",
  "EMMAS_ERAB_SETUP_CNF",
  "EMMAS_ERAB_SETUP_REJ",
  "EMMAS_DATA_REQ",
  "EMMAS_DATA_IND",
  "EMMAS_PAGE_IND",
  "EMMAS_STATUS_IND",
  "EMMAS_ERAB_REL_CMD",
};

/*
   Functions executed to process EMM procedures upon receiving
   data from the network
*/
static int _emm_as_recv(
  mme_ue_s1ap_id_t ue_id,
  tai_t const *originating_tai,
  ecgi_t const *originating_ecgi,
  bstring msg,
  size_t len,
  int *emm_cause,
  nas_message_decode_status_t *decode_status);

static int _emm_as_establish_req(emm_as_establish_t *msg, int *emm_cause);
static int _emm_as_data_ind(emm_as_data_t *msg, int *emm_cause);
static int _emm_as_release_ind(
  const emm_as_release_t *const release,
  int *emm_cause);

/*
   Functions executed to send data to the network when requested
   within EMM procedure processing
*/
static EMM_msg *_emm_as_set_header(
  nas_message_t *msg,
  const emm_as_security_data_t *security);

static int _emm_as_encode(
  bstring *info,
  nas_message_t *msg,
  size_t length,
  emm_security_context_t *emm_security_context);

static int _emm_as_encrypt(
  bstring *info,
  const nas_message_security_header_t *header,
  const unsigned char *buffer,
  size_t length,
  emm_security_context_t *emm_security_context);

static int _emm_as_send(const emm_as_t *msg);
static int _emm_as_security_req(
  const emm_as_security_t *,
  dl_info_transfer_req_t *);
static int _emm_as_security_rej(
  const emm_as_security_t *,
  dl_info_transfer_req_t *);
static int _emm_as_establish_cnf(
  const emm_as_establish_t *,
  nas_establish_rsp_t *);
static int _emm_as_establish_rej(
  const emm_as_establish_t *,
  nas_establish_rsp_t *);
static int _emm_as_data_req(const emm_as_data_t *, dl_info_transfer_req_t *);
static int _emm_as_status_ind(
  const emm_as_status_t *,
  dl_info_transfer_req_t *);
static int _emm_as_release_req(const emm_as_release_t *, nas_release_req_t *);
static int _emm_as_erab_setup_req(
  const emm_as_activate_bearer_context_req_t *,
  activate_bearer_context_req_t *);
static int _emm_as_erab_rel_cmd(
  const emm_as_deactivate_bearer_context_req_t *msg,
  deactivate_bearer_context_req_t *as_msg);

/****************************************************************************/
/******************  E X P O R T E D    F U N C T I O N S  ******************/
/****************************************************************************/

/****************************************************************************
 **                                                                        **
 ** Name:    emm_as_initialize()                                       **
 **                                                                        **
 ** Description: Initializes the EMMAS Service Access Point                **
 **                                                                        **
 ** Inputs:  None                                                      **
 **      Others:    None                                       **
 **                                                                        **
 ** Outputs:     None                                                      **
 **      Return:    None                                       **
 **      Others:    NONE                                       **
 **                                                                        **
 ***************************************************************************/
void emm_as_initialize(void)
{
  OAILOG_FUNC_IN(LOG_NAS_EMM);
  /*
   * TODO: Initialize the EMMAS-SAP
   */
  OAILOG_FUNC_OUT(LOG_NAS_EMM);
}

/****************************************************************************
 **                                                                        **
 ** Name:    emm_as_send()                                             **
 **                                                                        **
 ** Description: Processes the EMMAS Service Access Point primitive.       **
 **                                                                        **
 ** Inputs:  msg:       The EMMAS-SAP primitive to process         **
 **      Others:    None                                       **
 **                                                                        **
 ** Outputs:     None                                                      **
 **      Return:    RETURNok, RETURNerror                      **
 **      Others:    None                                       **
 **                                                                        **
 ***************************************************************************/
int emm_as_send(emm_as_t *msg)
{
  OAILOG_FUNC_IN(LOG_NAS_EMM);
  int rc = RETURNok;
  int emm_cause = EMM_CAUSE_SUCCESS;
  emm_as_primitive_t primitive = msg->primitive;
  mme_ue_s1ap_id_t ue_id = 0;

  OAILOG_INFO(
    LOG_NAS_EMM,
    "EMMAS-SAP - Received primitive %s (%d)\n",
    _emm_as_primitive_str[primitive - _EMMAS_START - 1],
    primitive);

  switch (primitive) {
    case _EMMAS_DATA_IND:
      rc = _emm_as_data_ind(&msg->u.data, &emm_cause);
      ue_id = msg->u.data.ue_id;
      break;

    case _EMMAS_ESTABLISH_REQ:
      rc = _emm_as_establish_req(&msg->u.establish, &emm_cause);
      ue_id = msg->u.establish.ue_id;
      break;

    case _EMMAS_RELEASE_IND:
      rc = _emm_as_release_ind(&msg->u.release, &emm_cause);
      ue_id = msg->u.release.ue_id;
      break;

    default:
      /*
     * Other primitives are forwarded to lower layers (S1AP)
     */
      rc = _emm_as_send(msg);

      if (rc != RETURNok) {
        OAILOG_ERROR(
          LOG_NAS_EMM,
          "EMMAS-SAP - "
          "Failed to process primitive %s (%d)\n",
          _emm_as_primitive_str[primitive - _EMMAS_START - 1],
          primitive);
        OAILOG_FUNC_RETURN(LOG_NAS_EMM, RETURNerror);
      }

      break;
  }

  /*
   * Handle decoding errors
   */
  if (
    (emm_cause != EMM_CAUSE_SUCCESS) &&
    (emm_cause != EMM_CAUSE_UE_IDENTITY_CANT_BE_DERIVED_BY_NW)) {
    /*
     * Ignore received message that is too short to contain a complete
     * * * * message type information element
     */
    if (rc == TLV_BUFFER_TOO_SHORT) {
      OAILOG_FUNC_RETURN(LOG_NAS_EMM, RETURNok);
    }
    /*
     * Ignore received message that contains not supported protocol
     * * * * discriminator
     */
    else if (rc == TLV_PROTOCOL_NOT_SUPPORTED) {
      OAILOG_FUNC_RETURN(LOG_NAS_EMM, RETURNok);
    } else if (rc == TLV_WRONG_MESSAGE_TYPE) {
      emm_cause = EMM_CAUSE_MESSAGE_TYPE_NOT_IMPLEMENTED;
    }

    /*
     * EMM message processing failed
     */
    OAILOG_WARNING(
      LOG_NAS_EMM,
      "EMMAS-SAP - Received EMM message is not valid "
      "(cause=%d)\n",
      emm_cause);
    /*
     * Return an EMM status message
     */
    rc = emm_proc_status(ue_id, emm_cause);
  }

  if (rc != RETURNok) {
    OAILOG_ERROR(
      LOG_NAS_EMM,
      "EMMAS-SAP - Failed to process primitive %s (%d)\n",
      _emm_as_primitive_str[primitive - _EMMAS_START - 1],
      primitive);
  }

  OAILOG_FUNC_RETURN(LOG_NAS_EMM, rc);
}

/****************************************************************************/
/*********************  L O C A L    F U N C T I O N S  *********************/
/****************************************************************************/

/*
   --------------------------------------------------------------------------
   Functions executed to process EMM procedures upon receiving data from the
   network
   --------------------------------------------------------------------------
*/

/****************************************************************************
 **                                                                        **
 ** Name:    _emm_as_recv()                                            **
 **                                                                        **
 ** Description: Decodes and processes the EPS Mobility Management message **
 **      received from the Access Stratum                          **
 **                                                                        **
 ** Inputs:  ue_id:      UE lower layer identifier                  **
 **      msg:       The EMM message to process                 **
 **      len:       The length of the EMM message              **
 **      Others:    None                                       **
 **                                                                        **
 ** Outputs:     emm_cause: EMM cause code                             **
 **      Return:    RETURNok, RETURNerror                      **
 **      Others:    None                                       **
 **                                                                        **
 ***************************************************************************/
static int _emm_as_recv(
  mme_ue_s1ap_id_t ue_id,
  tai_t const *originating_tai,
  ecgi_t const *originating_ecgi,
  bstring msg,
  size_t len,
  int *emm_cause,
  nas_message_decode_status_t *decode_status)
{
  OAILOG_FUNC_IN(LOG_NAS_EMM);
  nas_message_decode_status_t local_decode_status = {0};
  int decoder_rc = RETURNok;
  int rc = RETURNerror;
  nas_message_t nas_msg = {.security_protected.header = {0},
                           .security_protected.plain.emm.header = {0},
                           .security_protected.plain.esm.header = {0}};
  emm_security_context_t *emm_security_context =
    NULL; /* Current EPS NAS security context     */

  if (decode_status) {
    OAILOG_DEBUG(
      LOG_NAS_EMM,
      "EMMAS-SAP - Received EMM message (length=%lu)\n integrity protected %d \n"
      " ciphered %d \n mac matched %d \n security context %d\n",
      len,
      decode_status->integrity_protected_message,
      decode_status->ciphered_message,
      decode_status->mac_matched,
      decode_status->security_context_available);
  } else {
    OAILOG_DEBUG(
      LOG_NAS_EMM, "EMMAS-SAP - Received EMM message (length=%lu)\n", len);
  }

  memset(&nas_msg, 0, sizeof(nas_msg));
  if (!decode_status) {
    memset(&local_decode_status, 0, sizeof(local_decode_status));
    decode_status = &local_decode_status;
  }

  mme_app_desc_t *mme_app_desc_p = get_mme_nas_state(false);
  ue_mm_context_t *ue_mm_context = mme_ue_context_exists_mme_ue_s1ap_id(
    &mme_app_desc_p->mme_ue_contexts, ue_id);

  emm_context_t *emm_ctx = NULL;

  if (ue_mm_context) {
    emm_ctx = &ue_mm_context->emm_context;
    if (emm_ctx) {
      if (IS_EMM_CTXT_PRESENT_SECURITY(emm_ctx)) {
        emm_security_context = &emm_ctx->_security;
      }
    }
  } else {
    OAILOG_WARNING(
      LOG_NAS_EMM, "EMMAS-SAP - UE MM Context NULL...\n");
  }

  /*
   * Decode the received message
   */
  decoder_rc = nas_message_decode(
    msg->data, &nas_msg, len, emm_security_context, decode_status);

  if (decoder_rc < 0) {
    OAILOG_ERROR(
      LOG_NAS_EMM,
      "EMMAS-SAP - Failed to decode NAS message for ue_id = (%u)\n"
      "(err=%d)\n",
      ue_id,
      decoder_rc);
    *emm_cause = EMM_CAUSE_PROTOCOL_ERROR;
    unlock_ue_contexts(ue_mm_context);
    OAILOG_FUNC_RETURN(LOG_NAS_EMM, decoder_rc);
  }

  /*
   * Process NAS message
   */
  EMM_msg *emm_msg = &nas_msg.plain.emm;

  switch (emm_msg->header.message_type) {
    case EMM_STATUS:
      REQUIREMENT_3GPP_24_301(R10_4_4_4_3__1);
      if (
        (0 == decode_status->security_context_available) ||
        (0 == decode_status->integrity_protected_message) ||
        // Requirement MME24.301R10_4.4.4.3_2
        ((1 == decode_status->security_context_available) &&
         (0 == decode_status->mac_matched))) {
        *emm_cause = EMM_CAUSE_PROTOCOL_ERROR;
        unlock_ue_contexts(ue_mm_context);
        OAILOG_FUNC_RETURN(LOG_NAS_EMM, decoder_rc);
      }
      rc =
        emm_recv_status(ue_id, &emm_msg->emm_status, emm_cause, decode_status);
      break;

    case ATTACH_REQUEST:
      REQUIREMENT_3GPP_24_301(
        R10_4_4_4_3__1); // Integrity checking of NAS signalling messages in the MME
      REQUIREMENT_3GPP_24_301(
        R10_4_4_4_3__2); // Integrity checking of NAS signalling messages in the MME
      rc = emm_recv_attach_request(
        ue_id,
        originating_tai,
        originating_ecgi,
        &emm_msg->attach_request,
        false,
        false,
        emm_cause,
        decode_status);
      // Free the ESM container
      bdestroy(emm_msg->attach_request.esmmessagecontainer);
      break;

    case IDENTITY_RESPONSE:
      REQUIREMENT_3GPP_24_301(
        R10_4_4_4_3__1); // Integrity checking of NAS signalling messages in the MME
      REQUIREMENT_3GPP_24_301(
        R10_4_4_4_3__2); // Integrity checking of NAS signalling messages in the MME
      rc = emm_recv_identity_response(
        ue_id, &emm_msg->identity_response, emm_cause, decode_status);
      break;

    case AUTHENTICATION_RESPONSE:
      REQUIREMENT_3GPP_24_301(
        R10_4_4_4_3__1); // Integrity checking of NAS signalling messages in the MME
      REQUIREMENT_3GPP_24_301(
        R10_4_4_4_3__2); // Integrity checking of NAS signalling messages in the MME
      rc = emm_recv_authentication_response(
        ue_id, &emm_msg->authentication_response, emm_cause, decode_status);
      break;

    case AUTHENTICATION_FAILURE:
      REQUIREMENT_3GPP_24_301(
        R10_4_4_4_3__1); // Integrity checking of NAS signalling messages in the MME
      REQUIREMENT_3GPP_24_301(
        R10_4_4_4_3__2); // Integrity checking of NAS signalling messages in the MME
      rc = emm_recv_authentication_failure(
        ue_id, &emm_msg->authentication_failure, emm_cause, decode_status);
      break;

    case SECURITY_MODE_COMPLETE:
      REQUIREMENT_3GPP_24_301(R10_4_4_4_3__1);
      if (
        (0 == decode_status->security_context_available) ||
        (0 == decode_status->integrity_protected_message) ||
        // Requirement MME24.301R10_4.4.4.3_2
        ((1 == decode_status->security_context_available) &&
         (0 == decode_status->mac_matched))) {
        *emm_cause = EMM_CAUSE_PROTOCOL_ERROR;
        unlock_ue_contexts(ue_mm_context);
        OAILOG_FUNC_RETURN(LOG_NAS_EMM, decoder_rc);
      }

      rc = emm_recv_security_mode_complete(
        ue_id, &emm_msg->security_mode_complete, emm_cause, decode_status);
      break;

    case SECURITY_MODE_REJECT:
      REQUIREMENT_3GPP_24_301(
        R10_4_4_4_3__1); // Integrity checking of NAS signalling messages in the MME
      REQUIREMENT_3GPP_24_301(
        R10_4_4_4_3__2); // Integrity checking of NAS signalling messages in the MME
      rc = emm_recv_security_mode_reject(
        ue_id, &emm_msg->security_mode_reject, emm_cause, decode_status);
      break;

    case ATTACH_COMPLETE:
      REQUIREMENT_3GPP_24_301(R10_4_4_4_3__1);
      if (
        (0 == decode_status->security_context_available) ||
        (0 == decode_status->integrity_protected_message) ||
        // Requirement MME24.301R10_4.4.4.3_2
        ((1 == decode_status->security_context_available) &&
         (0 == decode_status->mac_matched))) {
        *emm_cause = EMM_CAUSE_PROTOCOL_ERROR;
        unlock_ue_contexts(ue_mm_context);
        OAILOG_FUNC_RETURN(LOG_NAS_EMM, decoder_rc);
      }

      rc = emm_recv_attach_complete(
        ue_id, &emm_msg->attach_complete, emm_cause, decode_status);
      break;

    case TRACKING_AREA_UPDATE_COMPLETE:
      REQUIREMENT_3GPP_24_301(R10_4_4_4_3__1);
      if (
        (0 == decode_status->security_context_available) ||
        (0 == decode_status->integrity_protected_message) ||
        // Requirement MME24.301R10_4.4.4.3_2
        ((1 == decode_status->security_context_available) &&
         (0 == decode_status->mac_matched))) {
        *emm_cause = EMM_CAUSE_PROTOCOL_ERROR;
        unlock_ue_contexts(ue_mm_context);
        OAILOG_FUNC_RETURN(LOG_NAS_EMM, decoder_rc);
      }
      rc =
        emm_recv_tau_complete(ue_id, &emm_msg->tracking_area_update_complete);
      /*
    * send the SGSAP TMSI Reallocation complete message towards SGS.
    * if csfb newTmsiAllocated flag is true
    * After sending set it to false
    */
      if (emm_ctx->csfbparams.newTmsiAllocated) {
        char imsi_str[IMSI_BCD_DIGITS_MAX + 1];
        IMSI_TO_STRING(&(emm_ctx->_imsi), imsi_str, IMSI_BCD_DIGITS_MAX + 1);
        nas_itti_sgsap_tmsi_reallocation_comp(imsi_str, strlen(imsi_str));
        emm_ctx->csfbparams.newTmsiAllocated = false;
        /* update the neaf flag to false after sending the Tmsi Reallocation Complete message to SGS */
        mme_ue_context_update_ue_sgs_neaf(ue_id, false);
      }
      break;
    case GUTI_REALLOCATION_COMPLETE:
      REQUIREMENT_3GPP_24_301(R10_4_4_4_3__1);
      if (
        (0 == decode_status->security_context_available) ||
        (0 == decode_status->integrity_protected_message) ||
        // Requirement MME24.301R10_4.4.4.3_2
        ((1 == decode_status->security_context_available) &&
         (0 == decode_status->mac_matched))) {
        *emm_cause = EMM_CAUSE_PROTOCOL_ERROR;
        OAILOG_FUNC_RETURN(LOG_NAS_EMM, decoder_rc);
      }
      break;
    case UPLINK_NAS_TRANSPORT:
      REQUIREMENT_3GPP_24_301(R10_4_4_4_3__1);
      if (
        (0 == decode_status->security_context_available) ||
        (0 == decode_status->integrity_protected_message) ||
        // Requirement MME24.301R10_4.4.4.3_2
        ((1 == decode_status->security_context_available) &&
         (0 == decode_status->mac_matched))) {
        *emm_cause = EMM_CAUSE_PROTOCOL_ERROR;
        unlock_ue_contexts(ue_mm_context);
        OAILOG_FUNC_RETURN(LOG_NAS_EMM, decoder_rc);
      }
      rc = emm_recv_uplink_nas_transport(
        ue_id, &emm_msg->uplink_nas_transport, emm_cause, decode_status);
      break;

    case DETACH_REQUEST:
      REQUIREMENT_3GPP_24_301(R10_4_4_4_3__1);
      REQUIREMENT_3GPP_24_301(R10_4_4_4_3__2);
      if (
        (1 == decode_status->security_context_available) &&
        (0 < emm_security_context->activated) &&
        ((0 == decode_status->integrity_protected_message) ||
         (0 == decode_status->mac_matched))) {
        *emm_cause = EMM_CAUSE_PROTOCOL_ERROR;
        unlock_ue_contexts(ue_mm_context);
        OAILOG_FUNC_RETURN(LOG_NAS_EMM, decoder_rc);
      }

      rc = emm_recv_detach_request(
        ue_id, &emm_msg->detach_request, false, emm_cause, decode_status);
      break;
    case DETACH_ACCEPT:
      REQUIREMENT_3GPP_24_301(R10_4_4_4_3__1);
      REQUIREMENT_3GPP_24_301(R10_4_4_4_3__2);
      if (
        (1 == decode_status->security_context_available) &&
        (0 < emm_security_context->activated) &&
        ((0 == decode_status->integrity_protected_message) ||
         (0 == decode_status->mac_matched))) {
        *emm_cause = EMM_CAUSE_PROTOCOL_ERROR;
        OAILOG_FUNC_RETURN(LOG_NAS_EMM, decoder_rc);
      }

      rc = emm_recv_detach_accept(ue_id, emm_cause);
      break;

    case EXTENDED_SERVICE_REQUEST:
      REQUIREMENT_3GPP_24_301(R10_4_4_4_3__1);
      REQUIREMENT_3GPP_24_301(R10_4_4_4_3__2);
      if (
        (0 == decode_status->security_context_available) ||
        (0 == decode_status->integrity_protected_message) ||
        // Requirement MME24.301R10_4.4.4.3_2
        ((1 == decode_status->security_context_available) &&
         (0 == decode_status->mac_matched))) {
        *emm_cause = EMM_CAUSE_UE_IDENTITY_CANT_BE_DERIVED_BY_NW;
        // Send Service Reject with cause "UE identity cannot be derived by the network"
        rc = emm_proc_service_reject(
          ue_id, EMM_CAUSE_UE_IDENTITY_CANT_BE_DERIVED_BY_NW);
        increment_counter(
          "extended_service_request",
          1,
          2,
          "result",
          "failure",
          "cause",
          "ue_context_not_available");
        OAILOG_FUNC_RETURN(LOG_NAS_EMM, rc);
      }
      /* Process Extended-Service request */
      rc = emm_recv_ext_service_request(
        ue_id, &emm_msg->extended_service_request, emm_cause, decode_status);

      break;

    case TRACKING_AREA_UPDATE_REQUEST:
      REQUIREMENT_3GPP_24_301(R10_4_4_4_3__1);
      REQUIREMENT_3GPP_24_301(R10_4_4_4_3__2);
      if (
        (0 == decode_status->security_context_available) ||
        (0 == decode_status->integrity_protected_message) ||
        // Requirement MME24.301R10_4.4.4.3_2
        ((1 == decode_status->security_context_available) &&
         (0 == decode_status->mac_matched))) {
        *emm_cause = EMM_CAUSE_UE_IDENTITY_CANT_BE_DERIVED_BY_NW;
        rc = emm_proc_tracking_area_update_reject(
          ue_id, EMM_CAUSE_UE_IDENTITY_CANT_BE_DERIVED_BY_NW);
        increment_counter(
          "tracking_area_update",
          1,
          2,
          "result",
          "failure",
          "cause",
          "ue_context_not_available");
        OAILOG_FUNC_RETURN(LOG_NAS_EMM, rc);
      }
      /* Process Extended-Service request */
      rc = emm_recv_tracking_area_update_request(
        ue_id,
        &emm_msg->tracking_area_update_request,
        false,
        emm_cause,
        decode_status);

      break;

    default:
      OAILOG_WARNING(
        LOG_NAS_EMM,
        "EMMAS-SAP - EMM message 0x%x is not valid",
        emm_msg->header.message_type);
      *emm_cause = EMM_CAUSE_MESSAGE_TYPE_NOT_COMPATIBLE;
      break;
  }

  unlock_ue_contexts(ue_mm_context);
  OAILOG_FUNC_RETURN(LOG_NAS_EMM, rc);
}

/****************************************************************************
 **                                                                        **
 ** Name:    _emm_as_data_ind()                                        **
 **                                                                        **
 ** Description: Processes the EMMAS-SAP data transfer indication          **
 **      primitive                                                 **
 **                                                                        **
 ** EMMAS-SAP - AS->EMM: DATA_IND - Data transfer procedure                **
 **                                                                        **
 ** Inputs:  msg:       The EMMAS-SAP primitive to process         **
 **      Others:    None                                       **
 **                                                                        **
 ** Outputs:     emm_cause: EMM cause code                             **
 **      Return:    RETURNok, RETURNerror                      **
 **      Others:    None                                       **
 **                                                                        **
 ***************************************************************************/
static int _emm_as_data_ind(emm_as_data_t *msg, int *emm_cause)
{
  OAILOG_FUNC_IN(LOG_NAS_EMM);
  int rc = RETURNerror;

  OAILOG_INFO(
    LOG_NAS_EMM,
    "EMMAS-SAP - Received AS data transfer indication "
    "(ue_id=" MME_UE_S1AP_ID_FMT ", delivered=%s, length=%d)\n",
    msg->ue_id,
    (msg->delivered) ? "true" : "false",
    blength(msg->nas_msg));

  if (EMM_AS_DATA_DELIVERED_TRUE == msg->delivered) {
    if (blength(msg->nas_msg) > 0) {
      /*
       * Process the received NAS message
       */
      bstring plain_msg = bstrcpy(msg->nas_msg);

      if (plain_msg) {
        nas_message_security_header_t header = {0};
        emm_security_context_t *security =
          NULL; /* Current EPS NAS security context     */
        nas_message_decode_status_t decode_status = {0};

        /*
         * Decrypt the received security protected message
         */
        mme_app_desc_t *mme_app_desc_p = get_mme_nas_state(false);
        ue_mm_context_t *ue_mm_context = mme_ue_context_exists_mme_ue_s1ap_id(
          &mme_app_desc_p->mme_ue_contexts, msg->ue_id);

        emm_context_t *emm_ctx = NULL;

        if (ue_mm_context) {
          emm_ctx = &ue_mm_context->emm_context;
          if (emm_ctx) {
            if (IS_EMM_CTXT_PRESENT_SECURITY(emm_ctx)) {
              security = &emm_ctx->_security;
            }
          }
        } else {
          OAILOG_WARNING(
            LOG_NAS_EMM,
            "EMMAS-SAP - UE MM Context is NULL...\n");
        }

        int bytes = nas_message_decrypt(
          msg->nas_msg->data,
          plain_msg->data,
          &header,
          blength(msg->nas_msg),
          security,
          &decode_status);

        plain_msg->slen = bytes;

        if (
          (bytes < 0) &&
          (bytes !=
           TLV_MAC_MISMATCH)) { // not in spec, (case identity response for attach with unknown GUTI)
          /*
           * Failed to decrypt the message
           */
          *emm_cause = EMM_CAUSE_PROTOCOL_ERROR;
          unlock_ue_contexts(ue_mm_context);
          OAILOG_FUNC_RETURN(LOG_NAS_EMM, bytes);
        } else if (
          header.protocol_discriminator == EPS_MOBILITY_MANAGEMENT_MESSAGE) {
          /*
           * Process EMM data
           */
          tai_t originating_tai = {0}; // originating TAI
          memcpy(&originating_tai, msg->tai, sizeof(originating_tai));

          rc = _emm_as_recv(
            msg->ue_id,
            &originating_tai,
            &msg->ecgi,
            plain_msg,
            bytes,
            emm_cause,
            &decode_status);
        } else if (
          header.protocol_discriminator == EPS_SESSION_MANAGEMENT_MESSAGE) {
          /*
           * Foward ESM data to EPS session management
           */
          // shrink plain_msg
          btrunc(plain_msg, bytes);
          rc = lowerlayer_data_ind(msg->ue_id, plain_msg);
        }

        bdestroy_wrapper(&plain_msg);
        unlock_ue_contexts(ue_mm_context);
      }
    } else {
      /*
       * Process successfull lower layer transfer indication
       */
      rc = lowerlayer_success(msg->ue_id, &msg->nas_msg);
    }
  } else if (EMM_AS_DATA_DELIVERED_LOWER_LAYER_FAILURE == msg->delivered) {
    /*
     * Process lower layer transmission failure of NAS message
     */
    rc = lowerlayer_failure(msg->ue_id, &msg->nas_msg);
  } else {
    rc = lowerlayer_non_delivery_indication(msg->ue_id, &msg->nas_msg);
  }
  bdestroy_wrapper(&msg->nas_msg);
  OAILOG_FUNC_RETURN(LOG_NAS_EMM, rc);
}

/****************************************************************************
 **                                                                        **
 ** Name:    _emm_as_establish_req()                                   **
 **                                                                        **
 ** Description: Processes the EMMAS-SAP connection establish request      **
 **      primitive                                                 **
 **                                                                        **
 ** EMMAS-SAP - AS->EMM: ESTABLISH_REQ - NAS signalling connection         **
 **     The AS notifies the NAS that establishment of the signal-  **
 **     ling connection has been requested to tranfer initial NAS  **
 **     message from the UE.                                       **
 **                                                                        **
 ** Inputs:  msg:       The EMMAS-SAP primitive to process         **
 **      Others:    None                                       **
 **                                                                        **
 ** Outputs:     emm_cause: EMM cause code                             **
 **      Return:    RETURNok, RETURNerror                      **
 **      Others:    None                                       **
 **                                                                        **
 ***************************************************************************/
static int _emm_as_establish_req(emm_as_establish_t *msg, int *emm_cause)
{
  OAILOG_FUNC_IN(LOG_NAS_EMM);
  struct emm_context_s *emm_ctx = NULL;
  emm_security_context_t *emm_security_context = NULL;
  nas_message_decode_status_t decode_status = {0};
  int decoder_rc = 0;
  int rc = RETURNerror;
  tai_t originating_tai = {0};

  OAILOG_INFO(
    LOG_NAS_EMM, "EMMAS-SAP - Received AS connection establish request\n");
  nas_message_t nas_msg = {.security_protected.header = {0},
                           .security_protected.plain.emm.header = {0},
                           .security_protected.plain.esm.header = {0}};

  mme_app_desc_t *mme_app_desc_p = get_mme_nas_state(false);
  ue_mm_context_t *ue_mm_context = mme_ue_context_exists_mme_ue_s1ap_id(
    &mme_app_desc_p->mme_ue_contexts, msg->ue_id);

  if (ue_mm_context) {
    emm_ctx = &ue_mm_context->emm_context;
    if (emm_ctx) {
      OAILOG_DEBUG(LOG_NAS_EMM, "EMMAS-SAP - got context %p\n", emm_ctx);
      if (IS_EMM_CTXT_PRESENT_SECURITY(emm_ctx)) {
        emm_security_context = &emm_ctx->_security;
      }
    }
  } else {
    OAILOG_WARNING(LOG_NAS_EMM, "EMMAS-SAP - ue mm context null\n");
  }

  /*
   * Decode initial NAS message
   */
  OAILOG_DEBUG(
    LOG_NAS_EMM, "EMMAS-SAP - Decoding Initial NAS message for ue_id = (%u)\n",
    msg->ue_id);
  decoder_rc = nas_message_decode(
    msg->nas_msg->data,
    &nas_msg,
    blength(msg->nas_msg),
    emm_security_context,
    &decode_status);
  bdestroy_wrapper(&msg->nas_msg);

  // TODO conditional IE error
  if (decoder_rc < 0) {
    if (decoder_rc < TLV_FATAL_ERROR) {
      *emm_cause = EMM_CAUSE_PROTOCOL_ERROR;
      unlock_ue_contexts(ue_mm_context);
      OAILOG_FUNC_RETURN(LOG_NAS_EMM, decoder_rc);
    } else if (decoder_rc == TLV_MANDATORY_FIELD_NOT_PRESENT) {
      *emm_cause = EMM_CAUSE_INVALID_MANDATORY_INFO;
      REQUIREMENT_3GPP_24_301(R10_5_5_1_2_7_b__1);
    } else if (decoder_rc == TLV_UNEXPECTED_IEI) {
      *emm_cause = EMM_CAUSE_IE_NOT_IMPLEMENTED;
      REQUIREMENT_3GPP_24_301(R10_5_5_1_2_7_b__2);
    } else {
      *emm_cause = EMM_CAUSE_PROTOCOL_ERROR;
      REQUIREMENT_3GPP_24_301(R10_5_5_1_2_7_b__4);
    }
  }

  /*
   * Process initial NAS message
   */
  EMM_msg *emm_msg = &nas_msg.plain.emm;

  switch (emm_msg->header.message_type) {
    case ATTACH_REQUEST:
      memcpy(&originating_tai, msg->tai, sizeof(originating_tai));
      OAILOG_INFO(
        LOG_NAS_EMM, "EMMAS-SAP - Message Type = ATTACH_REQUEST(0x%x) for (ue_id = %u)\n",
        emm_msg->header.message_type,
        msg->ue_id);
      rc = emm_recv_attach_request(
        msg->ue_id,
        &originating_tai,
        &msg->ecgi,
        &emm_msg->attach_request,
        msg->is_initial,
        msg->is_mm_ctx_new,
        emm_cause,
        &decode_status);
      break;

    case DETACH_REQUEST:
      OAILOG_INFO(
        LOG_NAS_EMM, "EMMAS-SAP - Message Type = DETACH_REQUEST(0x%x) for (ue_id = %u)\n",
        emm_msg->header.message_type,
        msg->ue_id);
      if (emm_ctx == NULL) {
        /*
       * This means UE context is not present and this UE is not known in the EPC.
       * If message is Detach Request. Ignore the message.
       */
        *emm_cause = EMM_CAUSE_UE_IDENTITY_CANT_BE_DERIVED_BY_NW;

        OAILOG_WARNING(
          LOG_NAS_EMM,
          "EMM-PROC- Received Detach Request from unknown "
          "UE.ue_id=" MME_UE_S1AP_ID_FMT " \n",
          msg->ue_id);
        //Clean up S1AP and MME UE Context
        nas_itti_detach_req(msg->ue_id);
        unlock_ue_contexts(ue_mm_context);
        OAILOG_FUNC_RETURN(LOG_NAS_EMM, RETURNok);
      }

      REQUIREMENT_3GPP_24_301(R10_4_4_4_3__1);
      REQUIREMENT_3GPP_24_301(R10_4_4_4_3__2);
      if (
        (1 == decode_status.security_context_available) &&
        (0 < emm_security_context->activated) &&
        ((0 == decode_status.integrity_protected_message) ||
         (0 == decode_status.mac_matched))) {
        *emm_cause = EMM_CAUSE_UE_IDENTITY_CANT_BE_DERIVED_BY_NW;
        // Delete EMM,ESM conext, MMEAPP UE context and S1AP context
        nas_proc_implicit_detach_ue_ind(ue_mm_context->mme_ue_s1ap_id);
        unlock_ue_contexts(ue_mm_context);
        OAILOG_FUNC_RETURN(LOG_NAS_EMM, RETURNok);
      }
      // Process Detach Request
      rc = emm_recv_detach_request(
        msg->ue_id,
        &emm_msg->detach_request,
        msg->is_initial,
        emm_cause,
        &decode_status);
      break;

    case TRACKING_AREA_UPDATE_REQUEST:
      increment_counter("tracking_area_update", 1, NO_LABELS);
      OAILOG_INFO(
        LOG_NAS_EMM, "EMMAS-SAP - Message Type = TRACKING_AREA_UPDATE_REQUEST(0x%x)"
        "for (ue_id = %u)\n",
        emm_msg->header.message_type,
        msg->ue_id);
      // Check for emm_ctx and integrity verification
      if (
        (emm_ctx == NULL) ||
        ((0 == decode_status.security_context_available) ||
         (0 == decode_status.integrity_protected_message) ||
         ((1 == decode_status.security_context_available) &&
          (0 == decode_status.mac_matched)))) {
        *emm_cause = EMM_CAUSE_UE_IDENTITY_CANT_BE_DERIVED_BY_NW;
        // Send Reject with cause "UE identity cannot be derived by the network" to trigger fresh attach
        rc = emm_proc_tracking_area_update_reject(
          msg->ue_id, EMM_CAUSE_UE_IDENTITY_CANT_BE_DERIVED_BY_NW);
        increment_counter(
          "tracking_area_update",
          1,
          2,
          "result",
          "failure",
          "cause",
          "ue_context_not_available");
        unlock_ue_contexts(ue_mm_context);
        OAILOG_FUNC_RETURN(LOG_NAS_EMM, rc);
      }

      // Process periodic TAU
      rc = emm_recv_tracking_area_update_request(
        msg->ue_id,
        &emm_msg->tracking_area_update_request,
        msg->is_initial,
        emm_cause,
        &decode_status);
      break;

    case SERVICE_REQUEST:
      // Requirement MME24.301R10_4.4.4.3_1
      increment_counter("service_request", 1, NO_LABELS);
      OAILOG_INFO(
        LOG_NAS_EMM, "EMMAS-SAP - Message Type = SERVICE_REQUEST(0x%x) for (ue_id = %u)\n",
        emm_msg->header.message_type,
        msg->ue_id);
      if (
        (emm_ctx == NULL) ||
        ((0 == decode_status.security_context_available) ||
         (0 == decode_status.integrity_protected_message) ||
         // Requirement MME24.301R10_4.4.4.3_2
         ((1 == decode_status.security_context_available) &&
          (0 == decode_status.mac_matched)))) {
        *emm_cause = EMM_CAUSE_UE_IDENTITY_CANT_BE_DERIVED_BY_NW;
        // Send Service Reject with cause "UE identity cannot be derived by the network" to trigger fresh attach
        rc = emm_proc_service_reject(
          msg->ue_id, EMM_CAUSE_UE_IDENTITY_CANT_BE_DERIVED_BY_NW);
        increment_counter(
          "service_request",
          1,
          2,
          "result",
          "failure",
          "cause",
          "ue_context_not_available");
        unlock_ue_contexts(ue_mm_context);
        OAILOG_FUNC_RETURN(LOG_NAS_EMM, rc);
      }
      // Process Service request
      rc = emm_recv_service_request(
        msg->ue_id,
        &emm_msg->service_request,
        msg->is_initial,
        emm_cause,
        &decode_status);
      break;

    case EXTENDED_SERVICE_REQUEST:
      /* Requirement MME24.301R10_4.4.4.3_1 */
      OAILOG_INFO(
        LOG_NAS_EMM, "EMMAS-SAP - Message Type = EXTENDED_SERVICE_REQUEST(0x%x) for (ue_id = %u)\n",
        emm_msg->header.message_type,
        msg->ue_id);
      if (
        (0 == decode_status.security_context_available) ||
        (0 == decode_status.integrity_protected_message) ||
        // Requirement MME24.301R10_4.4.4.3_2
        ((1 == decode_status.security_context_available) &&
         (0 == decode_status.mac_matched))) {
        *emm_cause = EMM_CAUSE_UE_IDENTITY_CANT_BE_DERIVED_BY_NW;
        // Send Service Reject with cause "UE identity cannot be derived by the network" to trigger fresh attach
        rc = emm_proc_service_reject(
          msg->ue_id, EMM_CAUSE_UE_IDENTITY_CANT_BE_DERIVED_BY_NW);
        increment_counter(
          "extended_service_request",
          1,
          2,
          "result",
          "failure",
          "cause",
          "ue_context_not_available");
        unlock_ue_contexts(ue_mm_context);
        OAILOG_FUNC_RETURN(LOG_NAS_EMM, rc);
      }
      /* Process Extended-Service request */
      rc = emm_recv_initial_ext_service_request(
        msg->ue_id,
        &emm_msg->extended_service_request,
        emm_cause,
        &decode_status);
      break;

    default:
      OAILOG_WARNING(
        LOG_NAS_EMM,
        "EMMAS-SAP - Initial NAS message 0x%x is "
        "not valid (ue_id = %u)\n",
        emm_msg->header.message_type,
        msg->ue_id);
      *emm_cause = EMM_CAUSE_MESSAGE_TYPE_NOT_COMPATIBLE;
      break;
  }

  unlock_ue_contexts(ue_mm_context);
  OAILOG_FUNC_RETURN(LOG_NAS_EMM, rc);
}

//------------------------------------------------------------------------------
static int _emm_as_release_ind(
  const emm_as_release_t *const release,
  int *emm_cause)
{
  OAILOG_FUNC_IN(LOG_NAS_EMM);
  int rc = lowerlayer_release(release->ue_id, release->cause);
  OAILOG_FUNC_RETURN(LOG_NAS_EMM, rc);
}

/*
   --------------------------------------------------------------------------
   Functions executed to send data to the network when requested within EMM
   procedure processing
   --------------------------------------------------------------------------
*/

/****************************************************************************
 **                                                                        **
 ** Name:    _emm_as_set_header()                                      **
 **                                                                        **
 ** Description: Setup the security header of the given NAS message        **
 **                                                                        **
 ** Inputs:  security:  The NAS security data to use               **
 **      Others:    None                                       **
 **                                                                        **
 ** Outputs:     msg:       The NAS message                            **
 **      Return:    Pointer to the plain NAS message to be se- **
 **             curity protected if setting of the securi- **
 **             ty header succeed;                         **
 **             NULL pointer otherwise                     **
 **      Others:    None                                       **
 **                                                                        **
 ***************************************************************************/
static EMM_msg *_emm_as_set_header(
  nas_message_t *msg,
  const emm_as_security_data_t *security)
{
  OAILOG_FUNC_IN(LOG_NAS_EMM);
  msg->header.protocol_discriminator = EPS_MOBILITY_MANAGEMENT_MESSAGE;

  if (security && (security->ksi != KSI_NO_KEY_AVAILABLE)) {
    /*
     * A valid EPS security context exists
     */
    if (security->is_new) {
      /*
       * New EPS security context is taken into use
       */
      if (security->is_knas_int_present) {
        if (security->is_knas_enc_present) {
          /*
           * NAS integrity and cyphering keys are available
           */
          msg->header.security_header_type =
            SECURITY_HEADER_TYPE_INTEGRITY_PROTECTED_CYPHERED_NEW;
        } else {
          /*
           * NAS integrity key only is available
           */
          msg->header.security_header_type =
            SECURITY_HEADER_TYPE_INTEGRITY_PROTECTED_NEW;
        }

        OAILOG_FUNC_RETURN(LOG_NAS_EMM, &msg->security_protected.plain.emm);
      }
    } else if (security->is_knas_int_present) {
      if (security->is_knas_enc_present) {
        /*
         * NAS integrity and cyphering keys are available
         */
        msg->header.security_header_type =
          SECURITY_HEADER_TYPE_INTEGRITY_PROTECTED_CYPHERED;
      } else {
        /*
         * NAS integrity key only is available
         */
        msg->header.security_header_type =
          SECURITY_HEADER_TYPE_INTEGRITY_PROTECTED;
      }

      OAILOG_FUNC_RETURN(LOG_NAS_EMM, &msg->security_protected.plain.emm);
    } else {
      /*
       * No valid EPS security context exists
       */
      msg->header.security_header_type = SECURITY_HEADER_TYPE_NOT_PROTECTED;
      OAILOG_FUNC_RETURN(LOG_NAS_EMM, &msg->plain.emm);
    }
  } else {
    /*
     * No valid EPS security context exists
     */
    msg->header.security_header_type = SECURITY_HEADER_TYPE_NOT_PROTECTED;
    OAILOG_FUNC_RETURN(LOG_NAS_EMM, &msg->plain.emm);
  }

  /*
   * A valid EPS security context exists but NAS integrity key
   * * * * is not available
   */
  OAILOG_FUNC_RETURN(LOG_NAS_EMM, NULL);
}

/****************************************************************************
 **                                                                        **
 ** Name:    _emm_as_encode()                                          **
 **                                                                        **
 ** Description: Encodes NAS message into NAS information container        **
 **                                                                        **
 ** Inputs:  msg:       The NAS message to encode                  **
 **      length:    The maximum length of the NAS message      **
 **      Others:    None                                       **
 **                                                                        **
 ** Outputs:     info:      The NAS information container              **
 **      msg:       The NAS message to encode                  **
 **      Return:    The number of bytes successfully encoded   **
 **      Others:    None                                       **
 **                                                                        **
 ***************************************************************************/
static int _emm_as_encode(
  bstring *info,
  nas_message_t *msg,
  size_t length,
  emm_security_context_t *emm_security_context)
{
  OAILOG_FUNC_IN(LOG_NAS_EMM);
  int bytes = 0;

  if (msg->header.security_header_type != SECURITY_HEADER_TYPE_NOT_PROTECTED) {
    emm_msg_header_t *header = &msg->security_protected.plain.emm.header;

    /*
     * Expand size of protected NAS message
     */
    length += NAS_MESSAGE_SECURITY_HEADER_SIZE;
    /*
     * Set header of plain NAS message
     */
    header->protocol_discriminator = EPS_MOBILITY_MANAGEMENT_MESSAGE;
    header->security_header_type = SECURITY_HEADER_TYPE_NOT_PROTECTED;
  }

  /*
   * Allocate memory to the NAS information container
   */
  *info = bfromcstralloc(length, "\0");

  if (*info) {
    /*
     * Encode the NAS message
     */
    bytes =
      nas_message_encode((*info)->data, msg, length, emm_security_context);

    if (bytes > 0) {
      (*info)->slen = bytes;
    } else {
      bdestroy_wrapper(info);
    }
  }

  OAILOG_FUNC_RETURN(LOG_NAS_EMM, bytes);
}

/****************************************************************************
 **                                                                        **
 ** Name:    _emm_as_encrypt()                                         **
 **                                                                        **
 ** Description: Encryts NAS message into NAS information container        **
 **                                                                        **
 ** Inputs:  header:    The Security header in used                **
 **      msg:       The NAS message to encrypt                 **
 **      length:    The maximum length of the NAS message      **
 **      Others:    None                                       **
 **                                                                        **
 ** Outputs:     info:      The NAS information container              **
 **      Return:    The number of bytes successfully encrypted **
 **      Others:    None                                       **
 **                                                                        **
 ***************************************************************************/
static int _emm_as_encrypt(
  bstring *info,
  const nas_message_security_header_t *header,
  const unsigned char *msg,
  size_t length,
  emm_security_context_t *emm_security_context)
{
  OAILOG_FUNC_IN(LOG_NAS_EMM);
  int bytes = 0;

  if (header->security_header_type != SECURITY_HEADER_TYPE_NOT_PROTECTED) {
    /*
     * Expand size of protected NAS message
     */
    length += NAS_MESSAGE_SECURITY_HEADER_SIZE;
  }

  /*
   * Allocate memory to the NAS information container
   */
  *info = bfromcstralloc(length, "\0");

  if (*info) {
    /*
     * Encrypt the NAS information message
     */
    bytes = nas_message_encrypt(
      msg, (*info)->data, header, length, emm_security_context);

    if (bytes > 0) {
      (*info)->slen = bytes;
    } else {
      bdestroy_wrapper(info);
    }
  }

  OAILOG_FUNC_RETURN(LOG_NAS_EMM, bytes);
}

/****************************************************************************
 **                                                                        **
 ** Name:    _emm_as_send()                                            **
 **                                                                        **
 ** Description: Builds NAS message according to the given EMMAS Service   **
 **      Access Point primitive and sends it to the Access Stratum **
 **      sublayer                                                  **
 **                                                                        **
 ** Inputs:  msg:       The EMMAS-SAP primitive to be sent         **
 **      Others:    None                                       **
 **                                                                        **
 ** Outputs:     None                                                      **
 **      Return:    RETURNok, RETURNerror                      **
 **      Others:    None                                       **
 **                                                                        **
 ***************************************************************************/
static int _emm_as_send(const emm_as_t *msg)
{
  OAILOG_FUNC_IN(LOG_NAS_EMM);
  as_message_t as_msg = {0};

  switch (msg->primitive) {
    case _EMMAS_DATA_REQ:
      as_msg.msg_id =
        _emm_as_data_req(&msg->u.data, &as_msg.msg.dl_info_transfer_req);
      break;

    case _EMMAS_ERAB_SETUP_REQ:
      as_msg.msg_id = _emm_as_erab_setup_req(
        &msg->u.activate_bearer_context_req,
        &as_msg.msg.activate_bearer_context_req);
      break;

    case _EMMAS_ERAB_REL_CMD:
      as_msg.msg_id = _emm_as_erab_rel_cmd(
        &msg->u.deactivate_bearer_context_req,
        &as_msg.msg.deactivate_bearer_context_req);
      break;

    case _EMMAS_STATUS_IND:
      as_msg.msg_id =
        _emm_as_status_ind(&msg->u.status, &as_msg.msg.dl_info_transfer_req);
      break;

    case _EMMAS_RELEASE_REQ:
      as_msg.msg_id =
        _emm_as_release_req(&msg->u.release, &as_msg.msg.nas_release_req);
      break;

    case _EMMAS_SECURITY_REQ:
      as_msg.msg_id = _emm_as_security_req(
        &msg->u.security, &as_msg.msg.dl_info_transfer_req);
      break;

    case _EMMAS_SECURITY_REJ:
      as_msg.msg_id = _emm_as_security_rej(
        &msg->u.security, &as_msg.msg.dl_info_transfer_req);
      break;

    case _EMMAS_ESTABLISH_CNF:
      as_msg.msg_id =
        _emm_as_establish_cnf(&msg->u.establish, &as_msg.msg.nas_establish_rsp);
      break;

    case _EMMAS_ESTABLISH_REJ:
      as_msg.msg_id =
        _emm_as_establish_rej(&msg->u.establish, &as_msg.msg.nas_establish_rsp);
      break;

    default: as_msg.msg_id = 0; break;
  }

  /*
   * Send the message to the Access Stratum or S1AP in case of MME
   */
  if (as_msg.msg_id > 0) {
    OAILOG_DEBUG(
      LOG_NAS_EMM,
      "EMMAS-SAP - "
      "Sending msg with id 0x%x, primitive %s (%d) to S1AP layer for "
      "transmission\n",
      as_msg.msg_id,
      _emm_as_primitive_str[msg->primitive - _EMMAS_START - 1],
      msg->primitive);

    switch (as_msg.msg_id) {
      case AS_DL_INFO_TRANSFER_REQ: {
        mme_app_handle_nas_dl_req(
          as_msg.msg.dl_info_transfer_req.ue_id,
          as_msg.msg.dl_info_transfer_req.nas_msg,
          as_msg.msg.dl_info_transfer_req.err_code);
        OAILOG_FUNC_RETURN(LOG_NAS_EMM, RETURNok);
      } break;

      case AS_ACTIVATE_BEARER_CONTEXT_REQ: {
        nas_itti_erab_setup_req(
          as_msg.msg.activate_bearer_context_req.ue_id,
          as_msg.msg.activate_bearer_context_req.ebi,
          as_msg.msg.activate_bearer_context_req.mbr_dl,
          as_msg.msg.activate_bearer_context_req.mbr_ul,
          as_msg.msg.activate_bearer_context_req.gbr_dl,
          as_msg.msg.activate_bearer_context_req.gbr_ul,
          as_msg.msg.activate_bearer_context_req.nas_msg);
        OAILOG_FUNC_RETURN(LOG_NAS_EMM, RETURNok);
      } break;

      case AS_DEACTIVATE_BEARER_CONTEXT_REQ: {
        nas_itti_erab_rel_cmd(
          as_msg.msg.deactivate_bearer_context_req.ue_id,
          as_msg.msg.deactivate_bearer_context_req.ebi,
          as_msg.msg.deactivate_bearer_context_req.nas_msg);
        OAILOG_FUNC_RETURN(LOG_NAS_EMM, RETURNok);
      } break;

      case AS_NAS_ESTABLISH_RSP:
      case AS_NAS_ESTABLISH_CNF: {
        if (as_msg.msg.nas_establish_rsp.err_code != AS_SUCCESS) {
          // This flow is to release the UE context after sending the NAS message.
          mme_app_handle_nas_dl_req(
            as_msg.msg.nas_establish_rsp.ue_id,
            as_msg.msg.nas_establish_rsp.nas_msg,
            as_msg.msg.nas_establish_rsp.err_code);
          as_msg.msg.nas_establish_rsp.nas_msg = NULL;
          OAILOG_FUNC_RETURN(LOG_NAS_EMM, RETURNok);
        } else {
          OAILOG_DEBUG(
            LOG_NAS_EMM,
<<<<<<< HEAD
            "EMMAS-SAP - Sending establish_cnf to S1AP UE ID 0x%x selected eea "
=======
            "EMMAS-SAP - Sending establish_cnf to MME-APP module for UE ID: "
            MME_UE_S1AP_ID_FMT " selected eea "
>>>>>>> cdcb2e34
            "0x%04X selected eia 0x%04X\n",
            as_msg.msg.nas_establish_rsp.ue_id,
            as_msg.msg.nas_establish_rsp.selected_encryption_algorithm,
            as_msg.msg.nas_establish_rsp.selected_integrity_algorithm);
          /*
           * Handle success case
           */
          mme_app_handle_conn_est_cnf(&as_msg.msg.nas_establish_rsp);
          OAILOG_FUNC_RETURN(LOG_NAS_EMM, RETURNok);
        }
      } break;

      case AS_NAS_RELEASE_REQ:
        nas_itti_detach_req(as_msg.msg.nas_release_req
                              .ue_id); //, as_msg.msg.nas_release_req.cause);
        OAILOG_FUNC_RETURN(LOG_NAS_EMM, RETURNok);
        break;

      default: break;
    }
  }

  OAILOG_FUNC_RETURN(LOG_NAS_EMM, RETURNerror);
}

/****************************************************************************
 **                                                                        **
 ** Name:    _emm_as_data_req()                                        **
 **                                                                        **
 ** Description: Processes the EMMAS-SAP data transfer request             **
 **      primitive                                                 **
 **                                                                        **
 ** EMMAS-SAP - EMM->AS: DATA_REQ - Data transfer procedure                **
 **                                                                        **
 ** Inputs:  msg:       The EMMAS-SAP primitive to process         **
 **      Others:    None                                       **
 **                                                                        **
 ** Outputs:     as_msg:    The message to send to the AS              **
 **      Return:    The identifier of the AS message           **
 **      Others:    None                                       **
 **                                                                        **
 ***************************************************************************/
static int _emm_as_data_req(
  const emm_as_data_t *msg,
  dl_info_transfer_req_t *as_msg)
{
  OAILOG_FUNC_IN(LOG_NAS_EMM);
  int size = 0;
  int is_encoded = false;

  OAILOG_INFO(LOG_NAS_EMM, "EMMAS-SAP - Send AS data transfer request\n");
  nas_message_t nas_msg = {.security_protected.header = {0},
                           .security_protected.plain.emm.header = {0},
                           .security_protected.plain.esm.header = {0}};

  /*
   * Setup the AS message
   */
  if (msg->guti) {
    as_msg->s_tmsi.mme_code = msg->guti->gummei.mme_code;
    as_msg->s_tmsi.m_tmsi = msg->guti->m_tmsi;
  } else {
    as_msg->ue_id = msg->ue_id;
  }

  /*
   * Setup the NAS security header
   */
  EMM_msg *emm_msg = _emm_as_set_header(&nas_msg, &msg->sctx);

  /*
   * Setup the NAS information message
   */
  if (emm_msg) switch (msg->nas_info) {
      case EMM_AS_NAS_DATA_ATTACH_ACCEPT:
        size = emm_send_attach_accept_dl_nas(msg, &emm_msg->attach_accept);
        break;

      case EMM_AS_NAS_DATA_DETACH_ACCEPT:
        size = emm_send_detach_accept(msg, &emm_msg->detach_accept);
        break;

      case EMM_AS_NAS_DATA_TAU:
        size = emm_send_tracking_area_update_accept_dl_nas(
          msg, &emm_msg->tracking_area_update_accept);
        break;

      case EMM_AS_NAS_EMM_INFORMATION:
        size = emm_send_emm_information(msg, &emm_msg->emm_information);
        break;

      case EMM_AS_NAS_DATA_DETACH_REQ:
        size = emm_send_nw_detach_request(msg, &emm_msg->nw_detach_request);
        break;

      case EMM_AS_NAS_DL_NAS_TRANSPORT:
        size = emm_send_dl_nas_transport(msg, &emm_msg->downlink_nas_transport);
        break;
      case EMM_AS_NAS_DATA_CS_SERVICE_NOTIFICATION:
        size = emm_send_cs_service_notification(
          msg, &emm_msg->cs_service_notification);
        break;

      case EMM_AS_NAS_DATA_INFO_SR:
        size =
          emm_send_service_reject(*(msg->emm_cause), &emm_msg->service_reject);
        break;

      default:
        /*
       * Send other NAS messages as already encoded ESM messages
       */
        size = msg->nas_msg->slen;
        is_encoded = true;
        break;
    }

  if (size > 0) {
    int bytes = 0;
    emm_security_context_t *emm_security_context = NULL;
    struct emm_context_s *emm_ctx = NULL;
    mme_app_desc_t *mme_app_desc_p = get_mme_nas_state(false);
    ue_mm_context_t *ue_mm_context = mme_ue_context_exists_mme_ue_s1ap_id(
      &mme_app_desc_p->mme_ue_contexts, msg->ue_id);

    if (ue_mm_context) {
      emm_ctx = &ue_mm_context->emm_context;
      if (emm_ctx) {
        if (
          emm_msg->nw_detach_request.nw_detachtype ==
          NW_DETACH_TYPE_IMSI_DETACH) {
          emm_ctx->is_imsi_only_detach = true;
        }
        if (IS_EMM_CTXT_PRESENT_SECURITY(emm_ctx)) {
          emm_security_context = &emm_ctx->_security;
        }
      }
    }

    if (emm_security_context) {
      nas_msg.header.sequence_number = emm_security_context->dl_count.seq_num;
      OAILOG_DEBUG(
        LOG_NAS_EMM,
        "Set nas_msg.header.sequence_number -> %u\n",
        nas_msg.header.sequence_number);
    } else {
      OAILOG_ERROR(
        LOG_NAS_EMM, "Security context is NULL for UE -> %d\n", msg->ue_id);
      unlock_ue_contexts(ue_mm_context);
      OAILOG_FUNC_RETURN(LOG_NAS_EMM, RETURNerror);
    }

    if (!is_encoded) {
      /*
       * Encode the NAS information message
       */
      bytes =
        _emm_as_encode(&as_msg->nas_msg, &nas_msg, size, emm_security_context);
    } else {
      /*
       * Encrypt the NAS information message
       */
      bytes = _emm_as_encrypt(
        &as_msg->nas_msg,
        &nas_msg.header,
        msg->nas_msg->data,
        size,
        emm_security_context);
    }

    // Free any allocated data
    switch (msg->nas_info) {
      // emm_information message and downlink_nas_transtport is the only message that has allocated data
      case EMM_AS_NAS_EMM_INFORMATION:
        emm_free_send_emm_information(&emm_msg->emm_information);
        break;
      case EMM_AS_NAS_DL_NAS_TRANSPORT:
        emm_free_send_dl_nas_transport(&emm_msg->downlink_nas_transport);
        break;
      case EMM_AS_NAS_DATA_CS_SERVICE_NOTIFICATION:
        emm_free_send_cs_service_notification(
          &emm_msg->cs_service_notification);
        break;
    }

    if (bytes > 0) {
      /*If new TMSI is allocated by MSC. We need to wait for TAU Complete message.
       * After receiving TAU Complete, we should trigger UE context release
      */
      if (
        (msg->nas_info == EMM_AS_NAS_DATA_TAU) &&
        !(emm_ctx->csfbparams.newTmsiAllocated) &&
        !(emm_ctx->csfbparams.tau_active_flag)) {
          as_msg->err_code = AS_TERMINATED_NAS;
      }
      else {
        as_msg->err_code = AS_SUCCESS;
      }
      unlock_ue_contexts(ue_mm_context);
      OAILOG_FUNC_RETURN(LOG_NAS_EMM, AS_DL_INFO_TRANSFER_REQ);
    }
    unlock_ue_contexts(ue_mm_context);
  }

  OAILOG_FUNC_RETURN(LOG_NAS_EMM, 0);
}

/****************************************************************************
 **                                                                        **
 ** Name:    _emm_as_status_ind()                                      **
 **                                                                        **
 ** Description: Processes the EMMAS-SAP status indication primitive       **
 **                                                                        **
 ** EMMAS-SAP - EMM->AS: STATUS_IND - EMM status report procedure          **
 **                                                                        **
 ** Inputs:  msg:       The EMMAS-SAP primitive to process         **
 **      Others:    None                                       **
 **                                                                        **
 ** Outputs:     as_msg:    The message to send to the AS              **
 **      Return:    The identifier of the AS message           **
 **      Others:    None                                       **
 **                                                                        **
 ***************************************************************************/
static int _emm_as_status_ind(
  const emm_as_status_t *msg,
  dl_info_transfer_req_t *as_msg)
{
  OAILOG_FUNC_IN(LOG_NAS_EMM);
  int size = 0;

  OAILOG_INFO(
    LOG_NAS_EMM,
    "EMMAS-SAP - Send AS status indication (cause=%d)\n",
    msg->emm_cause);
  nas_message_t nas_msg = {.security_protected.header = {0},
                           .security_protected.plain.emm.header = {0},
                           .security_protected.plain.esm.header = {0}};

  /*
   * Setup the AS message
   */
  if (msg->guti) {
    as_msg->s_tmsi.mme_code = msg->guti->gummei.mme_code;
    as_msg->s_tmsi.m_tmsi = msg->guti->m_tmsi;
  } else {
    as_msg->ue_id = msg->ue_id;
  }

  /*
   * Setup the NAS security header
   */
  EMM_msg *emm_msg = _emm_as_set_header(&nas_msg, &msg->sctx);

  /*
   * Setup the NAS information message
   */
  if (emm_msg) {
    size = emm_send_status(msg, &emm_msg->emm_status);
  }

  if (size > 0) {
    emm_security_context_t *emm_security_context = NULL;
    struct emm_context_s *emm_ctx = NULL;
    mme_app_desc_t *mme_app_desc_p = get_mme_nas_state(false);
    ue_mm_context_t *ue_mm_context = mme_ue_context_exists_mme_ue_s1ap_id(
      &mme_app_desc_p->mme_ue_contexts, msg->ue_id);

    if (ue_mm_context) {
      emm_ctx = &ue_mm_context->emm_context;
      if (emm_ctx) {
        if (IS_EMM_CTXT_PRESENT_SECURITY(emm_ctx)) {
          emm_security_context = &emm_ctx->_security;
        }
      }
    }

    if (emm_security_context) {
      nas_msg.header.sequence_number = emm_security_context->dl_count.seq_num;
      OAILOG_DEBUG(
        LOG_NAS_EMM,
        "Set nas_msg.header.sequence_number -> %u\n",
        nas_msg.header.sequence_number);
    }

    /*
     * Encode the NAS information message
     */
    int bytes =
      _emm_as_encode(&as_msg->nas_msg, &nas_msg, size, emm_security_context);

    if (bytes > 0) {
      as_msg->err_code = AS_SUCCESS;
      unlock_ue_contexts(ue_mm_context);
      OAILOG_FUNC_RETURN(LOG_NAS_EMM, AS_DL_INFO_TRANSFER_REQ);
    }
    unlock_ue_contexts(ue_mm_context);
  }

  OAILOG_FUNC_RETURN(LOG_NAS_EMM, 0);
}

/****************************************************************************
 **                                                                        **
 ** Name:    _emm_as_release_req()                                     **
 **                                                                        **
 ** Description: Processes the EMMAS-SAP connection release request        **
 **      primitive                                                 **
 **                                                                        **
 ** EMMAS-SAP - EMM->AS: RELEASE_REQ - NAS signalling release procedure    **
 **                                                                        **
 ** Inputs:  msg:       The EMMAS-SAP primitive to process         **
 **      Others:    None                                       **
 **                                                                        **
 ** Outputs:     as_msg:    The message to send to the AS              **
 **      Return:    The identifier of the AS message           **
 **      Others:    None                                       **
 **                                                                        **
 ***************************************************************************/
static int _emm_as_release_req(
  const emm_as_release_t *msg,
  nas_release_req_t *as_msg)
{
  OAILOG_FUNC_IN(LOG_NAS_EMM);
  OAILOG_INFO(LOG_NAS_EMM, "EMMAS-SAP - Send AS release request\n");

  /*
   * Setup the AS message
   */
  if (msg->guti) {
    as_msg->s_tmsi.mme_code = msg->guti->gummei.mme_code;
    as_msg->s_tmsi.m_tmsi = msg->guti->m_tmsi;
  } else {
    as_msg->ue_id = msg->ue_id;
  }

  if (msg->cause == EMM_AS_CAUSE_AUTHENTICATION) {
    as_msg->cause = AS_AUTHENTICATION_FAILURE;
  } else if (msg->cause == EMM_AS_CAUSE_DETACH) {
    as_msg->cause = AS_DETACH;
  }

  OAILOG_FUNC_RETURN(LOG_NAS_EMM, AS_NAS_RELEASE_REQ);
}

/****************************************************************************
 **                                                                        **
 ** Name:    _emm_as_security_req()                                    **
 **                                                                        **
 ** Description: Processes the EMMAS-SAP security request primitive        **
 **                                                                        **
 ** EMMAS-SAP - EMM->AS: SECURITY_REQ - Security mode control procedure    **
 **                                                                        **
 ** Inputs:  msg:       The EMMAS-SAP primitive to process         **
 **      Others:    None                                       **
 **                                                                        **
 ** Outputs:     as_msg:    The message to send to the AS              **
 **      Return:    The identifier of the AS message           **
 **      Others:    None                                       **
 **                                                                        **
 ***************************************************************************/
static int _emm_as_security_req(
  const emm_as_security_t *msg,
  dl_info_transfer_req_t *as_msg)
{
  OAILOG_FUNC_IN(LOG_NAS_EMM);
  int size = 0;

  OAILOG_INFO(LOG_NAS_EMM, "EMMAS-SAP - Send AS security request\n");
  nas_message_t nas_msg = {.security_protected.header = {0},
                           .security_protected.plain.emm.header = {0},
                           .security_protected.plain.esm.header = {0}};

  /*
   * Setup the AS message
   */
  if (msg->guti) {
    as_msg->s_tmsi.mme_code = msg->guti->gummei.mme_code;
    as_msg->s_tmsi.m_tmsi = msg->guti->m_tmsi;
  } else {
    as_msg->ue_id = msg->ue_id;
  }
  /*
   * Setup the NAS security header
   */
  EMM_msg *emm_msg = _emm_as_set_header(&nas_msg, &msg->sctx);

  /*
   * Setup the NAS security message
   */
  if (emm_msg) switch (msg->msg_type) {
      case EMM_AS_MSG_TYPE_IDENT:
        size = emm_send_identity_request(msg, &emm_msg->identity_request);
        break;

      case EMM_AS_MSG_TYPE_AUTH:
        size = emm_send_authentication_request(
          msg, &emm_msg->authentication_request);
        break;

      case EMM_AS_MSG_TYPE_SMC:
        size =
          emm_send_security_mode_command(msg, &emm_msg->security_mode_command);
        break;

      default:
        OAILOG_WARNING(
          LOG_NAS_EMM,
          "EMMAS-SAP - Type of NAS security "
          "message 0x%.2x is not valid\n",
          msg->msg_type);
    }

  if (size > 0) {
    struct emm_context_s *emm_ctx = NULL;
    emm_security_context_t *emm_security_context = NULL;
    mme_app_desc_t *mme_app_desc_p = get_mme_nas_state(false);
    ue_mm_context_t *ue_mm_context = mme_ue_context_exists_mme_ue_s1ap_id(
      &mme_app_desc_p->mme_ue_contexts, msg->ue_id);

    if (ue_mm_context) {
      emm_ctx = &ue_mm_context->emm_context;

      if (emm_ctx) {
        if (IS_EMM_CTXT_PRESENT_SECURITY(emm_ctx)) {
          emm_security_context = &emm_ctx->_security;
          nas_msg.header.sequence_number = emm_ctx->_security.dl_count.seq_num;
          OAILOG_DEBUG(
            LOG_NAS_EMM,
            "Set nas_msg.header.sequence_number -> %u\n",
            nas_msg.header.sequence_number);
        }
      }
    } else {
      OAILOG_WARNING(
        LOG_NAS_EMM,
        "UE MM context NULL for ue_id = (%u)\n",msg->ue_id);
    }

    /*
     * Encode the NAS security message
     */
    int bytes =
      _emm_as_encode(&as_msg->nas_msg, &nas_msg, size, emm_security_context);
    // Free any allocated data
    switch (msg->msg_type) {
      // authentication_request is the only message with allocated mem
      case EMM_AS_MSG_TYPE_AUTH:
        emm_free_send_authentication_request(&emm_msg->authentication_request);
        break;
    }

    if (bytes > 0) {
      as_msg->err_code = AS_SUCCESS;
      nas_emm_procedure_register_emm_message(
        msg->ue_id, msg->puid, as_msg->nas_msg);
      unlock_ue_contexts(ue_mm_context);
      OAILOG_FUNC_RETURN(LOG_NAS_EMM, AS_DL_INFO_TRANSFER_REQ);
    }
    unlock_ue_contexts(ue_mm_context);
  }

  OAILOG_FUNC_RETURN(LOG_NAS_EMM, 0);
}

/****************************************************************************
 **                                                                        **
 ** Name:    _emm_as_security_rej()                                    **
 **                                                                        **
 ** Description: Processes the EMMAS-SAP security reject primitive         **
 **                                                                        **
 ** EMMAS-SAP - EMM->AS: SECURITY_REJ - Security mode control procedure    **
 **                                                                        **
 ** Inputs:  msg:       The EMMAS-SAP primitive to process         **
 **      Others:    None                                       **
 **                                                                        **
 ** Outputs:     as_msg:    The message to send to the AS              **
 **      Return:    The identifier of the AS message           **
 **      Others:    None                                       **
 **                                                                        **
 ***************************************************************************/
static int _emm_as_security_rej(
  const emm_as_security_t *msg,
  dl_info_transfer_req_t *as_msg)
{
  OAILOG_FUNC_IN(LOG_NAS_EMM);
  int size = 0;

  OAILOG_INFO(LOG_NAS_EMM, "EMMAS-SAP - Send AS security reject\n");
  nas_message_t nas_msg = {.security_protected.header = {0},
                           .security_protected.plain.emm.header = {0},
                           .security_protected.plain.esm.header = {0}};

  /*
   * Setup the AS message
   */
  if (msg->guti) {
    as_msg->s_tmsi.mme_code = msg->guti->gummei.mme_code;
    as_msg->s_tmsi.m_tmsi = msg->guti->m_tmsi;
  } else {
    as_msg->ue_id = msg->ue_id;
  }

  /*
   * Setup the NAS security header
   */
  EMM_msg *emm_msg = _emm_as_set_header(&nas_msg, &msg->sctx);

  /*
   * Setup the NAS security message
   */
  if (emm_msg) switch (msg->msg_type) {
      case EMM_AS_MSG_TYPE_AUTH:
        size = emm_send_authentication_reject(&emm_msg->authentication_reject);
        break;

      default:
        OAILOG_WARNING(
          LOG_NAS_EMM,
          "EMMAS-SAP - Type of NAS security "
          "message 0x%.2x is not valid\n",
          msg->msg_type);
    }

  if (size > 0) {
    struct emm_context_s *emm_ctx = NULL;
    emm_security_context_t *emm_security_context = NULL;
    mme_app_desc_t *mme_app_desc_p = get_mme_nas_state(false);
    ue_mm_context_t *ue_mm_context = mme_ue_context_exists_mme_ue_s1ap_id(
      &mme_app_desc_p->mme_ue_contexts, msg->ue_id);

    if (ue_mm_context) {
      emm_ctx = &ue_mm_context->emm_context;
      if (emm_ctx) {
        if (IS_EMM_CTXT_PRESENT_SECURITY(emm_ctx)) {
          emm_security_context = &emm_ctx->_security;
          nas_msg.header.sequence_number =
            emm_security_context->dl_count.seq_num;
          OAILOG_DEBUG(
            LOG_NAS_EMM,
            "Set nas_msg.header.sequence_number -> %u\n",
            nas_msg.header.sequence_number);
        } else {
          OAILOG_DEBUG(
            LOG_NAS_EMM,
            "No security context, not set nas_msg.header.sequence_number -> "
            "%u\n",
            nas_msg.header.sequence_number);
        }
      }
    }

    /*
     * Encode the NAS security message
     */
    int bytes =
      _emm_as_encode(&as_msg->nas_msg, &nas_msg, size, emm_security_context);

    unlock_ue_contexts(ue_mm_context);
    if (bytes > 0) {
      /*
       *  Indicate to lower layer that procedure needs to be terminated after sending DL NAS message.
       */
      as_msg->err_code = AS_TERMINATED_NAS;
      OAILOG_FUNC_RETURN(LOG_NAS_EMM, AS_DL_INFO_TRANSFER_REQ);
    }
  }

  OAILOG_FUNC_RETURN(LOG_NAS_EMM, 0);
}

//------------------------------------------------------------------------------
static int _emm_as_erab_setup_req(
  const emm_as_activate_bearer_context_req_t *msg,
  activate_bearer_context_req_t *as_msg)
{
  OAILOG_FUNC_IN(LOG_NAS_EMM);
  int size = 0;
  int is_encoded = false;

  OAILOG_INFO(LOG_NAS_EMM, "EMMAS-SAP - Send AS data transfer request\n");
  nas_message_t nas_msg = {.security_protected.header = {0},
                           .security_protected.plain.emm.header = {0},
                           .security_protected.plain.esm.header = {0}};

  /*
   * Setup the AS message
   */
  as_msg->ue_id = msg->ue_id;
  as_msg->ebi = msg->ebi;
  as_msg->gbr_dl = msg->gbr_dl;
  as_msg->gbr_ul = msg->gbr_ul;
  as_msg->mbr_dl = msg->mbr_dl;
  as_msg->mbr_ul = msg->mbr_ul;

  /*
   * Setup the NAS security header
   */
  EMM_msg *emm_msg = _emm_as_set_header(&nas_msg, &msg->sctx);

  /*
   * Setup the NAS information message
   */
  if (emm_msg) {
    size = msg->nas_msg->slen;
    is_encoded = true;
  }

  if (size > 0) {
    int bytes = 0;
    emm_security_context_t *emm_security_context = NULL;
    struct emm_context_s *emm_ctx = NULL;
    mme_app_desc_t *mme_app_desc_p = get_mme_nas_state(false);
    ue_mm_context_t *ue_mm_context = mme_ue_context_exists_mme_ue_s1ap_id(
      &mme_app_desc_p->mme_ue_contexts, msg->ue_id);

    if (ue_mm_context) {
      emm_ctx = &ue_mm_context->emm_context;
      if (emm_ctx) {
        if (IS_EMM_CTXT_PRESENT_SECURITY(emm_ctx)) {
          emm_security_context = &emm_ctx->_security;
        }
      }
    }

    if (emm_security_context) {
      nas_msg.header.sequence_number = emm_security_context->dl_count.seq_num;
      OAILOG_DEBUG(
        LOG_NAS_EMM,
        "Set nas_msg.header.sequence_number -> %u\n",
        nas_msg.header.sequence_number);
    }

    if (!is_encoded) {
      /*
       * Encode the NAS information message
       */
      bytes =
        _emm_as_encode(&as_msg->nas_msg, &nas_msg, size, emm_security_context);
    } else {
      /*
       * Encrypt the NAS information message
       */
      bytes = _emm_as_encrypt(
        &as_msg->nas_msg,
        &nas_msg.header,
        msg->nas_msg->data,
        size,
        emm_security_context);
    }

    unlock_ue_contexts(ue_mm_context);
    if (bytes > 0) {
      OAILOG_FUNC_RETURN(LOG_NAS_EMM, AS_ACTIVATE_BEARER_CONTEXT_REQ);
    }
  }

  OAILOG_FUNC_RETURN(LOG_NAS_EMM, 0);
}

//------------------------------------------------------------------------------
static int _emm_as_erab_rel_cmd(
  const emm_as_deactivate_bearer_context_req_t *msg,
  deactivate_bearer_context_req_t *as_msg)
{
  OAILOG_FUNC_IN(LOG_NAS_EMM);
  int size = 0;
  int is_encoded = false;

  OAILOG_INFO(LOG_NAS_EMM, "EMMAS-SAP - Send AS data transfer request\n");
  nas_message_t nas_msg = {.security_protected.header = {0},
                           .security_protected.plain.emm.header = {0},
                           .security_protected.plain.esm.header = {0}};

  /*
   * Setup the AS message
   */
  as_msg->ue_id = msg->ue_id;
  as_msg->ebi = msg->ebi;

  /*
   * Setup the NAS security header
   */
  EMM_msg *emm_msg = _emm_as_set_header(&nas_msg, &msg->sctx);

  /*
   * Setup the NAS information message
   */
  if (emm_msg) {
    size = msg->nas_msg->slen;
    is_encoded = true;
  }

  if (size > 0) {
    int bytes = 0;
    emm_security_context_t *emm_security_context = NULL;
    struct emm_context_s *emm_ctx = NULL;
    mme_app_desc_t *mme_app_desc_p = get_mme_nas_state(false);
    ue_mm_context_t *ue_mm_context = mme_ue_context_exists_mme_ue_s1ap_id(
      &mme_app_desc_p->mme_ue_contexts, msg->ue_id);

    if (ue_mm_context) {
      emm_ctx = &ue_mm_context->emm_context;
      if (emm_ctx) {
        if (IS_EMM_CTXT_PRESENT_SECURITY(emm_ctx)) {
          emm_security_context = &emm_ctx->_security;
        }
      }
    }

    if (emm_security_context) {
      nas_msg.header.sequence_number = emm_security_context->dl_count.seq_num;
      OAILOG_DEBUG(
        LOG_NAS_EMM,
        "Set nas_msg.header.sequence_number -> %u\n",
        nas_msg.header.sequence_number);
    }

    if (!is_encoded) {
      /*
       * Encode the NAS information message
       */
      bytes =
        _emm_as_encode(&as_msg->nas_msg, &nas_msg, size, emm_security_context);
    } else {
      /*
       * Encrypt the NAS information message
       */
      bytes = _emm_as_encrypt(
        &as_msg->nas_msg,
        &nas_msg.header,
        msg->nas_msg->data,
        size,
        emm_security_context);
    }

    unlock_ue_contexts(ue_mm_context);
    if (bytes > 0) {
      OAILOG_FUNC_RETURN(LOG_NAS_EMM, AS_DEACTIVATE_BEARER_CONTEXT_REQ);
    }
  }

  OAILOG_FUNC_RETURN(LOG_NAS_EMM, 0);
}

/****************************************************************************
 **                                                                        **
 ** Name:    _emm_as_establish_cnf()                                   **
 **                                                                        **
 ** Description: Processes the EMMAS-SAP connection establish confirm      **
 **      primitive                                                 **
 **                                                                        **
 ** EMMAS-SAP - EMM->AS: ESTABLISH_CNF - NAS signalling connection         **
 **                                                                        **
 ** Inputs:  msg:       The EMMAS-SAP primitive to process         **
 **      Others:    None                                       **
 **                                                                        **
 ** Outputs:     as_msg:    The message to send to the AS              **
 **      Return:    The identifier of the AS message           **
 **      Others:    None                                       **
 **                                                                        **
 ***************************************************************************/
static int _emm_as_establish_cnf(
  const emm_as_establish_t *msg,
  nas_establish_rsp_t *as_msg)
{
  EMM_msg *emm_msg = NULL;
  int size = 0;
  int ret_val = 0;

  OAILOG_FUNC_IN(LOG_NAS_EMM);
  OAILOG_INFO(
    LOG_NAS_EMM, "EMMAS-SAP - Send AS connection establish confirmation for (ue_id = %d)\n",
    msg->ue_id);
  nas_message_t nas_msg = {.security_protected.header = {0},
                           .security_protected.plain.emm.header = {0},
                           .security_protected.plain.esm.header = {0}};
  /*
   * Setup the AS message
   */
  as_msg->ue_id = msg->ue_id;

  if (msg->eps_id.guti == NULL) {
    OAILOG_WARNING(LOG_NAS_EMM, "EMMAS-SAP - GUTI is NULL...");
    OAILOG_FUNC_RETURN(LOG_NAS_EMM, ret_val);
  }

  as_msg->s_tmsi.mme_code = msg->eps_id.guti->gummei.mme_code;
  as_msg->s_tmsi.m_tmsi = msg->eps_id.guti->m_tmsi;
  as_msg->nas_msg = msg->nas_msg;
  as_msg->csfb_response = msg->csfb_response;
  as_msg->presencemask = msg->presencemask;
  as_msg->service_type = msg->service_type;

  struct emm_context_s *emm_ctx = NULL;
  emm_security_context_t *emm_security_context = NULL;
  emm_ctx = emm_context_get(&_emm_data, msg->ue_id);
  if (emm_ctx) {
    if (IS_EMM_CTXT_PRESENT_SECURITY(emm_ctx)) {
      emm_security_context = &emm_ctx->_security;
      as_msg->selected_encryption_algorithm = (uint16_t) htons(
        0x10000 >> emm_security_context->selected_algorithms.encryption);
      as_msg->selected_integrity_algorithm = (uint16_t) htons(
        0x10000 >> emm_security_context->selected_algorithms.integrity);
      OAILOG_DEBUG(
        LOG_NAS_EMM,
        "Set nas_msg.selected_encryption_algorithm -> NBO: 0x%04X (%u)\n",
        as_msg->selected_encryption_algorithm,
        emm_security_context->selected_algorithms.encryption);
      OAILOG_DEBUG(
        LOG_NAS_EMM,
        "Set nas_msg.selected_integrity_algorithm -> NBO: 0x%04X (%u)\n",
        as_msg->selected_integrity_algorithm,
        emm_security_context->selected_algorithms.integrity);
      as_msg->nas_ul_count = 0x00000000 |
                             (emm_security_context->ul_count.overflow << 8) |
                             emm_security_context->ul_count
                               .seq_num; // This is sent to calculate KeNB
      OAILOG_DEBUG(
        LOG_NAS_EMM, "EMMAS-SAP - NAS UL COUNT %8x\n", as_msg->nas_ul_count);
    }
  } else {
    OAILOG_WARNING(LOG_NAS_EMM, "EMMAS-SAP - EMM Context is NULL...!");
    }
  switch (msg->nas_info) {
    case EMM_AS_NAS_INFO_ATTACH:
      /*
     * Setup the NAS security header
     */
      emm_msg = _emm_as_set_header(&nas_msg, &msg->sctx);
      if (emm_msg) {
        OAILOG_TRACE(
          LOG_NAS_EMM,
          "EMMAS-SAP - emm_as_establish.nasMSG.length=%d\n",
          msg->nas_msg->slen);
        size = emm_send_attach_accept(msg, &emm_msg->attach_accept);
      }
      break;

    case EMM_AS_NAS_INFO_TAU:
      /*
     * Setup the NAS security header
     */
      emm_msg = _emm_as_set_header(&nas_msg, &msg->sctx);
      if (emm_msg) {
        size = emm_send_tracking_area_update_accept(
          msg, &emm_msg->tracking_area_update_accept);
      }
      break;
    case EMM_AS_NAS_INFO_NONE: //Response to SR
      as_msg->err_code = AS_SUCCESS;
      ret_val = AS_NAS_ESTABLISH_CNF;
      emm_context_unlock(emm_ctx);
      OAILOG_FUNC_RETURN(LOG_NAS_EMM, ret_val);
    default:
      OAILOG_WARNING(
        LOG_NAS_EMM,
        "EMMAS-SAP - Type of initial NAS "
        "message 0x%.2x is not valid\n",
        msg->nas_info);
      break;
  }

  if (size > 0) {
    nas_msg.header.sequence_number = emm_security_context->dl_count.seq_num;
    OAILOG_DEBUG(
      LOG_NAS_EMM,
      "Set nas_msg.header.sequence_number -> %u\n",
      nas_msg.header.sequence_number);
  } else {
    emm_context_unlock(emm_ctx);
    OAILOG_FUNC_RETURN(LOG_NAS_EMM, ret_val);
  }
  /*
   * Encode the initial NAS information message
   */
  int bytes =
    _emm_as_encode(&as_msg->nas_msg, &nas_msg, size, emm_security_context);

  if (bytes > 0) {
    as_msg->err_code = AS_SUCCESS;
    ret_val = AS_NAS_ESTABLISH_CNF;
  }
  emm_context_unlock(emm_ctx);
  OAILOG_FUNC_RETURN(LOG_NAS_EMM, ret_val);
}

/****************************************************************************
 **                                                                        **
 ** Name:    _emm_as_establish_rej()                                   **
 **                                                                        **
 ** Description: Processes the EMMAS-SAP connection establish reject       **
 **      primitive                                                 **
 **                                                                        **
 ** EMMAS-SAP - EMM->AS: ESTABLISH_REJ - NAS signalling connection         **
 **                                                                        **
 ** Inputs:  msg:       The EMMAS-SAP primitive to process         **
 **      Others:    None                                       **
 **                                                                        **
 ** Outputs:     as_msg:    The message to send to the AS              **
 **      Return:    The identifier of the AS message           **
 **      Others:    None                                       **
 **                                                                        **
 ***************************************************************************/
static int _emm_as_establish_rej(
  const emm_as_establish_t *msg,
  nas_establish_rsp_t *as_msg)
{
  EMM_msg *emm_msg = NULL;
  int size = 0;
  nas_message_t nas_msg = {.security_protected.header = {0},
                           .security_protected.plain.emm.header = {0},
                           .security_protected.plain.esm.header = {0}};

  OAILOG_FUNC_IN(LOG_NAS_EMM);
  OAILOG_INFO(LOG_NAS_EMM, "EMMAS-SAP - Send AS connection establish reject\n");

  /*
   * Setup the AS message
   */
  if (msg->eps_id.guti) {
    as_msg->s_tmsi.mme_code = msg->eps_id.guti->gummei.mme_code;
    as_msg->s_tmsi.m_tmsi = msg->eps_id.guti->m_tmsi;
  } else {
    as_msg->ue_id = msg->ue_id;
  }

  /*
   * Setup the NAS security header
   */
  emm_msg = _emm_as_set_header(&nas_msg, &msg->sctx);

  /*
   * Setup the NAS information messag
   */
  if (emm_msg) {
    switch (msg->nas_info) {
      case EMM_AS_NAS_INFO_ATTACH:
        size = emm_send_attach_reject(msg, &emm_msg->attach_reject);
        break;

      case EMM_AS_NAS_INFO_TAU:
        size = emm_send_tracking_area_update_reject(
          msg, &emm_msg->tracking_area_update_reject);
        break;

      case EMM_AS_NAS_INFO_SR:
        size =
          emm_send_service_reject(msg->emm_cause, &emm_msg->service_reject);
        break;

      default:
        OAILOG_WARNING(
          LOG_NAS_EMM,
          "EMMAS-SAP - Type of initial NAS "
          "message 0x%.2x is not valid\n",
          msg->nas_info);
    }
  }

  if (size > 0) {
    struct emm_context_s *emm_ctx = NULL;
    emm_security_context_t *emm_security_context = NULL;
    mme_app_desc_t *mme_app_desc_p = get_mme_nas_state(false);
    ue_mm_context_t *ue_mm_context = mme_ue_context_exists_mme_ue_s1ap_id(
      &mme_app_desc_p->mme_ue_contexts, msg->ue_id);

    if (ue_mm_context) {
      emm_ctx = &ue_mm_context->emm_context;
      if (emm_ctx) {
        if (IS_EMM_CTXT_PRESENT_SECURITY(emm_ctx)) {
          emm_security_context = &emm_ctx->_security;
          nas_msg.header.sequence_number =
            emm_security_context->dl_count.seq_num;
          OAILOG_DEBUG(
            LOG_NAS_EMM,
            "Set nas_msg.header.sequence_number -> %u\n",
            nas_msg.header.sequence_number);
        }
      }
    }

    /*
     * Encode the initial NAS information message
     */
    int bytes =
      _emm_as_encode(&as_msg->nas_msg, &nas_msg, size, emm_security_context);
    unlock_ue_contexts(ue_mm_context);
    if (bytes > 0) {
      // This is to indicate MME-APP to release the S1AP UE context after sending the message.
      as_msg->err_code = AS_TERMINATED_NAS;
      OAILOG_FUNC_RETURN(LOG_NAS_EMM, AS_NAS_ESTABLISH_RSP);
    }
  }

  OAILOG_FUNC_RETURN(LOG_NAS_EMM, 0);
}<|MERGE_RESOLUTION|>--- conflicted
+++ resolved
@@ -925,7 +925,7 @@
           "UE.ue_id=" MME_UE_S1AP_ID_FMT " \n",
           msg->ue_id);
         //Clean up S1AP and MME UE Context
-        nas_itti_detach_req(msg->ue_id);
+        mme_app_handle_detach_req(mme_app_desc_p);
         unlock_ue_contexts(ue_mm_context);
         OAILOG_FUNC_RETURN(LOG_NAS_EMM, RETURNok);
       }
@@ -1426,12 +1426,8 @@
         } else {
           OAILOG_DEBUG(
             LOG_NAS_EMM,
-<<<<<<< HEAD
-            "EMMAS-SAP - Sending establish_cnf to S1AP UE ID 0x%x selected eea "
-=======
             "EMMAS-SAP - Sending establish_cnf to MME-APP module for UE ID: "
             MME_UE_S1AP_ID_FMT " selected eea "
->>>>>>> cdcb2e34
             "0x%04X selected eia 0x%04X\n",
             as_msg.msg.nas_establish_rsp.ue_id,
             as_msg.msg.nas_establish_rsp.selected_encryption_algorithm,
@@ -1445,8 +1441,9 @@
       } break;
 
       case AS_NAS_RELEASE_REQ:
-        nas_itti_detach_req(as_msg.msg.nas_release_req
-                              .ue_id); //, as_msg.msg.nas_release_req.cause);
+        mme_app_desc_t *mme_app_desc_p = get_mme_nas_state(false);
+        mme_app_handle_detach_req(mme_app_desc_p,
+           as_msg.msg.nas_release_req.ue_id);
         OAILOG_FUNC_RETURN(LOG_NAS_EMM, RETURNok);
         break;
 
