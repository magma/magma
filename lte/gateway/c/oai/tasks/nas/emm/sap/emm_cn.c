--- conflicted
+++ resolved
@@ -586,12 +586,8 @@
       msg_pP->pti, msg_pP->ebi,
       &esm_msg.activate_default_eps_bearer_context_request,
       ue_mm_context->pdn_contexts[pdn_cid]->apn_subscribed, &msg_pP->pco,
-<<<<<<< HEAD
       esm_pdn_type, msg_pP->pdn_addr, &qos,
       ue_mm_context->pdn_contexts[pdn_cid]->esm_data.esm_cause);
-=======
-      esm_pdn_type, msg_pP->pdn_addr, &qos, ESM_CAUSE_SUCCESS);
->>>>>>> 96efcdc2
   clear_protocol_configuration_options(&msg_pP->pco);
   if (rc != RETURNerror) {
     // Encode the returned ESM response message
