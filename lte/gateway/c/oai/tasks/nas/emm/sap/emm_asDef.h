/*
 * Licensed to the OpenAirInterface (OAI) Software Alliance under one or more
 * contributor license agreements.  See the NOTICE file distributed with
 * this work for additional information regarding copyright ownership.
 * The OpenAirInterface Software Alliance licenses this file to You under
 * the Apache License, Version 2.0  (the "License"); you may not use this file
 * except in compliance with the License.
 * You may obtain a copy of the License at
 *
 *      http://www.apache.org/licenses/LICENSE-2.0
 *
 * Unless required by applicable law or agreed to in writing, software
 * distributed under the License is distributed on an "AS IS" BASIS,
 * WITHOUT WARRANTIES OR CONDITIONS OF ANY KIND, either express or implied.
 * See the License for the specific language governing permissions and
 * limitations under the License.
 *-------------------------------------------------------------------------------
 * For more information about the OpenAirInterface (OAI) Software Alliance:
 *      contact@openairinterface.org
 */

/*****************************************************************************

Source      emm_asDef.h

Version     0.1

Date        2012/10/16

Product     NAS stack

Subsystem   EPS Mobility Management

Author      Frederic Maurel

Description Defines the EMM primitives available at the EMMAS Service
        Access Point to transfer NAS messages to/from the Access
        Stratum sublayer.

*****************************************************************************/
#ifndef FILE_EMM_ASDEF_SEEN
#define FILE_EMM_ASDEF_SEEN
#include "common_types.h"
#include "nas/commonDef.h"
#include "nas/securityDef.h"
#include "MobileIdentity.h"
#include "TrackingAreaIdentityList.h"
#include "3gpp_36.401.h"
#include "3gpp_23.003.h"
#include "3gpp_24.008.h"

/****************************************************************************/
/*********************  G L O B A L    C O N S T A N T S  *******************/
/****************************************************************************/

/*
 * EMMAS-SAP primitives
 */
typedef enum emm_as_primitive_u {
  _EMMAS_START = 200,
  _EMMAS_SECURITY_REQ,   /* EMM->AS: Security request          */
  _EMMAS_SECURITY_IND,   /* AS->EMM: Security indication       */
  _EMMAS_SECURITY_RES,   /* EMM->AS: Security response         */
  _EMMAS_SECURITY_REJ,   /* EMM->AS: Security reject           */
  _EMMAS_ESTABLISH_REQ,  /* EMM->AS: Connection establish request  */
  _EMMAS_ESTABLISH_CNF,  /* AS->EMM: Connection establish confirm  */
  _EMMAS_ESTABLISH_REJ,  /* AS->EMM: Connection establish reject   */
  _EMMAS_RELEASE_REQ,    /* EMM->AS: Connection release request    */
  _EMMAS_RELEASE_IND,    /* AS->EMM: Connection release indication */
  _EMMAS_ERAB_SETUP_REQ, /* EMM->AS: ERAB setup request  */
  _EMMAS_ERAB_SETUP_CNF, /* AS->EMM  */
  _EMMAS_ERAB_SETUP_REJ, /* AS->EMM  */
  _EMMAS_DATA_REQ,       /* EMM->AS: Data transfer request     */
  _EMMAS_DATA_IND,       /* AS->EMM: Data transfer indication      */
  _EMMAS_PAGE_IND,       /* AS->EMM: Paging data indication        */
  _EMMAS_STATUS_IND,     /* AS->EMM: Status indication         */
  _EMMAS_ERAB_REL_CMD,   /* EMM->AS: ERAB Release Cmd  */
  _EMMAS_ERAB_REL_RSP,   /* EMM->AS: ERAB Release Rsp  */
  _EMMAS_END
} emm_as_primitive_t;

/* Data used to setup EPS NAS security */
typedef struct emm_as_security_data_s {
  bool is_new;                          /* New security data indicator      */
  ksi_t ksi;                            /* NAS key set identifier       */
  uint8_t sqn;                          /* Sequence number          */
  uint32_t count;                       /* NAS counter              */
  uint8_t knas_enc[AUTH_KNAS_ENC_SIZE]; /* NAS cyphering key               */
  uint8_t knas_int[AUTH_KNAS_INT_SIZE]; /* NAS integrity key               */
  bool is_knas_enc_present;
  bool is_knas_int_present;
} emm_as_security_data_t;

/****************************************************************************/
/************************  G L O B A L    T Y P E S  ************************/
/****************************************************************************/

/*
 * EMMAS primitive for security
 * ----------------------------
 */
typedef struct emm_as_security_s {
  mme_ue_s1ap_id_t ue_id;      /* UE lower layer identifier        */
  const guti_t *guti;          /* GUTI temporary mobile identity   */
  emm_as_security_data_t sctx; /* EPS NAS security context     */
  int emm_cause;               /* EMM failure cause code       */
  uint64_t puid;               // linked to procedure UID
  /*
   * Identity request/response
   */
  uint8_t ident_type; /* Type of requested UE's identity  */
  const imsi_t *imsi; /* The requested IMSI of the UE     */
  const imei_t *imei; /* The requested IMEI of the UE     */
  uint8_t imeisv_request_enabled;
  uint32_t tmsi; /* The requested TMSI of the UE     */
  /*
   * Authentication request/response
   */
  ksi_t ksi;                    /* NAS key set identifier       */
  uint8_t rand[AUTH_RAND_SIZE]; /* Random challenge number      */
  uint8_t autn[AUTH_AUTN_SIZE]; /* Authentication token         */
  uint8_t res[AUTH_RES_SIZE];   /* Authentication response      */
  uint8_t auts[AUTH_AUTS_SIZE]; /* Synchronisation failure      */
  /*
   * Security Mode Command
   */
  uint8_t eea; /* Replayed EPS encryption algorithms   */
  uint8_t eia; /* Replayed EPS integrity algorithms    */
  uint8_t uea; /* Replayed UMTS encryption algorithms  */
  uint8_t ucs2;
  uint8_t uia; /* Replayed UMTS integrity algorithms   */
  uint8_t gea; /* Replayed GPRS encryption algorithms   */
  bool umts_present;
  bool gprs_present;
  bool imeisv_request;

  // Added by LG
  uint8_t selected_eea; /* Selected EPS encryption algorithms   */
  uint8_t selected_eia; /* Selected EPS integrity algorithms    */

#define EMM_AS_MSG_TYPE_IDENT 0x01 /* Identification message   */
#define EMM_AS_MSG_TYPE_AUTH 0x02  /* Authentication message   */
#define EMM_AS_MSG_TYPE_SMC 0x03   /* Security Mode Command    */
  uint8_t msg_type; /* Type of NAS security message to transfer */
} emm_as_security_t;

/*
 * EMMAS primitive for connection establishment
 * --------------------------------------------
 */
typedef struct emm_as_EPS_identity_s {
  const guti_t *guti;    /* The GUTI, if valid               */
  const tai_t *last_tai; /* The last visited registered Tracking
             * Area Identity, if available          */
  const imsi_t *imsi;    /* IMSI in case of "AttachWithImsi"     */
  const imei_t *imei;    /* UE's IMEI for emergency bearer services  */
} emm_as_EPS_identity_t;

typedef location_area_identification_t LAI_t;

typedef struct emm_as_establish_s {
  mme_ue_s1ap_id_t ue_id;       /* UE lower layer identifier         */
  uint64_t puid;                /* linked to procedure UID */
  emm_as_EPS_identity_t eps_id; /* UE's EPS mobile identity      */
  emm_as_security_data_t sctx;  /* EPS NAS security context      */
  bool switch_off;              /* true if the UE is switched off    */
  bool is_initial;              /* true if contained in initial message    */
  bool is_mm_ctx_new;
  uint8_t type;      /* Network attach/detach type        */
  uint8_t rrc_cause; /* Connection establishment cause    */
  uint8_t rrc_type;  /* Associated call type          */
  //const plmn_t          *plmn_id;                     /* Identifier of the selected PLMN   */
  ksi_t ksi;              /* NAS key set identifier        */
  uint8_t encryption : 4; /* Ciphering algorithm           */
  uint8_t integrity : 4;  /* Integrity protection algorithm    */
  uint8_t emm_cause;      /* EMM failure cause code        */
  const guti_t *new_guti; /* New GUTI, if re-allocated         */
  int n_tacs;             /* Number of consecutive tracking areas
                                                       * the UE is registered to       */
  const tai_t *tai;       /* The first tracking area the UE is registered to */
  //tac_t                  tac;                         /* Code of the first tracking area the UE
  //                                                     * is registered to          */
  ecgi_t
    ecgi; /* E-UTRAN CGI This information element is used to globally identify a cell */
#define EMM_AS_NAS_INFO_ATTACH 0x01 /* Attach request        */
#define EMM_AS_NAS_INFO_DETACH 0x02 /* Detach request        */
#define EMM_AS_NAS_INFO_TAU 0x03    /* Tracking Area Update request  */
#define EMM_AS_NAS_INFO_SR 0x04     /* Service Request       */
#define EMM_AS_NAS_INFO_EXTSR 0x05  /* Extended Service Request  */
#define EMM_AS_NAS_INFO_NONE 0xFF   /* No Nas Message  */
  uint8_t nas_info; /* Type of initial NAS information to transfer   */
  bstring nas_msg;  /* NAS message to be transferred within
                                                       * initial NAS information message   */

  uint8_t eps_update_result;           /* TAU EPS update result   */
  uint32_t *t3412;                     /* GPRS T3412 timer   */
  guti_t *guti;                        /* TAU GUTI   */
  tai_list_t tai_list;                 /* Valid field if num tai > 0 */
  uint16_t *eps_bearer_context_status; /* TAU EPS bearer context status   */
  LAI_t *location_area_identification; /* TAU Location area identification */
  mobile_identity_t *
    ms_identity; /* TAU 8.2.26.7   MS identity This IE may be included to assign or unassign a new TMSI to a UE during a combined TA/LA update. */
  int *combined_tau_emm_cause;          /* TAU EMM failure cause code   */
  uint32_t *t3402;                      /* TAU GPRS T3402 timer   */
  uint32_t *t3423;                      /* TAU GPRS T3423 timer   */
  void *equivalent_plmns;               /* TAU Equivalent PLMNs   */
  void *emergency_number_list;          /* TAU Emergency number list   */
  uint8_t *eps_network_feature_support; /* TAU Network feature support   */
  uint8_t *additional_update_result;    /* TAU Additional update result   */
  uint32_t *t3412_extended;             /* TAU GPRS timer   */
  uint8_t csfb_response; /* CSFB MT call accepted or rejected by ue */
#define SERVICE_TYPE_PRESENT (1 << 0)
  uint8_t
    presencemask; /* Indicates the presence of some params like service type */
  uint8_t
    service_type; /* Extended service request initiated for which service type */
} emm_as_establish_t;

/*
 * EMMAS primitive for connection release
 * --------------------------------------
 */
typedef struct emm_as_release_s {
  mme_ue_s1ap_id_t ue_id; /* UE lower layer identifier          */
  const guti_t *guti;     /* GUTI temporary mobile identity     */
#define EMM_AS_CAUSE_AUTHENTICATION 0x01 /* Authentication failure */
#define EMM_AS_CAUSE_DETACH 0x02         /* Detach requested   */
  uint8_t cause;                         /* Release cause */
} emm_as_release_t;

/*
 * EMMAS primitive for data transfer
 * ---------------------------------
 */
typedef struct emm_as_data_s {
  mme_ue_s1ap_id_t ue_id;       /* UE lower layer identifier        */
  emm_as_EPS_identity_t eps_id; /* UE's EPS mobile identity         */
  const guti_t *guti;           /* GUTI temporary mobile identity   */
  const guti_t *new_guti;       /* New GUTI, if re-allocated        */
  emm_as_security_data_t sctx;  /* EPS NAS security context         */
  uint8_t encryption : 4;       /* Ciphering algorithm              */
  uint8_t integrity : 4;        /* Integrity protection algorithm   */
  const plmn_t *plmn_id;        /* Identifier of the selected PLMN  */
  ecgi_t
    ecgi; /* E-UTRAN CGI This information element is used to globally identify a cell */
  const tai_t *
    tai; /* Code of the first tracking area identity the UE is registered to          */
  tai_list_t tai_list;                  /* Valid field if num tai > 0 */
  uint8_t *eps_network_feature_support; /* TAU Network feature support */
  bool switch_off;                      /* true if the UE is switched off   */
  uint8_t type;                         /* Network detach type          */
#define EMM_AS_DATA_DELIVERED_LOWER_LAYER_FAILURE 0
#define EMM_AS_DATA_DELIVERED_TRUE 1
#define EMM_AS_DATA_DELIVERED_LOWER_LAYER_NON_DELIVERY_INDICATION_DUE_TO_HO 2
  uint8_t delivered;                    /* Data message delivery indicator  */
#define EMM_AS_NAS_DATA_ATTACH 0x01     /* Attach Complete          */
#define EMM_AS_NAS_DATA_DETACH_REQ 0x02 /* Detach Request           */
#define EMM_AS_NAS_DATA_TAU 0x03        /* TAU    Accept            */
#define EMM_AS_NAS_DATA_ATTACH_ACCEPT 0x04 /* Attach Accept            */
#define EMM_AS_NAS_EMM_INFORMATION 0x05    /* Emm information          */
#define EMM_AS_NAS_DATA_DETACH_ACCEPT 0x06 /* Detach Accept            */
#define EMM_AS_NAS_DATA_CS_SERVICE_NOTIFICATION                                \
  0x07                                   /* CS Service Notification  */
#define EMM_AS_NAS_DATA_INFO_SR 0x08     /* Service Reject in DL NAS */
#define EMM_AS_NAS_DL_NAS_TRANSPORT 0x09 /* Downlink Nas Transport */
  uint8_t nas_info; /* Type of NAS information to transfer  */
  bstring nas_msg;  /* NAS message to be transferred     */
  bstring full_network_name;
  bstring short_network_name;
  uint8_t daylight_saving_time;
  LAI_t *location_area_identification; /* Location area identification */
  mobile_identity_t *
    ms_identity; /* MS identity This IE may be included to assign or unassign a new TMSI to a UE during a combined TA/LA update. */
  uint8_t *additional_update_result; /* TAU Additional update result   */
  uint32_t *emm_cause;               /* EMM failure cause code        */
  uint16_t *eps_bearer_context_status; /* TAU EPS bearer context status   */
  uint32_t sgs_loc_updt_status;
  uint32_t *sgs_reject_cause;
  uint8_t
    paging_identity; /* Paging_id could be IMSI or TMSI, as indicated by MME app */
  bstring cli;       /* Calling Line Identification  */
} emm_as_data_t;

/*
 * EMMAS primitive for paging
 * --------------------------
 */
typedef struct emm_as_page_s {
} emm_as_page_t;

typedef struct emm_as_activate_bearer_context_req_s {
  mme_ue_s1ap_id_t ue_id; /* UE lower layer identifier        */
  ebi_t ebi;              /* EPS rab id                       */
  bitrate_t mbr_dl;
  bitrate_t mbr_ul;
  bitrate_t gbr_dl;
  bitrate_t gbr_ul;
  emm_as_security_data_t sctx; /* EPS NAS security context         */
  bstring nas_msg;             /* NAS message to be transferred     */
} emm_as_activate_bearer_context_req_t;

typedef struct emm_as_deactivate_bearer_context_req_s {
  mme_ue_s1ap_id_t ue_id; /* UE lower layer identifier        */
  ebi_t ebi;              /* EPS rab id                       */
  emm_as_security_data_t sctx; /* EPS NAS security context         */
<<<<<<< HEAD
  bstring nas_msg;             /* NAS message to be transfered     */
=======
  bstring nas_msg;             /* NAS message to be transferred     */
>>>>>>> dd5d34a4
} emm_as_deactivate_bearer_context_req_t;

/*
 * EMMAS primitive for status indication
 * -------------------------------------
 */
typedef struct emm_as_status_s {
  mme_ue_s1ap_id_t ue_id;      /* UE lower layer identifier        */
  const guti_t *guti;          /* GUTI temporary mobile identity   */
  emm_as_security_data_t sctx; /* EPS NAS security context     */
  int emm_cause;               /* EMM failure cause code       */
} emm_as_status_t;

/*
 * EMMAS primitive for cell information
 * ------------------------------------
 */
typedef struct emm_as_cell_info_s {
  uint8_t found; /* Indicates whether a suitable cell is found   */
#define EMM_AS_PLMN_LIST_SIZE 6
  PLMN_LIST_T(EMM_AS_PLMN_LIST_SIZE) plmn_ids;
  /* List of identifiers of available PLMNs   */
  uint8_t rat;   /* Bitmap of Radio Access Technologies      */
  tac_t tac;     /* Tracking Area Code               */
  eci_t cell_id; /* cell identity                */
} emm_as_cell_info_t;

/*
 * --------------------------------
 * Structure of EMMAS-SAP primitive
 * --------------------------------
 */
typedef struct emm_as_s {
  emm_as_primitive_t primitive;
  union {
    emm_as_security_t security;
    emm_as_establish_t establish;
    emm_as_release_t release;
    emm_as_data_t data;
    emm_as_activate_bearer_context_req_t activate_bearer_context_req;
    emm_as_page_t page;
    emm_as_status_t status;
    emm_as_cell_info_t cell_info;
    emm_as_deactivate_bearer_context_req_t deactivate_bearer_context_req;
  } u;
} emm_as_t;

/****************************************************************************/
/********************  G L O B A L    V A R I A B L E S  ********************/
/****************************************************************************/

/****************************************************************************/
/******************  E X P O R T E D    F U N C T I O N S  ******************/
/****************************************************************************/

/*
 * Defined in LowerLayer.c
 * Setup security data according to the given EPS security context
 */
void emm_as_set_security_data(
  emm_as_security_data_t *data,
  const void *context,
  bool is_new,
  bool is_ciphered);

#endif /* FILE_EMM_ASDEF_SEEN*/<|MERGE_RESOLUTION|>--- conflicted
+++ resolved
@@ -303,11 +303,7 @@
   mme_ue_s1ap_id_t ue_id; /* UE lower layer identifier        */
   ebi_t ebi;              /* EPS rab id                       */
   emm_as_security_data_t sctx; /* EPS NAS security context         */
-<<<<<<< HEAD
-  bstring nas_msg;             /* NAS message to be transfered     */
-=======
   bstring nas_msg;             /* NAS message to be transferred     */
->>>>>>> dd5d34a4
 } emm_as_deactivate_bearer_context_req_t;
 
 /*
