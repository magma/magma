/*
 * Licensed to the OpenAirInterface (OAI) Software Alliance under one or more
 * contributor license agreements.  See the NOTICE file distributed with
 * this work for additional information regarding copyright ownership.
 * The OpenAirInterface Software Alliance licenses this file to You under
 * the Apache License, Version 2.0  (the "License"); you may not use this file
 * except in compliance with the License.
 * You may obtain a copy of the License at
 *
 *      http://www.apache.org/licenses/LICENSE-2.0
 *
 * Unless required by applicable law or agreed to in writing, software
 * distributed under the License is distributed on an "AS IS" BASIS,
 * WITHOUT WARRANTIES OR CONDITIONS OF ANY KIND, either express or implied.
 * See the License for the specific language governing permissions and
 * limitations under the License.
 *-------------------------------------------------------------------------------
 * For more information about the OpenAirInterface (OAI) Software Alliance:
 *      contact@openairinterface.org
 */

#include <stdint.h>
#include <stdbool.h>
#include <string.h>
#include <stdlib.h>

#include "log.h"
#include "common_types.h"
#include "common_defs.h"
#include "mme_app_ue_context.h"
#include "emm_proc.h"
#include "emm_data.h"
#include "emm_sap.h"
#include "emm_cause.h"
#include "mme_app_itti_messaging.h"
#include "service303.h"
#include "conversions.h"
#include "3gpp_23.003.h"
#include "3gpp_24.301.h"
#include "3gpp_36.401.h"
#include "DetachRequest.h"
#include "ExtendedServiceRequest.h"
#include "ServiceType.h"
#include "emm_asDef.h"
#include "emm_cnDef.h"
#include "esm_data.h"
#include "mme_api.h"
#include "mme_app_state.h"
#include "nas_message.h"
#include "mme_app_defs.h"

/****************************************************************************/
/****************  E X T E R N A L    D E F I N I T I O N S  ****************/
/****************************************************************************/

/****************************************************************************/
/*******************  L O C A L    D E F I N I T I O N S  *******************/
/****************************************************************************/
static int _emm_service_reject(mme_ue_s1ap_id_t ue_id, uint8_t emm_cause);

static int _check_paging_received_without_lai(mme_ue_s1ap_id_t ue_id);
/*
   --------------------------------------------------------------------------
    Internal data handled by the service request procedure in the UE
   --------------------------------------------------------------------------
*/

/*
   --------------------------------------------------------------------------
    Internal data handled by the service request procedure in the MME
   --------------------------------------------------------------------------
*/

/****************************************************************************/
/******************  E X P O R T E D    F U N C T I O N S  ******************/
/****************************************************************************/
int emm_proc_service_reject(
  const mme_ue_s1ap_id_t ue_id,
  const uint8_t emm_cause)
{
  int rc = RETURNok;
  OAILOG_FUNC_IN(LOG_NAS_EMM);
  rc = _emm_service_reject(ue_id, emm_cause);
  OAILOG_FUNC_RETURN(LOG_NAS_EMM, rc);
}
/****************************************************************************/
/*********************  L O C A L    F U N C T I O N S  *********************/
/****************************************************************************/
/** \fn void _emm_service_reject(void *args);
    \brief Performs the  SR  procedure not accepted by the network.
     @param [in]args UE EMM context data
     @returns status of operation
*/
static int _emm_service_reject(mme_ue_s1ap_id_t ue_id, uint8_t emm_cause)

{
  int rc = RETURNerror;
  OAILOG_FUNC_IN(LOG_NAS_EMM);

  emm_context_t *emm_ctx = emm_context_get(&_emm_data, ue_id);
  emm_sap_t emm_sap = {0};

  OAILOG_WARNING(
    LOG_NAS_EMM,
    "EMM-PROC- Sending Service Reject. ue_id=" MME_UE_S1AP_ID_FMT
    ", cause=%d)\n",
    ue_id,
    emm_cause);
  /*
   * Notify EMM-AS SAP that Service Reject message has to be sent
   * onto the network
   */
  emm_sap.primitive = EMMAS_ESTABLISH_REJ;
  emm_sap.u.emm_as.u.establish.ue_id = ue_id;
  emm_sap.u.emm_as.u.establish.eps_id.guti = NULL;

  emm_sap.u.emm_as.u.establish.emm_cause = emm_cause;
  emm_sap.u.emm_as.u.establish.nas_info = EMM_AS_NAS_INFO_SR;
  emm_sap.u.emm_as.u.establish.nas_msg = NULL;
  /*
   * Setup EPS NAS security data
   */
  if (emm_ctx) {
    emm_as_set_security_data(
      &emm_sap.u.emm_as.u.establish.sctx, &emm_ctx->_security, false, false);
  } else {
    emm_as_set_security_data(
      &emm_sap.u.emm_as.u.establish.sctx, NULL, false, false);
  }
  rc = emm_sap_send(&emm_sap);

  // Release EMM context
  if (emm_ctx) {
    if (emm_ctx->is_dynamic) {
      _clear_emm_ctxt(emm_ctx);
    }
  }
  OAILOG_FUNC_RETURN(LOG_NAS_EMM, rc);
}

/****************************************************************************
 **                                                                        **
 ** Name:    emm_proc_extended_service_request()                           **
 **                                                                        **
 ** Description: process the extended service request message received in  **
 **                Uplink nas message                       ,              **
 **              check validation for ue attach type                       **
 **              and EPC supports CS or SMS                                **
 **              send the extended service req notification to mme_app     **
 ***************************************************************************/
int emm_proc_extended_service_request(
  const mme_ue_s1ap_id_t ue_id,
  const extended_service_request_msg *msg)
{
  OAILOG_FUNC_IN(LOG_NAS_EMM);
  int rc = RETURNok;
  emm_context_t *emm_ctx = NULL;

  OAILOG_INFO(
    LOG_NAS_EMM,
    "EMM-PROC- Extended Service Request for the UE (ue_id=" MME_UE_S1AP_ID_FMT
    ") \n",
    ue_id);
  /*
   * Get the UE context
   */
  emm_ctx = emm_context_get(&_emm_data, ue_id);

  if (!emm_ctx) {
    OAILOG_WARNING(
      LOG_NAS_EMM,
      "No EMM context exists for the UE (ue_id=" MME_UE_S1AP_ID_FMT ") \n",
      ue_id);
    OAILOG_FUNC_RETURN(LOG_NAS_EMM, RETURNerror);
  }

  /*
   * if CSFB Response is recieved for MT CSFB as accepted by ue,
   * and if neaf flag is true then send the itti message to SGS
   * For triggering SGS ue activity indication message towards MSC.
   * In case of Csfb as rejected by ue ,then SGS paging reject shall be sent.
   */

  if (msg->servicetype == MO_CS_FB) {
    /* neaf flag is true*/
    /* send the SGSAP Ue activity indication to MSC/VLR */
    if (mme_ue_context_get_ue_sgs_neaf(ue_id) == true) {
      char imsi_str[IMSI_BCD_DIGITS_MAX + 1];
      IMSI_TO_STRING(&(emm_ctx->_imsi), imsi_str, IMSI_BCD_DIGITS_MAX + 1);
      mme_app_itti_sgsap_ue_activity_ind(imsi_str, strlen(imsi_str));
      mme_ue_context_update_ue_sgs_neaf(ue_id, false);
    }
  }

  /* check for the ue attach type  and epc supported feature type */
  if (
    (emm_ctx->attach_type != EMM_ATTACH_TYPE_COMBINED_EPS_IMSI) ||
    !(_esm_data.conf.features & MME_API_CSFB_SMS_SUPPORTED)) {
    /* send the service reject to UE */
    rc = emm_proc_service_reject(ue_id, EMM_CAUSE_CONGESTION);
    increment_counter(
      "extended_service_request",
      1,
      2,
      "result",
      "failure",
      "cause",
      "emm_cause_congestion");
    OAILOG_FUNC_RETURN(LOG_NAS_EMM, rc);
  }
<<<<<<< HEAD
  /* Handle extended service request received in ue connected mode */
=======
  // Handle extended service request received in ue connected mode
  emm_context_unlock(emm_ctx);
>>>>>>> 3c9eaa26
  mme_app_handle_nas_extended_service_req(ue_id, msg->servicetype,
    msg->csfbresponse);
  OAILOG_FUNC_RETURN(LOG_NAS_EMM, rc);
}

/****************************************************************************
 **                                                                        **
 ** Name:    emm_recv_initial_ext_service_request                          **
 **                                                                        **
 ** Description: process the extended service request message received in  **
 **              Initial UE message                         ,              **
 **              check validation for ue attach type                       **
 **              and EPC supports CS call or SMS                           **
 **              send the extended service req notification to mme_app     **
 ***************************************************************************/
int emm_recv_initial_ext_service_request(
  const mme_ue_s1ap_id_t ue_id,
  const extended_service_request_msg *msg,
  int *emm_cause,
  const nas_message_decode_status_t *decode_status)
{
  OAILOG_FUNC_IN(LOG_NAS_EMM);
  int rc = RETURNok;
  emm_context_t *emm_ctx = NULL;
  emm_sap_t emm_sap = {0};

  OAILOG_INFO(
    LOG_NAS_EMM,
    "EMM-PROC- Extended Service Request for the UE (ue_id=" MME_UE_S1AP_ID_FMT
    ") \n",
    ue_id);
  OAILOG_INFO(
    LOG_NAS_EMM,
    "EMMAS-SAP - Received Extended Service Request message, Security context %s"
    "Integrity protected %s MAC matched %s Ciphered %s\n",
    (decode_status->security_context_available) ? "yes" : "no",
    (decode_status->integrity_protected_message) ? "yes" : "no",
    (decode_status->mac_matched) ? "yes" : "no",
    (decode_status->ciphered_message) ? "yes" : "no");

  /*
   * Get the UE context
   */
  emm_ctx = emm_context_get(&_emm_data, ue_id);

  if (!emm_ctx) {
    OAILOG_WARNING(
      LOG_NAS_EMM,
      "No EMM context exists for the UE (ue_id=" MME_UE_S1AP_ID_FMT ") \n",
      ue_id);
    OAILOG_FUNC_RETURN(LOG_NAS_EMM, RETURNerror);
  }

  if (msg->servicetype == MO_CS_FB) {
    /* neaf flag is true*/
    /* send the SGSAP Ue activity indication to MSC/VLR */
    if (mme_ue_context_get_ue_sgs_neaf(ue_id) == true) {
      char imsi_str[IMSI_BCD_DIGITS_MAX + 1];
      IMSI_TO_STRING(&(emm_ctx->_imsi), imsi_str, IMSI_BCD_DIGITS_MAX + 1);
      mme_app_itti_sgsap_ue_activity_ind(imsi_str, strlen(imsi_str));
      mme_ue_context_update_ue_sgs_neaf(ue_id, false);
    }
  }

  /* check for the ue attach type  and epc supported feature type */
  if (
    (emm_ctx->attach_type != EMM_ATTACH_TYPE_COMBINED_EPS_IMSI) ||
    !(_esm_data.conf.features & MME_API_CSFB_SMS_SUPPORTED)) {
    /* send the service reject to UE */
    rc = emm_proc_service_reject(ue_id, EMM_CAUSE_CONGESTION);
    increment_counter(
      "extended_service_request",
      1,
      2,
      "result",
      "failure",
      "cause",
      "emm_cause_congestion");
    OAILOG_FUNC_RETURN(LOG_NAS_EMM, rc);
  }

  *emm_cause = EMM_CAUSE_SUCCESS;
  if ((msg->servicetype == MT_CS_FB)) {
    if (!(EMM_CSFB_RSP_PRESENT & msg->presencemask)) {
      /* CSFB Resp Missing*/
      /*send the service reject to UE*/
      rc = emm_proc_service_reject(ue_id, EMM_CAUSE_CONDITIONAL_IE_ERROR);
      increment_counter(
        "extended_service_request",
        1,
        2,
        "result",
        "failure",
        "cause",
        "ue_csfb_response_missing");
      OAILOG_FUNC_RETURN(LOG_NAS_EMM, rc);
    }
  }
  /* Check cs paging procedure initiated without LAI
   * If cs paging initiated without LAI, On reception of Extended service request procedure
   * send Detach Request ( IMSI Detach) to UE */
  if (_check_paging_received_without_lai(ue_id)) {
    emm_sap.primitive = EMMCN_NW_INITIATED_DETACH_UE;
    emm_sap.u.emm_cn.u.emm_cn_nw_initiated_detach.ue_id = ue_id;
    emm_sap.u.emm_cn.u.emm_cn_nw_initiated_detach.detach_type =
      NW_DETACH_TYPE_IMSI_DETACH;
    rc = emm_sap_send(&emm_sap);
    OAILOG_FUNC_RETURN(LOG_NAS_EMM, rc);
  }

  if (IS_EMM_CTXT_PRESENT_SECURITY(emm_ctx)) {
    emm_ctx->_security.kenb_ul_count = emm_ctx->_security.ul_count;
  }

  emm_sap.primitive = EMMAS_ESTABLISH_CNF;
  emm_sap.u.emm_as.u.establish.ue_id = ue_id;
  emm_sap.u.emm_as.u.establish.nas_info = EMM_AS_NAS_INFO_NONE;
  emm_sap.u.emm_as.u.establish.encryption =
    emm_ctx->_security.selected_algorithms.encryption;
  emm_sap.u.emm_as.u.establish.integrity =
    emm_ctx->_security.selected_algorithms.integrity;
  emm_sap.u.emm_as.u.establish.nas_msg = NULL;
  emm_sap.u.emm_as.u.establish.eps_id.guti = &emm_ctx->_guti;
  emm_sap.u.emm_as.u.establish.csfb_response = msg->csfbresponse;
  emm_sap.u.emm_as.u.establish.presencemask |= SERVICE_TYPE_PRESENT;
  emm_sap.u.emm_as.u.establish.service_type = msg->servicetype;
  rc = emm_sap_send(&emm_sap);
  OAILOG_FUNC_RETURN(LOG_NAS_EMM, rc);
}

static int _check_paging_received_without_lai(mme_ue_s1ap_id_t ue_id)
{
  ue_mm_context_t *ue_context = NULL;
  OAILOG_FUNC_IN(LOG_NAS_EMM);
  mme_app_desc_t *mme_app_desc_p = get_mme_nas_state(false);
  ue_context =
    mme_ue_context_exists_mme_ue_s1ap_id(&mme_app_desc_p->mme_ue_contexts,
        ue_id);
  if(ue_context) {
    if((ue_context->sgs_context) &&
       (ue_context->sgs_context->csfb_service_type ==
        CSFB_SERVICE_MT_CALL_OR_SMS_WITHOUT_LAI)) {
      ue_context->sgs_context->csfb_service_type = CSFB_SERVICE_NONE;
      OAILOG_FUNC_RETURN(LOG_NAS_EMM, true);
    }
  }
  OAILOG_FUNC_RETURN(LOG_NAS_EMM, false);
}

int emm_send_service_reject_in_dl_nas(
  const mme_ue_s1ap_id_t ue_id,
  const uint8_t emm_cause)
{
  int rc = RETURNok;
  emm_sap_t emm_sap = {0};
  emm_context_t *emm_ctx = emm_context_get(&_emm_data, ue_id);
  OAILOG_FUNC_IN(LOG_NAS_EMM);

  if (!emm_ctx) {
    OAILOG_ERROR(
      LOG_NAS_EMM, "Failed to find emm context for ue_id :%u\n", ue_id);
    OAILOG_FUNC_RETURN(LOG_NAS_EMM, RETURNerror);
  }
  emm_ctx->emm_cause = emm_cause;
  emm_sap.primitive = EMMAS_DATA_REQ;
  emm_sap.u.emm_as.u.data.emm_cause = (uint32_t *) &emm_ctx->emm_cause;
  emm_sap.u.emm_as.u.data.ue_id = ue_id;
  emm_sap.u.emm_as.u.data.nas_info = EMM_AS_NAS_DATA_INFO_SR;
  emm_sap.u.emm_as.u.data.nas_msg = NULL; // No ESM container
  /*
   * Setup EPS NAS security data
   */
  emm_as_set_security_data(
    &emm_sap.u.emm_as.u.data.sctx, &emm_ctx->_security, false, true);

  rc = emm_sap_send(&emm_sap);
  OAILOG_FUNC_RETURN(LOG_NAS_EMM, rc);
}<|MERGE_RESOLUTION|>--- conflicted
+++ resolved
@@ -208,12 +208,7 @@
       "emm_cause_congestion");
     OAILOG_FUNC_RETURN(LOG_NAS_EMM, rc);
   }
-<<<<<<< HEAD
-  /* Handle extended service request received in ue connected mode */
-=======
   // Handle extended service request received in ue connected mode
-  emm_context_unlock(emm_ctx);
->>>>>>> 3c9eaa26
   mme_app_handle_nas_extended_service_req(ue_id, msg->servicetype,
     msg->csfbresponse);
   OAILOG_FUNC_RETURN(LOG_NAS_EMM, rc);
