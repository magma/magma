/*
 * Licensed to the OpenAirInterface (OAI) Software Alliance under one or more
 * contributor license agreements.  See the NOTICE file distributed with
 * this work for additional information regarding copyright ownership.
 * The OpenAirInterface Software Alliance licenses this file to You under
 * the Apache License, Version 2.0  (the "License"); you may not use this file
 * except in compliance with the License.
 * You may obtain a copy of the License at
 *
 *      http://www.apache.org/licenses/LICENSE-2.0
 *
 * Unless required by applicable law or agreed to in writing, software
 * distributed under the License is distributed on an "AS IS" BASIS,
 * WITHOUT WARRANTIES OR CONDITIONS OF ANY KIND, either express or implied.
 * See the License for the specific language governing permissions and
 * limitations under the License.
 *-------------------------------------------------------------------------------
 * For more information about the OpenAirInterface (OAI) Software Alliance:
 *      contact@openairinterface.org
 */

/*! \file nas_itti_messaging.c
   \brief
   \author  Sebastien ROUX, Lionel GAUTHIER
   \date
   \email: lionel.gauthier@eurecom.fr
*/

#include <ctype.h>
#include <stdio.h>
#include <string.h>
#include <stdbool.h>
#include <stdint.h>
#include <time.h>

#include "bstrlib.h"
#include "log.h"
#include "assertions.h"
#include "conversions.h"
#include "intertask_interface.h"
#include "common_defs.h"
#include "secu_defs.h"
#include "mme_app_ue_context.h"
#include "esm_proc.h"
#include "nas_itti_messaging.h"
#include "nas_proc.h"
#include "emm_proc.h"
#include "3gpp_24.008.h"
#include "3gpp_24.301.h"
#include "3gpp_29.274.h"
#include "3gpp_33.401.h"
#include "EpsAttachType.h"
#include "common_ies.h"
#include "emm_data.h"
#include "intertask_interface_types.h"
#include "itti_types.h"
#include "mme_app_desc.h"
#include "mme_app_messages_types.h"
#include "nas_messages_types.h"
#include "nas_procedures.h"
#include "nas_timer.h"
#include "s6a_messages_types.h"
#include "nas/securityDef.h"
#include "sgs_messages_types.h"

#define TASK_ORIGIN TASK_NAS_MME

//------------------------------------------------------------------------------
int nas_itti_dl_data_req(
  const mme_ue_s1ap_id_t ue_id,
  bstring nas_msg,
  nas_error_code_t transaction_status)
{
  MessageDef *message_p =
    itti_alloc_new_message(TASK_NAS_MME, NAS_DOWNLINK_DATA_REQ);
  NAS_DL_DATA_REQ(message_p).ue_id = ue_id;
  NAS_DL_DATA_REQ(message_p).nas_msg = nas_msg;
  nas_msg = NULL;
  NAS_DL_DATA_REQ(message_p).transaction_status = transaction_status;
  // make a long way by MME_APP instead of S1AP to retrieve the sctp_association_id key.
  return itti_send_msg_to_task(TASK_MME_APP, INSTANCE_DEFAULT, message_p);
}

//------------------------------------------------------------------------------
int nas_itti_erab_setup_req(
  const mme_ue_s1ap_id_t ue_id,
  const ebi_t ebi,
  const bitrate_t mbr_dl,
  const bitrate_t mbr_ul,
  const bitrate_t gbr_dl,
  const bitrate_t gbr_ul,
  bstring nas_msg)
{
  MessageDef *message_p =
    itti_alloc_new_message(TASK_NAS_MME, NAS_ERAB_SETUP_REQ);
  NAS_ERAB_SETUP_REQ(message_p).ue_id = ue_id;
  NAS_ERAB_SETUP_REQ(message_p).ebi = ebi;
  NAS_ERAB_SETUP_REQ(message_p).mbr_dl = mbr_dl;
  NAS_ERAB_SETUP_REQ(message_p).mbr_ul = mbr_ul;
  NAS_ERAB_SETUP_REQ(message_p).gbr_dl = gbr_dl;
  NAS_ERAB_SETUP_REQ(message_p).gbr_ul = gbr_ul;
  NAS_ERAB_SETUP_REQ(message_p).nas_msg = nas_msg;
  nas_msg = NULL;
  // make a long way by MME_APP instead of S1AP to retrieve the sctp_association_id key.
  return itti_send_msg_to_task(TASK_MME_APP, INSTANCE_DEFAULT, message_p);
}

//------------------------------------------------------------------------------
int nas_itti_erab_rel_cmd(
  const mme_ue_s1ap_id_t ue_id,
  const ebi_t ebi,
  bstring nas_msg)
{
  MessageDef *message_p =
    itti_alloc_new_message(TASK_NAS_MME, NAS_ERAB_REL_CMD);
<<<<<<< HEAD

  if (mme_config.eps_network_feature_support.
    ims_voice_over_ps_session_in_s1) {
    ue_mm_context_t *ue_mm_context =
      mme_ue_context_exists_mme_ue_s1ap_id(&mme_app_desc.mme_ue_contexts, ue_id);
    if (ue_mm_context) {
      if ((ue_mm_context->emm_context.esm_ctx.is_pdn_disconnect) &&
        ue_mm_context->emm_context.esm_ctx.bearers_to_be_rel) {
        NAS_ERAB_REL_CMD(message_p).n_bearers =
          ue_mm_context->emm_context.esm_ctx.n_bearers;
        NAS_ERAB_REL_CMD(message_p).bearers_to_be_rel =
          calloc(1, sizeof(ebi_t));
        memcpy(
          NAS_ERAB_REL_CMD(message_p).bearers_to_be_rel,
          ue_mm_context->emm_context.esm_ctx.bearers_to_be_rel,
          sizeof(ebi_t));
      }
    }
  }
=======
>>>>>>> dd5d34a4
  NAS_ERAB_REL_CMD(message_p).ue_id = ue_id;
  NAS_ERAB_REL_CMD(message_p).ebi = ebi;
  NAS_ERAB_REL_CMD(message_p).nas_msg = nas_msg;
  nas_msg = NULL;
<<<<<<< HEAD
  MSC_LOG_TX_MESSAGE(
    MSC_NAS_MME,
    MSC_MMEAPP_MME,
    NULL,
    0,
    "0 NAS_ERAB_REL_CMD ue id " MME_UE_S1AP_ID_FMT " ebi %u len %u",
    ue_id,
    ebi,
    blength(NAS_ERAB_REL_CMD(message_p).nas_msg));
=======
>>>>>>> dd5d34a4
  return itti_send_msg_to_task(TASK_MME_APP, INSTANCE_DEFAULT, message_p);
}


//------------------------------------------------------------------------------
void nas_itti_dedicated_eps_bearer_complete(
  const mme_ue_s1ap_id_t ue_idP,
  const ebi_t ebiP)
{
  OAILOG_FUNC_IN(LOG_NAS);
  MessageDef *message_p =
    itti_alloc_new_message(TASK_NAS_MME, MME_APP_CREATE_DEDICATED_BEARER_RSP);
  MME_APP_CREATE_DEDICATED_BEARER_RSP(message_p).ue_id = ue_idP;
  MME_APP_CREATE_DEDICATED_BEARER_RSP(message_p).ebi = ebiP;
  itti_send_msg_to_task(TASK_MME_APP, INSTANCE_DEFAULT, message_p);
  OAILOG_FUNC_OUT(LOG_NAS);
}

//------------------------------------------------------------------------------
void nas_itti_dedicated_eps_bearer_reject(
  const mme_ue_s1ap_id_t ue_idP,
  const ebi_t ebiP)
{
  OAILOG_FUNC_IN(LOG_NAS);
  MessageDef *message_p =
    itti_alloc_new_message(TASK_NAS_MME, MME_APP_CREATE_DEDICATED_BEARER_REJ);
  MME_APP_CREATE_DEDICATED_BEARER_REJ(message_p).ue_id = ue_idP;
  MME_APP_CREATE_DEDICATED_BEARER_REJ(message_p).ebi = ebiP;
  itti_send_msg_to_task(TASK_MME_APP, INSTANCE_DEFAULT, message_p);
  OAILOG_FUNC_OUT(LOG_NAS);
}

//------------------------------------------------------------------------------
void nas_itti_pdn_config_req(
  int ptiP,
  unsigned int ue_idP,
  const imsi_t *const imsi_pP,
  esm_proc_data_t *proc_data_pP,
  esm_proc_pdn_request_t request_typeP)
{
  OAILOG_FUNC_IN(LOG_NAS);
  MessageDef *message_p = NULL;

  AssertFatal(imsi_pP != NULL, "imsi_pP param is NULL");
  AssertFatal(proc_data_pP != NULL, "proc_data_pP param is NULL");

  OAILOG_INFO(
    LOG_NAS_EMM, "Sending PDN CONFIG REQ to MME_APP , (ue_idP = %u) \n",
    ue_idP);

  message_p = itti_alloc_new_message(TASK_NAS_MME, NAS_PDN_CONFIG_REQ);

  hexa_to_ascii(
    (uint8_t *) imsi_pP->u.value,
    NAS_PDN_CONFIG_REQ(message_p).imsi,
    (imsi_pP->length + 1) / 2);
  NAS_PDN_CONFIG_REQ(message_p).imsi_length = imsi_pP->length;

  NAS_PDN_CONFIG_REQ(message_p).ue_id = ue_idP;

  bassign(NAS_PDN_CONFIG_REQ(message_p).apn, proc_data_pP->apn);
  bassign(NAS_PDN_CONFIG_REQ(message_p).pdn_addr, proc_data_pP->pdn_addr);

  OAILOG_DEBUG(
    LOG_NAS_ESM,
    "PDN Type = (%d) for (ue_id = %u)\n ",
    proc_data_pP->pdn_type,
    ue_idP);
  switch (proc_data_pP->pdn_type) {
    case ESM_PDN_TYPE_IPV4:
      NAS_PDN_CONFIG_REQ(message_p).pdn_type = IPv4;
      break;

    case ESM_PDN_TYPE_IPV6:
      NAS_PDN_CONFIG_REQ(message_p).pdn_type = IPv6;
      break;

    case ESM_PDN_TYPE_IPV4V6:
      NAS_PDN_CONFIG_REQ(message_p).pdn_type = IPv4_AND_v6;
      break;

    default: NAS_PDN_CONFIG_REQ(message_p).pdn_type = IPv4; break;
  }

  NAS_PDN_CONFIG_REQ(message_p).request_type = request_typeP;

  itti_send_msg_to_task(TASK_MME_APP, INSTANCE_DEFAULT, message_p);
  OAILOG_FUNC_OUT(LOG_NAS);
}

//------------------------------------------------------------------------------
void nas_itti_pdn_connectivity_req(
  int ptiP,
  mme_ue_s1ap_id_t ue_idP,
  pdn_cid_t pdn_cidP,
  const imsi_t *const imsi_pP,
  imeisv_t imeisv,
  esm_proc_data_t *proc_data_pP,
  esm_proc_pdn_request_t request_typeP)
{
  OAILOG_FUNC_IN(LOG_NAS);
  MessageDef *message_p = NULL;

  AssertFatal(imsi_pP != NULL, "imsi_pP param is NULL");
  AssertFatal(proc_data_pP != NULL, "proc_data_pP param is NULL");

  message_p = itti_alloc_new_message(TASK_NAS_MME, NAS_PDN_CONNECTIVITY_REQ);

  hexa_to_ascii(
    (uint8_t *) imsi_pP->u.value, NAS_PDN_CONNECTIVITY_REQ(message_p).imsi, 8);

  NAS_PDN_CONNECTIVITY_REQ(message_p).pdn_cid = pdn_cidP;
  NAS_PDN_CONNECTIVITY_REQ(message_p).pti = ptiP;
  NAS_PDN_CONNECTIVITY_REQ(message_p).ue_id = ue_idP;
  NAS_PDN_CONNECTIVITY_REQ(message_p).imsi[imsi_pP->length] = '\0';
  NAS_PDN_CONNECTIVITY_REQ(message_p).imsi_length = imsi_pP->length;

  // Send IMEISV received in Security mode complete message
  NAS_PDN_CONNECTIVITY_REQ(message_p).presencemask |= NAS_PRESENT_IMEI_SV;
  NAS_PDN_CONNECTIVITY_REQ(message_p).imeisv = imeisv;

  bassign(NAS_PDN_CONNECTIVITY_REQ(message_p).apn, proc_data_pP->apn);
  bassign(NAS_PDN_CONNECTIVITY_REQ(message_p).pdn_addr, proc_data_pP->pdn_addr);

  switch (proc_data_pP->pdn_type) {
    case ESM_PDN_TYPE_IPV4:
      NAS_PDN_CONNECTIVITY_REQ(message_p).pdn_type = IPv4;
      break;

    case ESM_PDN_TYPE_IPV6:
      NAS_PDN_CONNECTIVITY_REQ(message_p).pdn_type = IPv6;
      break;

    case ESM_PDN_TYPE_IPV4V6:
      NAS_PDN_CONNECTIVITY_REQ(message_p).pdn_type = IPv4_AND_v6;
      break;

    default: NAS_PDN_CONNECTIVITY_REQ(message_p).pdn_type = IPv4; break;
  }

  // not efficient but be careful about "typedef network_qos_t esm_proc_qos_t;"
  memcpy(
    &NAS_PDN_CONNECTIVITY_REQ(message_p).bearer_qos,
    &proc_data_pP->bearer_qos,
    sizeof(proc_data_pP->bearer_qos));

  NAS_PDN_CONNECTIVITY_REQ(message_p).request_type = request_typeP;

  copy_protocol_configuration_options(
    &NAS_PDN_CONNECTIVITY_REQ(message_p).pco, &proc_data_pP->pco);

  OAILOG_INFO(
    LOG_NAS_ESM,
    "Sending PDN CONNECTIVITY REQ to MME_APP for ue id " MME_UE_S1AP_ID_FMT " \n",
    ue_idP);
  itti_send_msg_to_task(TASK_MME_APP, INSTANCE_DEFAULT, message_p);

  OAILOG_FUNC_OUT(LOG_NAS);
}

//------------------------------------------------------------------------------
void nas_itti_auth_info_req(
  const mme_ue_s1ap_id_t ue_idP,
  const imsi_t *const imsiP,
  const bool is_initial_reqP,
  plmn_t *const visited_plmnP,
  const uint8_t num_vectorsP,
  const_bstring const auts_pP)
{
  OAILOG_FUNC_IN(LOG_NAS);
  MessageDef *message_p = NULL;
  s6a_auth_info_req_t *auth_info_req = NULL;

  OAILOG_INFO(
    LOG_NAS_EMM, " Sending Authentication Information Request message to S6A for ue_id = (%u) \n",
    ue_idP);

  message_p = itti_alloc_new_message(TASK_NAS_MME, S6A_AUTH_INFO_REQ);
  auth_info_req = &message_p->ittiMsg.s6a_auth_info_req;
  memset(auth_info_req, 0, sizeof(s6a_auth_info_req_t));

  IMSI_TO_STRING(imsiP, auth_info_req->imsi, IMSI_BCD_DIGITS_MAX + 1);
  auth_info_req->imsi_length = (uint8_t) strlen(auth_info_req->imsi);

  AssertFatal(
    (auth_info_req->imsi_length > 5) && (auth_info_req->imsi_length < 16),
    "Bad IMSI length %d",
    auth_info_req->imsi_length);

  auth_info_req->visited_plmn = *visited_plmnP;
  auth_info_req->nb_of_vectors = num_vectorsP;

  if (is_initial_reqP) {
    auth_info_req->re_synchronization = 0;
    memset(auth_info_req->resync_param, 0, sizeof auth_info_req->resync_param);
  } else {
    AssertFatal(auts_pP != NULL, "Autn Null during resynchronization");
    auth_info_req->re_synchronization = 1;
    memcpy(
      auth_info_req->resync_param,
      auts_pP->data,
      sizeof auth_info_req->resync_param);
  }

  itti_send_msg_to_task(TASK_S6A, INSTANCE_DEFAULT, message_p);

  OAILOG_FUNC_OUT(LOG_NAS);
}

//------------------------------------------------------------------------------
void nas_itti_establish_rej(
  const mme_ue_s1ap_id_t ue_idP,
  const imsi_t *const imsi_pP,
  uint8_t initial_reqP)
{
  OAILOG_FUNC_IN(LOG_NAS);
  MessageDef *message_p;

  message_p =
    itti_alloc_new_message(TASK_NAS_MME, NAS_AUTHENTICATION_PARAM_REQ);

  hexa_to_ascii(
    (uint8_t *) imsi_pP->u.value,
    NAS_AUTHENTICATION_PARAM_REQ(message_p).imsi,
    8);

  NAS_AUTHENTICATION_PARAM_REQ(message_p).imsi[15] = '\0';

  if (isdigit(NAS_AUTHENTICATION_PARAM_REQ(message_p).imsi[14])) {
    NAS_AUTHENTICATION_PARAM_REQ(message_p).imsi_length = 15;
  } else {
    NAS_AUTHENTICATION_PARAM_REQ(message_p).imsi_length = 14;
    NAS_AUTHENTICATION_PARAM_REQ(message_p).imsi[14] = '\0';
  }

  NAS_AUTHENTICATION_PARAM_REQ(message_p).initial_req = initial_reqP;
  NAS_AUTHENTICATION_PARAM_REQ(message_p).ue_id = ue_idP;

  itti_send_msg_to_task(TASK_MME_APP, INSTANCE_DEFAULT, message_p);
  OAILOG_FUNC_OUT(LOG_NAS);
}

//------------------------------------------------------------------------------
void nas_itti_establish_cnf(
  const mme_ue_s1ap_id_t ue_idP,
  const nas_error_code_t error_codeP,
  bstring msgP,
  const uint16_t selected_encryption_algorithmP,
  const uint16_t selected_integrity_algorithmP,
  const uint8_t csfb_response,
  const uint8_t presencemask,
  const uint8_t service_type)
{
  OAILOG_FUNC_IN(LOG_NAS);
  MessageDef *message_p = NULL;
  ue_mm_context_t *ue_mm_context =
    mme_ue_context_exists_mme_ue_s1ap_id(&mme_app_desc.mme_ue_contexts, ue_idP);
  emm_context_t *emm_ctx = NULL;

  if (ue_mm_context) {
    emm_ctx = &ue_mm_context->emm_context;

    message_p =
      itti_alloc_new_message(TASK_NAS_MME, NAS_CONNECTION_ESTABLISHMENT_CNF);

    NAS_CONNECTION_ESTABLISHMENT_CNF(message_p).ue_id = ue_idP;
    NAS_CONNECTION_ESTABLISHMENT_CNF(message_p).err_code = error_codeP;
    NAS_CONNECTION_ESTABLISHMENT_CNF(message_p).nas_msg = msgP;
    msgP = NULL;
    NAS_CONNECTION_ESTABLISHMENT_CNF(message_p).csfb_response = csfb_response;
    NAS_CONNECTION_ESTABLISHMENT_CNF(message_p).presencemask = presencemask;
    NAS_CONNECTION_ESTABLISHMENT_CNF(message_p).service_type = service_type;

    // According to 3GPP 9.2.1.40, the UE security capabilities are 16-bit
    // strings, EEA0 is inherently supported, so its support is not tracked in
    // the bit string. However, emm_ctx->eea is an 8-bit string with the highest
    // order bit representing EEA0 support, so we need to trim it. The same goes
    // for integrity.
    //
    // TODO: change the way the EEA and EIA are translated into the packets.
    //       Currently, the 16-bit string is 8-bit rotated to produce the string
    //       sent in the packets, which is why we're using bits 8-10 to
    //       represent EEA1/2/3 (and EIA1/2/3) support here.
    NAS_CONNECTION_ESTABLISHMENT_CNF(message_p)
      .encryption_algorithm_capabilities =
      ((uint16_t) emm_ctx->_ue_network_capability.eea & ~(1 << 7)) << 1;
    NAS_CONNECTION_ESTABLISHMENT_CNF(message_p)
      .integrity_algorithm_capabilities =
      ((uint16_t) emm_ctx->_ue_network_capability.eia & ~(1 << 7)) << 1;

    AssertFatal(
      (0 <= emm_ctx->_security.vector_index) &&
        (MAX_EPS_AUTH_VECTORS > emm_ctx->_security.vector_index),
      "Invalid vector index %d",
      emm_ctx->_security.vector_index);

    derive_keNB(
      emm_ctx->_vector[emm_ctx->_security.vector_index].kasme,
      emm_ctx->_security.kenb_ul_count.seq_num |
        (emm_ctx->_security.kenb_ul_count.overflow << 8),
      NAS_CONNECTION_ESTABLISHMENT_CNF(message_p).kenb);
    /* Genarate Next HOP key parameter */
    derive_NH(
      emm_ctx->_vector[emm_ctx->_security.vector_index].kasme,
      NAS_CONNECTION_ESTABLISHMENT_CNF(message_p).kenb,
      emm_ctx->_security.next_hop,
      &emm_ctx->_security.next_hop_chaining_count);

    unlock_ue_contexts(ue_mm_context);
    OAILOG_INFO(LOG_NAS_EMM, "Sending NAS Connection Establishment confirm for ue_id "MME_UE_S1AP_ID_FMT"\n",
      ue_idP);
    itti_send_msg_to_task(TASK_MME_APP, INSTANCE_DEFAULT, message_p);
  } else {
    OAILOG_WARNING(
      LOG_NAS_EMM,
      "UE MM context NULL! for ue_id = (%u)\n",
      ue_idP);
  }

  OAILOG_FUNC_OUT(LOG_NAS);
}

//------------------------------------------------------------------------------
void nas_itti_detach_req(const mme_ue_s1ap_id_t ue_idP)
{
  OAILOG_FUNC_IN(LOG_NAS);
  MessageDef *message_p;

  message_p = itti_alloc_new_message(TASK_NAS_MME, NAS_DETACH_REQ);

  NAS_DETACH_REQ(message_p).ue_id = ue_idP;

  itti_send_msg_to_task(TASK_MME_APP, INSTANCE_DEFAULT, message_p);
  OAILOG_FUNC_OUT(LOG_NAS);
}

//------------------------------------------------------------------------------
void nas_itti_sgs_detach_req(const uint32_t ue_idP, const uint8_t detach_type)
{
  OAILOG_FUNC_IN(LOG_NAS);
  MessageDef *message_p;

  OAILOG_INFO(
    LOG_MME_APP,
    "Send SGS Detach Request to MME for ue_id = %u\n",
    ue_idP);
  message_p = itti_alloc_new_message(TASK_NAS_MME, NAS_SGS_DETACH_REQ);
  memset(
    &message_p->ittiMsg.nas_sgs_detach_req,
    0,
    sizeof(itti_nas_sgs_detach_req_t));

  NAS_SGS_DETACH_REQ(message_p).ue_id = ue_idP;
  NAS_SGS_DETACH_REQ(message_p).detach_type = detach_type;

  itti_send_msg_to_task(TASK_MME_APP, INSTANCE_DEFAULT, message_p);
  OAILOG_FUNC_OUT(LOG_NAS);
}

//***************************************************************************
void s6a_auth_info_rsp_timer_expiry_handler(void *args)
{
  OAILOG_FUNC_IN(LOG_NAS_EMM);

  emm_context_t *emm_ctx = (emm_context_t *) (args);

  if (emm_ctx) {
    nas_auth_info_proc_t *auth_info_proc =
      get_nas_cn_procedure_auth_info(emm_ctx);
    if (!auth_info_proc) {
      OAILOG_FUNC_OUT(LOG_NAS_EMM);
    }

    void *timer_callback_args = NULL;
    nas_stop_Ts6a_auth_info(
      auth_info_proc->ue_id, &auth_info_proc->timer_s6a, timer_callback_args);

    auth_info_proc->timer_s6a.id = NAS_TIMER_INACTIVE_ID;
    if (auth_info_proc->resync) {
      OAILOG_ERROR(
        LOG_NAS_EMM,
        "EMM-PROC  - Timer timer_s6_auth_info_rsp expired. Resync auth "
        "procedure was in progress. Aborting attach procedure. UE "
        "id " MME_UE_S1AP_ID_FMT "\n",
        auth_info_proc->ue_id);
    } else {
      OAILOG_ERROR(
        LOG_NAS_EMM,
        "EMM-PROC  - Timer timer_s6_auth_info_rsp expired. Initial auth "
        "procedure was in progress. Aborting attach procedure. UE "
        "id " MME_UE_S1AP_ID_FMT "\n",
        auth_info_proc->ue_id);
    }

    // Send Attach Reject with cause NETWORK FAILURE and delete UE context
    nas_proc_auth_param_fail(auth_info_proc->ue_id, NAS_CAUSE_NETWORK_FAILURE);
  } else {
    OAILOG_ERROR(
      LOG_NAS_EMM,
      "EMM-PROC  - Timer timer_s6_auth_info_rsp expired. Null EMM Context for "
      "UE \n");
  }

  OAILOG_FUNC_OUT(LOG_NAS_EMM);
}

void nas_itti_extended_service_req(
  const mme_ue_s1ap_id_t ue_id,
  const uint8_t servicetype,
  uint8_t csfb_response)
{
  OAILOG_FUNC_IN(LOG_NAS);
  MessageDef *message_p = NULL;

  message_p = itti_alloc_new_message(TASK_NAS_MME, NAS_EXTENDED_SERVICE_REQ);
  memset(
    &message_p->ittiMsg.nas_extended_service_req,
    0,
    sizeof(itti_nas_extended_service_req_t));
  NAS_EXTENDED_SERVICE_REQ(message_p).ue_id = ue_id;
  NAS_EXTENDED_SERVICE_REQ(message_p).servType = servicetype;
  NAS_EXTENDED_SERVICE_REQ(message_p).csfb_response = csfb_response;

  OAILOG_INFO(
    LOG_MME_APP,
    "Send NAS_EXTENDED_SERVICE_REQ from Nas to Mme-app for ue_id :%u\n",
    ue_id);
  itti_send_msg_to_task(TASK_MME_APP, INSTANCE_DEFAULT, message_p);

  OAILOG_FUNC_OUT(LOG_NAS);
}

void nas_itti_sgsap_uplink_unitdata(
  const char *const imsi,
  uint8_t imsi_len,
  bstring nas_msg,
  imeisv_t *imeisv_pP,
  MobileStationClassmark2 *mobilestationclassmark2_pP,
  tai_t *tai_pP,
  ecgi_t *ecgi_pP)
{
  OAILOG_FUNC_IN(LOG_NAS);
  MessageDef *message_p = NULL;
  int uetimezone = 0;

  message_p = itti_alloc_new_message(TASK_NAS_MME, SGSAP_UPLINK_UNITDATA);
  AssertFatal(message_p, "itti_alloc_new_message Failed");
  memset(
    &message_p->ittiMsg.sgsap_uplink_unitdata,
    0,
    sizeof(itti_sgsap_uplink_unitdata_t));
  memcpy(SGSAP_UPLINK_UNITDATA(message_p).imsi, imsi, imsi_len);
  SGSAP_UPLINK_UNITDATA(message_p).imsi[imsi_len] = '\0';
  SGSAP_UPLINK_UNITDATA(message_p).imsi_length = imsi_len;
  SGSAP_UPLINK_UNITDATA(message_p).nas_msg_container = nas_msg;
  nas_msg = NULL;
  /*
   * optional - UE Time Zone
   * update the ue time zone presence bitmask
   */
  if ((uetimezone = get_time_zone()) != RETURNerror) {
    SGSAP_UPLINK_UNITDATA(message_p).opt_ue_time_zone = timezone;
    SGSAP_UPLINK_UNITDATA(message_p).presencemask =
      UPLINK_UNITDATA_UE_TIMEZONE_PARAMETER_PRESENT;
  }
  /*
   * optional - IMEISV
   * update the imeisv presence bitmask
   */
  if (imeisv_pP) {
    hexa_to_ascii(
      (uint8_t *) imeisv_pP->u.value,
      SGSAP_UPLINK_UNITDATA(message_p).opt_imeisv,
      8);
    SGSAP_UPLINK_UNITDATA(message_p).opt_imeisv[imeisv_pP->length] = '\0';
    SGSAP_UPLINK_UNITDATA(message_p).opt_imeisv_length = imeisv_pP->length;
    SGSAP_UPLINK_UNITDATA(message_p).presencemask |=
      UPLINK_UNITDATA_IMEISV_PARAMETER_PRESENT;
  }
  /*
   * optional - mobile station classmark2
   * update the mobile station classmark2 presence bitmask.
   */
  if (mobilestationclassmark2_pP) {
    SGSAP_UPLINK_UNITDATA(message_p).opt_mobilestationclassmark2 =
      *((MobileStationClassmark2_t *) mobilestationclassmark2_pP);
    SGSAP_UPLINK_UNITDATA(message_p).presencemask |=
      UPLINK_UNITDATA_MOBILE_STATION_CLASSMARK_2_PARAMETER_PRESENT;
  }
  /*
   * optional - tai
   * update the tai presence bitmask.
   */
  if (tai_pP) {
    SGSAP_UPLINK_UNITDATA(message_p).opt_tai = *((tai_t *) tai_pP);
    SGSAP_UPLINK_UNITDATA(message_p).presencemask |=
      UPLINK_UNITDATA_TAI_PARAMETER_PRESENT;
  }
  /*
   * optional - ecgi
   * update the ecgi presence bitmask.
   */
  if (ecgi_pP) {
    SGSAP_UPLINK_UNITDATA(message_p).opt_ecgi = *ecgi_pP;
    SGSAP_UPLINK_UNITDATA(message_p).presencemask |=
      UPLINK_UNITDATA_ECGI_PARAMETER_PRESENT;
  }

  itti_send_msg_to_task(TASK_SGS, INSTANCE_DEFAULT, message_p);

  OAILOG_FUNC_OUT(LOG_NAS);
}

void nas_itti_sgsap_tmsi_reallocation_comp(
  const char *imsi,
  const unsigned int imsi_len)
{
  OAILOG_FUNC_IN(LOG_NAS);
  MessageDef *message_p = NULL;

  message_p = itti_alloc_new_message(TASK_NAS_MME, SGSAP_TMSI_REALLOC_COMP);
  memset(
    &message_p->ittiMsg.sgsap_tmsi_realloc_comp,
    0,
    sizeof(itti_sgsap_tmsi_reallocation_comp_t));
  memcpy(SGSAP_TMSI_REALLOC_COMP(message_p).imsi, imsi, imsi_len);
  SGSAP_TMSI_REALLOC_COMP(message_p).imsi[imsi_len] = '\0';
  SGSAP_TMSI_REALLOC_COMP(message_p).imsi_length = imsi_len;
  itti_send_msg_to_task(TASK_SGS, INSTANCE_DEFAULT, message_p);

  OAILOG_FUNC_OUT(LOG_NAS);
}

//------------------------------------------------------------------------------
//Mapping between EMM Attach Type and EPS Attach Type
uint8_t _get_eps_attach_type(uint8_t emm_attach_type)
{
  OAILOG_FUNC_IN(LOG_NAS);
  uint8_t eps_attach_type = 0;

  switch (emm_attach_type) {
    case EMM_ATTACH_TYPE_EPS: eps_attach_type = EPS_ATTACH_TYPE_EPS; break;
    case EMM_ATTACH_TYPE_COMBINED_EPS_IMSI:
      eps_attach_type = EPS_ATTACH_TYPE_COMBINED_EPS_IMSI;
      break;
    case EMM_ATTACH_TYPE_EMERGENCY:
      eps_attach_type = EPS_ATTACH_TYPE_EMERGENCY;
      break;
    default:
      OAILOG_WARNING(LOG_NAS_EMM, " No Matching EPS Atttach type");
      break;
  }

  return eps_attach_type;
}
//------------------------------------------------------------------------------
/*SGS Location Update Request message to be sent to MME APP*/
void nas_itti_cs_domain_location_update_req(
  const uint32_t ue_idP,
  uint8_t msg_type)
{
  OAILOG_FUNC_IN(LOG_NAS);
  MessageDef *message_p = NULL;

  emm_context_t *emm_ctx = emm_context_get(&_emm_data, ue_idP);

  DevAssert(emm_ctx);
  message_p =
    itti_alloc_new_message(TASK_NAS_MME, NAS_CS_DOMAIN_LOCATION_UPDATE_REQ);
  memset(
    &message_p->ittiMsg.nas_cs_domain_location_update_req,
    0,
    sizeof(itti_nas_cs_domain_location_update_req_t));
  DevAssert(message_p);

  NAS_CS_DOMAIN_LOCATION_UPDATE_REQ(message_p).ue_id = ue_idP;

  if (msg_type == ATTACH_REQUEST) {
    NAS_CS_DOMAIN_LOCATION_UPDATE_REQ(message_p).attach_type =
      _get_eps_attach_type(emm_ctx->attach_type);
    ;
    NAS_CS_DOMAIN_LOCATION_UPDATE_REQ(message_p).msg_type |= ATTACH_REQUEST;
  } else if (msg_type == TRACKING_AREA_UPDATE_REQUEST) {
    NAS_CS_DOMAIN_LOCATION_UPDATE_REQ(message_p).tau_updt_type =
      emm_ctx->tau_updt_type;
    NAS_CS_DOMAIN_LOCATION_UPDATE_REQ(message_p).msg_type |= TAU_REQUEST;
  }
  NAS_CS_DOMAIN_LOCATION_UPDATE_REQ(message_p).add_updt_type =
    emm_ctx->additional_update_type;

  emm_context_unlock(emm_ctx);
  itti_send_msg_to_task(TASK_MME_APP, INSTANCE_DEFAULT, message_p);
  OAILOG_INFO(
    LOG_NAS_EMM, " Sent CS Domain Location Update Request to MME APP\n");

  OAILOG_FUNC_OUT(LOG_NAS);
}

/*TAU Complete message to be sent to MME APP*/
void nas_itti_tau_complete(unsigned int ue_idP)
{
  OAILOG_FUNC_IN(LOG_NAS);
  MessageDef *message_p = NULL;

  message_p = itti_alloc_new_message(TASK_NAS_MME, NAS_TAU_COMPLETE);
  memset(
    &message_p->ittiMsg.nas_tau_complete, 0, sizeof(itti_nas_tau_complete_t));

  NAS_TAU_COMPLETE(message_p).ue_id = ue_idP;

  itti_send_msg_to_task(TASK_MME_APP, INSTANCE_DEFAULT, message_p);

  OAILOG_FUNC_OUT(LOG_NAS);
}

void nas_itti_sgsap_ue_activity_ind(
  const char *imsi,
  const unsigned int imsi_len)
{
  OAILOG_FUNC_IN(LOG_NAS);
  MessageDef *message_p = NULL;

  message_p = itti_alloc_new_message(TASK_NAS_MME, SGSAP_UE_ACTIVITY_IND);
  memset(
    &message_p->ittiMsg.sgsap_ue_activity_ind,
    0,
    sizeof(itti_sgsap_ue_activity_ind_t));
  memcpy(SGSAP_UE_ACTIVITY_IND(message_p).imsi, imsi, imsi_len);
  SGSAP_UE_ACTIVITY_IND(message_p).imsi[imsi_len] = '\0';
  SGSAP_UE_ACTIVITY_IND(message_p).imsi_length = imsi_len;
  itti_send_msg_to_task(TASK_SGS, INSTANCE_DEFAULT, message_p);
  OAILOG_DEBUG(
    LOG_NAS,
    " Sending NAS ITTI SGSAP UE ACTIVITY IND to SGS task for Imsi : %s \n",
    imsi);

  OAILOG_FUNC_OUT(LOG_NAS);
}

//------------------------------------------------------------------------------
void nas_itti_deactivate_eps_bearer_context(
  const mme_ue_s1ap_id_t ue_idP,
  const ebi_t ebiP,
  bool delete_default_bearer,
  teid_t s_gw_teid_s11_s4)
{
  OAILOG_FUNC_IN(LOG_NAS);
  MessageDef *message_p =
    itti_alloc_new_message(TASK_NAS_MME, MME_APP_DELETE_DEDICATED_BEARER_RSP);
  MME_APP_DELETE_DEDICATED_BEARER_RSP(message_p).ue_id = ue_idP;
  MME_APP_DELETE_DEDICATED_BEARER_RSP(message_p).ebi[0] = ebiP;
  MME_APP_DELETE_DEDICATED_BEARER_RSP(message_p).delete_default_bearer =
    delete_default_bearer;
  MME_APP_DELETE_DEDICATED_BEARER_RSP(message_p).s_gw_teid_s11_s4 =
    s_gw_teid_s11_s4;
  MME_APP_DELETE_DEDICATED_BEARER_RSP(message_p).no_of_bearers = 1;
<<<<<<< HEAD
  MSC_LOG_TX_MESSAGE(
    MSC_NAS_MME,
    MSC_MMEAPP_MME,
    NULL,
    0,
    "0 MME_APP_CREATE_DEDICATED_BEARER_RSP ue id " MME_UE_S1AP_ID_FMT " ebi %u",
    ue_idP,
    ebiP);
=======
>>>>>>> dd5d34a4
  itti_send_msg_to_task(TASK_MME_APP, INSTANCE_DEFAULT, message_p);
  OAILOG_FUNC_OUT(LOG_NAS);
}

//------------------------------------------------------------------------------
void nas_itti_dedicated_eps_bearer_deactivation_reject(
  const mme_ue_s1ap_id_t ue_idP,
  const ebi_t ebiP,
  bool delete_default_bearer,
  teid_t s_gw_teid_s11_s4)
{
  OAILOG_FUNC_IN(LOG_NAS);
  MessageDef *message_p =
    itti_alloc_new_message(TASK_NAS_MME, MME_APP_DELETE_DEDICATED_BEARER_REJ);
  MME_APP_DELETE_DEDICATED_BEARER_REJ(message_p).ue_id = ue_idP;
  MME_APP_DELETE_DEDICATED_BEARER_REJ(message_p).no_of_bearers = 1;
  MME_APP_DELETE_DEDICATED_BEARER_REJ(message_p).ebi[0] = ebiP;
  MME_APP_DELETE_DEDICATED_BEARER_REJ(message_p).delete_default_bearer =
    delete_default_bearer;
  MME_APP_DELETE_DEDICATED_BEARER_REJ(message_p).s_gw_teid_s11_s4 =
    s_gw_teid_s11_s4;
<<<<<<< HEAD
  MSC_LOG_TX_MESSAGE(
    MSC_NAS_MME,
    MSC_MMEAPP_MME,
    NULL,
    0,
    "0 MME_APP_DELETE_DEDICATED_BEARER_REJ ue id " MME_UE_S1AP_ID_FMT " ebi %u",
    ue_idP,
    ebiP);
=======
>>>>>>> dd5d34a4
  itti_send_msg_to_task(TASK_MME_APP, INSTANCE_DEFAULT, message_p);
  OAILOG_FUNC_OUT(LOG_NAS);
}


<<<<<<< HEAD
//***************************************************************************

void nas_itti_pdn_disconnect_req(
  const mme_ue_s1ap_id_t ue_idP,
  const pdn_cid_t pid,
  const ebi_t lbi)
{
  OAILOG_FUNC_IN(LOG_NAS);
  MessageDef *message_p =
    itti_alloc_new_message(TASK_NAS_MME, MME_APP_PDN_DISCONNECT_REQ);
  MME_APP_PDN_DISCONNECT_REQ(message_p).ue_id = ue_idP;
  MME_APP_PDN_DISCONNECT_REQ(message_p).lbi = lbi;
  MME_APP_PDN_DISCONNECT_REQ(message_p).pid = pid;
  MSC_LOG_TX_MESSAGE(
    MSC_NAS_MME,
    MSC_MMEAPP_MME,
    NULL,
    0,
    "0 MME_APP_PDN_DISCONNECT_REQ ue id " MME_UE_S1AP_ID_FMT " ebi %u",
    ue_idP,
    ebiP);
  itti_send_msg_to_task(TASK_MME_APP, INSTANCE_DEFAULT, message_p);
  OAILOG_FUNC_OUT(LOG_NAS);
}

//***************************************************************************

void nas_itti_pdn_disconnect_rsp(
  const mme_ue_s1ap_id_t ue_idP,
  const ebi_t lbi)
{
  OAILOG_FUNC_IN(LOG_NAS);
  MessageDef *message_p =
    itti_alloc_new_message(TASK_NAS_MME, MME_APP_PDN_DISCONNECT_RSP);
  MME_APP_PDN_DISCONNECT_RSP(message_p).ue_id = ue_idP;
  MME_APP_PDN_DISCONNECT_RSP(message_p).lbi = lbi;
  MSC_LOG_TX_MESSAGE(
    MSC_NAS_MME,
    MSC_MMEAPP_MME,
    NULL,
    0,
    "0 MME_APP_PDN_DISCONNECT_RSP ue id " MME_UE_S1AP_ID_FMT " ebi %u",
    ue_idP,
    ebiP);
  itti_send_msg_to_task(TASK_MME_APP, INSTANCE_DEFAULT, message_p);
  OAILOG_FUNC_OUT(LOG_NAS);
}

=======
>>>>>>> dd5d34a4
//***************************************************************************<|MERGE_RESOLUTION|>--- conflicted
+++ resolved
@@ -113,12 +113,12 @@
 {
   MessageDef *message_p =
     itti_alloc_new_message(TASK_NAS_MME, NAS_ERAB_REL_CMD);
-<<<<<<< HEAD
-
-  if (mme_config.eps_network_feature_support.
-    ims_voice_over_ps_session_in_s1) {
+
+  if (
+    mme_config.eps_network_feature_support.ims_voice_over_ps_session_in_s1) {
     ue_mm_context_t *ue_mm_context =
-      mme_ue_context_exists_mme_ue_s1ap_id(&mme_app_desc.mme_ue_contexts, ue_id);
+      mme_ue_context_exists_mme_ue_s1ap_id(
+      &mme_app_desc.mme_ue_contexts, ue_id);
     if (ue_mm_context) {
       if ((ue_mm_context->emm_context.esm_ctx.is_pdn_disconnect) &&
         ue_mm_context->emm_context.esm_ctx.bearers_to_be_rel) {
@@ -133,24 +133,10 @@
       }
     }
   }
-=======
->>>>>>> dd5d34a4
   NAS_ERAB_REL_CMD(message_p).ue_id = ue_id;
   NAS_ERAB_REL_CMD(message_p).ebi = ebi;
   NAS_ERAB_REL_CMD(message_p).nas_msg = nas_msg;
   nas_msg = NULL;
-<<<<<<< HEAD
-  MSC_LOG_TX_MESSAGE(
-    MSC_NAS_MME,
-    MSC_MMEAPP_MME,
-    NULL,
-    0,
-    "0 NAS_ERAB_REL_CMD ue id " MME_UE_S1AP_ID_FMT " ebi %u len %u",
-    ue_id,
-    ebi,
-    blength(NAS_ERAB_REL_CMD(message_p).nas_msg));
-=======
->>>>>>> dd5d34a4
   return itti_send_msg_to_task(TASK_MME_APP, INSTANCE_DEFAULT, message_p);
 }
 
@@ -807,17 +793,6 @@
   MME_APP_DELETE_DEDICATED_BEARER_RSP(message_p).s_gw_teid_s11_s4 =
     s_gw_teid_s11_s4;
   MME_APP_DELETE_DEDICATED_BEARER_RSP(message_p).no_of_bearers = 1;
-<<<<<<< HEAD
-  MSC_LOG_TX_MESSAGE(
-    MSC_NAS_MME,
-    MSC_MMEAPP_MME,
-    NULL,
-    0,
-    "0 MME_APP_CREATE_DEDICATED_BEARER_RSP ue id " MME_UE_S1AP_ID_FMT " ebi %u",
-    ue_idP,
-    ebiP);
-=======
->>>>>>> dd5d34a4
   itti_send_msg_to_task(TASK_MME_APP, INSTANCE_DEFAULT, message_p);
   OAILOG_FUNC_OUT(LOG_NAS);
 }
@@ -839,24 +814,10 @@
     delete_default_bearer;
   MME_APP_DELETE_DEDICATED_BEARER_REJ(message_p).s_gw_teid_s11_s4 =
     s_gw_teid_s11_s4;
-<<<<<<< HEAD
-  MSC_LOG_TX_MESSAGE(
-    MSC_NAS_MME,
-    MSC_MMEAPP_MME,
-    NULL,
-    0,
-    "0 MME_APP_DELETE_DEDICATED_BEARER_REJ ue id " MME_UE_S1AP_ID_FMT " ebi %u",
-    ue_idP,
-    ebiP);
-=======
->>>>>>> dd5d34a4
-  itti_send_msg_to_task(TASK_MME_APP, INSTANCE_DEFAULT, message_p);
-  OAILOG_FUNC_OUT(LOG_NAS);
-}
-
-
-<<<<<<< HEAD
-//***************************************************************************
+  itti_send_msg_to_task(TASK_MME_APP, INSTANCE_DEFAULT, message_p);
+  OAILOG_FUNC_OUT(LOG_NAS);
+}
+
 
 void nas_itti_pdn_disconnect_req(
   const mme_ue_s1ap_id_t ue_idP,
@@ -869,19 +830,9 @@
   MME_APP_PDN_DISCONNECT_REQ(message_p).ue_id = ue_idP;
   MME_APP_PDN_DISCONNECT_REQ(message_p).lbi = lbi;
   MME_APP_PDN_DISCONNECT_REQ(message_p).pid = pid;
-  MSC_LOG_TX_MESSAGE(
-    MSC_NAS_MME,
-    MSC_MMEAPP_MME,
-    NULL,
-    0,
-    "0 MME_APP_PDN_DISCONNECT_REQ ue id " MME_UE_S1AP_ID_FMT " ebi %u",
-    ue_idP,
-    ebiP);
-  itti_send_msg_to_task(TASK_MME_APP, INSTANCE_DEFAULT, message_p);
-  OAILOG_FUNC_OUT(LOG_NAS);
-}
-
-//***************************************************************************
+  itti_send_msg_to_task(TASK_MME_APP, INSTANCE_DEFAULT, message_p);
+  OAILOG_FUNC_OUT(LOG_NAS);
+}
 
 void nas_itti_pdn_disconnect_rsp(
   const mme_ue_s1ap_id_t ue_idP,
@@ -892,18 +843,6 @@
     itti_alloc_new_message(TASK_NAS_MME, MME_APP_PDN_DISCONNECT_RSP);
   MME_APP_PDN_DISCONNECT_RSP(message_p).ue_id = ue_idP;
   MME_APP_PDN_DISCONNECT_RSP(message_p).lbi = lbi;
-  MSC_LOG_TX_MESSAGE(
-    MSC_NAS_MME,
-    MSC_MMEAPP_MME,
-    NULL,
-    0,
-    "0 MME_APP_PDN_DISCONNECT_RSP ue id " MME_UE_S1AP_ID_FMT " ebi %u",
-    ue_idP,
-    ebiP);
-  itti_send_msg_to_task(TASK_MME_APP, INSTANCE_DEFAULT, message_p);
-  OAILOG_FUNC_OUT(LOG_NAS);
-}
-
-=======
->>>>>>> dd5d34a4
-//***************************************************************************+  itti_send_msg_to_task(TASK_MME_APP, INSTANCE_DEFAULT, message_p);
+  OAILOG_FUNC_OUT(LOG_NAS);
+}