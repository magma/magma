/*
 * Licensed to the OpenAirInterface (OAI) Software Alliance under one or more
 * contributor license agreements.  See the NOTICE file distributed with
 * this work for additional information regarding copyright ownership.
 * The OpenAirInterface Software Alliance licenses this file to You under
 * the Apache License, Version 2.0  (the "License"); you may not use this file
 * except in compliance with the License.
 * You may obtain a copy of the License at
 *
 *      http://www.apache.org/licenses/LICENSE-2.0
 *
 * Unless required by applicable law or agreed to in writing, software
 * distributed under the License is distributed on an "AS IS" BASIS,
 * WITHOUT WARRANTIES OR CONDITIONS OF ANY KIND, either express or implied.
 * See the License for the specific language governing permissions and
 * limitations under the License.
 *-------------------------------------------------------------------------------
 * For more information about the OpenAirInterface (OAI) Software Alliance:
 *      contact@openairinterface.org
 */

#include <stdbool.h>
#include <stdlib.h>

#include "log.h"
#include "dynamic_memory_check.h"
#include "common_types.h"
#include "3gpp_24.007.h"
#include "3gpp_24.008.h"
#include "mme_app_ue_context.h"
#include "esm_recv.h"
#include "esm_pt.h"
#include "esm_ebr.h"
#include "esm_proc.h"
#include "esm_cause.h"
#include "mme_config.h"
#include "3gpp_24.301.h"
#include "3gpp_36.401.h"
#include "NasRequestType.h"
#include "PdnType.h"
#include "common_defs.h"
#include "esm_data.h"
#include "mme_api.h"
#include "mme_app_desc.h"
#include "mme_app_apn_selection.h"
#include "mme_app_itti_messaging.h"
#include "mme_app_state.h"

/****************************************************************************/
/****************  E X T E R N A L    D E F I N I T I O N S  ****************/
/****************************************************************************/
extern int send_modify_bearer_req(mme_ue_s1ap_id_t ue_id,ebi_t ebi);

/****************************************************************************/
/*******************  L O C A L    D E F I N I T I O N S  *******************/
/****************************************************************************/

/****************************************************************************/
/******************  E X P O R T E D    F U N C T I O N S  ******************/
/****************************************************************************/

/*
   --------------------------------------------------------------------------
   Functions executed by both the UE and the MME upon receiving ESM messages
   --------------------------------------------------------------------------
*/
/****************************************************************************
 **                                                                        **
 ** Name:    esm_recv_status()                                         **
 **                                                                        **
 ** Description: Processes ESM status message                              **
 **                                                                        **
 ** Inputs:  ue_id:      UE local identifier                        **
 **      pti:       Procedure transaction identity             **
 **      ebi:       EPS bearer identity                        **
 **      msg:       The received ESM message                   **
 **      Others:    None                                       **
 **                                                                        **
 ** Outputs:     None                                                      **
 **      Return:    ESM cause code whenever the processing of  **
 **             the ESM message fails                      **
 **      Others:    None                                       **
 **                                                                        **
 ***************************************************************************/

esm_cause_t esm_recv_status(
  emm_context_t *emm_context,
  proc_tid_t pti,
  ebi_t ebi,
  const esm_status_msg *msg)
{
  esm_cause_t esm_cause = ESM_CAUSE_SUCCESS;
  int rc = RETURNerror;

  OAILOG_FUNC_IN(LOG_NAS_ESM);
  OAILOG_INFO(
    LOG_NAS_ESM,
    "ESM-SAP   - Received ESM status message (pti=%d, ebi=%d)\n",
    pti,
    ebi);
  /*
   * Message processing
   */
  /*
   * Get the ESM cause
   */
  esm_cause = msg->esmcause;
  /*
   * Execute the ESM status procedure
   */
  rc = esm_proc_status_ind(emm_context, pti, ebi, &esm_cause);

  if (rc != RETURNerror) {
    esm_cause = ESM_CAUSE_SUCCESS;
  }

  /*
   * Return the ESM cause value
   */
  OAILOG_FUNC_RETURN(LOG_NAS_ESM, esm_cause);
}

/*
   --------------------------------------------------------------------------
   Functions executed by the MME upon receiving ESM message from the UE
   --------------------------------------------------------------------------
*/
/****************************************************************************
 **                                                                        **
 ** Name:    esm_recv_pdn_connectivity_request()                       **
 **                                                                        **
 ** Description: Processes PDN connectivity request message                **
 **                                                                        **
 ** Inputs:  ue_id:      UE local identifier                        **
 **      pti:       Procedure transaction identity             **
 **      ebi:       EPS bearer identity                        **
 **      msg:       The received ESM message                   **
 **      Others:    None                                       **
 **                                                                        **
 ** Outputs:     new_ebi:   New assigned EPS bearer identity           **
 **      data:      PDN connection and EPS bearer context data **
 **      Return:    ESM cause code whenever the processing of  **
 **             the ESM message fails                      **
 **      Others:    None                                       **
 **                                                                        **
 ***************************************************************************/
esm_cause_t esm_recv_pdn_connectivity_request(
  emm_context_t *emm_context,
  proc_tid_t pti,
  ebi_t ebi,
  const pdn_connectivity_request_msg* msg,
  ebi_t* new_ebi,
  bool is_standalone)
{
  OAILOG_FUNC_IN(LOG_NAS_ESM);
  int rc = RETURNerror;
  int esm_cause = ESM_CAUSE_SUCCESS;
  pdn_cid_t pdn_cid = 0;
  mme_ue_s1ap_id_t ue_id =
    PARENT_STRUCT(emm_context, struct ue_mm_context_s, emm_context)
      ->mme_ue_s1ap_id;

  OAILOG_INFO(
    LOG_NAS_ESM,
    "ESM-SAP   - Received PDN Connectivity Request message "
    "(ue_id= " MME_UE_S1AP_ID_FMT ", pti=%u, ebi=%u)\n",
    ue_id,
    pti,
    ebi);

  /*
   * Procedure transaction identity checking
   */
  if ((pti == ESM_PT_UNASSIGNED) || esm_pt_is_reserved(pti)) {
    /*
     * 3GPP TS 24.301, section 7.3.1, case a
     * * * * Reserved or unassigned PTI value
     */
    OAILOG_ERROR(
      LOG_NAS_ESM, "ESM-SAP   - Invalid PTI value (pti=%d) for (ue_id = %u) \n",
      pti,
      ue_id);
    OAILOG_FUNC_RETURN(LOG_NAS_ESM, ESM_CAUSE_INVALID_PTI_VALUE);
  }
  /*
   * EPS bearer identity checking
   */
  else if (ebi != ESM_EBI_UNASSIGNED) {
    /*
     * 3GPP TS 24.301, section 7.3.2, case a
     * * * * Reserved or assigned EPS bearer identity value
     */
    OAILOG_ERROR(
      LOG_NAS_ESM, "ESM-SAP   - Invalid EPS bearer identity (ebi=%d) for (ue_id = %u)\n",
      ebi,
      ue_id);
    OAILOG_FUNC_RETURN(LOG_NAS_ESM, ESM_CAUSE_INVALID_EPS_BEARER_IDENTITY);
  }

  /*
   * Message processing
   */
  /*
   * Get PDN connection and EPS bearer context data structure to setup
   */
  if (!emm_context->esm_ctx.esm_proc_data) {
    emm_context->esm_ctx.esm_proc_data = (esm_proc_data_t *) calloc(
      1, sizeof(*emm_context->esm_ctx.esm_proc_data));
  }

  struct esm_proc_data_s *esm_data = emm_context->esm_ctx.esm_proc_data;

  esm_data->pti = pti;
  /*
   * Get the PDN connectivity request type
   */
  OAILOG_DEBUG(
    LOG_NAS_ESM,
    "ESM-SAP   - PDN Connectivity Request Type = (%d) for (ue_id = %u)\n ",
    msg->requesttype,
    ue_id);

  if (msg->requesttype == REQUEST_TYPE_INITIAL_REQUEST) {
    esm_data->request_type = ESM_PDN_REQUEST_INITIAL;
  } else if (msg->requesttype == REQUEST_TYPE_HANDOVER) {
    esm_data->request_type = ESM_PDN_REQUEST_HANDOVER;
  } else if (msg->requesttype == REQUEST_TYPE_EMERGENCY) {
    esm_data->request_type = ESM_PDN_REQUEST_EMERGENCY;
  } else {
    /*
     * Unkown PDN request type
     */
    esm_data->request_type = -1;
    OAILOG_ERROR(
      LOG_NAS_ESM,
      "ESM-SAP   - Invalid PDN request type (INITIAL/HANDOVER/EMERGENCY) for (ue_id = %u)\n",
      ue_id);
    OAILOG_FUNC_RETURN(LOG_NAS_ESM, ESM_CAUSE_INVALID_MANDATORY_INFO);
  }

  /*
   * Get the value of the PDN type indicator
   */
  OAILOG_DEBUG(
    LOG_NAS_ESM,
    "ESM-SAP   - PDN Type = (%d) for (ue_id = %u)\n ", msg->pdntype, ue_id);
  if (msg->pdntype == PDN_TYPE_IPV4) {
    esm_data->pdn_type = ESM_PDN_TYPE_IPV4;
  } else if (msg->pdntype == PDN_TYPE_IPV6) {
    esm_data->pdn_type = ESM_PDN_TYPE_IPV6;
  } else if (msg->pdntype == PDN_TYPE_IPV4V6) {
    esm_data->pdn_type = ESM_PDN_TYPE_IPV4V6;
  } else {
    /*
     * Unkown PDN type
     */
    OAILOG_ERROR(LOG_NAS_ESM, "ESM-SAP   - Invalid PDN type for (ue_id = %u)\n", ue_id);
    OAILOG_FUNC_RETURN(LOG_NAS_ESM, ESM_CAUSE_UNKNOWN_PDN_TYPE);
  }

  /*
   * Get the Access Point Name, if provided
   */
  if (msg->presencemask & PDN_CONNECTIVITY_REQUEST_ACCESS_POINT_NAME_PRESENT) {
    if (esm_data->apn) bdestroy_wrapper(&esm_data->apn);
    esm_data->apn = msg->accesspointname;
  }

  if (
    msg->presencemask &
    PDN_CONNECTIVITY_REQUEST_PROTOCOL_CONFIGURATION_OPTIONS_PRESENT) {
    if (esm_data->pco.num_protocol_or_container_id)
      clear_protocol_configuration_options(&esm_data->pco);
    copy_protocol_configuration_options(
      &esm_data->pco, &msg->protocolconfigurationoptions);
  }
  /*
   * Get the ESM information transfer flag
   */
  if (
    msg->presencemask &
    PDN_CONNECTIVITY_REQUEST_ESM_INFORMATION_TRANSFER_FLAG_PRESENT) {
    /*
     * 3GPP TS 24.301, sections 6.5.1.2, 6.5.1.3
     * * * * ESM information, i.e. protocol configuration options, APN, or both,
     * * * * has to be sent after the NAS signalling security has been activated
     * * * * between the UE and the MME.
     * * * *
     * * * * The MME then at a later stage in the PDN connectivity procedure
     * * * * initiates the ESM information request procedure in which the UE
     * * * * can provide the MME with protocol configuration options or APN
     * * * * or both.
     * * * * The MME waits for completion of the ESM information request
     * * * * procedure before proceeding with the PDN connectivity procedure.
     */
    if (!mme_config.nas_config.disable_esm_information) {
      esm_proc_esm_information_request(emm_context, pti);
      OAILOG_FUNC_RETURN(LOG_NAS_ESM, esm_cause);
    }
  }

  OAILOG_DEBUG(
    LOG_NAS_ESM,
    "ESM-PROC  - _esm_data.conf.features %08x, esm pdn type = %d\n",
    _esm_data.conf.features,
    esm_data->pdn_type);
  emm_context->emm_cause = ESM_CAUSE_SUCCESS;
  switch (_esm_data.conf.features & (MME_API_IPV4 | MME_API_IPV6)) {
    case (MME_API_IPV4 | MME_API_IPV6):
      /*
     * The network supports both IPv4 and IPv6 connection
     */
      if (
        (esm_data->pdn_type == ESM_PDN_TYPE_IPV4V6) &&
        (_esm_data.conf.features & MME_API_SINGLE_ADDR_BEARERS)) {
        /*
         * The network supports single IP version bearers only
         */
        emm_context->emm_cause = ESM_CAUSE_SINGLE_ADDRESS_BEARERS_ONLY_ALLOWED;
      }
      break;

    case MME_API_IPV6:
      /*
       * The network supports connection to IPv6 only
       */
      if (esm_data->pdn_type != ESM_PDN_TYPE_IPV6) {
        emm_context->emm_cause = ESM_CAUSE_PDN_TYPE_IPV6_ONLY_ALLOWED;
      }
      break;

    case MME_API_IPV4:
      /*
       * The network supports connection to IPv4 only
       */
      if (esm_data->pdn_type != ESM_PDN_TYPE_IPV4) {
        emm_context->emm_cause = ESM_CAUSE_PDN_TYPE_IPV4_ONLY_ALLOWED;
      }
      break;

    default:
      OAILOG_ERROR(
        LOG_NAS_ESM,
        "ESM-PROC  - _esm_data.conf.features incorrect value (no IPV4 or IPV6 "
        ") %X for (ue_id = %u)\n",
        _esm_data.conf.features,
        ue_id);
  }

  if (is_standalone) {
    mme_app_desc_t* mme_app_desc_p = get_mme_nas_state(false);
    ue_mm_context_t* ue_mm_context_p = mme_ue_context_exists_mme_ue_s1ap_id(
      &mme_app_desc_p->mme_ue_contexts, ue_id);
    //Select APN
    struct apn_configuration_s* apn_config = mme_app_select_apn(
      ue_mm_context_p, emm_context->esm_ctx.esm_proc_data->apn);
    /*
     * Execute the PDN connectivity procedure requested by the UE
     */
    if (!apn_config) {
      OAILOG_ERROR(
        LOG_NAS_ESM,
        "ESM-PROC  - Cannot select APN for ue id" MME_UE_S1AP_ID_FMT "\n",
        ue_id);
      unlock_ue_contexts(ue_mm_context_p);
      OAILOG_FUNC_RETURN(LOG_NAS_ESM, ESM_CAUSE_UNKNOWN_ACCESS_POINT_NAME);
    }

    /* Find a free PDN Connection ID*/
    for (pdn_cid = 0; pdn_cid < MAX_APN_PER_UE; pdn_cid++) {
      if (!ue_mm_context_p->pdn_contexts[pdn_cid]) break;
    }

    if (pdn_cid >= MAX_APN_PER_UE) {
      OAILOG_ERROR(
        LOG_NAS_ESM,
        "ESM-PROC  - Cannot find free pdn_cid for ue id" MME_UE_S1AP_ID_FMT
        "\n",
        ue_id);
      OAILOG_FUNC_RETURN(LOG_NAS_ESM, ESM_CAUSE_INSUFFICIENT_RESOURCES);
    }
    // Update pdn connection id
    emm_context->esm_ctx.esm_proc_data->pdn_cid = pdn_cid;

    // Update qci
    esm_data->bearer_qos.qci = apn_config->subscribed_qos.qci;
    rc = esm_proc_pdn_connectivity_request(
      emm_context,
      pti,
      pdn_cid,
      apn_config->context_identifier,
      emm_context->esm_ctx.esm_proc_data->request_type,
      esm_data->apn,
      esm_data->pdn_type,
      esm_data->pdn_addr,
      &esm_data->bearer_qos,
      (emm_context->esm_ctx.esm_proc_data->pco.num_protocol_or_container_id) ?
        &emm_context->esm_ctx.esm_proc_data->pco :
        NULL,
      &esm_cause);

    if (rc != RETURNerror) {
      /*
       * Create local default EPS bearer context
       */
      rc = esm_proc_default_eps_bearer_context(
        emm_context,
        pti,
        pdn_cid,
        new_ebi,
        esm_data->bearer_qos.qci,
        &esm_cause);

      if (rc != RETURNerror) {
        esm_cause = ESM_CAUSE_SUCCESS;
      }
    }
    //Send PDN Connectivity req
    OAILOG_INFO(
      LOG_NAS_ESM,
      "ESM-PROC - Sending pdn_connectivity_req to MME APP for ue %d",
      ue_id);

    emm_context->esm_ctx.is_standalone = true;

    mme_app_send_s11_create_session_req(
      mme_app_desc_p, ue_mm_context_p, pdn_cid);
<<<<<<< HEAD
    OAILOG_FUNC_RETURN(LOG_NAS_ESM, esm_cause);
  }

#if ORIGINAL_CODE
  /*
   * Execute the PDN connectivity procedure requested by the UE
   */
  int pid = esm_proc_pdn_connectivity_request(
    emm_context,
    pti,
    emm_ctx->esm_ctx.esm_proc_data->request_type,
    &esm_data->apn,
    esm_data->pdn_type,
    &esm_data->pdn_addr,
    &esm_data->qos,
    &esm_cause);

  if (pid != RETURNerror) {
    /*
     * Create local default EPS bearer context
     */
    int rc = esm_proc_default_eps_bearer_context(
      emm_ctx, pid, new_ebi, &esm_data->qos, &esm_cause);

    if (rc != RETURNerror) {
      esm_cause = ESM_CAUSE_SUCCESS;
    }
=======
    unlock_ue_contexts(ue_mm_context_p);
  } else {
    mme_app_send_s6a_update_location_req(
      PARENT_STRUCT(emm_context, struct ue_mm_context_s, emm_context));
    esm_cause = ESM_CAUSE_SUCCESS;
>>>>>>> 1e28bfe2
  }
  /*
   * Return the ESM cause value
   */
  OAILOG_FUNC_RETURN(LOG_NAS_ESM, esm_cause);
}

/****************************************************************************
 **                                                                        **
 ** Name:    esm_recv_pdn_disconnect_request()                         **
 **                                                                        **
 ** Description: Processes PDN disconnect request message                  **
 **                                                                        **
 ** Inputs:  ue_id:      UE local identifier                        **
 **      pti:       Procedure transaction identity             **
 **      ebi:       EPS bearer identity                        **
 **      msg:       The received ESM message                   **
 **      Others:    None                                       **
 **                                                                        **
 ** Outputs:     linked_ebi:    Linked EPS bearer identity of the default  **
 **             bearer associated with the PDN to discon-  **
 **             nect from                                  **
 **      Return:    ESM cause code whenever the processing of  **
 **             the ESM message fails                      **
 **      Others:    None                                       **
 **                                                                        **
 ***************************************************************************/
esm_cause_t esm_recv_pdn_disconnect_request(
  emm_context_t* emm_context,
  proc_tid_t pti,
  ebi_t ebi,
  const pdn_disconnect_request_msg* msg)
{
  OAILOG_FUNC_IN(LOG_NAS_ESM);
  pdn_cid_t pid = MAX_APN_PER_UE;
  esm_cause_t esm_cause = ESM_CAUSE_SUCCESS;
  ue_mm_context_t* ue_mm_context_p = NULL;
  ue_mm_context_p =
    PARENT_STRUCT(emm_context, struct ue_mm_context_s, emm_context);

  if (!ue_mm_context_p) {
    OAILOG_WARNING(
      LOG_NAS_ESM, "Failed to find ue context from emm context \n");
    OAILOG_FUNC_RETURN(LOG_NAS_ESM, RETURNerror);
  }

  OAILOG_INFO(
    LOG_NAS_ESM,
    "ESM-SAP   - Received PDN Disconnect Request message for "
    "ue_id " MME_UE_S1AP_ID_FMT ", pti=%u, ebi=%u)\n",
    ue_mm_context_p->mme_ue_s1ap_id,
    pti,
    ebi);

  /*
   * Procedure transaction identity checking
   */
  if ((pti == ESM_PT_UNASSIGNED) || esm_pt_is_reserved(pti)) {
    /*
     * 3GPP TS 24.301, section 7.3.1, case b
     * * * * Reserved or unassigned PTI value
     */
    OAILOG_WARNING(
      LOG_NAS_ESM, "ESM-SAP   - Invalid PTI value (pti=%d)\n", pti);
    OAILOG_FUNC_RETURN(LOG_NAS_ESM, ESM_CAUSE_INVALID_PTI_VALUE);
  }
  /*
   * EPS bearer identity checking
   */
  else if (ebi != ESM_EBI_UNASSIGNED) {
    /*
     * 3GPP TS 24.301, section 7.3.2, case b
     * * * * Reserved or assigned EPS bearer identity value
     */
    OAILOG_WARNING(
      LOG_NAS_ESM, "ESM-SAP   - Invalid EPS bearer identity (ebi=%d)\n", ebi);
    OAILOG_FUNC_RETURN(LOG_NAS_ESM, ESM_CAUSE_INVALID_EPS_BEARER_IDENTITY);
  }

  /* Send PDN disconnect reject if there is only one PDN connection*/
  if (emm_context->esm_ctx.n_pdns == 1) {
    OAILOG_FUNC_RETURN(
      LOG_NAS_ESM, ESM_CAUSE_LAST_PDN_DISCONNECTION_NOT_ALLOWED);
  }
  /*
   * Message processing
   */
  /*
   * Execute the PDN disconnect procedure requested by the UE
   */
  struct esm_proc_data_s* esm_data = emm_context->esm_ctx.esm_proc_data;
  esm_data->pti = pti;

  if (ue_mm_context_p
        ->bearer_contexts[EBI_TO_INDEX(msg->linkedepsbeareridentity)]) {
    pid = ue_mm_context_p
            ->bearer_contexts[EBI_TO_INDEX(msg->linkedepsbeareridentity)]
            ->pdn_cx_id;
    if (pid >= MAX_APN_PER_UE) {
      OAILOG_ERROR(
        LOG_NAS_ESM,
        "ESM-PROC  - No PDN connection found (lbi=%u)\n",
        msg->linkedepsbeareridentity);
      OAILOG_FUNC_RETURN(LOG_NAS_ESM, ESM_CAUSE_PROTOCOL_ERROR);
    }
    // Check if the LBI received matches with the default bearer ID
    if (
      msg->linkedepsbeareridentity !=
      ue_mm_context_p->pdn_contexts[pid]->default_ebi) {
      OAILOG_ERROR(
        LOG_NAS_ESM,
        "ESM-PROC  - Cannot perform PDN disconnect for dedicated bearer "
        "(lbi=%u)\n",
        msg->linkedepsbeareridentity);

      OAILOG_FUNC_RETURN(LOG_NAS_ESM, ESM_CAUSE_INVALID_EPS_BEARER_IDENTITY);
    }
  } else {
    OAILOG_ERROR(
      LOG_NAS_ESM,
      "ESM-PROC  - No bearer context found, invalid bearer id (lbi=%u)\n",
      msg->linkedepsbeareridentity);
    OAILOG_FUNC_RETURN(LOG_NAS_ESM, ESM_CAUSE_INVALID_EPS_BEARER_IDENTITY);
  }

  OAILOG_INFO(
    LOG_NAS_ESM,
    "ESM-SAP   - Sending Delete session req message "
    "(ue_id=" MME_UE_S1AP_ID_FMT ", pid=%d, ebi=%d)\n",
    ue_mm_context_p->mme_ue_s1ap_id,
    pid,
    msg->linkedepsbeareridentity);
  mme_app_send_delete_session_request(
    ue_mm_context_p, msg->linkedepsbeareridentity, pid);

  /*
   * Return the ESM cause value
   */
  OAILOG_FUNC_RETURN(LOG_NAS_ESM, esm_cause);
}

//------------------------------------------------------------------------------
esm_cause_t esm_recv_information_response(
  emm_context_t *emm_context,
  proc_tid_t pti,
  ebi_t ebi,
  const esm_information_response_msg *msg)
{
  OAILOG_FUNC_IN(LOG_NAS_ESM);
  esm_cause_t esm_cause = ESM_CAUSE_SUCCESS;
  mme_ue_s1ap_id_t ue_id =
    PARENT_STRUCT(emm_context, struct ue_mm_context_s, emm_context)
      ->mme_ue_s1ap_id;

  OAILOG_INFO(
    LOG_NAS_ESM,
    "ESM-SAP   - Received ESM Information response message "
    "(ue_id=%d, pti=%d, ebi=%d)\n",
    ue_id,
    pti,
    ebi);

  /*
   * Procedure transaction identity checking
   */
  if ((pti == ESM_PT_UNASSIGNED) || esm_pt_is_reserved(pti)) {
    /*
     * 3GPP TS 24.301, section 7.3.1, case b
     * * * * Reserved or unassigned PTI value
     */
    OAILOG_WARNING(
      LOG_NAS_ESM, "ESM-SAP   - Invalid PTI value (pti=%d)\n", pti);
    OAILOG_FUNC_RETURN(LOG_NAS_ESM, ESM_CAUSE_INVALID_PTI_VALUE);
  }
  /*
   * EPS bearer identity checking
   */
  else if (ebi != ESM_EBI_UNASSIGNED) {
    /*
     * 3GPP TS 24.301, section 7.3.2, case b
     * * * * Reserved or assigned EPS bearer identity value
     */
    OAILOG_WARNING(
      LOG_NAS_ESM, "ESM-SAP   - Invalid EPS bearer identity (ebi=%d)\n", ebi);
    OAILOG_FUNC_RETURN(LOG_NAS_ESM, ESM_CAUSE_INVALID_EPS_BEARER_IDENTITY);
  }

  /*
   * Message processing
   */
  /*
   * Execute the PDN disconnect procedure requested by the UE
   */
  int pid = esm_proc_esm_information_response(
    emm_context,
    pti,
    msg->accesspointname,
    &msg->protocolconfigurationoptions,
    &esm_cause);

  if (pid != RETURNerror) {
    // Continue with S6a Update Location Request
    mme_app_send_s6a_update_location_req(
      PARENT_STRUCT(emm_context, struct ue_mm_context_s, emm_context));
    esm_cause = ESM_CAUSE_SUCCESS;
  }

  /*
   * Return the ESM cause value
   */
  OAILOG_FUNC_RETURN(LOG_NAS_ESM, esm_cause);
}

/****************************************************************************
 **                                                                        **
 ** Name:    esm_recv_activate_default_eps_bearer_context_accept()     **
 **                                                                        **
 ** Description: Processes Activate Default EPS Bearer Context Accept      **
 **      message                                                   **
 **                                                                        **
 ** Inputs:  ue_id:      UE local identifier                        **
 **          pti:       Procedure transaction identity             **
 **      ebi:       EPS bearer identity                        **
 **      msg:       The received ESM message                   **
 **      Others:    None                                       **
 **                                                                        **
 ** Outputs:     None                                                      **
 **      Return:    ESM cause code whenever the processing of  **
 **             the ESM message fails                      **
 **      Others:    None                                       **
 **                                                                        **
 ***************************************************************************/
esm_cause_t esm_recv_activate_default_eps_bearer_context_accept(
  emm_context_t *emm_context,
  proc_tid_t pti,
  ebi_t ebi,
  const activate_default_eps_bearer_context_accept_msg *msg)
{
  OAILOG_FUNC_IN(LOG_NAS_ESM);
  esm_cause_t esm_cause = ESM_CAUSE_SUCCESS;
  mme_ue_s1ap_id_t ue_id =
    PARENT_STRUCT(emm_context, struct ue_mm_context_s, emm_context)
      ->mme_ue_s1ap_id;

  OAILOG_INFO(
    LOG_NAS_ESM,
    "ESM-SAP   - Received Activate Default EPS Bearer Context "
    "Accept message (ue_id=%d, pti=%d, ebi=%d)\n",
    ue_id,
    pti,
    ebi);

  /*
   * Procedure transaction identity checking
   */
  if (esm_pt_is_reserved(pti)) {
    /*
     * 3GPP TS 24.301, section 7.3.1, case f
     * * * * Reserved PTI value
     */
    OAILOG_WARNING(
      LOG_NAS_ESM, "ESM-SAP   - Invalid PTI value (pti=%d)\n", pti);
    OAILOG_FUNC_RETURN(LOG_NAS_ESM, ESM_CAUSE_INVALID_PTI_VALUE);
  }
  /*
   * EPS bearer identity checking
   */
  else if (
    esm_ebr_is_reserved(ebi) || esm_ebr_is_not_in_use(emm_context, ebi)) {
    /*
     * 3GPP TS 24.301, section 7.3.2, case f
     * * * * Reserved or assigned value that does not match an existing EPS
     * * * * bearer context
     */
    OAILOG_WARNING(
      LOG_NAS_ESM, "ESM-SAP   - Invalid EPS bearer identity (ebi=%d)\n", ebi);
    OAILOG_FUNC_RETURN(LOG_NAS_ESM, ESM_CAUSE_INVALID_EPS_BEARER_IDENTITY);
  }

  /*
   * Message processing
   */
  /*
   * Execute the default EPS bearer context activation procedure accepted
   * * * * by the UE
   */
  int rc =
    esm_proc_default_eps_bearer_context_accept(emm_context, ebi, &esm_cause);

  if (rc != RETURNok) {
    OAILOG_FUNC_RETURN(LOG_NAS_ESM, ESM_CAUSE_PROTOCOL_ERROR);
  }
  /* If activate default EPS bearer context accept message is received for a
   * new standalone PDN connection, send modify bearer request to sgw
   */
  if (emm_context->esm_ctx.is_standalone == true) {
    emm_context->esm_ctx.is_standalone = false;
    rc = send_modify_bearer_req(ue_id, ebi);
    if (rc != RETURNok) {
      OAILOG_ERROR(
        LOG_NAS_ESM,
        "ESM-SAP - Sending Modify bearer req failed for (ebi=%u)"
        "\n",
        ebi);
      OAILOG_FUNC_RETURN(LOG_NAS_ESM, ESM_CAUSE_PROTOCOL_ERROR);
    }
  }
  /*
   * Return the ESM cause value
   */
  OAILOG_FUNC_RETURN(LOG_NAS_ESM, esm_cause);
}

/****************************************************************************
 **                                                                        **
 ** Name:    esm_recv_activate_default_eps_bearer_context_reject()     **
 **                                                                        **
 ** Description: Processes Activate Default EPS Bearer Context Reject      **
 **      message                                                   **
 **                                                                        **
 ** Inputs:  ue_id:      UE local identifier                        **
 **          pti:       Procedure transaction identity             **
 **      ebi:       EPS bearer identity                        **
 **      msg:       The received ESM message                   **
 **      Others:    None                                       **
 **                                                                        **
 ** Outputs:     None                                                      **
 **      Return:    ESM cause code whenever the processing of  **
 **             the ESM message fail                       **
 **      Others:    None                                       **
 **                                                                        **
 ***************************************************************************/
esm_cause_t esm_recv_activate_default_eps_bearer_context_reject(
  emm_context_t *emm_context,
  proc_tid_t pti,
  ebi_t ebi,
  const activate_default_eps_bearer_context_reject_msg *msg)
{
  OAILOG_FUNC_IN(LOG_NAS_ESM);
  esm_cause_t esm_cause = ESM_CAUSE_SUCCESS;
  mme_ue_s1ap_id_t ue_id =
    PARENT_STRUCT(emm_context, struct ue_mm_context_s, emm_context)
      ->mme_ue_s1ap_id;

  OAILOG_INFO(
    LOG_NAS_ESM,
    "ESM-SAP   - Received Activate Default EPS Bearer Context "
    "Reject message (ue_id=%d, pti=%d, ebi=%d)\n",
    ue_id,
    pti,
    ebi);

  /*
   * Procedure transaction identity checking
   */
  if (esm_pt_is_reserved(pti)) {
    /*
     * 3GPP TS 24.301, section 7.3.1, case f
     * * * * Reserved PTI value
     */
    OAILOG_WARNING(
      LOG_NAS_ESM, "ESM-SAP   - Invalid PTI value (pti=%d)\n", pti);
    OAILOG_FUNC_RETURN(LOG_NAS_ESM, ESM_CAUSE_INVALID_PTI_VALUE);
  }
  /*
   * EPS bearer identity checking
   */
  else if (
    esm_ebr_is_reserved(ebi) || esm_ebr_is_not_in_use(emm_context, ebi)) {
    /*
     * 3GPP TS 24.301, section 7.3.2, case f
     * * * * Reserved or assigned value that does not match an existing EPS
     * * * * bearer context
     */
    OAILOG_WARNING(
      LOG_NAS_ESM, "ESM-SAP   - Invalid EPS bearer identity (ebi=%d)", ebi);
    OAILOG_FUNC_RETURN(LOG_NAS_ESM, ESM_CAUSE_INVALID_EPS_BEARER_IDENTITY);
  }

  /*
   * Message processing
   */
  /*
   * Execute the default EPS bearer context activation procedure not accepted
   * * * * by the UE
   */
  int rc =
    esm_proc_default_eps_bearer_context_reject(emm_context, ebi, &esm_cause);

  if (rc != RETURNerror) {
    esm_cause = ESM_CAUSE_SUCCESS;
  }

  /*
   * Return the ESM cause value
   */
  OAILOG_FUNC_RETURN(LOG_NAS_ESM, esm_cause);
}

/****************************************************************************
 **                                                                        **
 ** Name:    esm_recv_activate_dedicated_eps_bearer_context_accept()   **
 **                                                                        **
 ** Description: Processes Activate Dedicated EPS Bearer Context Accept    **
 **      message                                                   **
 **                                                                        **
 ** Inputs:  ue_id:      UE local identifier                        **
 **          pti:       Procedure transaction identity             **
 **      ebi:       EPS bearer identity                        **
 **      msg:       The received ESM message                   **
 **      Others:    None                                       **
 **                                                                        **
 ** Outputs:     None                                                      **
 **      Return:    ESM cause code whenever the processing of  **
 **             the ESM message fails                      **
 **      Others:    None                                       **
 **                                                                        **
 ***************************************************************************/
esm_cause_t esm_recv_activate_dedicated_eps_bearer_context_accept(
  emm_context_t *emm_context,
  proc_tid_t pti,
  ebi_t ebi,
  const activate_dedicated_eps_bearer_context_accept_msg *msg)
{
  OAILOG_FUNC_IN(LOG_NAS_ESM);
  esm_cause_t esm_cause = ESM_CAUSE_SUCCESS;
  mme_ue_s1ap_id_t ue_id =
    PARENT_STRUCT(emm_context, struct ue_mm_context_s, emm_context)
      ->mme_ue_s1ap_id;

  OAILOG_INFO(
    LOG_NAS_ESM,
    "ESM-SAP   - Received Activate Dedicated EPS Bearer "
    "Context Accept message (ue_id="MME_UE_S1AP_ID_FMT", pti=%d, ebi=%d)\n",
    ue_id,
    pti,
    ebi);

  /*
   * Procedure transaction identity checking
   */
  if (esm_pt_is_reserved(pti)) {
    /*
     * 3GPP TS 24.301, section 7.3.1, case f
     * * * * Reserved PTI value
     */
    OAILOG_WARNING(
      LOG_NAS_ESM, "ESM-SAP   - Invalid PTI value (pti=%d)\n", pti);
    OAILOG_FUNC_RETURN(LOG_NAS_ESM, ESM_CAUSE_INVALID_PTI_VALUE);
  }
  /*
   * EPS bearer identity checking
   */
  else if (
    esm_ebr_is_reserved(ebi) || esm_ebr_is_not_in_use(emm_context, ebi)) {
    /*
     * 3GPP TS 24.301, section 7.3.2, case f
     * * * * Reserved or assigned value that does not match an existing EPS
     * * * * bearer context
     */
    OAILOG_WARNING(
      LOG_NAS_ESM, "ESM-SAP   - Invalid EPS bearer identity (ebi=%d)\n", ebi);
    OAILOG_FUNC_RETURN(LOG_NAS_ESM, ESM_CAUSE_INVALID_EPS_BEARER_IDENTITY);
  }

  /*
   * Message processing
   */
  /*
   * Execute the dedicated EPS bearer context activation procedure accepted
   * * * * by the UE
   */
  int rc =
    esm_proc_dedicated_eps_bearer_context_accept(emm_context, ebi, &esm_cause);

  if (rc != RETURNerror) {
    esm_cause = ESM_CAUSE_SUCCESS;
  }

  /*
   * Return the ESM cause value
   */
  OAILOG_FUNC_RETURN(LOG_NAS_ESM, esm_cause);
}

/****************************************************************************
 **                                                                        **
 ** Name:    esm_recv_activate_dedicated_eps_bearer_context_reject()   **
 **                                                                        **
 ** Description: Processes Activate Dedicated EPS Bearer Context Reject    **
 **      message                                                   **
 **                                                                        **
 ** Inputs:  ue_id:      UE local identifier                        **
 **          pti:       Procedure transaction identity             **
 **      ebi:       EPS bearer identity                        **
 **      msg:       The received ESM message                   **
 **      Others:    None                                       **
 **                                                                        **
 ** Outputs:     None                                                      **
 **      Return:    ESM cause code whenever the processing of  **
 **             the ESM message fail                       **
 **      Others:    None                                       **
 **                                                                        **
 ***************************************************************************/
esm_cause_t esm_recv_activate_dedicated_eps_bearer_context_reject(
  emm_context_t *emm_context,
  proc_tid_t pti,
  ebi_t ebi,
  const activate_dedicated_eps_bearer_context_reject_msg *msg)
{
  OAILOG_FUNC_IN(LOG_NAS_ESM);
  esm_cause_t esm_cause = ESM_CAUSE_SUCCESS;
  mme_ue_s1ap_id_t ue_id =
    PARENT_STRUCT(emm_context, struct ue_mm_context_s, emm_context)
      ->mme_ue_s1ap_id;

  OAILOG_INFO(
    LOG_NAS_ESM,
    "ESM-SAP   - Received Activate Dedicated EPS Bearer "
    "Context Reject message (ue_id=%d, pti=%d, ebi=%d)\n",
    ue_id,
    pti,
    ebi);

  /*
   * Procedure transaction identity checking
   */
  if (esm_pt_is_reserved(pti)) {
    /*
     * 3GPP TS 24.301, section 7.3.1, case f
     * * * * Reserved PTI value
     */
    OAILOG_WARNING(
      LOG_NAS_ESM, "ESM-SAP   - Invalid PTI value (pti=%d)\n", pti);
    OAILOG_FUNC_RETURN(LOG_NAS_ESM, ESM_CAUSE_INVALID_PTI_VALUE);
  }
  /*
   * EPS bearer identity checking
   */
  else if (
    esm_ebr_is_reserved(ebi) || esm_ebr_is_not_in_use(emm_context, ebi)) {
    /*
     * 3GPP TS 24.301, section 7.3.2, case f
     * * * * Reserved or assigned value that does not match an existing EPS
     * * * * bearer context
     */
    OAILOG_WARNING(
      LOG_NAS_ESM, "ESM-SAP   - Invalid EPS bearer identity (ebi=%d)\n", ebi);
    OAILOG_FUNC_RETURN(LOG_NAS_ESM, ESM_CAUSE_INVALID_EPS_BEARER_IDENTITY);
  }

  /*
   * Message processing
   */
  /*
   * Execute the dedicated EPS bearer context activation procedure not
   * * * *  accepted by the UE
   */
  int rc =
    esm_proc_dedicated_eps_bearer_context_reject(emm_context, ebi, &esm_cause);

  if (rc != RETURNerror) {
    esm_cause = ESM_CAUSE_SUCCESS;
  }

  /*
   * Return the ESM cause value
   */
  OAILOG_FUNC_RETURN(LOG_NAS_ESM, esm_cause);
}

/****************************************************************************
 **                                                                        **
 ** Name:    esm_recv_deactivate_eps_bearer_context_accept()           **
 **                                                                        **
 ** Description: Processes Deactivate EPS Bearer Context Accept message    **
 **                                                                        **
 ** Inputs:  ue_id:      UE local identifier                        **
 **          pti:       Procedure transaction identity             **
 **      ebi:       EPS bearer identity                        **
 **      msg:       The received ESM message                   **
 **      Others:    None                                       **
 **                                                                        **
 ** Outputs:     None                                                      **
 **      Return:    ESM cause code whenever the processing of  **
 **             the ESM message fails                      **
 **      Others:    None                                       **
 **                                                                        **
 ***************************************************************************/
esm_cause_t esm_recv_deactivate_eps_bearer_context_accept(
  emm_context_t *emm_context,
  proc_tid_t pti,
  ebi_t ebi,
  const deactivate_eps_bearer_context_accept_msg *msg)
{
  OAILOG_FUNC_IN(LOG_NAS_ESM);
  esm_cause_t esm_cause = ESM_CAUSE_SUCCESS;
  mme_ue_s1ap_id_t ue_id =
    PARENT_STRUCT(emm_context, struct ue_mm_context_s, emm_context)
      ->mme_ue_s1ap_id;

  OAILOG_INFO(
    LOG_NAS_ESM,
    "ESM-SAP   - Received Deactivate EPS Bearer Context "
    "Accept message (ue_id=%d, pti=%d, ebi=%d)\n",
    ue_id,
    pti,
    ebi);

  /*
   * Procedure transaction identity checking
   */
  if (esm_pt_is_reserved(pti)) {
    /*
     * 3GPP TS 24.301, section 7.3.1, case f
     * * * * Reserved PTI value
     */
    OAILOG_WARNING(
      LOG_NAS_ESM, "ESM-SAP   - Invalid PTI value (pti=%d)\n", pti);
    OAILOG_FUNC_RETURN(LOG_NAS_ESM, ESM_CAUSE_INVALID_PTI_VALUE);
  }
  /*
   * EPS bearer identity checking
   */
  else if (
    esm_ebr_is_reserved(ebi) || esm_ebr_is_not_in_use(emm_context, ebi)) {
    /*
     * 3GPP TS 24.301, section 7.3.2, case f
     * * * * Reserved or assigned value that does not match an existing EPS
     * * * * bearer context
     */
    OAILOG_WARNING(
      LOG_NAS_ESM, "ESM-SAP   - Invalid EPS bearer identity (ebi=%d)\n", ebi);
    OAILOG_FUNC_RETURN(LOG_NAS_ESM, ESM_CAUSE_INVALID_EPS_BEARER_IDENTITY);
  }

  /*
   * Message processing
   */
  /*
   * Execute the dedicated EPS bearer context deactivation procedure accepted
   * * * * by the UE
   */
  esm_proc_eps_bearer_context_deactivate_accept(emm_context, ebi, &esm_cause);

  /*
   * Return the ESM cause value
   */
  OAILOG_FUNC_RETURN(LOG_NAS_ESM, esm_cause);
}

/****************************************************************************/
/*********************  L O C A L    F U N C T I O N S  *********************/
/****************************************************************************/<|MERGE_RESOLUTION|>--- conflicted
+++ resolved
@@ -362,7 +362,6 @@
         LOG_NAS_ESM,
         "ESM-PROC  - Cannot select APN for ue id" MME_UE_S1AP_ID_FMT "\n",
         ue_id);
-      unlock_ue_contexts(ue_mm_context_p);
       OAILOG_FUNC_RETURN(LOG_NAS_ESM, ESM_CAUSE_UNKNOWN_ACCESS_POINT_NAME);
     }
 
@@ -425,41 +424,10 @@
 
     mme_app_send_s11_create_session_req(
       mme_app_desc_p, ue_mm_context_p, pdn_cid);
-<<<<<<< HEAD
-    OAILOG_FUNC_RETURN(LOG_NAS_ESM, esm_cause);
-  }
-
-#if ORIGINAL_CODE
-  /*
-   * Execute the PDN connectivity procedure requested by the UE
-   */
-  int pid = esm_proc_pdn_connectivity_request(
-    emm_context,
-    pti,
-    emm_ctx->esm_ctx.esm_proc_data->request_type,
-    &esm_data->apn,
-    esm_data->pdn_type,
-    &esm_data->pdn_addr,
-    &esm_data->qos,
-    &esm_cause);
-
-  if (pid != RETURNerror) {
-    /*
-     * Create local default EPS bearer context
-     */
-    int rc = esm_proc_default_eps_bearer_context(
-      emm_ctx, pid, new_ebi, &esm_data->qos, &esm_cause);
-
-    if (rc != RETURNerror) {
-      esm_cause = ESM_CAUSE_SUCCESS;
-    }
-=======
-    unlock_ue_contexts(ue_mm_context_p);
   } else {
     mme_app_send_s6a_update_location_req(
       PARENT_STRUCT(emm_context, struct ue_mm_context_s, emm_context));
     esm_cause = ESM_CAUSE_SUCCESS;
->>>>>>> 1e28bfe2
   }
   /*
    * Return the ESM cause value
