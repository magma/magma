/*
 * Licensed to the OpenAirInterface (OAI) Software Alliance under one or more
 * contributor license agreements.  See the NOTICE file distributed with
 * this work for additional information regarding copyright ownership.
 * The OpenAirInterface Software Alliance licenses this file to You under
 * the Apache License, Version 2.0  (the "License"); you may not use this file
 * except in compliance with the License.
 * You may obtain a copy of the License at
 *
 *      http://www.apache.org/licenses/LICENSE-2.0
 *
 * Unless required by applicable law or agreed to in writing, software
 * distributed under the License is distributed on an "AS IS" BASIS,
 * WITHOUT WARRANTIES OR CONDITIONS OF ANY KIND, either express or implied.
 * See the License for the specific language governing permissions and
 * limitations under the License.
 *-------------------------------------------------------------------------------
 * For more information about the OpenAirInterface (OAI) Software Alliance:
 *      contact@openairinterface.org
 */

#include <stdbool.h>
#include <stdlib.h>

#include "log.h"
#include "dynamic_memory_check.h"
#include "common_types.h"
#include "3gpp_24.007.h"
#include "3gpp_24.008.h"
#include "mme_app_ue_context.h"
#include "nas_itti_messaging.h"
#include "esm_recv.h"
#include "esm_pt.h"
#include "esm_ebr.h"
#include "esm_proc.h"
#include "esm_cause.h"
#include "mme_config.h"
#include "3gpp_24.301.h"
#include "3gpp_36.401.h"
#include "NasRequestType.h"
#include "PdnType.h"
#include "common_defs.h"
#include "esm_data.h"
#include "mme_api.h"
#include "mme_app_desc.h"
#include "mme_app_apn_selection.h"
#include "mme_app_itti_messaging.h"
#include "mme_app_state.h"

/****************************************************************************/
/****************  E X T E R N A L    D E F I N I T I O N S  ****************/
/****************************************************************************/

/****************************************************************************/
/*******************  L O C A L    D E F I N I T I O N S  *******************/
/****************************************************************************/

/****************************************************************************/
/******************  E X P O R T E D    F U N C T I O N S  ******************/
/****************************************************************************/

/*
   --------------------------------------------------------------------------
   Functions executed by both the UE and the MME upon receiving ESM messages
   --------------------------------------------------------------------------
*/
/****************************************************************************
 **                                                                        **
 ** Name:    esm_recv_status()                                         **
 **                                                                        **
 ** Description: Processes ESM status message                              **
 **                                                                        **
 ** Inputs:  ue_id:      UE local identifier                        **
 **      pti:       Procedure transaction identity             **
 **      ebi:       EPS bearer identity                        **
 **      msg:       The received ESM message                   **
 **      Others:    None                                       **
 **                                                                        **
 ** Outputs:     None                                                      **
 **      Return:    ESM cause code whenever the processing of  **
 **             the ESM message fails                      **
 **      Others:    None                                       **
 **                                                                        **
 ***************************************************************************/

esm_cause_t esm_recv_status(
  emm_context_t *emm_context,
  proc_tid_t pti,
  ebi_t ebi,
  const esm_status_msg *msg)
{
  esm_cause_t esm_cause = ESM_CAUSE_SUCCESS;
  int rc = RETURNerror;

  OAILOG_FUNC_IN(LOG_NAS_ESM);
  OAILOG_INFO(
    LOG_NAS_ESM,
    "ESM-SAP   - Received ESM status message (pti=%d, ebi=%d)\n",
    pti,
    ebi);
  /*
   * Message processing
   */
  /*
   * Get the ESM cause
   */
  esm_cause = msg->esmcause;
  /*
   * Execute the ESM status procedure
   */
  rc = esm_proc_status_ind(emm_context, pti, ebi, &esm_cause);

  if (rc != RETURNerror) {
    esm_cause = ESM_CAUSE_SUCCESS;
  }

  /*
   * Return the ESM cause value
   */
  OAILOG_FUNC_RETURN(LOG_NAS_ESM, esm_cause);
}

/*
   --------------------------------------------------------------------------
   Functions executed by the MME upon receiving ESM message from the UE
   --------------------------------------------------------------------------
*/
/****************************************************************************
 **                                                                        **
 ** Name:    esm_recv_pdn_connectivity_request()                       **
 **                                                                        **
 ** Description: Processes PDN connectivity request message                **
 **                                                                        **
 ** Inputs:  ue_id:      UE local identifier                        **
 **      pti:       Procedure transaction identity             **
 **      ebi:       EPS bearer identity                        **
 **      msg:       The received ESM message                   **
 **      Others:    None                                       **
 **                                                                        **
 ** Outputs:     new_ebi:   New assigned EPS bearer identity           **
 **      data:      PDN connection and EPS bearer context data **
 **      Return:    ESM cause code whenever the processing of  **
 **             the ESM message fails                      **
 **      Others:    None                                       **
 **                                                                        **
 ***************************************************************************/
esm_cause_t esm_recv_pdn_connectivity_request(
  emm_context_t *emm_context,
  proc_tid_t pti,
  ebi_t ebi,
  const pdn_connectivity_request_msg* msg,
  ebi_t* new_ebi,
  bool is_standalone)
{
  OAILOG_FUNC_IN(LOG_NAS_ESM);
  int rc = RETURNerror;
  int esm_cause = ESM_CAUSE_SUCCESS;
  pdn_cid_t pdn_cid = 0;
  mme_ue_s1ap_id_t ue_id =
    PARENT_STRUCT(emm_context, struct ue_mm_context_s, emm_context)
      ->mme_ue_s1ap_id;

  OAILOG_INFO(
    LOG_NAS_ESM,
    "ESM-SAP   - Received PDN Connectivity Request message "
    "(ue_id= " MME_UE_S1AP_ID_FMT ", pti=%u, ebi=%u)\n",
    ue_id,
    pti,
    ebi);

  /*
   * Procedure transaction identity checking
   */
  if ((pti == ESM_PT_UNASSIGNED) || esm_pt_is_reserved(pti)) {
    /*
     * 3GPP TS 24.301, section 7.3.1, case a
     * * * * Reserved or unassigned PTI value
     */
    OAILOG_ERROR(
      LOG_NAS_ESM, "ESM-SAP   - Invalid PTI value (pti=%d) for (ue_id = %u) \n",
      pti,
      ue_id);
    OAILOG_FUNC_RETURN(LOG_NAS_ESM, ESM_CAUSE_INVALID_PTI_VALUE);
  }
  /*
   * EPS bearer identity checking
   */
  else if (ebi != ESM_EBI_UNASSIGNED) {
    /*
     * 3GPP TS 24.301, section 7.3.2, case a
     * * * * Reserved or assigned EPS bearer identity value
     */
    OAILOG_ERROR(
      LOG_NAS_ESM, "ESM-SAP   - Invalid EPS bearer identity (ebi=%d) for (ue_id = %u)\n",
      ebi,
      ue_id);
    OAILOG_FUNC_RETURN(LOG_NAS_ESM, ESM_CAUSE_INVALID_EPS_BEARER_IDENTITY);
  }

  /*
   * Message processing
   */
  /*
   * Get PDN connection and EPS bearer context data structure to setup
   */
  if (!emm_context->esm_ctx.esm_proc_data) {
    emm_context->esm_ctx.esm_proc_data = (esm_proc_data_t *) calloc(
      1, sizeof(*emm_context->esm_ctx.esm_proc_data));
  }

  struct esm_proc_data_s *esm_data = emm_context->esm_ctx.esm_proc_data;

  esm_data->pti = pti;
  /*
   * Get the PDN connectivity request type
   */
  OAILOG_DEBUG(
    LOG_NAS_ESM,
    "ESM-SAP   - PDN Connectivity Request Type = (%d) for (ue_id = %u)\n ",
    msg->requesttype,
    ue_id);

  if (msg->requesttype == REQUEST_TYPE_INITIAL_REQUEST) {
    esm_data->request_type = ESM_PDN_REQUEST_INITIAL;
  } else if (msg->requesttype == REQUEST_TYPE_HANDOVER) {
    esm_data->request_type = ESM_PDN_REQUEST_HANDOVER;
  } else if (msg->requesttype == REQUEST_TYPE_EMERGENCY) {
    esm_data->request_type = ESM_PDN_REQUEST_EMERGENCY;
  } else {
    /*
     * Unkown PDN request type
     */
    esm_data->request_type = -1;
    OAILOG_ERROR(
      LOG_NAS_ESM,
      "ESM-SAP   - Invalid PDN request type (INITIAL/HANDOVER/EMERGENCY) for (ue_id = %u)\n",
      ue_id);
    OAILOG_FUNC_RETURN(LOG_NAS_ESM, ESM_CAUSE_INVALID_MANDATORY_INFO);
  }

  /*
   * Get the value of the PDN type indicator
   */
  OAILOG_DEBUG(
    LOG_NAS_ESM,
    "ESM-SAP   - PDN Type = (%d) for (ue_id = %u)\n ", msg->pdntype, ue_id);
  if (msg->pdntype == PDN_TYPE_IPV4) {
    esm_data->pdn_type = ESM_PDN_TYPE_IPV4;
  } else if (msg->pdntype == PDN_TYPE_IPV6) {
    esm_data->pdn_type = ESM_PDN_TYPE_IPV6;
  } else if (msg->pdntype == PDN_TYPE_IPV4V6) {
    esm_data->pdn_type = ESM_PDN_TYPE_IPV4V6;
  } else {
    /*
     * Unkown PDN type
     */
    OAILOG_ERROR(LOG_NAS_ESM, "ESM-SAP   - Invalid PDN type for (ue_id = %u)\n", ue_id);
    OAILOG_FUNC_RETURN(LOG_NAS_ESM, ESM_CAUSE_UNKNOWN_PDN_TYPE);
  }

  /*
   * Get the Access Point Name, if provided
   */
  if (msg->presencemask & PDN_CONNECTIVITY_REQUEST_ACCESS_POINT_NAME_PRESENT) {
    if (esm_data->apn) bdestroy_wrapper(&esm_data->apn);
    esm_data->apn = msg->accesspointname;
  }

  if (
    msg->presencemask &
    PDN_CONNECTIVITY_REQUEST_PROTOCOL_CONFIGURATION_OPTIONS_PRESENT) {
    if (esm_data->pco.num_protocol_or_container_id)
      clear_protocol_configuration_options(&esm_data->pco);
    copy_protocol_configuration_options(
      &esm_data->pco, &msg->protocolconfigurationoptions);
  }
  /*
   * Get the ESM information transfer flag
   */
  if (
    msg->presencemask &
    PDN_CONNECTIVITY_REQUEST_ESM_INFORMATION_TRANSFER_FLAG_PRESENT) {
    /*
     * 3GPP TS 24.301, sections 6.5.1.2, 6.5.1.3
     * * * * ESM information, i.e. protocol configuration options, APN, or both,
     * * * * has to be sent after the NAS signalling security has been activated
     * * * * between the UE and the MME.
     * * * *
     * * * * The MME then at a later stage in the PDN connectivity procedure
     * * * * initiates the ESM information request procedure in which the UE
     * * * * can provide the MME with protocol configuration options or APN
     * * * * or both.
     * * * * The MME waits for completion of the ESM information request
     * * * * procedure before proceeding with the PDN connectivity procedure.
     */
    if (!mme_config.nas_config.disable_esm_information) {
      esm_proc_esm_information_request(emm_context, pti);
      OAILOG_FUNC_RETURN(LOG_NAS_ESM, esm_cause);
    }
  }

  OAILOG_DEBUG(
    LOG_NAS_ESM,
    "ESM-PROC  - _esm_data.conf.features %08x, esm pdn type = %d\n",
    _esm_data.conf.features,
    esm_data->pdn_type);
  emm_context->emm_cause = ESM_CAUSE_SUCCESS;
  switch (_esm_data.conf.features & (MME_API_IPV4 | MME_API_IPV6)) {
    case (MME_API_IPV4 | MME_API_IPV6):
      /*
     * The network supports both IPv4 and IPv6 connection
     */
      if (
        (esm_data->pdn_type == ESM_PDN_TYPE_IPV4V6) &&
        (_esm_data.conf.features & MME_API_SINGLE_ADDR_BEARERS)) {
        /*
         * The network supports single IP version bearers only
         */
        emm_context->emm_cause = ESM_CAUSE_SINGLE_ADDRESS_BEARERS_ONLY_ALLOWED;
      }
      break;

    case MME_API_IPV6:
      /*
       * The network supports connection to IPv6 only
       */
      if (esm_data->pdn_type != ESM_PDN_TYPE_IPV6) {
        emm_context->emm_cause = ESM_CAUSE_PDN_TYPE_IPV6_ONLY_ALLOWED;
      }
      break;

    case MME_API_IPV4:
      /*
       * The network supports connection to IPv4 only
       */
      if (esm_data->pdn_type != ESM_PDN_TYPE_IPV4) {
        emm_context->emm_cause = ESM_CAUSE_PDN_TYPE_IPV4_ONLY_ALLOWED;
      }
      break;

    default:
      OAILOG_ERROR(
        LOG_NAS_ESM,
        "ESM-PROC  - _esm_data.conf.features incorrect value (no IPV4 or IPV6 "
        ") %X for (ue_id = %u)\n",
        _esm_data.conf.features,
        ue_id);
  }

  if (
    (is_standalone) &&
    (mme_config.eps_network_feature_support.ims_voice_over_ps_session_in_s1)) {
    mme_app_desc_t* mme_app_desc_p = get_mme_nas_state(false);
    ue_mm_context_t* ue_mm_context_p = mme_ue_context_exists_mme_ue_s1ap_id(
      &mme_app_desc_p->mme_ue_contexts, ue_id);
    //Select APN
    struct apn_configuration_s* apn_config = mme_app_select_apn(
      ue_mm_context_p, emm_context->esm_ctx.esm_proc_data->apn);
    /*
     * Execute the PDN connectivity procedure requested by the UE
     */
    if (!apn_config) {
      OAILOG_ERROR(
        LOG_NAS_ESM,
        "ESM-PROC  - Cannot select APN for ue id" MME_UE_S1AP_ID_FMT "\n",
        ue_id);
      OAILOG_FUNC_RETURN(LOG_NAS_ESM, ESM_CAUSE_UNKNOWN_ACCESS_POINT_NAME);
    }

    /* Find a free PDN Connection ID*/
    for (pdn_cid = 0; pdn_cid < MAX_APN_PER_UE; pdn_cid++) {
      if (!ue_mm_context_p->pdn_contexts[pdn_cid]) break;
    }

    if (pdn_cid >= MAX_APN_PER_UE) {
      OAILOG_ERROR(
        LOG_NAS_ESM,
        "ESM-PROC  - Cannot find free pdn_cid for ue id" MME_UE_S1AP_ID_FMT
        "\n",
        ue_id);
      unlock_ue_contexts(ue_mm_context_p);
      OAILOG_FUNC_RETURN(LOG_NAS_ESM, ESM_CAUSE_INSUFFICIENT_RESOURCES);
    }
    // Update pdn connection id
    emm_context->esm_ctx.esm_proc_data->pdn_cid = pdn_cid;

    // Update qci
    esm_data->bearer_qos.qci = apn_config->subscribed_qos.qci;
    rc = esm_proc_pdn_connectivity_request(
      emm_context,
      pti,
      pdn_cid,
      apn_config->context_identifier,
      emm_context->esm_ctx.esm_proc_data->request_type,
      esm_data->apn,
      esm_data->pdn_type,
      esm_data->pdn_addr,
      &esm_data->bearer_qos,
      (emm_context->esm_ctx.esm_proc_data->pco.num_protocol_or_container_id) ?
        &emm_context->esm_ctx.esm_proc_data->pco :
        NULL,
      &esm_cause);

    if (rc != RETURNerror) {
      /*
       * Create local default EPS bearer context
       */
      rc = esm_proc_default_eps_bearer_context(
        emm_context,
        pti,
        pdn_cid,
        new_ebi,
        esm_data->bearer_qos.qci,
        &esm_cause);

      if (rc != RETURNerror) {
        esm_cause = ESM_CAUSE_SUCCESS;
      }
    }
    //Send PDN Connectivity req
    OAILOG_INFO(
      LOG_NAS_ESM,
      "ESM-PROC - Sending pdn_connectivity_req to MME APP for ue %d",
      ue_id);

    emm_context->esm_ctx.is_standalone = true;

    mme_app_send_s11_create_session_req(
      mme_app_desc_p, ue_mm_context_p, pdn_cid);
    unlock_ue_contexts(ue_mm_context_p);
    OAILOG_FUNC_RETURN(LOG_NAS_ESM, esm_cause);
  }

#if ORIGINAL_CODE
  /*
   * Execute the PDN connectivity procedure requested by the UE
   */
  int pid = esm_proc_pdn_connectivity_request(
    emm_context,
    pti,
    emm_ctx->esm_ctx.esm_proc_data->request_type,
    &esm_data->apn,
    esm_data->pdn_type,
    &esm_data->pdn_addr,
    &esm_data->qos,
    &esm_cause);

  if (pid != RETURNerror) {
    /*
     * Create local default EPS bearer context
     */
    int rc = esm_proc_default_eps_bearer_context(
      emm_ctx, pid, new_ebi, &esm_data->qos, &esm_cause);

    if (rc != RETURNerror) {
      esm_cause = ESM_CAUSE_SUCCESS;
    }
  }
#else
  mme_app_send_s6a_update_location_req(
    PARENT_STRUCT(emm_context, struct ue_mm_context_s, emm_context));
  esm_cause = ESM_CAUSE_SUCCESS;
#endif
  /*
   * Return the ESM cause value
   */
  OAILOG_FUNC_RETURN(LOG_NAS_ESM, esm_cause);
}

/****************************************************************************
 **                                                                        **
 ** Name:    esm_recv_pdn_disconnect_request()                         **
 **                                                                        **
 ** Description: Processes PDN disconnect request message                  **
 **                                                                        **
 ** Inputs:  ue_id:      UE local identifier                        **
 **      pti:       Procedure transaction identity             **
 **      ebi:       EPS bearer identity                        **
 **      msg:       The received ESM message                   **
 **      Others:    None                                       **
 **                                                                        **
 ** Outputs:     linked_ebi:    Linked EPS bearer identity of the default  **
 **             bearer associated with the PDN to discon-  **
 **             nect from                                  **
 **      Return:    ESM cause code whenever the processing of  **
 **             the ESM message fails                      **
 **      Others:    None                                       **
 **                                                                        **
 ***************************************************************************/
esm_cause_t esm_recv_pdn_disconnect_request(
  emm_context_t* emm_context,
  proc_tid_t pti,
  ebi_t ebi,
  const pdn_disconnect_request_msg* msg)
{
  OAILOG_FUNC_IN(LOG_NAS_ESM);
  esm_cause_t esm_cause = ESM_CAUSE_SUCCESS;
  ue_mm_context_t* ue_mm_context_p = NULL;
  ue_mm_context_p =
    PARENT_STRUCT(emm_context, struct ue_mm_context_s, emm_context);

<<<<<<< HEAD
  if (ue_mm_context_p) {
=======
  if (!ue_mm_context_p) {
>>>>>>> 2444cb22
    OAILOG_WARNING(
      LOG_NAS_ESM, "Failed to find ue context from emm context \n");
    OAILOG_FUNC_RETURN(LOG_NAS_ESM, RETURNerror);
  }

  OAILOG_INFO(
    LOG_NAS_ESM,
    "ESM-SAP   - Received PDN Disconnect Request message for "
    "ue_id " MME_UE_S1AP_ID_FMT ", pti=%u, ebi=%u)\n",
    ue_mm_context_p->mme_ue_s1ap_id,
    pti,
    ebi);

  /*
   * Procedure transaction identity checking
   */
  if ((pti == ESM_PT_UNASSIGNED) || esm_pt_is_reserved(pti)) {
    /*
     * 3GPP TS 24.301, section 7.3.1, case b
     * * * * Reserved or unassigned PTI value
     */
    OAILOG_WARNING(
      LOG_NAS_ESM, "ESM-SAP   - Invalid PTI value (pti=%d)\n", pti);
    OAILOG_FUNC_RETURN(LOG_NAS_ESM, ESM_CAUSE_INVALID_PTI_VALUE);
  }
  /*
   * EPS bearer identity checking
   */
  else if (ebi != ESM_EBI_UNASSIGNED) {
    /*
     * 3GPP TS 24.301, section 7.3.2, case b
     * * * * Reserved or assigned EPS bearer identity value
     */
    OAILOG_WARNING(
      LOG_NAS_ESM, "ESM-SAP   - Invalid EPS bearer identity (ebi=%d)\n", ebi);
    OAILOG_FUNC_RETURN(LOG_NAS_ESM, ESM_CAUSE_INVALID_EPS_BEARER_IDENTITY);
  }

  struct esm_proc_data_s* esm_data = emm_context->esm_ctx.esm_proc_data;

  esm_data->pti = pti;

  /*
   * Message processing
   */
  /*
   * Execute the PDN disconnect procedure requested by the UE
   */

  pdn_cid_t pid =
    PARENT_STRUCT(emm_context, struct ue_mm_context_s, emm_context)
      ->bearer_contexts[EBI_TO_INDEX(msg->linkedepsbeareridentity)]
      ->pdn_cx_id;

  if (pid < MAX_APN_PER_UE) {
    /* If VoLTE is enabled, send ITTI message to MME APP
     * MME APP will trigger Delete session towards SGW
     * to release the session
     */
    if (mme_config.eps_network_feature_support
          .ims_voice_over_ps_session_in_s1) {
      OAILOG_INFO(
        LOG_NAS_ESM,
        "ESM-SAP   - Sending PDN Disconnect Request message "
        "(ue_id=" MME_UE_S1AP_ID_FMT ", pid=%d, ebi=%d)\n",
        ue_mm_context_p->mme_ue_s1ap_id,
        pid,
        msg->linkedepsbeareridentity);
      mme_app_send_delete_session_request(
        ue_mm_context_p, msg->linkedepsbeareridentity, pid);
      OAILOG_FUNC_RETURN(LOG_NAS_ESM, esm_cause);
    }

    /*
     * Release the associated default EPS bearer context
     */
    int bid = 0;
    int rc = esm_proc_eps_bearer_context_deactivate(
      emm_context, false, msg->linkedepsbeareridentity, &pid, &bid, &esm_cause);

    if (rc != RETURNerror) {
      esm_cause = ESM_CAUSE_SUCCESS;
    }
  } else {
    OAILOG_ERROR(
      LOG_NAS_ESM,
      "ESM-PROC  - No PDN connection found (lbi=%u)\n",
      msg->linkedepsbeareridentity);
    esm_cause = ESM_CAUSE_PROTOCOL_ERROR;
  }

  /*
   * Return the ESM cause value
   */
  OAILOG_FUNC_RETURN(LOG_NAS_ESM, esm_cause);
}

//------------------------------------------------------------------------------
esm_cause_t esm_recv_information_response(
  emm_context_t *emm_context,
  proc_tid_t pti,
  ebi_t ebi,
  const esm_information_response_msg *msg)
{
  OAILOG_FUNC_IN(LOG_NAS_ESM);
  esm_cause_t esm_cause = ESM_CAUSE_SUCCESS;
  mme_ue_s1ap_id_t ue_id =
    PARENT_STRUCT(emm_context, struct ue_mm_context_s, emm_context)
      ->mme_ue_s1ap_id;

  OAILOG_INFO(
    LOG_NAS_ESM,
    "ESM-SAP   - Received ESM Information response message "
    "(ue_id=%d, pti=%d, ebi=%d)\n",
    ue_id,
    pti,
    ebi);

  /*
   * Procedure transaction identity checking
   */
  if ((pti == ESM_PT_UNASSIGNED) || esm_pt_is_reserved(pti)) {
    /*
     * 3GPP TS 24.301, section 7.3.1, case b
     * * * * Reserved or unassigned PTI value
     */
    OAILOG_WARNING(
      LOG_NAS_ESM, "ESM-SAP   - Invalid PTI value (pti=%d)\n", pti);
    OAILOG_FUNC_RETURN(LOG_NAS_ESM, ESM_CAUSE_INVALID_PTI_VALUE);
  }
  /*
   * EPS bearer identity checking
   */
  else if (ebi != ESM_EBI_UNASSIGNED) {
    /*
     * 3GPP TS 24.301, section 7.3.2, case b
     * * * * Reserved or assigned EPS bearer identity value
     */
    OAILOG_WARNING(
      LOG_NAS_ESM, "ESM-SAP   - Invalid EPS bearer identity (ebi=%d)\n", ebi);
    OAILOG_FUNC_RETURN(LOG_NAS_ESM, ESM_CAUSE_INVALID_EPS_BEARER_IDENTITY);
  }

  /*
   * Message processing
   */
  /*
   * Execute the PDN disconnect procedure requested by the UE
   */
  int pid = esm_proc_esm_information_response(
    emm_context,
    pti,
    msg->accesspointname,
    &msg->protocolconfigurationoptions,
    &esm_cause);

  if (pid != RETURNerror) {
    // Continue with S6a Update Location Request
    mme_app_send_s6a_update_location_req(
      PARENT_STRUCT(emm_context, struct ue_mm_context_s, emm_context));
    esm_cause = ESM_CAUSE_SUCCESS;
  }

  /*
   * Return the ESM cause value
   */
  OAILOG_FUNC_RETURN(LOG_NAS_ESM, esm_cause);
}

/****************************************************************************
 **                                                                        **
 ** Name:    esm_recv_activate_default_eps_bearer_context_accept()     **
 **                                                                        **
 ** Description: Processes Activate Default EPS Bearer Context Accept      **
 **      message                                                   **
 **                                                                        **
 ** Inputs:  ue_id:      UE local identifier                        **
 **          pti:       Procedure transaction identity             **
 **      ebi:       EPS bearer identity                        **
 **      msg:       The received ESM message                   **
 **      Others:    None                                       **
 **                                                                        **
 ** Outputs:     None                                                      **
 **      Return:    ESM cause code whenever the processing of  **
 **             the ESM message fails                      **
 **      Others:    None                                       **
 **                                                                        **
 ***************************************************************************/
esm_cause_t esm_recv_activate_default_eps_bearer_context_accept(
  emm_context_t *emm_context,
  proc_tid_t pti,
  ebi_t ebi,
  const activate_default_eps_bearer_context_accept_msg *msg)
{
  OAILOG_FUNC_IN(LOG_NAS_ESM);
  esm_cause_t esm_cause = ESM_CAUSE_SUCCESS;
  mme_ue_s1ap_id_t ue_id =
    PARENT_STRUCT(emm_context, struct ue_mm_context_s, emm_context)
      ->mme_ue_s1ap_id;

  OAILOG_INFO(
    LOG_NAS_ESM,
    "ESM-SAP   - Received Activate Default EPS Bearer Context "
    "Accept message (ue_id=%d, pti=%d, ebi=%d)\n",
    ue_id,
    pti,
    ebi);

  /*
   * Procedure transaction identity checking
   */
  if (esm_pt_is_reserved(pti)) {
    /*
     * 3GPP TS 24.301, section 7.3.1, case f
     * * * * Reserved PTI value
     */
    OAILOG_WARNING(
      LOG_NAS_ESM, "ESM-SAP   - Invalid PTI value (pti=%d)\n", pti);
    OAILOG_FUNC_RETURN(LOG_NAS_ESM, ESM_CAUSE_INVALID_PTI_VALUE);
  }
  /*
   * EPS bearer identity checking
   */
  else if (
    esm_ebr_is_reserved(ebi) || esm_ebr_is_not_in_use(emm_context, ebi)) {
    /*
     * 3GPP TS 24.301, section 7.3.2, case f
     * * * * Reserved or assigned value that does not match an existing EPS
     * * * * bearer context
     */
    OAILOG_WARNING(
      LOG_NAS_ESM, "ESM-SAP   - Invalid EPS bearer identity (ebi=%d)\n", ebi);
    OAILOG_FUNC_RETURN(LOG_NAS_ESM, ESM_CAUSE_INVALID_EPS_BEARER_IDENTITY);
  }

  /*
   * Message processing
   */
  /*
   * Execute the default EPS bearer context activation procedure accepted
   * * * * by the UE
   */
  int rc =
    esm_proc_default_eps_bearer_context_accept(emm_context, ebi, &esm_cause);

  if (rc != RETURNerror) {
    esm_cause = ESM_CAUSE_SUCCESS;
  }

  /*
   * Return the ESM cause value
   */
  OAILOG_FUNC_RETURN(LOG_NAS_ESM, esm_cause);
}

/****************************************************************************
 **                                                                        **
 ** Name:    esm_recv_activate_default_eps_bearer_context_reject()     **
 **                                                                        **
 ** Description: Processes Activate Default EPS Bearer Context Reject      **
 **      message                                                   **
 **                                                                        **
 ** Inputs:  ue_id:      UE local identifier                        **
 **          pti:       Procedure transaction identity             **
 **      ebi:       EPS bearer identity                        **
 **      msg:       The received ESM message                   **
 **      Others:    None                                       **
 **                                                                        **
 ** Outputs:     None                                                      **
 **      Return:    ESM cause code whenever the processing of  **
 **             the ESM message fail                       **
 **      Others:    None                                       **
 **                                                                        **
 ***************************************************************************/
esm_cause_t esm_recv_activate_default_eps_bearer_context_reject(
  emm_context_t *emm_context,
  proc_tid_t pti,
  ebi_t ebi,
  const activate_default_eps_bearer_context_reject_msg *msg)
{
  OAILOG_FUNC_IN(LOG_NAS_ESM);
  esm_cause_t esm_cause = ESM_CAUSE_SUCCESS;
  mme_ue_s1ap_id_t ue_id =
    PARENT_STRUCT(emm_context, struct ue_mm_context_s, emm_context)
      ->mme_ue_s1ap_id;

  OAILOG_INFO(
    LOG_NAS_ESM,
    "ESM-SAP   - Received Activate Default EPS Bearer Context "
    "Reject message (ue_id=%d, pti=%d, ebi=%d)\n",
    ue_id,
    pti,
    ebi);

  /*
   * Procedure transaction identity checking
   */
  if (esm_pt_is_reserved(pti)) {
    /*
     * 3GPP TS 24.301, section 7.3.1, case f
     * * * * Reserved PTI value
     */
    OAILOG_WARNING(
      LOG_NAS_ESM, "ESM-SAP   - Invalid PTI value (pti=%d)\n", pti);
    OAILOG_FUNC_RETURN(LOG_NAS_ESM, ESM_CAUSE_INVALID_PTI_VALUE);
  }
  /*
   * EPS bearer identity checking
   */
  else if (
    esm_ebr_is_reserved(ebi) || esm_ebr_is_not_in_use(emm_context, ebi)) {
    /*
     * 3GPP TS 24.301, section 7.3.2, case f
     * * * * Reserved or assigned value that does not match an existing EPS
     * * * * bearer context
     */
    OAILOG_WARNING(
      LOG_NAS_ESM, "ESM-SAP   - Invalid EPS bearer identity (ebi=%d)", ebi);
    OAILOG_FUNC_RETURN(LOG_NAS_ESM, ESM_CAUSE_INVALID_EPS_BEARER_IDENTITY);
  }

  /*
   * Message processing
   */
  /*
   * Execute the default EPS bearer context activation procedure not accepted
   * * * * by the UE
   */
  int rc =
    esm_proc_default_eps_bearer_context_reject(emm_context, ebi, &esm_cause);

  if (rc != RETURNerror) {
    esm_cause = ESM_CAUSE_SUCCESS;
  }

  /*
   * Return the ESM cause value
   */
  OAILOG_FUNC_RETURN(LOG_NAS_ESM, esm_cause);
}

/****************************************************************************
 **                                                                        **
 ** Name:    esm_recv_activate_dedicated_eps_bearer_context_accept()   **
 **                                                                        **
 ** Description: Processes Activate Dedicated EPS Bearer Context Accept    **
 **      message                                                   **
 **                                                                        **
 ** Inputs:  ue_id:      UE local identifier                        **
 **          pti:       Procedure transaction identity             **
 **      ebi:       EPS bearer identity                        **
 **      msg:       The received ESM message                   **
 **      Others:    None                                       **
 **                                                                        **
 ** Outputs:     None                                                      **
 **      Return:    ESM cause code whenever the processing of  **
 **             the ESM message fails                      **
 **      Others:    None                                       **
 **                                                                        **
 ***************************************************************************/
esm_cause_t esm_recv_activate_dedicated_eps_bearer_context_accept(
  emm_context_t *emm_context,
  proc_tid_t pti,
  ebi_t ebi,
  const activate_dedicated_eps_bearer_context_accept_msg *msg)
{
  OAILOG_FUNC_IN(LOG_NAS_ESM);
  esm_cause_t esm_cause = ESM_CAUSE_SUCCESS;
  mme_ue_s1ap_id_t ue_id =
    PARENT_STRUCT(emm_context, struct ue_mm_context_s, emm_context)
      ->mme_ue_s1ap_id;

  OAILOG_INFO(
    LOG_NAS_ESM,
    "ESM-SAP   - Received Activate Dedicated EPS Bearer "
    "Context Accept message (ue_id="MME_UE_S1AP_ID_FMT", pti=%d, ebi=%d)\n",
    ue_id,
    pti,
    ebi);

  /*
   * Procedure transaction identity checking
   */
  if (esm_pt_is_reserved(pti)) {
    /*
     * 3GPP TS 24.301, section 7.3.1, case f
     * * * * Reserved PTI value
     */
    OAILOG_WARNING(
      LOG_NAS_ESM, "ESM-SAP   - Invalid PTI value (pti=%d)\n", pti);
    OAILOG_FUNC_RETURN(LOG_NAS_ESM, ESM_CAUSE_INVALID_PTI_VALUE);
  }
  /*
   * EPS bearer identity checking
   */
  else if (
    esm_ebr_is_reserved(ebi) || esm_ebr_is_not_in_use(emm_context, ebi)) {
    /*
     * 3GPP TS 24.301, section 7.3.2, case f
     * * * * Reserved or assigned value that does not match an existing EPS
     * * * * bearer context
     */
    OAILOG_WARNING(
      LOG_NAS_ESM, "ESM-SAP   - Invalid EPS bearer identity (ebi=%d)\n", ebi);
    OAILOG_FUNC_RETURN(LOG_NAS_ESM, ESM_CAUSE_INVALID_EPS_BEARER_IDENTITY);
  }

  /*
   * Message processing
   */
  /*
   * Execute the dedicated EPS bearer context activation procedure accepted
   * * * * by the UE
   */
  int rc =
    esm_proc_dedicated_eps_bearer_context_accept(emm_context, ebi, &esm_cause);

  if (rc != RETURNerror) {
    esm_cause = ESM_CAUSE_SUCCESS;
  }

  /*
   * Return the ESM cause value
   */
  OAILOG_FUNC_RETURN(LOG_NAS_ESM, esm_cause);
}

/****************************************************************************
 **                                                                        **
 ** Name:    esm_recv_activate_dedicated_eps_bearer_context_reject()   **
 **                                                                        **
 ** Description: Processes Activate Dedicated EPS Bearer Context Reject    **
 **      message                                                   **
 **                                                                        **
 ** Inputs:  ue_id:      UE local identifier                        **
 **          pti:       Procedure transaction identity             **
 **      ebi:       EPS bearer identity                        **
 **      msg:       The received ESM message                   **
 **      Others:    None                                       **
 **                                                                        **
 ** Outputs:     None                                                      **
 **      Return:    ESM cause code whenever the processing of  **
 **             the ESM message fail                       **
 **      Others:    None                                       **
 **                                                                        **
 ***************************************************************************/
esm_cause_t esm_recv_activate_dedicated_eps_bearer_context_reject(
  emm_context_t *emm_context,
  proc_tid_t pti,
  ebi_t ebi,
  const activate_dedicated_eps_bearer_context_reject_msg *msg)
{
  OAILOG_FUNC_IN(LOG_NAS_ESM);
  esm_cause_t esm_cause = ESM_CAUSE_SUCCESS;
  mme_ue_s1ap_id_t ue_id =
    PARENT_STRUCT(emm_context, struct ue_mm_context_s, emm_context)
      ->mme_ue_s1ap_id;

  OAILOG_INFO(
    LOG_NAS_ESM,
    "ESM-SAP   - Received Activate Dedicated EPS Bearer "
    "Context Reject message (ue_id=%d, pti=%d, ebi=%d)\n",
    ue_id,
    pti,
    ebi);

  /*
   * Procedure transaction identity checking
   */
  if (esm_pt_is_reserved(pti)) {
    /*
     * 3GPP TS 24.301, section 7.3.1, case f
     * * * * Reserved PTI value
     */
    OAILOG_WARNING(
      LOG_NAS_ESM, "ESM-SAP   - Invalid PTI value (pti=%d)\n", pti);
    OAILOG_FUNC_RETURN(LOG_NAS_ESM, ESM_CAUSE_INVALID_PTI_VALUE);
  }
  /*
   * EPS bearer identity checking
   */
  else if (
    esm_ebr_is_reserved(ebi) || esm_ebr_is_not_in_use(emm_context, ebi)) {
    /*
     * 3GPP TS 24.301, section 7.3.2, case f
     * * * * Reserved or assigned value that does not match an existing EPS
     * * * * bearer context
     */
    OAILOG_WARNING(
      LOG_NAS_ESM, "ESM-SAP   - Invalid EPS bearer identity (ebi=%d)\n", ebi);
    OAILOG_FUNC_RETURN(LOG_NAS_ESM, ESM_CAUSE_INVALID_EPS_BEARER_IDENTITY);
  }

  /*
   * Message processing
   */
  /*
   * Execute the dedicated EPS bearer context activation procedure not
   * * * *  accepted by the UE
   */
  int rc =
    esm_proc_dedicated_eps_bearer_context_reject(emm_context, ebi, &esm_cause);

  if (rc != RETURNerror) {
    esm_cause = ESM_CAUSE_SUCCESS;
  }

  /*
   * Return the ESM cause value
   */
  OAILOG_FUNC_RETURN(LOG_NAS_ESM, esm_cause);
}

/****************************************************************************
 **                                                                        **
 ** Name:    esm_recv_deactivate_eps_bearer_context_accept()           **
 **                                                                        **
 ** Description: Processes Deactivate EPS Bearer Context Accept message    **
 **                                                                        **
 ** Inputs:  ue_id:      UE local identifier                        **
 **          pti:       Procedure transaction identity             **
 **      ebi:       EPS bearer identity                        **
 **      msg:       The received ESM message                   **
 **      Others:    None                                       **
 **                                                                        **
 ** Outputs:     None                                                      **
 **      Return:    ESM cause code whenever the processing of  **
 **             the ESM message fails                      **
 **      Others:    None                                       **
 **                                                                        **
 ***************************************************************************/
esm_cause_t esm_recv_deactivate_eps_bearer_context_accept(
  emm_context_t *emm_context,
  proc_tid_t pti,
  ebi_t ebi,
  const deactivate_eps_bearer_context_accept_msg *msg)
{
  OAILOG_FUNC_IN(LOG_NAS_ESM);
  esm_cause_t esm_cause = ESM_CAUSE_SUCCESS;
  mme_ue_s1ap_id_t ue_id =
    PARENT_STRUCT(emm_context, struct ue_mm_context_s, emm_context)
      ->mme_ue_s1ap_id;

  OAILOG_INFO(
    LOG_NAS_ESM,
    "ESM-SAP   - Received Deactivate EPS Bearer Context "
    "Accept message (ue_id=%d, pti=%d, ebi=%d)\n",
    ue_id,
    pti,
    ebi);

  /*
   * Procedure transaction identity checking
   */
  if (esm_pt_is_reserved(pti)) {
    /*
     * 3GPP TS 24.301, section 7.3.1, case f
     * * * * Reserved PTI value
     */
    OAILOG_WARNING(
      LOG_NAS_ESM, "ESM-SAP   - Invalid PTI value (pti=%d)\n", pti);
    OAILOG_FUNC_RETURN(LOG_NAS_ESM, ESM_CAUSE_INVALID_PTI_VALUE);
  }
  /*
   * EPS bearer identity checking
   */
  else if (
    esm_ebr_is_reserved(ebi) || esm_ebr_is_not_in_use(emm_context, ebi)) {
    /*
     * 3GPP TS 24.301, section 7.3.2, case f
     * * * * Reserved or assigned value that does not match an existing EPS
     * * * * bearer context
     */
    OAILOG_WARNING(
      LOG_NAS_ESM, "ESM-SAP   - Invalid EPS bearer identity (ebi=%d)\n", ebi);
    OAILOG_FUNC_RETURN(LOG_NAS_ESM, ESM_CAUSE_INVALID_EPS_BEARER_IDENTITY);
  }

  /*
   * Message processing
   */
  /*
   * Execute the dedicated EPS bearer context deactivation procedure accepted
   * * * * by the UE
   */
  esm_proc_eps_bearer_context_deactivate_accept(emm_context, ebi, &esm_cause);

  /*
   * Return the ESM cause value
   */
  OAILOG_FUNC_RETURN(LOG_NAS_ESM, esm_cause);
}

/****************************************************************************/
/*********************  L O C A L    F U N C T I O N S  *********************/
/****************************************************************************/<|MERGE_RESOLUTION|>--- conflicted
+++ resolved
@@ -499,11 +499,7 @@
   ue_mm_context_p =
     PARENT_STRUCT(emm_context, struct ue_mm_context_s, emm_context);
 
-<<<<<<< HEAD
-  if (ue_mm_context_p) {
-=======
   if (!ue_mm_context_p) {
->>>>>>> 2444cb22
     OAILOG_WARNING(
       LOG_NAS_ESM, "Failed to find ue context from emm context \n");
     OAILOG_FUNC_RETURN(LOG_NAS_ESM, RETURNerror);
