--- conflicted
+++ resolved
@@ -472,11 +472,8 @@
         rc =
           esm_ebr_stop_timer(esm_ebr_timer_data->ctx, esm_ebr_timer_data->ebi);
       }
-<<<<<<< HEAD
-=======
       //Send dedicated_eps_bearer_reject to MME
       nas_itti_dedicated_eps_bearer_reject(esm_ebr_timer_data->ue_id,esm_ebr_timer_data->ebi);
->>>>>>> dbbffc8d
 
       if (esm_ebr_timer_data->msg) {
         bdestroy_wrapper(&esm_ebr_timer_data->msg);
