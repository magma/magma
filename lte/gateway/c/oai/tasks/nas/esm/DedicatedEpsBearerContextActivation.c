/*
 * Licensed to the OpenAirInterface (OAI) Software Alliance under one or more
 * contributor license agreements.  See the NOTICE file distributed with
 * this work for additional information regarding copyright ownership.
 * The OpenAirInterface Software Alliance licenses this file to You under
 * the terms found in the LICENSE file in the root of this source tree.
 *
 * Unless required by applicable law or agreed to in writing, software
 * distributed under the License is distributed on an "AS IS" BASIS,
 * WITHOUT WARRANTIES OR CONDITIONS OF ANY KIND, either express or implied.
 * See the License for the specific language governing permissions and
 * limitations under the License.
 *-------------------------------------------------------------------------------
 * For more information about the OpenAirInterface (OAI) Software Alliance:
 *      contact@openairinterface.org
 */

#include <stdbool.h>
#include <stdlib.h>

#include "bstrlib.h"
#include "log.h"
#include "dynamic_memory_check.h"
#include "common_types.h"
#include "3gpp_24.007.h"
#include "3gpp_24.008.h"
#include "emm_data.h"
#include "mme_app_ue_context.h"
#include "esm_proc.h"
#include "esm_ebr.h"
#include "esm_ebr_context.h"
#include "emm_sap.h"
#include "mme_config.h"
#include "3gpp_24.301.h"
#include "3gpp_36.401.h"
#include "EsmCause.h"
#include "common_defs.h"
#include "emm_esmDef.h"
#include "esm_data.h"
#include "mme_app_defs.h"

/****************************************************************************/
/****************  E X T E R N A L    D E F I N I T I O N S  ****************/
/****************************************************************************/

/****************************************************************************/
/*******************  L O C A L    D E F I N I T I O N S  *******************/
/****************************************************************************/

/*
   --------------------------------------------------------------------------
   Internal data handled by the dedicated EPS bearer context activation
   procedure in the MME
   --------------------------------------------------------------------------
*/
/*
   Timer handlers
*/
static void _dedicated_eps_bearer_activate_t3485_handler(
    void*, imsi64_t* imsi64);

/* Maximum value of the activate dedicated EPS bearer context request
   retransmission counter */
#define DEDICATED_EPS_BEARER_ACTIVATE_COUNTER_MAX 5

static int _dedicated_eps_bearer_activate(
    emm_context_t* emm_context, ebi_t ebi, STOLEN_REF bstring* msg);

/****************************************************************************/
/******************  E X P O R T E D    F U N C T I O N S  ******************/
/****************************************************************************/

/*
   --------------------------------------------------------------------------
      Dedicated EPS bearer context activation procedure executed by the MME
   --------------------------------------------------------------------------
*/
/****************************************************************************
 **                                                                        **
 ** Name:    esm_proc_dedicated_eps_bearer_context()                   **
 **                                                                        **
 ** Description: Allocates resources required for activation of a dedica-  **
 **      ted EPS bearer context.                                   **
 **                                                                        **
 ** Inputs:  ue_id:      UE local identifier                        **
 **          pid:       PDN connection identifier                  **
 **      esm_qos:   EPS bearer level QoS parameters            **
 **      tft:       Traffic flow template parameters           **
 **      Others:    None                                       **
 **                                                                        **
 ** Outputs:     ebi:       EPS bearer identity assigned to the new    **
 **             dedicated bearer context                   **
 **      default_ebi:   EPS bearer identity of the associated de-  **
 **             fault EPS bearer context                   **
 **      esm_cause: Cause code returned upon ESM procedure     **
 **             failure                                    **
 **      Return:    RETURNok, RETURNerror                      **
 **      Others:    None                                       **
 **                                                                        **
 ***************************************************************************/
int esm_proc_dedicated_eps_bearer_context(
    emm_context_t* emm_context, const proc_tid_t pti, pdn_cid_t pid, ebi_t* ebi,
    ebi_t* default_ebi, const qci_t qci, const bitrate_t gbr_dl,
    const bitrate_t gbr_ul, const bitrate_t mbr_dl, const bitrate_t mbr_ul,
    traffic_flow_template_t* tft, protocol_configuration_options_t* pco,
    fteid_t* sgw_fteid, esm_cause_t* esm_cause) {
  OAILOG_FUNC_IN(LOG_NAS_ESM);
  mme_ue_s1ap_id_t ue_id =
      PARENT_STRUCT(emm_context, struct ue_mm_context_s, emm_context)
          ->mme_ue_s1ap_id;
  OAILOG_INFO(
      LOG_NAS_ESM,
      "ESM-PROC  - Dedicated EPS bearer context activation "
      "(ue_id=" MME_UE_S1AP_ID_FMT ", pid=%d)\n",
      ue_id, pid);
  /*
   * Assign new EPS bearer context
   */
  if (*ebi == ESM_EBI_UNASSIGNED) {
    *ebi = esm_ebr_assign(emm_context);
  }

  if (*ebi != ESM_EBI_UNASSIGNED) {
    /*
     * Create dedicated EPS bearer context
     */
    *default_ebi = esm_ebr_context_create(
        emm_context, pti, pid, *ebi, IS_DEFAULT_BEARER_NO, qci, gbr_dl, gbr_ul,
        mbr_dl, mbr_ul, tft, pco, sgw_fteid);

    if (*default_ebi == ESM_EBI_UNASSIGNED) {
      /*
       * No resource available
       */
      OAILOG_WARNING(
          LOG_NAS_ESM,
          "ESM-PROC  - Failed to create dedicated EPS "
          "bearer context (ebi=%d)\n",
          *ebi);
      *esm_cause = ESM_CAUSE_INSUFFICIENT_RESOURCES;
      OAILOG_FUNC_RETURN(LOG_NAS_ESM, RETURNerror);
    }

    OAILOG_FUNC_RETURN(LOG_NAS_ESM, RETURNok);
  }

  OAILOG_WARNING(
      LOG_NAS_ESM, "ESM-PROC  - Failed to assign new EPS bearer context\n");
  *esm_cause = ESM_CAUSE_INSUFFICIENT_RESOURCES;
  OAILOG_FUNC_RETURN(LOG_NAS_ESM, RETURNerror);
}

/****************************************************************************
 **                                                                        **
 ** Name:    esm_proc_dedicated_eps_bearer_context_request()           **
 **                                                                        **
 ** Description: Initiates the dedicated EPS bearer context activation pro-**
 **      cedure                                                    **
 **                                                                        **
 **      3GPP TS 24.301, section 6.4.2.2                           **
 **      The MME initiates the dedicated EPS bearer context activa-**
 **      tion procedure by sending an ACTIVATE DEDICATED EPS BEA-  **
 **      RER CONTEXT REQUEST message, starting timer T3485 and en- **
 **      tering state BEARER CONTEXT ACTIVE PENDING.               **
 **                                                                        **
 ** Inputs:  is_standalone: Not used (always true)                     **
 **      ue_id:      UE lower layer identifier                  **
 **      ebi:       EPS bearer identity                        **
 **      msg:       Encoded ESM message to be sent             **
 **      ue_triggered:  true if the EPS bearer context procedure   **
 **             was triggered by the UE                    **
 **      Others:    None                                       **
 **                                                                        **
 ** Outputs:     None                                                      **
 **      Return:    RETURNok, RETURNerror                      **
 **      Others:    None                                       **
 **                                                                        **
 ***************************************************************************/
int esm_proc_dedicated_eps_bearer_context_request(
    bool is_standalone, emm_context_t* emm_context, ebi_t ebi,
    STOLEN_REF bstring* msg, bool ue_triggered) {
  OAILOG_FUNC_IN(LOG_NAS_ESM);
  int rc = RETURNok;
  mme_ue_s1ap_id_t ue_id =
      PARENT_STRUCT(emm_context, struct ue_mm_context_s, emm_context)
          ->mme_ue_s1ap_id;

  OAILOG_INFO(
      LOG_NAS_ESM,
      "ESM-PROC  - Initiate dedicated EPS bearer context "
      "activation (ue_id=" MME_UE_S1AP_ID_FMT ", ebi=%d)\n",
      ue_id, ebi);
  /*
   * Send activate dedicated EPS bearer context request message and
   * * * * start timer T3485
   */
  rc = _dedicated_eps_bearer_activate(emm_context, ebi, msg);

  if (rc != RETURNerror) {
    /*
     * Set the EPS bearer context state to ACTIVE PENDING
     */
    rc = esm_ebr_set_status(
        emm_context, ebi, ESM_EBR_ACTIVE_PENDING, ue_triggered);

    if (rc != RETURNok) {
      /*
       * The EPS bearer context was already in ACTIVE PENDING state
       */
      OAILOG_WARNING(
          LOG_NAS_ESM, "ESM-PROC  - EBI %d was already ACTIVE PENDING\n", ebi);
    }
  }

  OAILOG_FUNC_RETURN(LOG_NAS_ESM, rc);
}

/****************************************************************************
 **                                                                        **
 ** Name:    esm_proc_dedicated_eps_bearer_context_accept()            **
 **                                                                        **
 ** Description: Performs dedicated EPS bearer context activation procedu- **
 **      re accepted by the UE.                                    **
 **                                                                        **
 **      3GPP TS 24.301, section 6.4.2.3                           **
 **      Upon receipt of the ACTIVATE DEDICATED EPS BEARER CONTEXT **
 **      ACCEPT message, the MME shall stop the timer T3485 and    **
 **      enter the state BEARER CONTEXT ACTIVE.                    **
 **                                                                        **
 ** Inputs:  ue_id:      UE local identifier                        **
 **      ebi:       EPS bearer identity                        **
 **      Others:    None                                       **
 **                                                                        **
 ** Outputs:     esm_cause: Cause code returned upon ESM procedure     **
 **             failure                                    **
 **      Return:    RETURNok, RETURNerror                      **
 **      Others:    None                                       **
 **                                                                        **
 ***************************************************************************/
int esm_proc_dedicated_eps_bearer_context_accept(
    emm_context_t* emm_context, ebi_t ebi, esm_cause_t* esm_cause) {
  OAILOG_FUNC_IN(LOG_NAS_ESM);
  int rc                        = RETURNerror;
  ue_mm_context_t* ue_context_p = NULL;

  ue_context_p =
      PARENT_STRUCT(emm_context, struct ue_mm_context_s, emm_context);
  if (!ue_context_p) {
    OAILOG_ERROR(LOG_NAS_ESM, "Failed to find ue context from emm_context \n");
    OAILOG_FUNC_RETURN(LOG_NAS_ESM, RETURNerror);
  }
  OAILOG_INFO(
      LOG_NAS_ESM,
      "ESM-PROC  - Dedicated EPS bearer context activation "
      "accepted by the UE (ue_id=" MME_UE_S1AP_ID_FMT ", ebi=%u)\n",
      ue_context_p->mme_ue_s1ap_id, ebi);
  /*
   * Stop T3485 timer
   */
  rc = esm_ebr_stop_timer(emm_context, ebi);

  if (rc != RETURNerror) {
    /*
     * Set the EPS bearer context state to ACTIVE
     */
    rc = esm_ebr_set_status(emm_context, ebi, ESM_EBR_ACTIVE, false);

    if (rc != RETURNok) {
      /*
       * The EPS bearer context was already in ACTIVE state
       */
      OAILOG_WARNING(
          LOG_NAS_ESM, "ESM-PROC  - EBI %u was already ACTIVE\n", ebi);
      *esm_cause = ESM_CAUSE_PROTOCOL_ERROR;
    }
    mme_app_handle_create_dedicated_bearer_rsp(ue_context_p, ebi);
  }

  OAILOG_FUNC_RETURN(LOG_NAS_ESM, rc);
}

/****************************************************************************
 **                                                                        **
 ** Name:    esm_proc_dedicated_eps_bearer_context_reject()            **
 **                                                                        **
 ** Description: Performs dedicated EPS bearer context activation procedu- **
 **      re not accepted by the UE.                                **
 **                                                                        **
 **      3GPP TS 24.301, section 6.4.2.4                           **
 **      Upon receipt of the ACTIVATE DEDICATED EPS BEARER CONTEXT **
 **      REJECT message, the MME shall stop the timer T3485, enter **
 **      the state BEARER CONTEXT INACTIVE and abort the dedicated **
 **      EPS bearer context activation procedure.                  **
 **      The MME also requests the lower layer to release the ra-  **
 **      dio resources that were established during the dedicated  **
 **      EPS bearer context activation.                            **
 **                                                                        **
 ** Inputs:  ue_id:      UE local identifier                        **
 **      ebi:       EPS bearer identity                        **
 **      Others:    None                                       **
 **                                                                        **
 ** Outputs:     esm_cause: Cause code returned upon ESM procedure     **
 **             failure                                    **
 **      Return:    RETURNok, RETURNerror                      **
 **      Others:    None                                       **
 **                                                                        **
 ***************************************************************************/
int esm_proc_dedicated_eps_bearer_context_reject(
    emm_context_t* emm_context, ebi_t ebi) {
  OAILOG_FUNC_IN(LOG_NAS_ESM);
  int rc;
  ue_mm_context_t* ue_context_p = NULL;

  ue_context_p =
      PARENT_STRUCT(emm_context, struct ue_mm_context_s, emm_context);

  if (!ue_context_p) {
    OAILOG_ERROR(LOG_NAS_ESM, "Failed to find ue context from emm_context \n");
    OAILOG_FUNC_RETURN(LOG_NAS_ESM, RETURNerror);
  }
  OAILOG_INFO(
      LOG_NAS_ESM,
      "ESM-PROC  - Dedicated EPS bearer context activation "
      "not accepted by the UE for ue_id=" MME_UE_S1AP_ID_FMT ", ebi=%u\n",
      ue_context_p->mme_ue_s1ap_id, ebi);
  /*
   * Stop T3485 timer if running
   */
  rc = esm_ebr_stop_timer(emm_context, ebi);

  if (rc != RETURNerror) {
    pdn_cid_t pid = MAX_APN_PER_UE;
    int bid       = BEARERS_PER_UE;

    /*
     * Release the dedicated EPS bearer context and enter state INACTIVE
     */
    rc = esm_proc_eps_bearer_context_deactivate(
        emm_context, true, ebi, &pid, &bid, NULL);

    if (rc != RETURNok) {
      OAILOG_INFO(
          LOG_NAS_ESM,
          "Failed to release the dedicated EPS bearer context for ebi:%u\n",
          ebi);
    }
    mme_app_handle_create_dedicated_bearer_rej(ue_context_p, ebi);
  }
  OAILOG_FUNC_RETURN(LOG_NAS_ESM, rc);
}

/****************************************************************************/
/*********************  L O C A L    F U N C T I O N S  *********************/
/****************************************************************************/

/*
   --------------------------------------------------------------------------
                Timer handlers
   --------------------------------------------------------------------------
*/
/****************************************************************************
 **                                                                        **
 ** Name:    _dedicated_eps_bearer_activate_t3485_handler()            **
 **                                                                        **
 ** Description: T3485 timeout handler                                     **
 **                                                                        **
 **              3GPP TS 24.301, section 6.4.2.6, case a                   **
 **      On the first expiry of the timer T3485, the MME shall re- **
 **      send the ACTIVATE DEDICATED EPS BEARER CONTEXT REQUEST    **
 **      and shall reset and restart timer T3485. This retransmis- **
 **      sion is repeated four times, i.e. on the fifth expiry of  **
 **      timer T3485, the MME shall abort the procedure, release   **
 **      any resources allocated for this activation and enter the **
 **      state BEARER CONTEXT INACTIVE.                            **
 **                                                                        **
 ** Inputs:  args:      handler parameters                         **
 **      Others:    None                                       **
 **                                                                        **
 ** Outputs:     None                                                      **
 **      Return:    None                                       **
 **      Others:    None                                       **
 **                                                                        **
 ***************************************************************************/
<<<<<<< HEAD
static void _dedicated_eps_bearer_activate_t3485_handler(
    void* args, imsi64_t* imsi64) {
=======
static void _dedicated_eps_bearer_activate_t3485_handler(void* args) {
>>>>>>> d94b5a60
  OAILOG_FUNC_IN(LOG_NAS_ESM);
  int rc;

  /*
   * Get retransmission timer parameters data
   */
  esm_ebr_timer_data_t* esm_ebr_timer_data = (esm_ebr_timer_data_t*) (args);

  if (esm_ebr_timer_data) {
    /*
     * Increment the retransmission counter
     */
    esm_ebr_timer_data->count += 1;
    OAILOG_WARNING(
<<<<<<< HEAD
      LOG_NAS_ESM,
      "ESM-PROC  - T3485 timer expired (ue_id=" MME_UE_S1AP_ID_FMT
      ", ebi=%d), "
      "retransmission counter = %d\n",
      esm_ebr_timer_data->ue_id,
      esm_ebr_timer_data->ebi,
      esm_ebr_timer_data->count);
    *imsi64 = esm_ebr_timer_data->ctx->_imsi64;
=======
        LOG_NAS_ESM,
        "ESM-PROC  - T3485 timer expired (ue_id=" MME_UE_S1AP_ID_FMT
        ", ebi=%d), "
        "retransmission counter = %d\n",
        esm_ebr_timer_data->ue_id, esm_ebr_timer_data->ebi,
        esm_ebr_timer_data->count);

>>>>>>> d94b5a60
    if (esm_ebr_timer_data->count < DEDICATED_EPS_BEARER_ACTIVATE_COUNTER_MAX) {
      /*
       * Re-send activate dedicated EPS bearer context request message
       * * * * to the UE
       */
      bstring b = bstrcpy(esm_ebr_timer_data->msg);
      rc        = _dedicated_eps_bearer_activate(
          esm_ebr_timer_data->ctx, esm_ebr_timer_data->ebi, &b);
      bdestroy_wrapper(&b);
    } else {
      /*
       * The maximum number of activate dedicated EPS bearer context request
       * message retransmission has exceed
       */

      /* Store ebi and ue_id as esm_ebr_timer_data gets freed in
       * esm_proc_eps_bearer_context_deactivate().
       */
      pdn_cid_t pid                 = MAX_APN_PER_UE;
      int bid                       = BEARERS_PER_UE;
      ebi_t ebi                     = esm_ebr_timer_data->ebi;
      ue_mm_context_t* ue_context_p = PARENT_STRUCT(
          esm_ebr_timer_data->ctx, struct ue_mm_context_s, emm_context);

      /*
       * Release the dedicated EPS bearer context, enter state INACTIVE and
       * stop T3485 timer. Timer is stopped inside
       * esm_proc_eps_bearer_context_deactivate()
       */
      rc = esm_proc_eps_bearer_context_deactivate(
          esm_ebr_timer_data->ctx, true, esm_ebr_timer_data->ebi, &pid, &bid,
          NULL);

      // Send dedicated_eps_bearer_reject to MME APP
      if ((rc != RETURNerror) && (ue_context_p)) {
        mme_app_handle_create_dedicated_bearer_rej(ue_context_p, ebi);
      }
    }
  }

  OAILOG_FUNC_OUT(LOG_NAS_ESM);
}

/*
   --------------------------------------------------------------------------
                MME specific local functions
   --------------------------------------------------------------------------
*/

/****************************************************************************
 **                                                                        **
 ** Name:    _dedicated_eps_bearer_activate()                          **
 **                                                                        **
 ** Description: Sends ACTIVATE DEDICATED EPS BEREAR CONTEXT REQUEST mes-  **
 **      sage and starts timer T3485                               **
 **                                                                        **
 ** Inputs:  ue_id:      UE local identifier                        **
 **      ebi:       EPS bearer identity                        **
 **      msg:       Encoded ESM message to be sent             **
 **      Others:    None                                       **
 **                                                                        **
 ** Outputs:     None                                                      **
 **      Return:    RETURNok, RETURNerror                      **
 **      Others:    T3485                                      **
 **                                                                        **
 ***************************************************************************/
static int _dedicated_eps_bearer_activate(
    emm_context_t* emm_context, ebi_t ebi, STOLEN_REF bstring* msg) {
  OAILOG_FUNC_IN(LOG_NAS_ESM);
  emm_sap_t emm_sap = {0};
  int rc;
  mme_ue_s1ap_id_t ue_id =
      PARENT_STRUCT(emm_context, struct ue_mm_context_s, emm_context)
          ->mme_ue_s1ap_id;

  bearer_context_t* bearer_context = mme_app_get_bearer_context(
      PARENT_STRUCT(emm_context, struct ue_mm_context_s, emm_context), ebi);

  /*
   * Notify EMM that an activate dedicated EPS bearer context request
   * message has to be sent to the UE
   */
  emm_esm_activate_bearer_req_t* emm_esm_activate =
      &emm_sap.u.emm_esm.u.activate_bearer;

  emm_sap.primitive       = EMMESM_ACTIVATE_BEARER_REQ;
  emm_sap.u.emm_esm.ue_id = ue_id;
  emm_sap.u.emm_esm.ctx   = emm_context;
  emm_esm_activate->msg   = *msg;
  emm_esm_activate->ebi   = ebi;

  emm_esm_activate->mbr_dl = bearer_context->esm_ebr_context.mbr_dl;
  emm_esm_activate->mbr_ul = bearer_context->esm_ebr_context.mbr_ul;
  emm_esm_activate->gbr_dl = bearer_context->esm_ebr_context.gbr_dl;
  emm_esm_activate->gbr_ul = bearer_context->esm_ebr_context.gbr_ul;

  bstring msg_dup = bstrcpy(*msg);
  rc              = emm_sap_send(&emm_sap);

  if (rc != RETURNerror) {
    /*
     * Start T3485 retransmission timer
     */
    rc = esm_ebr_start_timer(
        emm_context, ebi, msg_dup, mme_config.nas_config.t3485_sec,
        _dedicated_eps_bearer_activate_t3485_handler);
  }
  bdestroy_wrapper(&msg_dup);
  OAILOG_FUNC_RETURN(LOG_NAS_ESM, rc);
}<|MERGE_RESOLUTION|>--- conflicted
+++ resolved
@@ -381,12 +381,8 @@
  **      Others:    None                                       **
  **                                                                        **
  ***************************************************************************/
-<<<<<<< HEAD
 static void _dedicated_eps_bearer_activate_t3485_handler(
     void* args, imsi64_t* imsi64) {
-=======
-static void _dedicated_eps_bearer_activate_t3485_handler(void* args) {
->>>>>>> d94b5a60
   OAILOG_FUNC_IN(LOG_NAS_ESM);
   int rc;
 
@@ -401,24 +397,13 @@
      */
     esm_ebr_timer_data->count += 1;
     OAILOG_WARNING(
-<<<<<<< HEAD
-      LOG_NAS_ESM,
-      "ESM-PROC  - T3485 timer expired (ue_id=" MME_UE_S1AP_ID_FMT
-      ", ebi=%d), "
-      "retransmission counter = %d\n",
-      esm_ebr_timer_data->ue_id,
-      esm_ebr_timer_data->ebi,
-      esm_ebr_timer_data->count);
-    *imsi64 = esm_ebr_timer_data->ctx->_imsi64;
-=======
         LOG_NAS_ESM,
         "ESM-PROC  - T3485 timer expired (ue_id=" MME_UE_S1AP_ID_FMT
         ", ebi=%d), "
         "retransmission counter = %d\n",
         esm_ebr_timer_data->ue_id, esm_ebr_timer_data->ebi,
         esm_ebr_timer_data->count);
-
->>>>>>> d94b5a60
+    *imsi64 = esm_ebr_timer_data->ctx->_imsi64;
     if (esm_ebr_timer_data->count < DEDICATED_EPS_BEARER_ACTIVATE_COUNTER_MAX) {
       /*
        * Re-send activate dedicated EPS bearer context request message
