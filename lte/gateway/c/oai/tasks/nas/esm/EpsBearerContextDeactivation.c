/*
 * Licensed to the OpenAirInterface (OAI) Software Alliance under one or more
 * contributor license agreements.  See the NOTICE file distributed with
 * this work for additional information regarding copyright ownership.
 * The OpenAirInterface Software Alliance licenses this file to You under 
 * the Apache License, Version 2.0  (the "License"); you may not use this file
 * except in compliance with the License.  
 * You may obtain a copy of the License at
 *
 *      http://www.apache.org/licenses/LICENSE-2.0
 *
 * Unless required by applicable law or agreed to in writing, software
 * distributed under the License is distributed on an "AS IS" BASIS,
 * WITHOUT WARRANTIES OR CONDITIONS OF ANY KIND, either express or implied.
 * See the License for the specific language governing permissions and
 * limitations under the License.
 *-------------------------------------------------------------------------------
 * For more information about the OpenAirInterface (OAI) Software Alliance:
 *      contact@openairinterface.org
 */

#include <stdbool.h>
#include <stdlib.h>

#include "bstrlib.h"
#include "log.h"
#include "dynamic_memory_check.h"
#include "common_types.h"
#include "3gpp_24.007.h"
#include "mme_app_ue_context.h"
#include "esm_proc.h"
#include "emm_data.h"
#include "esm_data.h"
#include "esm_cause.h"
#include "esm_ebr.h"
#include "esm_ebr_context.h"
#include "emm_sap.h"
#include "mme_config.h"
#include "3gpp_24.301.h"
#include "3gpp_36.401.h"
#include "EsmCause.h"
#include "common_defs.h"
#include "emm_esmDef.h"
#include "esm_sapDef.h"
<<<<<<< HEAD
#include "msc.h"
=======
>>>>>>> dd5d34a4
#include "nas_itti_messaging.h"
#include "esm_pt.h"

/****************************************************************************/
/****************  E X T E R N A L    D E F I N I T I O N S  ****************/
/****************************************************************************/

/****************************************************************************/
/*******************  L O C A L    D E F I N I T I O N S  *******************/
/****************************************************************************/

/*
   --------------------------------------------------------------------------
   Internal data handled by the EPS bearer context deactivation procedure
   in the MME
   --------------------------------------------------------------------------
*/
/*
   Timer handlers
*/
static void _eps_bearer_deactivate_t3495_handler(void *);

/* Maximum value of the deactivate EPS bearer context request
   retransmission counter */
#define EPS_BEARER_DEACTIVATE_COUNTER_MAX 5

static int _eps_bearer_deactivate(
  emm_context_t *ue_context,
  ebi_t ebi,
  STOLEN_REF bstring *msg);
static int _eps_bearer_release(
  emm_context_t *ue_context,
  ebi_t ebi,
  pdn_cid_t *pid,
  int *bidx);

/****************************************************************************/
/******************  E X P O R T E D    F U N C T I O N S  ******************/
/****************************************************************************/
extern int _pdn_connectivity_delete(emm_context_t *emm_context, pdn_cid_t pid);

/*
   --------------------------------------------------------------------------
    EPS bearer context deactivation procedure executed by the MME
   --------------------------------------------------------------------------
*/
/****************************************************************************
 **                                                                        **
 ** Name:    esm_proc_eps_bearer_context_deactivate()                  **
 **                                                                        **
 ** Description: Locally releases the EPS bearer context identified by the **
 **      given EPS bearer identity, without peer-to-peer signal-   **
 **      ling between the UE and the MME, or checks whether an EPS **
 **      bearer context with specified EPS bearer identity has     **
 **      been activated for the given UE.                          **
 **                                                                        **
 ** Inputs:  ue_id:      UE lower layer identifier                  **
 **      is local:  true if the EPS bearer context has to be   **
 **             locally released without peer-to-peer si-  **
 **             gnalling between the UE and the MME        **
 **      ebi:       EPS bearer identity of the EPS bearer con- **
 **             text to be deactivated                     **
 **      Others:    _esm_data                                  **
 **                                                                        **
 ** Outputs:     pid:       Identifier of the PDN connection the EPS   **
 **             bearer belongs to                          **
 **      bid:       Identifier of the released EPS bearer con- **
 **             text entry                                 **
 **      esm_cause: Cause code returned upon ESM procedure     **
 **             failure                                    **
 **      Return:    RETURNok, RETURNerror                      **
 **      Others:    None                                       **
 **                                                                        **
 ***************************************************************************/
int esm_proc_eps_bearer_context_deactivate(
  emm_context_t *const ue_context,
  const bool is_local,
  const ebi_t ebi,
  pdn_cid_t *pid,
  int *const bidx,
  esm_cause_t *const esm_cause)
{
  OAILOG_FUNC_IN(LOG_NAS_ESM);
  int rc = RETURNerror;
  ue_mm_context_t *ue_mm_context =
    PARENT_STRUCT(ue_context, struct ue_mm_context_s, emm_context);

  if (is_local) {
    if (ebi != ESM_SAP_ALL_EBI) {
      /*
       * Locally release the specified EPS bearer context
       */
      rc = _eps_bearer_release(ue_context, ebi, pid, bidx);
    } else if (ue_context) {
      /*
       * Locally release all the EPS bearer contexts
       */
      for (int bix = 0; bix < BEARERS_PER_UE; bix++) {
        if (ue_mm_context->bearer_contexts[bix]) {
          *pid = ue_mm_context->bearer_contexts[bix]->pdn_cx_id;
          rc = _eps_bearer_release(
            ue_context, ue_mm_context->bearer_contexts[bix]->ebi, pid, bidx);

          if (rc != RETURNok) {
            break;
          }
        }
      }
    }

    OAILOG_FUNC_RETURN(LOG_NAS_ESM, rc);
  }

  OAILOG_INFO(
    LOG_NAS_ESM,
    "ESM-PROC  - EPS bearer context deactivation "
    "(ue_id=" MME_UE_S1AP_ID_FMT ", ebi=%d)\n",
    ue_mm_context->mme_ue_s1ap_id,
    ebi);

  if ((ue_mm_context) && (*pid < MAX_APN_PER_UE)) {
    if (ue_mm_context->pdn_contexts[*pid] == NULL) {
      OAILOG_ERROR(
        LOG_NAS_ESM,
        "ESM-PROC  - PDN connection %d has not been "
        "allocated\n",
        *pid);
      *esm_cause = ESM_CAUSE_PROTOCOL_ERROR;
    } else {
      int i;

      *esm_cause = ESM_CAUSE_INVALID_EPS_BEARER_IDENTITY;

      for (i = 0; i < BEARERS_PER_UE; i++) {
        if (
          (ue_mm_context->pdn_contexts[*pid]->bearer_contexts[i] <= 0) ||
          (ue_mm_context->bearer_contexts[i]->pdn_cx_id != *pid)) {
          continue;
        }

        if (ebi != ESM_SAP_ALL_EBI) {
          if (ue_mm_context->bearer_contexts[i]->ebi != ebi) {
            continue;
          }
        }
        /*
         * The EPS bearer context to be released is valid
         */
        *esm_cause = ESM_CAUSE_SUCCESS;
        rc = RETURNok;
      }
    }
  }

  OAILOG_FUNC_RETURN(LOG_NAS_ESM, rc);
}

/****************************************************************************
 **                                                                        **
 ** Name:    esm_proc_eps_bearer_context_deactivate_request()          **
 **                                                                        **
 ** Description: Initiates the EPS bearer context deactivation procedure   **
 **                                                                        **
 **      3GPP TS 24.301, section 6.4.4.2                           **
 **      If a NAS signalling connection exists, the MME initiates  **
 **      the EPS bearer context deactivation procedure by sending  **
 **      a DEACTIVATE EPS BEARER CONTEXT REQUEST message to the    **
 **      UE, starting timer T3495 and entering state BEARER CON-   **
 **      TEXT INACTIVE PENDING.                                    **
 **                                                                        **
 ** Inputs:  is_standalone: Not used - Always true                     **
 **      ue_id:      UE lower layer identifier                  **
 **      ebi:       EPS bearer identity                        **
 **      msg:       Encoded ESM message to be sent             **
 **      ue_triggered:  true if the EPS bearer context procedure   **
 **             was triggered by the UE (not used)         **
 **                                                                        **
 ** Outputs:     None                                                      **
 **      Return:    RETURNok, RETURNerror                      **
 **      Others:    None                                       **
 **                                                                        **
 ***************************************************************************/
int esm_proc_eps_bearer_context_deactivate_request(
  const bool is_standalone,
  emm_context_t *const ue_context,
  const ebi_t ebi,
  STOLEN_REF bstring *msg,
  const bool ue_triggered)
{
  OAILOG_FUNC_IN(LOG_NAS_ESM);
  int rc;
  mme_ue_s1ap_id_t ue_id =
    PARENT_STRUCT(ue_context, struct ue_mm_context_s, emm_context)
      ->mme_ue_s1ap_id;

  OAILOG_INFO(
    LOG_NAS_ESM,
    "ESM-PROC  - Initiate EPS bearer context deactivation "
    "(ue_id=" MME_UE_S1AP_ID_FMT ", ebi=%d)\n",
    ue_id,
    ebi);
  /*
   * Send deactivate EPS bearer context request message and
   * * * * start timer T3495
   */
  /*Currently we only support single bearear deactivation at NAS*/
  rc = _eps_bearer_deactivate(ue_context, ebi, msg);
  msg = NULL;

  if (rc != RETURNerror) {
    /*
     * Set the EPS bearer context state to ACTIVE PENDING
     */
    rc = esm_ebr_set_status(
      ue_context, ebi, ESM_EBR_INACTIVE_PENDING, ue_triggered);

    if (rc != RETURNok) {
      /*
       * The EPS bearer context was already in ACTIVE state
       */
      OAILOG_WARNING(
        LOG_NAS_ESM, "ESM-PROC  - EBI %d was already INACTIVE PENDING\n", ebi);
    }
  }

  OAILOG_FUNC_RETURN(LOG_NAS_ESM, rc);
}

/****************************************************************************
 **                                                                        **
 ** Name:    esm_proc_eps_bearer_context_deactivate_accept()           **
 **                                                                        **
 ** Description: Performs EPS bearer context deactivation procedure accep- **
 **      ted by the UE.                                            **
 **                                                                        **
 **      3GPP TS 24.301, section 6.4.4.3                           **
 **      Upon receipt of the DEACTIVATE EPS BEARER CONTEXT ACCEPT  **
 **      message, the MME shall enter the state BEARER CONTEXT     **
 **      INACTIVE and stop the timer T3495.                        **
 **                                                                        **
 ** Inputs:  ue_id:      UE local identifier                        **
 **      ebi:       EPS bearer identity                        **
 **      Others:    None                                       **
 **                                                                        **
 ** Outputs:     esm_cause: Cause code returned upon ESM procedure     **
 **             failure                                    **
 **      Return:    The identifier of the PDN connection to be **
 **             released, if it exists;                    **
 **             RETURNerror otherwise.                     **
 **      Others:    T3495                                      **
 **                                                                        **
 ***************************************************************************/
pdn_cid_t esm_proc_eps_bearer_context_deactivate_accept(
  emm_context_t *ue_context,
  ebi_t ebi,
  esm_cause_t *esm_cause)
{
  OAILOG_FUNC_IN(LOG_NAS_ESM);
  int rc = RETURNerror;
  pdn_cid_t pid = MAX_APN_PER_UE;
  mme_ue_s1ap_id_t ue_id =
    PARENT_STRUCT(ue_context, struct ue_mm_context_s, emm_context)
      ->mme_ue_s1ap_id;
  bool delete_default_bearer = false;
  int bid = BEARERS_PER_UE;
  teid_t s_gw_teid_s11_s4 = 0;

  OAILOG_INFO(
    LOG_NAS_ESM,
    "ESM-PROC  - EPS bearer context deactivation "
    "accepted by the UE (ue_id=" MME_UE_S1AP_ID_FMT ", ebi=%d)\n",
    ue_id,
    ebi);
  /*
   * Stop T3495 timer if running
   */
  rc = esm_ebr_stop_timer(ue_context, ebi);

  if (rc != RETURNerror) {

    /*
     * Release the EPS bearer context
     */
    rc = _eps_bearer_release(ue_context, ebi, &pid, &bid);

    if (rc != RETURNok) {
      /*
       * Failed to release the EPS bearer context
       */
      *esm_cause = ESM_CAUSE_PROTOCOL_ERROR;
      pid = RETURNerror;
    }
  }

  if (mme_config.eps_network_feature_support.
    ims_voice_over_ps_session_in_s1) {
<<<<<<< HEAD

    //Reset is_pdn_disconnect flag
    if (ue_context->esm_ctx.is_pdn_disconnect) {
      ue_context->esm_ctx.is_pdn_disconnect = false;
    }
    //Free bearers_to_be_rel list
    if (ue_context->esm_ctx.bearers_to_be_rel) {
      free_wrapper((void **) &ue_context->esm_ctx.bearers_to_be_rel);
      ue_context->esm_ctx.bearers_to_be_rel = NULL;
    }

=======
>>>>>>> dd5d34a4
    s_gw_teid_s11_s4 =
      PARENT_STRUCT(ue_context, struct ue_mm_context_s, emm_context)
      ->pdn_contexts[pid]->s_gw_teid_s11_s4;

<<<<<<< HEAD
    //If bid == 0,default bearer is deleted
=======
    //If bearer id == 0, default bearer is deleted
>>>>>>> dd5d34a4
    if (PARENT_STRUCT(ue_context, struct ue_mm_context_s, emm_context)
      ->pdn_contexts[pid]->default_ebi == ebi) {
      delete_default_bearer = true;
      //Release the default bearer
      rc= mme_api_unsubscribe(NULL);

      if (rc != RETURNerror) {
        /*
         * Delete the PDN connection entry
         */
        _pdn_connectivity_delete(ue_context, pid);
      }
    } else {
      OAILOG_INFO(
        LOG_NAS_ESM,
        "ESM-PROC  - Removing dedicated bearer context "
        "for UE (ue_id=" MME_UE_S1AP_ID_FMT ", ebi=%d)\n",
        ue_id,
        ebi);

      ue_mm_context_t *ue_mm_context =
        PARENT_STRUCT(ue_context, struct ue_mm_context_s, emm_context);
      //Remove dedicated bearer context
      free_wrapper ((void**)&ue_mm_context->bearer_contexts[bid]);
    }
    //Send deactivate_eps_bearer_context to MME APP
    nas_itti_deactivate_eps_bearer_context(
      ue_id,
      ebi,
      delete_default_bearer,
      s_gw_teid_s11_s4);
  }

  OAILOG_FUNC_RETURN(LOG_NAS_ESM, pid);
}

/****************************************************************************/
/*********************  L O C A L    F U N C T I O N S  *********************/
/****************************************************************************/

/*
   --------------------------------------------------------------------------
                Timer handlers
   --------------------------------------------------------------------------
*/
/****************************************************************************
 **                                                                        **
 ** Name:    _eps_bearer_deactivate_t3495_handler()                    **
 **                                                                        **
 ** Description: T3495 timeout handler                                     **
 **                                                                        **
 **              3GPP TS 24.301, section 6.4.4.5, case a                   **
 **      On the first expiry of the timer T3495, the MME shall re- **
 **      send the DEACTIVATE EPS BEARER CONTEXT REQUEST and shall  **
 **      reset and restart timer T3495. This retransmission is     **
 **      repeated four times, i.e. on the fifth expiry of timer    **
 **      T3495, the MME shall abort the procedure and deactivate   **
 **      the EPS bearer context locally.                           **
 **                                                                        **
 ** Inputs:  args:      handler parameters                         **
 **      Others:    None                                       **
 **                                                                        **
 ** Outputs:     None                                                      **
 **      Return:    None                                       **
 **      Others:    None                                       **
 **                                                                        **
 ***************************************************************************/
static void _eps_bearer_deactivate_t3495_handler(void *args)
{
  OAILOG_FUNC_IN(LOG_NAS_ESM);
  int rc;
  bool delete_default_bearer = false;
  /*
   * Get retransmission timer parameters data
   */
  esm_ebr_timer_data_t *esm_ebr_timer_data = (esm_ebr_timer_data_t *) (args);

  if (esm_ebr_timer_data) {
    /*
     * Increment the retransmission counter
     */
    esm_ebr_timer_data->count += 1;
    OAILOG_WARNING(
      LOG_NAS_ESM,
      "ESM-PROC  - T3495 timer expired (ue_id=" MME_UE_S1AP_ID_FMT
      ", ebi=%d), "
      "retransmission counter = %d\n",
      esm_ebr_timer_data->ue_id,
      esm_ebr_timer_data->ebi,
      esm_ebr_timer_data->count);

    if (esm_ebr_timer_data->count < EPS_BEARER_DEACTIVATE_COUNTER_MAX) {
      /*
       * Re-send deactivate EPS bearer context request message to the UE
       */
      bstring b = bstrcpy(esm_ebr_timer_data->msg);
      rc = _eps_bearer_deactivate(
        esm_ebr_timer_data->ctx, esm_ebr_timer_data->ebi, &b);
    } else {
      /*
       * The maximum number of deactivate EPS bearer context request
       * message retransmission has exceed
       */
      pdn_cid_t pid = MAX_APN_PER_UE;
      int bid = BEARERS_PER_UE;

      /*
       * Deactivate the EPS bearer context locally without peer-to-peer
       * * * * signalling between the UE and the MME
       */
      rc = _eps_bearer_release(
        esm_ebr_timer_data->ctx, esm_ebr_timer_data->ebi, &pid, &bid);

      if (rc != RETURNerror) {
        /*
         * Stop timer T3495
         */
        rc =
          esm_ebr_stop_timer(esm_ebr_timer_data->ctx, esm_ebr_timer_data->ebi);
      }

      //Send bearer_deactivation_reject to MME if VoLTE is supported
      if (mme_config.eps_network_feature_support.
        ims_voice_over_ps_session_in_s1) {
        teid_t s_gw_teid_s11_s4 =
          PARENT_STRUCT(esm_ebr_timer_data->ctx,
            struct ue_mm_context_s, emm_context)
          ->pdn_contexts[pid]->s_gw_teid_s11_s4;

        if (PARENT_STRUCT(esm_ebr_timer_data->ctx,
          struct ue_mm_context_s, emm_context)
          ->pdn_contexts[pid]->default_ebi == esm_ebr_timer_data->ebi) {
          delete_default_bearer = true;
          //Release the default bearer
          /*
           * Delete the PDN connection entry
           */
          _pdn_connectivity_delete(esm_ebr_timer_data->ctx, pid);
        }
        nas_itti_dedicated_eps_bearer_deactivation_reject(
          esm_ebr_timer_data->ue_id,
          esm_ebr_timer_data->ebi,
          delete_default_bearer,
          s_gw_teid_s11_s4);
<<<<<<< HEAD
        //Reset is_pdn_disconnect flag
        if (PARENT_STRUCT(esm_ebr_timer_data->ctx,
          struct ue_mm_context_s, emm_context)
          ->emm_context.esm_ctx.is_pdn_disconnect) {
          PARENT_STRUCT(esm_ebr_timer_data->ctx,
          struct ue_mm_context_s, emm_context)
          ->emm_context.esm_ctx.is_pdn_disconnect = false;
        }
        //Free bearers_to_be_rel list
        if (PARENT_STRUCT(esm_ebr_timer_data->ctx,
          struct ue_mm_context_s, emm_context)
          ->emm_context.esm_ctx.bearers_to_be_rel) {
          free(PARENT_STRUCT(esm_ebr_timer_data->ctx,
            struct ue_mm_context_s, emm_context)
            ->emm_context.esm_ctx.bearers_to_be_rel);
          PARENT_STRUCT(esm_ebr_timer_data->ctx,
            struct ue_mm_context_s, emm_context)
            ->emm_context.esm_ctx.bearers_to_be_rel = NULL;
        }
=======
>>>>>>> dd5d34a4
      }
    }
    if (esm_ebr_timer_data->msg) {
      bdestroy_wrapper(&esm_ebr_timer_data->msg);
    }
    free_wrapper((void **) &esm_ebr_timer_data);
  }

  OAILOG_FUNC_OUT(LOG_NAS_ESM);
}

/*
   --------------------------------------------------------------------------
                MME specific local functions
   --------------------------------------------------------------------------
*/

/****************************************************************************
 **                                                                        **
 ** Name:    _eps_bearer_deactivate()                                  **
 **                                                                        **
 ** Description: Sends DEACTIVATE EPS BEREAR CONTEXT REQUEST message and   **
 **      starts timer T3495                                        **
 **                                                                        **
 ** Inputs:  ue_id:      UE local identifier                        **
 **      ebi:       EPS bearer identity                        **
 **      msg:       Encoded ESM message to be sent             **
 **      Others:    None                                       **
 **                                                                        **
 ** Outputs:     None                                                      **
 **      Return:    RETURNok, RETURNerror                      **
 **      Others:    T3495                                      **
 **                                                                        **
 ***************************************************************************/
static int _eps_bearer_deactivate(
  emm_context_t *ue_context,
  ebi_t ebi,
  STOLEN_REF bstring *msg)
{
  OAILOG_FUNC_IN(LOG_NAS_ESM);
  emm_sap_t emm_sap = {0};
  int rc;
  mme_ue_s1ap_id_t ue_id =
    PARENT_STRUCT(ue_context, struct ue_mm_context_s, emm_context)
      ->mme_ue_s1ap_id;

  /*
   * Notify EMM that a deactivate EPS bearer context request message
   * has to be sent to the UE
   */

  emm_sap.primitive = EMMESM_DEACTIVATE_BEARER_REQ;
  emm_sap.u.emm_esm.ue_id = ue_id;
  emm_sap.u.emm_esm.ctx = ue_context;
  emm_sap.u.emm_esm.u.deactivate_bearer.ebi = ebi;
  emm_sap.u.emm_esm.u.deactivate_bearer.msg = *msg;
  bstring msg_dup = bstrcpy(*msg);
  *msg = NULL;
  rc = emm_sap_send(&emm_sap);

  if (rc != RETURNerror) {
    /*
     * Start T3495 retransmission timer
     */
    rc = esm_ebr_start_timer(
      ue_context,
      ebi,
      msg_dup,
      mme_config.nas_config.t3495_sec,
      _eps_bearer_deactivate_t3495_handler);
  } else {
    bdestroy_wrapper(&msg_dup);
  }
  OAILOG_FUNC_RETURN(LOG_NAS_ESM, rc);
}

/****************************************************************************
 **                                                                        **
 ** Name:    _eps_bearer_release()                                     **
 **                                                                        **
 ** Description: Releases the EPS bearer context identified by the given   **
 **      EPS bearer identity and enters state INACTIVE.            **
 **                                                                        **
 ** Inputs:  ue_id:      UE local identifier                        **
 **      ebi:       EPS bearer identity                        **
 **      Others:    None                                       **
 **                                                                        **
 ** Outputs:     pid:       Identifier of the PDN connection the EPS   **
 **             bearer belongs to                          **
 **      bid:       Identifier of the released EPS bearer con- **
 **             text entry                                 **
 **      Return:    RETURNok, RETURNerror                      **
 **      Others:    None                                       **
 **                                                                        **
 ***************************************************************************/
static int _eps_bearer_release(
  emm_context_t *ue_context,
  ebi_t ebi,
  pdn_cid_t *pid,
  int *bidx)
{
  OAILOG_FUNC_IN(LOG_NAS_ESM);
  int rc = RETURNerror;

  /*
   * Release the EPS bearer context entry
   */
  ebi = esm_ebr_context_release(ue_context, ebi, pid, bidx);

  if (ebi == ESM_EBI_UNASSIGNED) {
    OAILOG_WARNING(
      LOG_NAS_ESM, "ESM-PROC  - Failed to release EPS bearer context\n");
  } else {
    /*
     * Set the EPS bearer context state to INACTIVE
     */
    rc = esm_ebr_set_status(ue_context, ebi, ESM_EBR_INACTIVE, false);

    if (rc != RETURNok) {
      /*
       * The EPS bearer context was already in INACTIVE state
       */
      OAILOG_WARNING(
        LOG_NAS_ESM, "ESM-PROC  - EBI %d was already INACTIVE\n", ebi);
    }
    /*
     * Release EPS bearer data
     */
    rc = esm_ebr_release(ue_context, ebi);

    if (rc != RETURNok) {
      OAILOG_WARNING(
        LOG_NAS_ESM, "ESM-PROC  - Failed to release EPS bearer data\n");
    }
  }

  OAILOG_FUNC_RETURN(LOG_NAS_ESM, rc);
}<|MERGE_RESOLUTION|>--- conflicted
+++ resolved
@@ -42,10 +42,6 @@
 #include "common_defs.h"
 #include "emm_esmDef.h"
 #include "esm_sapDef.h"
-<<<<<<< HEAD
-#include "msc.h"
-=======
->>>>>>> dd5d34a4
 #include "nas_itti_messaging.h"
 #include "esm_pt.h"
 
@@ -270,7 +266,7 @@
         LOG_NAS_ESM, "ESM-PROC  - EBI %d was already INACTIVE PENDING\n", ebi);
     }
   }
-
+  emm_context_unlock(ue_context);
   OAILOG_FUNC_RETURN(LOG_NAS_ESM, rc);
 }
 
@@ -342,7 +338,6 @@
 
   if (mme_config.eps_network_feature_support.
     ims_voice_over_ps_session_in_s1) {
-<<<<<<< HEAD
 
     //Reset is_pdn_disconnect flag
     if (ue_context->esm_ctx.is_pdn_disconnect) {
@@ -354,17 +349,11 @@
       ue_context->esm_ctx.bearers_to_be_rel = NULL;
     }
 
-=======
->>>>>>> dd5d34a4
     s_gw_teid_s11_s4 =
       PARENT_STRUCT(ue_context, struct ue_mm_context_s, emm_context)
       ->pdn_contexts[pid]->s_gw_teid_s11_s4;
 
-<<<<<<< HEAD
-    //If bid == 0,default bearer is deleted
-=======
     //If bearer id == 0, default bearer is deleted
->>>>>>> dd5d34a4
     if (PARENT_STRUCT(ue_context, struct ue_mm_context_s, emm_context)
       ->pdn_contexts[pid]->default_ebi == ebi) {
       delete_default_bearer = true;
@@ -397,7 +386,6 @@
       delete_default_bearer,
       s_gw_teid_s11_s4);
   }
-
   OAILOG_FUNC_RETURN(LOG_NAS_ESM, pid);
 }
 
@@ -509,19 +497,18 @@
           esm_ebr_timer_data->ebi,
           delete_default_bearer,
           s_gw_teid_s11_s4);
-<<<<<<< HEAD
         //Reset is_pdn_disconnect flag
-        if (PARENT_STRUCT(esm_ebr_timer_data->ctx,
-          struct ue_mm_context_s, emm_context)
-          ->emm_context.esm_ctx.is_pdn_disconnect) {
+        if (
+          PARENT_STRUCT(esm_ebr_timer_data->ctx, struct ue_mm_context_s,
+          emm_context)->emm_context.esm_ctx.is_pdn_disconnect) {
           PARENT_STRUCT(esm_ebr_timer_data->ctx,
           struct ue_mm_context_s, emm_context)
           ->emm_context.esm_ctx.is_pdn_disconnect = false;
         }
         //Free bearers_to_be_rel list
-        if (PARENT_STRUCT(esm_ebr_timer_data->ctx,
-          struct ue_mm_context_s, emm_context)
-          ->emm_context.esm_ctx.bearers_to_be_rel) {
+        if (
+          PARENT_STRUCT(esm_ebr_timer_data->ctx, struct ue_mm_context_s,
+          emm_context)->emm_context.esm_ctx.bearers_to_be_rel) {
           free(PARENT_STRUCT(esm_ebr_timer_data->ctx,
             struct ue_mm_context_s, emm_context)
             ->emm_context.esm_ctx.bearers_to_be_rel);
@@ -529,8 +516,6 @@
             struct ue_mm_context_s, emm_context)
             ->emm_context.esm_ctx.bearers_to_be_rel = NULL;
         }
-=======
->>>>>>> dd5d34a4
       }
     }
     if (esm_ebr_timer_data->msg) {
