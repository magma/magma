/*
 * Licensed to the OpenAirInterface (OAI) Software Alliance under one or more
 * contributor license agreements.  See the NOTICE file distributed with
 * this work for additional information regarding copyright ownership.
 * The OpenAirInterface Software Alliance licenses this file to You under
 * the Apache License, Version 2.0  (the "License"); you may not use this file
 * except in compliance with the License.
 * You may obtain a copy of the License at
 *
 *      http://www.apache.org/licenses/LICENSE-2.0
 *
 * Unless required by applicable law or agreed to in writing, software
 * distributed under the License is distributed on an "AS IS" BASIS,
 * WITHOUT WARRANTIES OR CONDITIONS OF ANY KIND, either express or implied.
 * See the License for the specific language governing permissions and
 * limitations under the License.
 *-------------------------------------------------------------------------------
 * For more information about the OpenAirInterface (OAI) Software Alliance:
 *      contact@openairinterface.org
 */

#include <stdbool.h>
#include <stdlib.h>

#include "bstrlib.h"
#include "log.h"
#include "dynamic_memory_check.h"
#include "common_types.h"
#include "3gpp_24.007.h"
#include "mme_app_ue_context.h"
#include "esm_proc.h"
#include "emm_data.h"
#include "esm_data.h"
#include "esm_cause.h"
#include "esm_ebr.h"
#include "esm_ebr_context.h"
#include "emm_sap.h"
#include "mme_config.h"
#include "3gpp_24.301.h"
#include "3gpp_36.401.h"
#include "EsmCause.h"
#include "common_defs.h"
#include "emm_esmDef.h"
#include "esm_sapDef.h"
#include "nas_itti_messaging.h"
#include "esm_pt.h"
#include "mme_app_state.h"

/****************************************************************************/
/****************  E X T E R N A L    D E F I N I T I O N S  ****************/
/****************************************************************************/

/****************************************************************************/
/*******************  L O C A L    D E F I N I T I O N S  *******************/
/****************************************************************************/

/*
   --------------------------------------------------------------------------
   Internal data handled by the EPS bearer context deactivation procedure
   in the MME
   --------------------------------------------------------------------------
*/
/*
   Timer handlers
*/
static void _eps_bearer_deactivate_t3495_handler(void *);

/* Maximum value of the deactivate EPS bearer context request
   retransmission counter */
#define EPS_BEARER_DEACTIVATE_COUNTER_MAX 5

static int _eps_bearer_deactivate(
  emm_context_t* emm_context_p,
  ebi_t ebi,
  STOLEN_REF bstring* msg);
static int _eps_bearer_release(
  emm_context_t* emm_context_p,
  ebi_t ebi,
  pdn_cid_t* pid,
  int* bidx);

/****************************************************************************/
/******************  E X P O R T E D    F U N C T I O N S  ******************/
/****************************************************************************/
extern int _pdn_connectivity_delete(emm_context_t *emm_context, pdn_cid_t pid);

/*
   --------------------------------------------------------------------------
    EPS bearer context deactivation procedure executed by the MME
   --------------------------------------------------------------------------
*/
/****************************************************************************
 **                                                                        **
 ** Name:    esm_proc_eps_bearer_context_deactivate()                  **
 **                                                                        **
 ** Description: Locally releases the EPS bearer context identified by the **
 **      given EPS bearer identity, without peer-to-peer signal-   **
 **      ling between the UE and the MME, or checks whether an EPS **
 **      bearer context with specified EPS bearer identity has     **
 **      been activated for the given UE.                          **
 **                                                                        **
 ** Inputs:  ue_id:      UE lower layer identifier                  **
 **      is local:  true if the EPS bearer context has to be   **
 **             locally released without peer-to-peer si-  **
 **             gnalling between the UE and the MME        **
 **      ebi:       EPS bearer identity of the EPS bearer con- **
 **             text to be deactivated                     **
 **      Others:    _esm_data                                  **
 **                                                                        **
 ** Outputs:     pid:       Identifier of the PDN connection the EPS   **
 **             bearer belongs to                          **
 **      bid:       Identifier of the released EPS bearer con- **
 **             text entry                                 **
 **      esm_cause: Cause code returned upon ESM procedure     **
 **             failure                                    **
 **      Return:    RETURNok, RETURNerror                      **
 **      Others:    None                                       **
 **                                                                        **
 ***************************************************************************/
int esm_proc_eps_bearer_context_deactivate(
  emm_context_t* const emm_context_p,
  const bool is_local,
  const ebi_t ebi,
  pdn_cid_t* pid,
  int* const bidx,
  esm_cause_t* const esm_cause)
{
  OAILOG_FUNC_IN(LOG_NAS_ESM);
  int rc = RETURNerror;
  ue_mm_context_t* ue_mm_context =
    PARENT_STRUCT(emm_context_p, struct ue_mm_context_s, emm_context);

  if (is_local) {
    if (ebi != ESM_SAP_ALL_EBI) {
      /*
       * Locally release the specified EPS bearer context
       */
      rc = _eps_bearer_release(emm_context_p, ebi, pid, bidx);
    } else if (emm_context_p) {
      /*
       * Locally release all the EPS bearer contexts
       */
      for (int bix = 0; bix < BEARERS_PER_UE; bix++) {
        if (ue_mm_context->bearer_contexts[bix]) {
          *pid = ue_mm_context->bearer_contexts[bix]->pdn_cx_id;
          rc = _eps_bearer_release(
            emm_context_p, ue_mm_context->bearer_contexts[bix]->ebi, pid, bidx);

          if (rc != RETURNok) {
            break;
          }
        }
      }
    }

    OAILOG_FUNC_RETURN(LOG_NAS_ESM, rc);
  }

  OAILOG_INFO(
    LOG_NAS_ESM,
    "ESM-PROC  - EPS bearer context deactivation "
    "(ue_id=" MME_UE_S1AP_ID_FMT ", ebi=%d)\n",
    ue_mm_context->mme_ue_s1ap_id,
    ebi);

  if ((ue_mm_context) && (*pid < MAX_APN_PER_UE)) {
    if (ue_mm_context->pdn_contexts[*pid] == NULL) {
      OAILOG_ERROR(
        LOG_NAS_ESM,
        "ESM-PROC  - PDN connection %d has not been "
        "allocated\n",
        *pid);
      *esm_cause = ESM_CAUSE_PROTOCOL_ERROR;
    } else {
      int i;

      *esm_cause = ESM_CAUSE_INVALID_EPS_BEARER_IDENTITY;

      for (i = 0; i < BEARERS_PER_UE; i++) {
        if ((ue_mm_context->pdn_contexts[*pid]->bearer_contexts[i] <= 0) ||
            (ue_mm_context->bearer_contexts[i]->pdn_cx_id != *pid)) {
          continue;
        }

        if (ebi != ESM_SAP_ALL_EBI) {
          if (ue_mm_context->bearer_contexts[i]->ebi != ebi) {
            continue;
          }
        }
        /*
         * The EPS bearer context to be released is valid
         */
        *esm_cause = ESM_CAUSE_SUCCESS;
        rc = RETURNok;
      }
    }
  }

  OAILOG_FUNC_RETURN(LOG_NAS_ESM, rc);
}

/****************************************************************************
 **                                                                        **
 ** Name:    esm_proc_eps_bearer_context_deactivate_request()          **
 **                                                                        **
 ** Description: Initiates the EPS bearer context deactivation procedure   **
 **                                                                        **
 **      3GPP TS 24.301, section 6.4.4.2                           **
 **      If a NAS signalling connection exists, the MME initiates  **
 **      the EPS bearer context deactivation procedure by sending  **
 **      a DEACTIVATE EPS BEARER CONTEXT REQUEST message to the    **
 **      UE, starting timer T3495 and entering state BEARER CON-   **
 **      TEXT INACTIVE PENDING.                                    **
 **                                                                        **
 ** Inputs:  is_standalone: Not used - Always true                     **
 **      ue_id:      UE lower layer identifier                  **
 **      ebi:       EPS bearer identity                        **
 **      msg:       Encoded ESM message to be sent             **
 **      ue_triggered:  true if the EPS bearer context procedure   **
 **             was triggered by the UE (not used)         **
 **                                                                        **
 ** Outputs:     None                                                      **
 **      Return:    RETURNok, RETURNerror                      **
 **      Others:    None                                       **
 **                                                                        **
 ***************************************************************************/
int esm_proc_eps_bearer_context_deactivate_request(
  const bool is_standalone,
  emm_context_t *const emm_context_p,
  const ebi_t ebi,
  STOLEN_REF bstring *msg,
  const bool ue_triggered)
{
  OAILOG_FUNC_IN(LOG_NAS_ESM);
  int rc;
  mme_ue_s1ap_id_t ue_id =
    PARENT_STRUCT(emm_context_p, struct ue_mm_context_s, emm_context)
      ->mme_ue_s1ap_id;

  OAILOG_INFO(
    LOG_NAS_ESM,
    "ESM-PROC  - Initiate EPS bearer context deactivation "
    "(ue_id=" MME_UE_S1AP_ID_FMT ", ebi=%d)\n",
    ue_id,
    ebi);
  /*
   * Send deactivate EPS bearer context request message and
   * * * * start timer T3495
   */
  /*Currently we only support single bearear deactivation at NAS*/
  rc = _eps_bearer_deactivate(emm_context_p, ebi, msg);
  msg = NULL;

  if (rc != RETURNerror) {
    /*
     * Set the EPS bearer context state to ACTIVE PENDING
     */
    rc = esm_ebr_set_status(
      emm_context_p, ebi, ESM_EBR_INACTIVE_PENDING, ue_triggered);

    if (rc != RETURNok) {
      /*
       * The EPS bearer context was already in ACTIVE state
       */
      OAILOG_WARNING(
        LOG_NAS_ESM, "ESM-PROC  - EBI %d was already INACTIVE PENDING\n", ebi);
    }
  }
  OAILOG_FUNC_RETURN(LOG_NAS_ESM, rc);
}

/****************************************************************************
 **                                                                        **
 ** Name:    esm_proc_eps_bearer_context_deactivate_accept()           **
 **                                                                        **
 ** Description: Performs EPS bearer context deactivation procedure accep- **
 **      ted by the UE.                                            **
 **                                                                        **
 **      3GPP TS 24.301, section 6.4.4.3                           **
 **      Upon receipt of the DEACTIVATE EPS BEARER CONTEXT ACCEPT  **
 **      message, the MME shall enter the state BEARER CONTEXT     **
 **      INACTIVE and stop the timer T3495.                        **
 **                                                                        **
 ** Inputs:  ue_id:      UE local identifier                        **
 **      ebi:       EPS bearer identity                        **
 **      Others:    None                                       **
 **                                                                        **
 ** Outputs:     esm_cause: Cause code returned upon ESM procedure     **
 **             failure                                    **
 **      Return:    The identifier of the PDN connection to be **
 **             released, if it exists;                    **
 **             RETURNerror otherwise.                     **
 **      Others:    T3495                                      **
 **                                                                        **
 ***************************************************************************/
pdn_cid_t esm_proc_eps_bearer_context_deactivate_accept(
  emm_context_t* emm_context_p,
  ebi_t ebi,
  esm_cause_t* esm_cause)
{
  OAILOG_FUNC_IN(LOG_NAS_ESM);
  int rc = RETURNerror;
  pdn_cid_t pid = MAX_APN_PER_UE;
  mme_ue_s1ap_id_t ue_id =
    PARENT_STRUCT(emm_context_p, struct ue_mm_context_s, emm_context)
      ->mme_ue_s1ap_id;
  bool delete_default_bearer = false;
  int bid = BEARERS_PER_UE;
  teid_t s_gw_teid_s11_s4 = 0;

  OAILOG_INFO(
    LOG_NAS_ESM,
    "ESM-PROC  - EPS bearer context deactivation "
    "accepted by the UE (ue_id=" MME_UE_S1AP_ID_FMT ", ebi=%d)\n",
    ue_id,
    ebi);
  /*
   * Stop T3495 timer if running
   */
  rc = esm_ebr_stop_timer(emm_context_p, ebi);

  if (rc != RETURNerror) {
    /*
     * Release the EPS bearer context
     */
    rc = _eps_bearer_release(emm_context_p, ebi, &pid, &bid);

    if (rc != RETURNok) {
      /*
       * Failed to release the EPS bearer context
       */
      *esm_cause = ESM_CAUSE_PROTOCOL_ERROR;
      pid = RETURNerror;
    }
  }

  if (mme_config.eps_network_feature_support.
    ims_voice_over_ps_session_in_s1) {

    //Reset is_pdn_disconnect flag
    if (ue_context->esm_ctx.is_pdn_disconnect) {
      ue_context->esm_ctx.is_pdn_disconnect = false;
    }
    //Free bearers_to_be_rel list
    if (ue_context->esm_ctx.bearers_to_be_rel) {
      free_wrapper((void **) &ue_context->esm_ctx.bearers_to_be_rel);
      ue_context->esm_ctx.bearers_to_be_rel = NULL;
    }
  }
  s_gw_teid_s11_s4 =
    PARENT_STRUCT(emm_context_p, struct ue_mm_context_s, emm_context)
      ->pdn_contexts[pid]
      ->s_gw_teid_s11_s4;

  // If bearer id == 0, default bearer is deleted
  if (
    PARENT_STRUCT(emm_context_p, struct ue_mm_context_s, emm_context)
      ->pdn_contexts[pid]
      ->default_ebi == ebi) {
    delete_default_bearer = true;
    // Release the default bearer
    rc = mme_api_unsubscribe(NULL);

    if (rc != RETURNerror) {
      /*
       * Delete the PDN connection entry
       */
      _pdn_connectivity_delete(emm_context_p, pid);
    }
  } else {
    OAILOG_INFO(
      LOG_NAS_ESM,
      "ESM-PROC  - Removing dedicated bearer context "
      "for UE (ue_id=" MME_UE_S1AP_ID_FMT ", ebi=%d)\n",
      ue_id,
      ebi);

    ue_mm_context_t* ue_mm_context =
      PARENT_STRUCT(emm_context_p, struct ue_mm_context_s, emm_context);
    // Remove dedicated bearer context
    free_wrapper((void**) &ue_mm_context->bearer_contexts[bid]);
  }
  // Send deactivate_eps_bearer_context to MME APP
  nas_itti_deactivate_eps_bearer_context(
    ue_id,
    ebi,
    delete_default_bearer,
    s_gw_teid_s11_s4);

  OAILOG_FUNC_RETURN(LOG_NAS_ESM, pid);
}

/****************************************************************************/
/*********************  L O C A L    F U N C T I O N S  *********************/
/****************************************************************************/
/*
   --------------------------------------------------------------------------
                Timer handlers
   --------------------------------------------------------------------------
*/
/****************************************************************************
 **                                                                        **
 ** Name:    _eps_bearer_deactivate_t3495_handler()                    **
 **                                                                        **
 ** Description: T3495 timeout handler                                     **
 **                                                                        **
 **              3GPP TS 24.301, section 6.4.4.5, case a                   **
 **      On the first expiry of the timer T3495, the MME shall re- **
 **      send the DEACTIVATE EPS BEARER CONTEXT REQUEST and shall  **
 **      reset and restart timer T3495. This retransmission is     **
 **      repeated four times, i.e. on the fifth expiry of timer    **
 **      T3495, the MME shall abort the procedure and deactivate   **
 **      the EPS bearer context locally.                           **
 **                                                                        **
 ** Inputs:  args:      handler parameters                         **
 **      Others:    None                                       **
 **                                                                        **
 ** Outputs:     None                                                      **
 **      Return:    None                                       **
 **      Others:    None                                       **
 **                                                                        **
 ***************************************************************************/
static void _eps_bearer_deactivate_t3495_handler(void *args)
{
  OAILOG_FUNC_IN(LOG_NAS_ESM);
  int rc;
  bool delete_default_bearer = false;
  ebi_t ebi = 0;
  mme_ue_s1ap_id_t ue_id = 0;
  int bid = BEARERS_PER_UE;

  /*
   * Get retransmission timer parameters data
   */
  esm_ebr_timer_data_t *esm_ebr_timer_data = (esm_ebr_timer_data_t *) (args);

  if (esm_ebr_timer_data) {
    /*
     * Increment the retransmission counter
     */
    esm_ebr_timer_data->count += 1;
    OAILOG_WARNING(
      LOG_NAS_ESM,
      "ESM-PROC  - T3495 timer expired (ue_id=" MME_UE_S1AP_ID_FMT
      ", ebi=%d), "
      "retransmission counter = %d\n",
      esm_ebr_timer_data->ue_id,
      esm_ebr_timer_data->ebi,
      esm_ebr_timer_data->count);

    if (esm_ebr_timer_data->count < EPS_BEARER_DEACTIVATE_COUNTER_MAX) {
      /*
       * Re-send deactivate EPS bearer context request message to the UE
       */
      bstring b = bstrcpy(esm_ebr_timer_data->msg);
      rc = _eps_bearer_deactivate(
        esm_ebr_timer_data->ctx, esm_ebr_timer_data->ebi, &b);
    } else {
      /*
       * The maximum number of deactivate EPS bearer context request
       * message retransmission has exceed
       */
      mme_app_desc_t *mme_app_desc_p = get_mme_nas_state(false);
      ue_mm_context_t *ue_mm_context = mme_ue_context_exists_mme_ue_s1ap_id(
        &mme_app_desc_p->mme_ue_contexts, esm_ebr_timer_data->ue_id);

      ebi = esm_ebr_timer_data->ebi;
      ue_id = esm_ebr_timer_data->ue_id;
      // Find the index in which the bearer id is stored
      for (bid = 0; bid < BEARERS_PER_UE; bid++) {
        if (ue_mm_context->bearer_contexts[bid]) {
          if (ue_mm_context->bearer_contexts[bid]->ebi == ebi) {
            break;
          }
        }
      }

      if (bid >= BEARERS_PER_UE) {
        OAILOG_WARNING(
          LOG_NAS_ESM,
          "ESM-PROC  - Did not find bearer context for (ue_id="
          MME_UE_S1AP_ID_FMT", ebi=%d), \n",
          ue_id, ebi);
        unlock_ue_contexts(ue_mm_context);
        OAILOG_FUNC_OUT(LOG_NAS_ESM);
      }
      // Fetch pdn id using bearer index
      pdn_cid_t pdn_id = ue_mm_context->bearer_contexts[bid]->pdn_cx_id;

      // Send bearer_deactivation_reject to MME
      teid_t s_gw_teid_s11_s4 =
        ue_mm_context->pdn_contexts[pdn_id]->s_gw_teid_s11_s4;

      if (ue_mm_context->pdn_contexts[pdn_id]->default_ebi == ebi) {
        delete_default_bearer = true;
        // Release the default bearer
        /*
         * Delete the PDN connection entry
         */
        _pdn_connectivity_delete(esm_ebr_timer_data->ctx, pdn_id);
      }
      nas_itti_dedicated_eps_bearer_deactivation_reject(
<<<<<<< HEAD
        esm_ebr_timer_data->ue_id,
        esm_ebr_timer_data->ebi,
        delete_default_bearer,
        s_gw_teid_s11_s4);
        //For multi pdn support.Reset is_pdn_disconnect flag
      if (mme_config.eps_network_feature_support.
        ims_voice_over_ps_session_in_s1){
        if (
          PARENT_STRUCT(esm_ebr_timer_data->ctx, struct ue_mm_context_s,
          emm_context)->emm_context.esm_ctx.is_pdn_disconnect) {
          PARENT_STRUCT(esm_ebr_timer_data->ctx,
          struct ue_mm_context_s, emm_context)
          ->emm_context.esm_ctx.is_pdn_disconnect = false;
        }
        //Free bearers_to_be_rel list
        if (
          PARENT_STRUCT(esm_ebr_timer_data->ctx, struct ue_mm_context_s,
          emm_context)->emm_context.esm_ctx.bearers_to_be_rel) {
          free(PARENT_STRUCT(esm_ebr_timer_data->ctx,
            struct ue_mm_context_s, emm_context)
            ->emm_context.esm_ctx.bearers_to_be_rel);
          PARENT_STRUCT(esm_ebr_timer_data->ctx,
            struct ue_mm_context_s, emm_context)
            ->emm_context.esm_ctx.bearers_to_be_rel = NULL;
        }
      }
    }
    if (esm_ebr_timer_data->msg) {
      bdestroy_wrapper(&esm_ebr_timer_data->msg);
=======
        ue_id, ebi, delete_default_bearer, s_gw_teid_s11_s4);
      /*
       * Deactivate the EPS bearer context locally without peer-to-peer
       * * * * signalling between the UE and the MME
       */
      rc = _eps_bearer_release(esm_ebr_timer_data->ctx, ebi, &pdn_id, &bid);

      if (rc == RETURNerror) {
        OAILOG_WARNING(
          LOG_NAS_ESM,
          "ESM-PROC  - Could not release bearer(ue_id=" MME_UE_S1AP_ID_FMT
          ", ebi=%d), \n",
          ue_id, ebi);
      }
      unlock_ue_contexts(ue_mm_context);
>>>>>>> 048589b1
    }
  }

  OAILOG_FUNC_OUT(LOG_NAS_ESM);
}
/*
   --------------------------------------------------------------------------
                MME specific local functions
   --------------------------------------------------------------------------
*/

/****************************************************************************
 **                                                                        **
 ** Name:    _eps_bearer_deactivate()                                  **
 **                                                                        **
 ** Description: Sends DEACTIVATE EPS BEREAR CONTEXT REQUEST message and   **
 **      starts timer T3495                                        **
 **                                                                        **
 ** Inputs:  ue_id:      UE local identifier                        **
 **      ebi:       EPS bearer identity                        **
 **      msg:       Encoded ESM message to be sent             **
 **      Others:    None                                       **
 **                                                                        **
 ** Outputs:     None                                                      **
 **      Return:    RETURNok, RETURNerror                      **
 **      Others:    T3495                                      **
 **                                                                        **
 ***************************************************************************/
static int _eps_bearer_deactivate(
  emm_context_t* emm_context_p,
  ebi_t ebi,
  STOLEN_REF bstring* msg)
{
  OAILOG_FUNC_IN(LOG_NAS_ESM);
  emm_sap_t emm_sap = {0};
  int rc;
  mme_ue_s1ap_id_t ue_id =
    PARENT_STRUCT(emm_context_p, struct ue_mm_context_s, emm_context)
      ->mme_ue_s1ap_id;

  /*
   * Notify EMM that a deactivate EPS bearer context request message
   * has to be sent to the UE
   */

  emm_sap.primitive = EMMESM_DEACTIVATE_BEARER_REQ;
  emm_sap.u.emm_esm.ue_id = ue_id;
  emm_sap.u.emm_esm.ctx = emm_context_p;
  emm_sap.u.emm_esm.u.deactivate_bearer.ebi = ebi;
  emm_sap.u.emm_esm.u.deactivate_bearer.msg = *msg;
  bstring msg_dup = bstrcpy(*msg);
  *msg = NULL;
  rc = emm_sap_send(&emm_sap);

  if (rc != RETURNerror) {
    /*
     * Start T3495 retransmission timer
     */
    rc = esm_ebr_start_timer(
      emm_context_p,
      ebi,
      msg_dup,
      mme_config.nas_config.t3495_sec,
      _eps_bearer_deactivate_t3495_handler);
  } else {
    bdestroy_wrapper(&msg_dup);
  }
  OAILOG_FUNC_RETURN(LOG_NAS_ESM, rc);
}

/****************************************************************************
 **                                                                        **
 ** Name:    _eps_bearer_release()                                     **
 **                                                                        **
 ** Description: Releases the EPS bearer context identified by the given   **
 **      EPS bearer identity and enters state INACTIVE.            **
 **                                                                        **
 ** Inputs:  ue_id:      UE local identifier                        **
 **      ebi:       EPS bearer identity                        **
 **      Others:    None                                       **
 **                                                                        **
 ** Outputs:     pid:       Identifier of the PDN connection the EPS   **
 **             bearer belongs to                          **
 **      bid:       Identifier of the released EPS bearer con- **
 **             text entry                                 **
 **      Return:    RETURNok, RETURNerror                      **
 **      Others:    None                                       **
 **                                                                        **
 ***************************************************************************/
static int _eps_bearer_release(
  emm_context_t* emm_context_p,
  ebi_t ebi,
  pdn_cid_t* pid,
  int* bidx)
{
  OAILOG_FUNC_IN(LOG_NAS_ESM);
  int rc = RETURNerror;

  /*
   * Release the EPS bearer context entry
   */
  ebi = esm_ebr_context_release(emm_context_p, ebi, pid, bidx);

  if (ebi == ESM_EBI_UNASSIGNED) {
    OAILOG_WARNING(
      LOG_NAS_ESM, "ESM-PROC  - Failed to release EPS bearer context\n");
  } else {
    /*
     * Set the EPS bearer context state to INACTIVE
     */
    rc = esm_ebr_set_status(emm_context_p, ebi, ESM_EBR_INACTIVE, false);

    if (rc != RETURNok) {
      /*
       * The EPS bearer context was already in INACTIVE state
       */
      OAILOG_WARNING(
        LOG_NAS_ESM, "ESM-PROC  - EBI %d was already INACTIVE\n", ebi);
    }
    /*
     * Release EPS bearer data
     */
    rc = esm_ebr_release(emm_context_p, ebi);

    if (rc != RETURNok) {
      OAILOG_WARNING(
        LOG_NAS_ESM, "ESM-PROC  - Failed to release EPS bearer data\n");
    }
  }

  OAILOG_FUNC_RETURN(LOG_NAS_ESM, rc);
}<|MERGE_RESOLUTION|>--- conflicted
+++ resolved
@@ -336,15 +336,14 @@
 
   if (mme_config.eps_network_feature_support.
     ims_voice_over_ps_session_in_s1) {
-
-    //Reset is_pdn_disconnect flag
-    if (ue_context->esm_ctx.is_pdn_disconnect) {
-      ue_context->esm_ctx.is_pdn_disconnect = false;
-    }
-    //Free bearers_to_be_rel list
-    if (ue_context->esm_ctx.bearers_to_be_rel) {
-      free_wrapper((void **) &ue_context->esm_ctx.bearers_to_be_rel);
-      ue_context->esm_ctx.bearers_to_be_rel = NULL;
+    // Reset is_pdn_disconnect flag
+    if (emm_context_p->esm_ctx.is_pdn_disconnect) {
+      emm_context_p->esm_ctx.is_pdn_disconnect = false;
+    }
+    // Free bearers_to_be_rel list
+    if (emm_context_p->esm_ctx.bearers_to_be_rel) {
+      free_wrapper((void **) &emm_context_p->esm_ctx.bearers_to_be_rel);
+      emm_context_p->esm_ctx.bearers_to_be_rel = NULL;
     }
   }
   s_gw_teid_s11_s4 =
@@ -499,39 +498,22 @@
          */
         _pdn_connectivity_delete(esm_ebr_timer_data->ctx, pdn_id);
       }
+      // Send bearer deactivation reject to MME APP
       nas_itti_dedicated_eps_bearer_deactivation_reject(
-<<<<<<< HEAD
-        esm_ebr_timer_data->ue_id,
-        esm_ebr_timer_data->ebi,
-        delete_default_bearer,
-        s_gw_teid_s11_s4);
-        //For multi pdn support.Reset is_pdn_disconnect flag
+        ue_id, ebi, delete_default_bearer, s_gw_teid_s11_s4);
+      // Reset is_pdn_disconnect flag
       if (mme_config.eps_network_feature_support.
         ims_voice_over_ps_session_in_s1){
-        if (
-          PARENT_STRUCT(esm_ebr_timer_data->ctx, struct ue_mm_context_s,
-          emm_context)->emm_context.esm_ctx.is_pdn_disconnect) {
-          PARENT_STRUCT(esm_ebr_timer_data->ctx,
-          struct ue_mm_context_s, emm_context)
-          ->emm_context.esm_ctx.is_pdn_disconnect = false;
+        if (ue_mm_context->emm_context.esm_ctx.is_pdn_disconnect) {
+          ue_mm_context->emm_context.esm_ctx.is_pdn_disconnect = false;
         }
         //Free bearers_to_be_rel list
-        if (
-          PARENT_STRUCT(esm_ebr_timer_data->ctx, struct ue_mm_context_s,
-          emm_context)->emm_context.esm_ctx.bearers_to_be_rel) {
-          free(PARENT_STRUCT(esm_ebr_timer_data->ctx,
-            struct ue_mm_context_s, emm_context)
-            ->emm_context.esm_ctx.bearers_to_be_rel);
-          PARENT_STRUCT(esm_ebr_timer_data->ctx,
-            struct ue_mm_context_s, emm_context)
-            ->emm_context.esm_ctx.bearers_to_be_rel = NULL;
+        if (ue_mm_context->emm_context.esm_ctx.bearers_to_be_rel) {
+          free(ue_mm_context->emm_context.esm_ctx.bearers_to_be_rel);
+          ue_mm_context->emm_context.esm_ctx.bearers_to_be_rel = NULL;
         }
       }
-    }
-    if (esm_ebr_timer_data->msg) {
-      bdestroy_wrapper(&esm_ebr_timer_data->msg);
-=======
-        ue_id, ebi, delete_default_bearer, s_gw_teid_s11_s4);
+
       /*
        * Deactivate the EPS bearer context locally without peer-to-peer
        * * * * signalling between the UE and the MME
@@ -546,7 +528,6 @@
           ue_id, ebi);
       }
       unlock_ue_contexts(ue_mm_context);
->>>>>>> 048589b1
     }
   }
 
