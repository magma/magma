/**
 * Copyright 2020 The Magma Authors.
 *
 * This source code is licensed under the BSD-style license found in the
 * LICENSE file in the root directory of this source tree.
 *
 * Unless required by applicable law or agreed to in writing, software
 * distributed under the License is distributed on an "AS IS" BASIS,
 * WITHOUT WARRANTIES OR CONDITIONS OF ANY KIND, either express or implied.
 * See the License for the specific language governing permissions and
 * limitations under the License.
 */

#include <sstream>
#ifdef __cplusplus
extern "C" {
#endif
#include "log.h"
#include "intertask_interface_types.h"
#include "intertask_interface.h"
#include "directoryd.h"
#include "amf_config.h"
#include "dynamic_memory_check.h"
#ifdef __cplusplus
}
#endif
#include "common_defs.h"
#include "conversions.h"
#include "amf_config.h"
#include "amf_app_ue_context_and_proc.h"
#include "amf_asDefs.h"
#include "amf_sap.h"
#include "amf_recv.h"
#include "amf_app_state_manager.h"
#include "M5gNasMessage.h"
#include "dynamic_memory_check.h"
#include "n11_messages_types.h"

#define QUADLET 4
#define AMF_GET_BYTE_ALIGNED_LENGTH(LENGTH)                                    \
  LENGTH += QUADLET - (LENGTH % QUADLET)

extern amf_config_t amf_config;
static int paging_t3513_handler(zloop_t* loop, int timer_id, void* arg);
namespace magma5g {
extern task_zmq_ctx_s amf_app_task_zmq_ctx;

//----------------------------------------------------------------------------
static void amf_directoryd_report_location(uint64_t imsi, uint8_t imsi_len) {
  char imsi_str[IMSI_BCD_DIGITS_MAX + 1];
  IMSI64_TO_STRING(imsi, imsi_str, imsi_len);
  directoryd_report_location(imsi_str);
  OAILOG_DEBUG_UE(LOG_AMF_APP, imsi, " Reported UE location to directoryd\n");
}

//------------------------------------------------------------------------------
void amf_ue_context_update_coll_keys(
    amf_ue_context_t* const amf_ue_context_p,
    ue_m5gmm_context_s* const ue_context_p,
    const gnb_ngap_id_key_t gnb_ngap_id_key,
    const amf_ue_ngap_id_t amf_ue_ngap_id, const imsi64_t imsi,
    const teid_t amf_teid_n11, const guti_m5_t* const guti_p) {
  hashtable_rc_t h_rc                 = HASH_TABLE_OK;
  hash_table_ts_t* amf_state_ue_id_ht = get_amf_ue_state();
  OAILOG_FUNC_IN(LOG_AMF_APP);
  OAILOG_TRACE(
      LOG_AMF_APP,
      "Existing ue context, old_gnb_ue_ngap_id_key %ld "
      "old_amf_ue_ngap_id " AMF_UE_NGAP_ID_FMT "old_IMSI " IMSI_64_FMT
      "old_GUTI " GUTI_FMT "\n",
      ue_context_p->gnb_ngap_id_key, ue_context_p->amf_ue_ngap_id,
      ue_context_p->amf_context.imsi64,
      GUTI_ARG_M5G(&ue_context_p->amf_context._guti));

  if ((gnb_ngap_id_key != INVALID_GNB_UE_NGAP_ID_KEY) &&
      (ue_context_p->gnb_ngap_id_key != gnb_ngap_id_key)) {
    h_rc = hashtable_uint64_ts_remove(
        amf_ue_context_p->gnb_ue_ngap_id_ue_context_htbl,
        (const hash_key_t) ue_context_p->gnb_ngap_id_key);
    h_rc = hashtable_uint64_ts_insert(
        amf_ue_context_p->gnb_ue_ngap_id_ue_context_htbl,
        (const hash_key_t) gnb_ngap_id_key, amf_ue_ngap_id);

    if (HASH_TABLE_OK != h_rc) {
      OAILOG_ERROR_UE(
          LOG_AMF_APP, imsi,
          "Error could not update this ue context %p "
          "gnb_ue_ngap_ue_id " GNB_UE_NGAP_ID_FMT
          "amf_ue_ngap_id " AMF_UE_NGAP_ID_FMT " %s\n",
          ue_context_p, ue_context_p->gnb_ue_ngap_id,
          ue_context_p->amf_ue_ngap_id, hashtable_rc_code2string(h_rc));
    }
    ue_context_p->gnb_ngap_id_key = gnb_ngap_id_key;
  }

  if (amf_ue_ngap_id != INVALID_AMF_UE_NGAP_ID) {
    if (ue_context_p->amf_ue_ngap_id != amf_ue_ngap_id) {
      h_rc = hashtable_ts_remove(
          amf_state_ue_id_ht, (const hash_key_t) ue_context_p->amf_ue_ngap_id,
          (void**) &ue_context_p);
      h_rc = hashtable_ts_insert(
          amf_state_ue_id_ht, (const hash_key_t) amf_ue_ngap_id,
          (void*) ue_context_p);

      if (HASH_TABLE_OK != h_rc) {
        // TODO: this method is deprecated and will be removed once the AMF's
        // context is migrated to map in the upcoming multi-UE PR
        OAILOG_ERROR(
            LOG_AMF_APP,
            "Insertion of Hash entry failed for  "
            "amf_ue_ngap_id " AMF_UE_NGAP_ID_FMT PRIX32 " \n",
            amf_ue_ngap_id);
      }
      ue_context_p->amf_ue_ngap_id = amf_ue_ngap_id;
    }
  } else {
    // TODO: this method is deprecated and will be removed once the AMF's
    // context is migrated to map in the upcoming multi-UE PR
    OAILOG_ERROR(
        LOG_AMF_APP, "Invalid  amf_ue_ngap_id " AMF_UE_NGAP_ID_FMT PRIX32 " \n",
        amf_ue_ngap_id);
  }

  h_rc = hashtable_uint64_ts_remove(
      amf_ue_context_p->imsi_amf_ue_id_htbl,
      (const hash_key_t) ue_context_p->amf_context.imsi64);

  if (INVALID_AMF_UE_NGAP_ID != amf_ue_ngap_id) {
    h_rc = hashtable_uint64_ts_insert(
        amf_ue_context_p->imsi_amf_ue_id_htbl, (const hash_key_t) imsi,
        amf_ue_ngap_id);
  } else {
    h_rc = HASH_TABLE_KEY_NOT_EXISTS;
  }

  if (HASH_TABLE_OK != h_rc) {
    // TODO: this method is deprecated and will be removed once the AMF's
    // context is migrated to map in the upcoming multi-UE PR
    OAILOG_ERROR(
        LOG_AMF_APP,
        "Insertion of Hash entry failed for  "
        "amf_ue_ngap_id " AMF_UE_NGAP_ID_FMT PRIX32 " \n",
        amf_ue_ngap_id);
  }

  amf_directoryd_report_location(
      ue_context_p->amf_context.imsi64, ue_context_p->amf_context.imsi.length);
  h_rc = hashtable_uint64_ts_remove(
      amf_ue_context_p->tun11_ue_context_htbl,
      (const hash_key_t) ue_context_p->amf_teid_n11);

  if (INVALID_AMF_UE_NGAP_ID != amf_ue_ngap_id) {
    h_rc = hashtable_uint64_ts_insert(
        amf_ue_context_p->tun11_ue_context_htbl,
        (const hash_key_t) amf_teid_n11, (uint64_t) amf_ue_ngap_id);
  } else {
    h_rc = HASH_TABLE_KEY_NOT_EXISTS;
  }

  if (HASH_TABLE_OK != h_rc) {
    // TODO: this method is deprecated and will be removed once the AMF's
    // context is migrated to map in the upcoming multi-UE PR
    OAILOG_ERROR(
        LOG_AMF_APP,
        "Insertion of Hash entry failed for  "
        "amf_ue_ngap_id " AMF_UE_NGAP_ID_FMT PRIX32 " \n",
        amf_ue_ngap_id);
  }

  ue_context_p->amf_teid_n11 = amf_teid_n11;

  if (guti_p) {
    if ((guti_p->guamfi.amf_set_id !=
         ue_context_p->amf_context.m5_guti.guamfi.amf_set_id) ||
        (guti_p->guamfi.amf_set_id !=
         ue_context_p->amf_context.m5_guti.guamfi.amf_regionid) ||
        (guti_p->m_tmsi != ue_context_p->amf_context.m5_guti.m_tmsi) ||
        (guti_p->guamfi.plmn.mcc_digit1 !=
         ue_context_p->amf_context.m5_guti.guamfi.plmn.mcc_digit1) ||
        (guti_p->guamfi.plmn.mcc_digit2 !=
         ue_context_p->amf_context.m5_guti.guamfi.plmn.mcc_digit2) ||
        (guti_p->guamfi.plmn.mcc_digit3 !=
         ue_context_p->amf_context.m5_guti.guamfi.plmn.mcc_digit3) ||
        (ue_context_p->amf_ue_ngap_id != amf_ue_ngap_id)) {
      h_rc = obj_hashtable_uint64_ts_remove(
          amf_ue_context_p->guti_ue_context_htbl,
          &ue_context_p->amf_context.m5_guti, sizeof(*guti_p));
      if (INVALID_AMF_UE_NGAP_ID != amf_ue_ngap_id) {
        h_rc = obj_hashtable_uint64_ts_insert(
            amf_ue_context_p->guti_ue_context_htbl, (const void* const) guti_p,
            sizeof(*guti_p), (uint64_t) amf_ue_ngap_id);
      } else {
        h_rc = HASH_TABLE_KEY_NOT_EXISTS;
      }
      if (HASH_TABLE_OK != h_rc) {
        // TODO: this method is deprecated and will be removed once the AMF's
        // context is migrated to map in the upcoming multi-UE PR
        OAILOG_ERROR(
            LOG_AMF_APP,
            "Insertion of Hash entry failed for  "
            "amf_ue_ngap_id " AMF_UE_NGAP_ID_FMT PRIX32 " \n",
            amf_ue_ngap_id);
      }
      ue_context_p->amf_context.m5_guti = *guti_p;
    }
  }
  OAILOG_FUNC_OUT(LOG_AMF_APP);
}

void amf_ue_context_on_new_guti(
    ue_m5gmm_context_t* const ue_context_p, const guti_m5_t* const guti_p) {
  amf_app_desc_t* amf_app_desc_p = get_amf_nas_state(false);

  if (ue_context_p)
    amf_ue_context_update_coll_keys(
        &amf_app_desc_p->amf_ue_contexts, ue_context_p,
        ue_context_p->gnb_ngap_id_key, ue_context_p->amf_ue_ngap_id,
        ue_context_p->amf_context.imsi64, ue_context_p->amf_teid_n11, guti_p);

  OAILOG_FUNC_OUT(LOG_AMF_APP);
}
//----------------------------------------------------------------------------------------------
/* This is deprecated function and removed in upcoming PRs related to
 * Service request and Periodic Reg updating.*/
static bool amf_app_construct_guti(
    const plmn_t* const plmn_p, const s_tmsi_m5_t* const s_tmsi_p,
    guti_m5_t* const guti_p) {
  /*
   * This is a helper function to construct GUTI from S-TMSI. It uses PLMN id
   * and AMF Group Id of the serving AMF for this purpose.
   *
   */
  bool is_guti_valid =
      false;  // Set to true if serving AMF is found and GUTI is constructed
  uint8_t num_amf             = 0;  // Number of configured AMF in the AMF pool
  guti_p->m_tmsi              = s_tmsi_p->m_tmsi;
  guti_p->guamfi.amf_set_id   = s_tmsi_p->amf_set_id;
  guti_p->guamfi.amf_pointer  = s_tmsi_p->amf_pointer;
  guti_p->guamfi.amf_regionid = amf_config.guamfi.guamfi[0].amf_regionid;
  // Create GUTI by using PLMN Id and AMF-Group Id of serving AMF
  OAILOG_DEBUG(
      LOG_AMF_APP,
      "Construct GUTI using S-TMSI received form UE and AMG set Id and pointer"
      "PLMN "
      "id from AMF Conf: %0x, %u %u\n",
      s_tmsi_p->m_tmsi, s_tmsi_p->amf_set_id, s_tmsi_p->amf_pointer);
  amf_config_read_lock(&amf_config);
  /*
   * Check number of MMEs in the pool.
   * At present it is assumed that one AMF is supported in AMF pool but in
   * case there are more than one AMF configured then search the serving AMF
   * using AMF code. Assumption is that within one PLMN only one pool of AMF
   * will be configured
   */
  if (amf_config.guamfi.nb > 1) {
    OAILOG_DEBUG(LOG_AMF_APP, "More than one AMFs are configured.");
  }
  for (num_amf = 0; num_amf < amf_config.guamfi.nb; num_amf++) {
    /*Verify that the AMF code within S-TMSI is same as what is configured in
     * AMF conf*/
    if ((plmn_p->mcc_digit2 ==
         amf_config.guamfi.guamfi[num_amf].plmn.mcc_digit2) &&
        (plmn_p->mcc_digit1 ==
         amf_config.guamfi.guamfi[num_amf].plmn.mcc_digit1) &&
        (plmn_p->mnc_digit3 ==
         amf_config.guamfi.guamfi[num_amf].plmn.mnc_digit3) &&
        (plmn_p->mcc_digit3 ==
         amf_config.guamfi.guamfi[num_amf].plmn.mcc_digit3) &&
        (plmn_p->mnc_digit2 ==
         amf_config.guamfi.guamfi[num_amf].plmn.mnc_digit2) &&
        (plmn_p->mnc_digit1 ==
         amf_config.guamfi.guamfi[num_amf].plmn.mnc_digit1) &&
        (guti_p->guamfi.amf_set_id ==
         amf_config.guamfi.guamfi[num_amf].amf_set_id)) {
      break;
    }
  }
  if (num_amf >= amf_config.guamfi.nb) {
    OAILOG_DEBUG(LOG_AMF_APP, "No AMF serves this UE");
  } else {
    guti_p->guamfi.plmn        = amf_config.guamfi.guamfi[num_amf].plmn;
    guti_p->guamfi.amf_set_id  = amf_config.guamfi.guamfi[num_amf].amf_set_id;
    guti_p->guamfi.amf_pointer = amf_config.guamfi.guamfi[num_amf].amf_pointer;
    is_guti_valid              = true;
  }
  amf_config_unlock(&amf_config);
  return is_guti_valid;
}

//------------------------------------------------------------------------------
// Get existing GUTI details
ue_m5gmm_context_s* amf_ue_context_exists_guti(
    amf_ue_context_t* const amf_ue_context_p, const guti_m5_t* const guti_p) {
  hashtable_rc_t h_rc       = HASH_TABLE_OK;
  uint64_t amf_ue_ngap_id64 = 0;
  h_rc                      = obj_hashtable_uint64_ts_get(
      amf_ue_context_p->guti_ue_context_htbl, (const void*) guti_p,
      sizeof(*guti_p), &amf_ue_ngap_id64);

  if (HASH_TABLE_OK == h_rc) {
    return amf_ue_context_exists_amf_ue_ngap_id(
        (amf_ue_ngap_id_t) amf_ue_ngap_id64);
  } else {
    OAILOG_WARNING(LOG_AMF_APP, " No GUTI hashtable for GUTI ");
  }

  return NULL;
}

//-----------------------------------------------------------------------------------------
/****************************************************************************
 **                                                                        **
 ** Name:    amf_handle_intial_ue_message()                                **
 **                                                                        **
 ** Description: Processes Initial UE message                              **
 **                                                                        **
 ** Inputs:  amf_app_desc_p:    amf application descriptors                **
 **      initial_pP:      ngap initial ue message structure                **
 **                                                                        **
 **      Return:    imsi value                                             **
 **                                                                        **
 ***************************************************************************/
imsi64_t amf_app_handle_initial_ue_message(
    amf_app_desc_t* amf_app_desc_p,
    itti_ngap_initial_ue_message_t* const initial_pP) {
  OAILOG_FUNC_IN(LOG_AMF_APP);
  ue_m5gmm_context_s* ue_context_p  = NULL;
  bool is_guti_valid                = false;
  bool is_mm_ctx_new                = false;
  gnb_ngap_id_key_t gnb_ngap_id_key = INVALID_GNB_UE_NGAP_ID_KEY;
  imsi64_t imsi64                   = INVALID_IMSI64;
  guti_m5_t guti;
  plmn_t plmn;

  if (initial_pP->amf_ue_ngap_id != INVALID_AMF_UE_NGAP_ID) {
    OAILOG_ERROR(
        LOG_AMF_APP,
        "AMF UE NGAP Id (" AMF_UE_NGAP_ID_FMT ") is already assigned\n",
        initial_pP->amf_ue_ngap_id);
  }

  // Check if there is any existing UE context using S-TMSI/GUTI
  if (initial_pP->is_s_tmsi_valid) {
    /* This check is not used in this PR and code got changed in upcoming PRs
     * hence not-used functions are take out
     */
    OAILOG_INFO(
        LOG_AMF_APP,
        "INITIAL UE Message: Valid amf_set_id and S-TMSI received ");
    guti.guamfi.plmn         = {0};
    guti.guamfi.amf_regionid = 0;
    guti.guamfi.amf_set_id   = 0;
    guti.guamfi.amf_pointer  = 0;
    guti.m_tmsi              = INVALID_M_TMSI;
    plmn.mcc_digit1          = initial_pP->tai.plmn.mcc_digit1;
    plmn.mcc_digit2          = initial_pP->tai.plmn.mcc_digit2;
    plmn.mcc_digit3          = initial_pP->tai.plmn.mcc_digit3;
    plmn.mnc_digit1          = initial_pP->tai.plmn.mnc_digit1;
    plmn.mnc_digit2          = initial_pP->tai.plmn.mnc_digit2;
    plmn.mnc_digit3          = initial_pP->tai.plmn.mnc_digit3;
    is_guti_valid =
        amf_app_construct_guti(&plmn, &(initial_pP->opt_s_tmsi), &guti);
    // create a new ue context if nothing is found
    if (is_guti_valid) {
      ue_context_p =
          amf_ue_context_exists_guti(&amf_app_desc_p->amf_ue_contexts, &guti);
      if (ue_context_p) {
        initial_pP->amf_ue_ngap_id = ue_context_p->amf_ue_ngap_id;
        if (ue_context_p->gnb_ngap_id_key != INVALID_GNB_UE_NGAP_ID_KEY) {
          /*
           * Ideally this should never happen. When UE moves to IDLE,
           * this key is set to INVALID.
           * Note - This can happen if eNB detects RLF late and by that time
           * UE sends Initial NAS message via new RRC connection.
           * However if this key is valid, remove the key from the hashtable.
           */
          OAILOG_ERROR(
              LOG_AMF_APP,
              "AMF_APP_INITAIL_UE_MESSAGE: gnb_ngap_id_key %ld has "
              "valid value \n",
              ue_context_p->gnb_ngap_id_key);
          amf_app_ue_context_release(
              ue_context_p, ue_context_p->ue_context_rel_cause);
          hashtable_uint64_ts_remove(
              amf_app_desc_p->amf_ue_contexts.gnb_ue_ngap_id_ue_context_htbl,
              (const hash_key_t) ue_context_p->gnb_ngap_id_key);
          ue_context_p->gnb_ngap_id_key = INVALID_GNB_UE_NGAP_ID_KEY;
        }
        // Update AMF UE context with new gnb_ue_ngap_id
        ue_context_p->gnb_ue_ngap_id = initial_pP->gnb_ue_ngap_id;
        amf_ue_context_update_coll_keys(
            &amf_app_desc_p->amf_ue_contexts, ue_context_p, gnb_ngap_id_key,
            ue_context_p->amf_ue_ngap_id, ue_context_p->amf_context.imsi64,
            ue_context_p->amf_teid_n11, &guti);
        imsi64 = ue_context_p->amf_context.imsi64;
      }
    } else {
      // TODO This piece of code got changed in upcoming PRs with feature
      // like Service Req and Periodic Reg Updating.
    }
  } else {
    OAILOG_DEBUG(
        LOG_AMF_APP, "AMF_APP_INITIAL_UE_MESSAGE from NGAP,without S-TMSI. \n");
  }
  // create a new ue context if nothing is found
  if (ue_context_p == NULL) {
    OAILOG_DEBUG(LOG_AMF_APP, " UE context doesn't exist -> create one\n");
    if (!(ue_context_p = amf_create_new_ue_context())) {
      OAILOG_INFO(LOG_AMF_APP, "Failed to create context \n");
      OAILOG_FUNC_RETURN(LOG_AMF_APP, imsi64);
    }
    // Allocate new amf_ue_ngap_id
    ue_context_p->amf_ue_ngap_id = amf_app_ctx_get_new_ue_id(
        &amf_app_desc_p->amf_app_ue_ngap_id_generator);
    if (ue_context_p->amf_ue_ngap_id == INVALID_AMF_UE_NGAP_ID) {
      OAILOG_CRITICAL(
          LOG_AMF_APP,
          "AMF_APP_INITIAL_UE_MESSAGE. AMF_UE_NGAP_ID allocation Failed.\n");
      amf_remove_ue_context(&amf_app_desc_p->amf_ue_contexts, ue_context_p);
      OAILOG_FUNC_RETURN(LOG_AMF_APP, imsi64);
    }
    AMF_APP_GNB_NGAP_ID_KEY(
        ue_context_p->gnb_ngap_id_key, initial_pP->gnb_id,
        initial_pP->gnb_ue_ngap_id);
    amf_insert_ue_context(
        ue_context_p->amf_ue_ngap_id, &amf_app_desc_p->amf_ue_contexts,
        ue_context_p);
  }
  ue_context_p->sctp_assoc_id_key = initial_pP->sctp_assoc_id;
  ue_context_p->gnb_ue_ngap_id    = initial_pP->gnb_ue_ngap_id;

  // UEContextRequest
  ue_context_p->ue_context_request = initial_pP->ue_context_request;
  OAILOG_DEBUG(
      LOG_AMF_APP, "ue_context_requext received: %d\n ",
      ue_context_p->ue_context_request);

  notify_ngap_new_ue_amf_ngap_id_association(ue_context_p);
  s_tmsi_m5_t s_tmsi = {0};
  if (initial_pP->is_s_tmsi_valid) {
    s_tmsi = initial_pP->opt_s_tmsi;
  } else {
    s_tmsi.amf_pointer = 0;
    s_tmsi.m_tmsi      = INVALID_M_TMSI;
  }
  is_mm_ctx_new = true;

  OAILOG_DEBUG(
      LOG_AMF_APP,
      " Sending NAS Establishment Indication to NAS for ue_id = "
      "(%d)\n",
      ue_context_p->amf_ue_ngap_id);
  nas_proc_establish_ind(
      ue_context_p->amf_ue_ngap_id, is_mm_ctx_new, initial_pP->tai,
      initial_pP->ecgi, initial_pP->m5g_rrc_establishment_cause, s_tmsi,
      initial_pP->nas);
  //}
  return RETURNok;
}

/****************************************************************************
 **                                                                        **
 ** Name:    amf_handle_uplink_nas_message()                               **
 **                                                                        **
 ** Description: Handle uplink nas message                                 **
 **                                                                        **
 ** Inputs:  amf_app_desc_p:    amf application descriptors                **
 **      msg:      nstring msg                                             **
 **                                                                        **
 **      Return:    RETURNok, RETURNerror                                  **
 **                                                                        **
 ***************************************************************************/
int amf_app_handle_uplink_nas_message(
    amf_app_desc_t* amf_app_desc_p, bstring msg, amf_ue_ngap_id_t ue_id) {
  OAILOG_FUNC_IN(LOG_NAS_AMF);
  int rc = RETURNerror;
  OAILOG_DEBUG(LOG_AMF_APP, " Received NAS UPLINK DATA from NGAP\n");
  if (msg) {
    amf_sap_t amf_sap;
    /*
     * Notify the AMF procedure call manager that data transfer
     * indication has been received from the Access-Stratum sublayer
     */
    amf_sap.primitive                    = AMFAS_ESTABLISH_REQ;
    amf_sap.u.amf_as.u.establish.ue_id   = ue_id;
    amf_sap.u.amf_as.u.establish.nas_msg = msg;
    msg                                  = NULL;
    rc                                   = amf_sap_send(&amf_sap);
  } else {
    OAILOG_WARNING(
        LOG_NAS, "Received NAS message in uplink is NULL for ue_id = (%u)\n",
        amf_app_desc_p->amf_app_ue_ngap_id_generator);
  }
  OAILOG_FUNC_RETURN(LOG_NAS_AMF, rc);
}

/* Recieved the session created reponse message from SMF. Populate and Send
 * PDU Session Resource Setup Request message to gNB and  PDU Session
 * Establishment Accept Message to UE*/
void amf_app_handle_pdu_session_response(
    itti_n11_create_pdu_session_response_t* pdu_session_resp) {
  DLNASTransportMsg encode_msg;
  int amf_rc = RETURNerror;
  ue_m5gmm_context_s* ue_context;
  smf_context_t* smf_ctx;
  amf_smf_t amf_smf_msg;
  // TODO: hardcoded for now, addressed in the upcoming multi-UE PR
  uint32_t ue_id = 0;

  imsi64_t imsi64;
  IMSI_STRING_TO_IMSI64(pdu_session_resp->imsi, &imsi64);
  // Handle smf_context
  ue_context = lookup_ue_ctxt_by_imsi(imsi64);
  if (ue_context) {
    smf_ctx = amf_smf_context_exists_pdu_session_id(
        ue_context, pdu_session_resp->pdu_session_id);
    if (smf_ctx == NULL) {
      OAILOG_ERROR(
          LOG_AMF_APP, "pdu session  not found for session_id = %u\n",
          pdu_session_resp->pdu_session_id);
      return;
    }
    ue_id = ue_context->amf_ue_ngap_id;
  } else {
    OAILOG_ERROR(
        LOG_AMF_APP, "ue context not found for the imsi=%lu\n", imsi64);
    return;
  }
  smf_ctx->dl_session_ambr = pdu_session_resp->session_ambr.downlink_units;
  smf_ctx->dl_ambr_unit    = pdu_session_resp->session_ambr.downlink_unit_type;
  smf_ctx->ul_session_ambr = pdu_session_resp->session_ambr.uplink_units;
  smf_ctx->ul_ambr_unit    = pdu_session_resp->session_ambr.uplink_unit_type;
  /* Message construction for PDUSessionResourceSetupRequest
   * to gNB with UPF TEID info
   */
  memcpy(
      &(smf_ctx->pdu_resource_setup_req
            .pdu_session_resource_setup_request_transfer
            .qos_flow_setup_request_list),
      &(pdu_session_resp->qos_list), sizeof(qos_flow_request_list_t));
  memcpy(
      smf_ctx->gtp_tunnel_id.upf_gtp_teid_ip_addr,
      pdu_session_resp->upf_endpoint.end_ipv4_addr,
      sizeof(smf_ctx->gtp_tunnel_id.upf_gtp_teid_ip_addr));
  memcpy(
      smf_ctx->gtp_tunnel_id.upf_gtp_teid, pdu_session_resp->upf_endpoint.teid,
      sizeof(smf_ctx->gtp_tunnel_id.upf_gtp_teid));

  smf_ctx->n_active_pdus += 1;

  OAILOG_INFO(
      LOG_AMF_APP,
      "Sending message to gNB for PDUSessionResourceSetupRequest "
      "**n_active_pdus=%d **\n",
      smf_ctx->n_active_pdus);
  amf_rc = pdu_session_resource_setup_request(ue_context, ue_id, smf_ctx);
  if (amf_rc != RETURNok) {
    OAILOG_DEBUG(
        LOG_AMF_APP,
        "Failure in sending message to gNB for "
        "PDUSessionResourceSetupRequest\n");
    /* TODO: in future add negative case handling, send pdu reject
     * command to UE and release message to SMF
     */
  }
  /*Execute PDU establishement accept from AMF to gnodeb */
  pdu_state_handle_message(
      // ue_context->mm_state, STATE_PDU_SESSION_ESTABLISHMENT_ACCEPT,
      REGISTERED_CONNECTED, STATE_PDU_SESSION_ESTABLISHMENT_ACCEPT,
      // smf_ctx->pdu_session_state, ue_context, amf_smf_msg, NULL,
      CREATING, ue_context, amf_smf_msg, NULL, pdu_session_resp, ue_id);
}

/****************************************************************************
 **                                                                        **
 ** Name:    amf_app_handle_pdu_session_accept()                           **
 **                                                                        **
 ** Description: Send the PDU establishment accept to gnodeb               **
 **                                                                        **
 ** Inputs:  pdu_session_resp:   pdusession response message               **
 **      ue_id:      ue identity                                           **
 **                                                                        **
 **      Return:    RETURNok, RETURNerror                                  **
 **                                                                        **
 ***************************************************************************/
int amf_app_handle_pdu_session_accept(
    itti_n11_create_pdu_session_response_t* pdu_session_resp, uint32_t ue_id) {
  nas5g_error_code_t rc = M5G_AS_SUCCESS;

  DLNASTransportMsg* encode_msg;
  amf_nas_message_t msg;
  uint32_t bytes = 0;
  uint32_t len;
  SmfMsg* smf_msg;
  bstring buffer;
  smf_context_t* smf_ctx;
  ue_m5gmm_context_s* ue_context;

  // Handle smf_context
  ue_context = amf_ue_context_exists_amf_ue_ngap_id(ue_id);
  if (ue_context) {
    smf_ctx = &(ue_context->amf_context.smf_context);
  } else {
    OAILOG_INFO(LOG_AMF_APP, "UE Context not found for UE ID: %d", ue_id);
  }

  // Message construction for PDU Establishment Accept
  msg.security_protected.plain.amf.header.extended_protocol_discriminator =
      M5G_MOBILITY_MANAGEMENT_MESSAGES;
  msg.security_protected.plain.amf.header.message_type = DLNASTRANSPORT;
  msg.header.security_header_type =
      SECURITY_HEADER_TYPE_INTEGRITY_PROTECTED_CYPHERED;
  msg.header.extended_protocol_discriminator = M5G_MOBILITY_MANAGEMENT_MESSAGES;
  msg.header.sequence_number =
      ue_context->amf_context._security.dl_count.seq_num;

  encode_msg = &msg.security_protected.plain.amf.msg.downlinknas5gtransport;
  smf_msg    = &encode_msg->payload_container.smf_msg;

  // AmfHeader
  encode_msg->extended_protocol_discriminator.extended_proto_discriminator =
      M5G_MOBILITY_MANAGEMENT_MESSAGES;
  encode_msg->spare_half_octet.spare     = 0x00;
  encode_msg->sec_header_type.sec_hdr    = SECURITY_HEADER_TYPE_NOT_PROTECTED;
  encode_msg->message_type.msg_type      = DLNASTRANSPORT;
  encode_msg->payload_container_type.iei = PAYLOAD_CONTAINER_TYPE;

  // SmfMsg
  encode_msg->payload_container_type.type_val = N1_SM_INFO;
  encode_msg->payload_container.iei           = PAYLOAD_CONTAINER;
  encode_msg->pdu_session_identity.iei        = PDU_SESSION_IDENTITY;
  encode_msg->pdu_session_identity.pdu_session_id =
      pdu_session_resp->pdu_session_id;

  smf_msg->header.extended_protocol_discriminator =
      M5G_SESSION_MANAGEMENT_MESSAGES;
  smf_msg->header.pdu_session_id = pdu_session_resp->pdu_session_id;
  smf_msg->header.message_type   = PDU_SESSION_ESTABLISHMENT_ACCEPT;
  // smf_msg->header.procedure_transaction_id = smf_ctx->smf_proc_data.pti.pti;
  smf_msg->header.procedure_transaction_id = 0x01;
  smf_msg->msg.pdu_session_estab_accept.extended_protocol_discriminator
      .extended_proto_discriminator = M5G_SESSION_MANAGEMENT_MESSAGES;
  smf_msg->msg.pdu_session_estab_accept.pdu_session_identity.pdu_session_id =
      pdu_session_resp->pdu_session_id;
  smf_msg->msg.pdu_session_estab_accept.pti.pti = 0x01;
  // smf_ctx->smf_proc_data.pti.pti;
  smf_msg->msg.pdu_session_estab_accept.message_type.msg_type =
      PDU_SESSION_ESTABLISHMENT_ACCEPT;
  smf_msg->msg.pdu_session_estab_accept.pdu_session_type.type_val = 1;
  // smf_msg->msg.pdu_session_estab_accept.pdu_session_type.type_val =
  // pdu_session_resp->pdu_session_type;
  smf_msg->msg.pdu_session_estab_accept.ssc_mode.mode_val = 1;
  // smf_msg->msg.pdu_session_estab_accept.ssc_mode.mode_val = SSC_MODE_ONE;

  memset(
      &(smf_msg->msg.pdu_session_estab_accept.pdu_address.address_info), 0, 12);

  for (int i = 0; i < PDU_ADDR_IPV4_LEN; i++) {
    smf_msg->msg.pdu_session_estab_accept.pdu_address.address_info[i] =
        pdu_session_resp->pdu_address.redirect_server_address[i];
  }
  smf_msg->msg.pdu_session_estab_accept.pdu_address.type_val = PDU_ADDR_TYPE;

  /* QOSrules are hardcoded as it is not exchanged in AMF-SMF
   * gRPC calls as of now, handled in upcoming PR
   * TODO: get the rules for the session from SMF and use it here
   */
  smf_msg->msg.pdu_session_estab_accept.qos_rules.length = 0x9;
  QOSRule qos_rule;
  qos_rule.qos_rule_id         = 0x1;
  qos_rule.len                 = 0x6;
  qos_rule.rule_oper_code      = 0x1;
  qos_rule.dqr_bit             = 0x1;
  qos_rule.no_of_pkt_filters   = 0x1;
  qos_rule.qos_rule_precedence = 0xff;
  qos_rule.spare               = 0x0;
  qos_rule.segregation         = 0x0;
  qos_rule.qfi                 = 0x6;
  NewQOSRulePktFilter new_qos_rule_pkt_filter;
  new_qos_rule_pkt_filter.spare          = 0x0;
  new_qos_rule_pkt_filter.pkt_filter_dir = 0x3;
  new_qos_rule_pkt_filter.pkt_filter_id  = 0x1;
  new_qos_rule_pkt_filter.len            = 0x1;
  uint8_t contents                       = 0x1;
  memcpy(
      new_qos_rule_pkt_filter.contents, &contents, new_qos_rule_pkt_filter.len);
  memcpy(
      qos_rule.new_qos_rule_pkt_filter, &new_qos_rule_pkt_filter,
      1 * sizeof(NewQOSRulePktFilter));
  memcpy(
      smf_msg->msg.pdu_session_estab_accept.qos_rules.qos_rule, &qos_rule,
      1 * sizeof(QOSRule));
  smf_msg->msg.pdu_session_estab_accept.session_ambr.dl_unit =
      pdu_session_resp->session_ambr.downlink_unit_type;
  smf_msg->msg.pdu_session_estab_accept.session_ambr.ul_unit =
      pdu_session_resp->session_ambr.uplink_unit_type;
  smf_msg->msg.pdu_session_estab_accept.session_ambr.dl_session_ambr =
      pdu_session_resp->session_ambr.downlink_units;
  smf_msg->msg.pdu_session_estab_accept.session_ambr.ul_session_ambr =
      pdu_session_resp->session_ambr.uplink_units;
  smf_msg->msg.pdu_session_estab_accept.session_ambr.length = AMBR_LEN;

  //  encode_msg.payload_container.len = PDU_ESTAB_ACCPET_PAYLOAD_CONTAINER_LEN;
  //  len                              = PDU_ESTAB_ACCPET_NAS_PDU_LEN;
  //  buffer                           = bfromcstralloc(len, "\0");
  //  bytes = encode_msg.EncodeDLNASTransportMsg(&encode_msg, buffer->data,
  //  len);
  encode_msg->payload_container.len = 30;
  OAILOG_INFO(
      LOG_AMF_APP,
      "AMF_TEST: start NAS encoding for PDU Session Establishment Accept\n");

  len = 41;  // originally 38 and 30

  /* Ciphering algorithms, EEA1 and EEA2 expects length to be mode of 4,
   * so length is modified such that it will be mode of 4
   */
  AMF_GET_BYTE_ALIGNED_LENGTH(len);
  if (msg.header.security_header_type != SECURITY_HEADER_TYPE_NOT_PROTECTED) {
    amf_msg_header* header = &msg.security_protected.plain.amf.header;
    /*
     * Expand size of protected NAS message
     */
    OAILOG_INFO(
        LOG_AMF_APP, "AMF_TEST:before adding sec header, length %d ", len);
    len += NAS_MESSAGE_SECURITY_HEADER_SIZE;
    OAILOG_INFO(
        LOG_AMF_APP, "AMF_TEST:after adding sec header, length %d ", len);
    /*
     * Set header of plain NAS message
     */
    header->extended_protocol_discriminator = M5GS_MOBILITY_MANAGEMENT_MESSAGE;
    header->security_header_type = SECURITY_HEADER_TYPE_NOT_PROTECTED;
  }

  buffer = bfromcstralloc(len, "\0");
  bytes  = nas5g_message_encode(
      buffer->data, &msg, len, &ue_context->amf_context._security);
  if (bytes > 0) {
    OAILOG_DEBUG(
        LOG_AMF_APP,
        "NAS encode success, sent PDU Establishment Accept to UE\n");
    buffer->slen = bytes;
    amf_app_handle_nas_dl_req(ue_id, buffer, rc);

  } else {
    bdestroy_wrapper(&buffer);
  }
  return rc;
}

/* Handling PDU Session Resource Setup Response sent from gNB*/
void amf_app_handle_resource_setup_response(
    itti_ngap_pdusessionresource_setup_rsp_t session_seup_resp) {
  amf_ue_ngap_id_t ue_id;

  ue_m5gmm_context_s* ue_context = nullptr;
  smf_context_t* smf_ctx         = nullptr;

  /* Check if failure message is not NULL and if NULL,
   * it is successful message from gNB.
   * Nothing to in this case. If failure message comes from gNB
   * AMF need to report this failed message to SMF
   *
   * NOTE: only handling success part not failure part
   * will be handled later
   */
  OAILOG_DEBUG(
      LOG_AMF_APP, " handling uplink PDU session setup response message\n");
  if (session_seup_resp.pduSessionResource_setup_list.no_of_items > 0) {
    ue_id = session_seup_resp.amf_ue_ngap_id;

    ue_context = amf_ue_context_exists_amf_ue_ngap_id(ue_id);
    if (ue_context == NULL) {
      OAILOG_ERROR(
          LOG_AMF_APP, "ue context not found for the ue_id=%u\n", ue_id);
      return;
    }
    smf_ctx = amf_smf_context_exists_pdu_session_id(
        ue_context,
        session_seup_resp.pduSessionResource_setup_list.item[0].Pdu_Session_ID);
    if (smf_ctx == NULL) {
      OAILOG_ERROR(
          LOG_AMF_APP, "pdu session  not found for session_id = %d\n",
          session_seup_resp.pduSessionResource_setup_list.item[0]
              .Pdu_Session_ID);
      return;
    }

    /* This is success case and we need not to send message to SMF
     * and drop the message here
     */
    OAILOG_DEBUG(
        LOG_AMF_APP,
        " this is success case and no need to hadle anything and drop "
        "the message\n");
    amf_ue_ngap_id_t ue_id;
    amf_smf_establish_t amf_smf_grpc_ies;
    ue_m5gmm_context_s* ue_context = nullptr;
    amf_context_t* amf_context     = nullptr;
    smf_context_t* smf_ctx         = nullptr;
    char imsi[IMSI_BCD_DIGITS_MAX + 1];

    ue_id = session_seup_resp.amf_ue_ngap_id;

    ue_context = amf_ue_context_exists_amf_ue_ngap_id(ue_id);
    // Handling of ue context
    if (!ue_context) {
      OAILOG_INFO(LOG_AMF_APP, "UE Context not found for UE ID: %d", ue_id);
    }
    smf_ctx = &ue_context->amf_context.smf_context;
    OAILOG_DEBUG(LOG_AMF_APP, "filling gNB TEID info in smf context \n");
    // Store gNB ip and TEID in respective smf_context
    memset(
        &smf_ctx->gtp_tunnel_id.gnb_gtp_teid_ip_addr, '\0',
        sizeof(smf_ctx->gtp_tunnel_id.gnb_gtp_teid_ip_addr));
    memcpy(
        &smf_ctx->gtp_tunnel_id.gnb_gtp_teid,
        &session_seup_resp.pduSessionResource_setup_list.item[0]
             .PDU_Session_Resource_Setup_Response_Transfer.tunnel.gTP_TEID,
        4);
    OAILOG_DEBUG(LOG_AMF_APP, "filling gNB TEID info in gtp_ip_address \n");
    memcpy(
        &smf_ctx->gtp_tunnel_id.gnb_gtp_teid_ip_addr,
        &session_seup_resp.pduSessionResource_setup_list.item[0]
             .PDU_Session_Resource_Setup_Response_Transfer.tunnel
             .transportLayerAddress,
        4);  // time being 4 byte is copying.
    OAILOG_DEBUG(LOG_AMF_APP, "printing both teid and ip_address of gNB\n");
    OAILOG_DEBUG(
        LOG_AMF_APP,
        "IP address %02x %02x %02x %02x  and TEID %02x "
        "%02x %02x %02x \n",
        smf_ctx->gtp_tunnel_id.gnb_gtp_teid_ip_addr[0],
        smf_ctx->gtp_tunnel_id.gnb_gtp_teid_ip_addr[1],
        smf_ctx->gtp_tunnel_id.gnb_gtp_teid_ip_addr[2],
        smf_ctx->gtp_tunnel_id.gnb_gtp_teid_ip_addr[3],
        smf_ctx->gtp_tunnel_id.gnb_gtp_teid[0],
        smf_ctx->gtp_tunnel_id.gnb_gtp_teid[1],
        smf_ctx->gtp_tunnel_id.gnb_gtp_teid[0],
        smf_ctx->gtp_tunnel_id.gnb_gtp_teid[3]);
    // Incrementing the  pdu session version
    smf_ctx->pdu_session_version++;
    /*Copy respective gNB fields to amf_smf_establish_t compartible to gRPC
     * message*/
    memset(
        &amf_smf_grpc_ies.gnb_gtp_teid_ip_addr, '\0',
        sizeof(amf_smf_grpc_ies.gnb_gtp_teid_ip_addr));
    memset(
        &amf_smf_grpc_ies.gnb_gtp_teid, '\0',
        sizeof(amf_smf_grpc_ies.gnb_gtp_teid));
    memcpy(
        &amf_smf_grpc_ies.gnb_gtp_teid_ip_addr,
        &smf_ctx->gtp_tunnel_id.gnb_gtp_teid_ip_addr, 4);
    memcpy(
        &amf_smf_grpc_ies.gnb_gtp_teid, &smf_ctx->gtp_tunnel_id.gnb_gtp_teid,
        4);
    amf_smf_grpc_ies.pdu_session_id =
        session_seup_resp.pduSessionResource_setup_list.item[0].Pdu_Session_ID;
    // smf_ctx->smf_proc_data.pdu_session_identity.pdu_session_id;

    IMSI64_TO_STRING(ue_context->amf_context.imsi64, imsi, 15);
    /* Prepare and send gNB setup response message to SMF through gRPC
     * 2nd time PDU session establish message
     */
    create_session_grpc_req_on_gnb_setup_rsp(
        &amf_smf_grpc_ies, imsi, smf_ctx->pdu_session_version);

  } else {
    // TODO: implement failure message from gNB. messagge to send to SMF
    OAILOG_DEBUG(
        LOG_AMF_APP, " Failure message not handled and dropping the message\n");
  }
}

/* Handling Resource Release Response from gNB */
void amf_app_handle_resource_release_response(
    itti_ngap_pdusessionresource_rel_rsp_t session_rel_resp) {
  /*
   * Release request always should be successful.
   * This response message will be dropped here as nothing to do.
   * as pdu_session_resource_release_response_transfer is
   * optional as per 38.413 - 9.3.4.2.1
   */
  OAILOG_DEBUG(
      LOG_AMF_APP, " handling uplink PDU session release response message\n");
  if (session_rel_resp.pduSessionResourceReleasedRspList.no_of_items > 0) {
    /* This is success case and we need not to send message to SMF
     * and drop the message here
     */
    OAILOG_DEBUG(
        LOG_AMF_APP,
        " this is success case of release response and no need to "
        "hadle anything and drop the message\n");
  } else {
    // TODO implement failure message from gNB. messagge to send to SMF
    OAILOG_DEBUG(
        LOG_AMF_APP, " Failure message not handled and dropping the message\n");
  }
}

/* This function gets invoked based on the message NGAP_UE_CONTEXT_RELEASE_REQ
 * from gNB/NGAP in UL for handling CM-idle state of UE/IMSI/SUPI.
 * Action logic:
 * - Fetch AMF context, match the no of PDU sessions in message with no of
 *   PDU sessions in AMF_context and cause NGAP_RADIO_NR_GENERATED_REASON
 *   it means gNB RRC-Inactive triggered and UE state must be changed from
 *   CM-connected to CM-Idle state.
 *   Then send message to SMF to change all respective PDU session state
 *   to inactive state.
 * - Retrive the required field of UE, like IMSI and fill gRPC notification
 *   proto structure.
 * - In AMF move the UE/IMSI state to CM-idle
 *   Go over all PDU sessions and change the state to in-active.
 * */
void amf_app_handle_cm_idle_on_ue_context_release(
    itti_ngap_ue_context_release_req_t cm_idle_req) {
  OAILOG_DEBUG(
      LOG_AMF_APP, " Handling UL UE context release for CM-idle for ue id %d\n",
      cm_idle_req.amf_ue_ngap_id);
  /* Currently only one PDU session is considered.
   * for multiple PDU session context (smf_context_t) will be part of vector
   * and no. of PDU sessions can be derived from this vector and compared
   * with NGAP message in future.
   * Now only need to check the cause and proceed further.
   * note: check if UE in connected state else already in idle state
   * nothing to do.
   */
  amf_ue_ngap_id_t ue_id;
  ue_m5gmm_context_s* ue_context = nullptr;
  smf_context_t* smf_ctx         = nullptr;
  ue_id                          = cm_idle_req.amf_ue_ngap_id;
  notify_ue_event notify_ue_event_type;

  ue_context = amf_ue_context_exists_amf_ue_ngap_id(ue_id);
  if (ue_context == NULL) {
    OAILOG_INFO(LOG_AMF_APP, "AMF_APP: ue_context is NULL\n");
  }

  // if UE on REGISTERED_IDLE, so no need to do anyting
  if (ue_context->mm_state == REGISTERED_CONNECTED) {
    // UE in connected state and need to check if cause is proper
    if (cm_idle_req.relCause == NGAP_RADIO_NR_GENERATED_REASON) {
      // Change the respective UE/PDU session state to idle/inactive.
      ue_context->mm_state = REGISTERED_IDLE;
      // Handling of smf_context as vector
      // TODO: This has been taken care in new PR
      // with multi UE feature
      smf_ctx                    = &ue_context->amf_context.smf_context;
      smf_ctx->pdu_session_state = INACTIVE;

      // construct the proto structure and send message to SMF
      amf_smf_notification_send(ue_id, ue_context, notify_ue_event_type);
      ue_context_release_command(
          ue_id, ue_context->gnb_ue_ngap_id, NGAP_USER_INACTIVITY);
<<<<<<< HEAD
=======
      ue_context->gnb_ngap_id_key = INVALID_GNB_UE_NGAP_ID_KEY;
>>>>>>> f8170aab

    } else {
      OAILOG_DEBUG(
          LOG_AMF_APP,
          " UE in REGISTERED_CONNECTED state, but cause from NGAP"
          " is wrong for UE ID %d and return\n",
          cm_idle_req.amf_ue_ngap_id);
      return;
    }
  } else {
    /* TODO: Single or multiple PDU session state change notification
     * should be taken care here. amf_smf_notification_send will be used
     * with one more parameter as boolean for idle mode or single PDU
     * session state change. Currently nothing to do
     */
    OAILOG_DEBUG(
        LOG_AMF_APP,
        " UE in REGISTERED_IDLE or CM-idle state, nothing to do"
        " for UE ID %d\n",
        cm_idle_req.amf_ue_ngap_id);
    return;
  }
}

/* Routine to send ue context release command to NGAP after processing
 * ue context release request from NGAP. this command will change ue
 * state to idle.
 */
void ue_context_release_command(
    amf_ue_ngap_id_t amf_ue_ngap_id, gnb_ue_ngap_id_t gnb_ue_ngap_id,
    Ngcause ng_cause) {
  OAILOG_FUNC_IN(LOG_AMF_APP);
  itti_ngap_ue_context_release_command_t* ctx_rel_cmd = nullptr;
  MessageDef* message_p                               = nullptr;

  OAILOG_INFO(
      LOG_AMF_APP,
      "preparing for context release command to NGAP "
      "for ue_id %d\n",
      amf_ue_ngap_id);

  message_p =
      itti_alloc_new_message(TASK_AMF_APP, NGAP_UE_CONTEXT_RELEASE_COMMAND);
  ctx_rel_cmd = &message_p->ittiMsg.ngap_ue_context_release_command;
  memset(ctx_rel_cmd, 0, sizeof(itti_ngap_ue_context_release_command_t));
  // Filling the respective values of NGAP message
  ctx_rel_cmd->amf_ue_ngap_id = amf_ue_ngap_id;
  ctx_rel_cmd->gnb_ue_ngap_id = gnb_ue_ngap_id;
  ctx_rel_cmd->cause          = ng_cause;
  // Send message to NGAP task
  OAILOG_INFO(LOG_AMF_APP, "sent context release command to NGAP\n");
  send_msg_to_task(&amf_app_task_zmq_ctx, TASK_NGAP, message_p);
  OAILOG_INFO(
      LOG_AMF_APP,
      "sent context release command to NGAP "
      "for ue_id %d\n",
      amf_ue_ngap_id);
  OAILOG_FUNC_OUT(LOG_AMF_APP);
}

static int paging_t3513_handler(zloop_t* loop, int timer_id, void* arg) {
  OAILOG_INFO(LOG_AMF_APP, "Timer: In Paging handler\n");
  OAILOG_INFO(LOG_AMF_APP, "Timer: identification T3513 handler \n");
  int rc = RETURNerror;
  amf_ue_ngap_id_t ue_id;
  ue_m5gmm_context_s* ue_context                 = nullptr;
  amf_context_t* amf_ctx                         = nullptr;
  paging_context_t* paging_ctx                   = nullptr;
  MessageDef* message_p                          = nullptr;
  itti_ngap_paging_request_t* ngap_paging_notify = nullptr;

  ue_context = amf_ue_context_exists_amf_ue_ngap_id(ue_id);

  if (ue_context == NULL) {
    OAILOG_INFO(LOG_AMF_APP, "ue_context is NULL\n");
    return -1;
  }

  // Get Paging Context
  amf_ctx    = &ue_context->amf_context;
  paging_ctx = &ue_context->paging_context;

  paging_ctx->m5_paging_response_timer.id = NAS5G_TIMER_INACTIVE_ID;
  /*
   * Increment the retransmission counter
   */
  paging_ctx->paging_retx_count += 1;
  OAILOG_ERROR(
      LOG_AMF_APP, "Timer: Incrementing retransmission_count to %d\n",
      paging_ctx->paging_retx_count);

  if (paging_ctx->paging_retx_count < MAX_PAGING_RETRY_COUNT) {
    /*
     * ReSend Paging request message to the UE
     */
    OAILOG_INFO(LOG_AMF_APP, "AMF_APP: In Handler Starting PAGING Timer\n");
    paging_ctx->m5_paging_response_timer.id = start_timer(
        &amf_app_task_zmq_ctx, PAGING_TIMER_EXPIRY_MSECS, TIMER_REPEAT_ONCE,
        paging_t3513_handler, NULL);
    OAILOG_INFO(LOG_AMF_APP, "AMF_APP: After Starting PAGING Timer\n");
    // Fill the itti msg based on context info produced in amf core

    message_p = itti_alloc_new_message(TASK_AMF_APP, NGAP_PAGING_REQUEST);

    ngap_paging_notify = &message_p->ittiMsg.ngap_paging_request;
    memset(ngap_paging_notify, 0, sizeof(itti_ngap_paging_request_t));
    ngap_paging_notify->UEPagingIdentity.amf_set_id =
        amf_ctx->m5_guti.guamfi.amf_set_id;
    ngap_paging_notify->UEPagingIdentity.amf_pointer =
        amf_ctx->m5_guti.guamfi.amf_pointer;
    OAILOG_INFO(
        LOG_AMF_APP,
        "AMF_APP: Filling NGAP structure for Downlink amf_ctx dec "
        "m_tmsi=%d",
        amf_ctx->m5_guti.m_tmsi);
    ngap_paging_notify->UEPagingIdentity.m_tmsi = amf_ctx->m5_guti.m_tmsi;
    OAILOG_INFO(
        LOG_AMF_APP, "AMF_APP: Filling NGAP structure for Downlink m_tmsi=%d",
        ngap_paging_notify->UEPagingIdentity.m_tmsi);
    ngap_paging_notify->TAIListForPaging.tai_list[0].plmn.mcc_digit1 =
        amf_ctx->m5_guti.guamfi.plmn.mcc_digit1;
    ngap_paging_notify->TAIListForPaging.tai_list[0].plmn.mcc_digit2 =
        amf_ctx->m5_guti.guamfi.plmn.mcc_digit2;
    ngap_paging_notify->TAIListForPaging.tai_list[0].plmn.mcc_digit3 =
        amf_ctx->m5_guti.guamfi.plmn.mcc_digit3;
    ngap_paging_notify->TAIListForPaging.tai_list[0].plmn.mnc_digit1 =
        amf_ctx->m5_guti.guamfi.plmn.mnc_digit1;
    ngap_paging_notify->TAIListForPaging.tai_list[0].plmn.mnc_digit2 =
        amf_ctx->m5_guti.guamfi.plmn.mnc_digit2;
    ngap_paging_notify->TAIListForPaging.tai_list[0].plmn.mnc_digit3 =
        amf_ctx->m5_guti.guamfi.plmn.mnc_digit3;
    ngap_paging_notify->TAIListForPaging.no_of_items     = 1;
    ngap_paging_notify->TAIListForPaging.tai_list[0].tac = 2;

    OAILOG_INFO(LOG_AMF_APP, "AMF_APP: sending downlink message to NGAP");
    rc = send_msg_to_task(&amf_app_task_zmq_ctx, TASK_NGAP, message_p);
    OAILOG_ERROR(
        LOG_AMF_APP, "Timer: timer has expired Sending Paging request again\n");
    //    amf_paging_request(paging_ctx);
  } else {
    /*
     * Abort the Paging procedure
     */
    OAILOG_ERROR(
        LOG_AMF_APP,
        "Timer: Maximum retires done hence Abort the Paging Request "
        "procedure\n");
    return rc;
  }
  return rc;
}

// Doing Paging Request handling received from SMF in AMF CORE
// int amf_app_defs::amf_app_handle_notification_received(
int amf_app_handle_notification_received(
    itti_n11_received_notification_t* notification) {
  ue_m5gmm_context_s* ue_context                 = nullptr;
  amf_context_t* amf_ctx                         = nullptr;
  paging_context_t* paging_ctx                   = nullptr;
  MessageDef* message_p                          = nullptr;
  itti_ngap_paging_request_t* ngap_paging_notify = nullptr;
  int rc                                         = RETURNok;

  OAILOG_INFO(LOG_AMF_APP, "AMF_APP: PAGING NOTIFICATION received from SMF\n");
  imsi64_t imsi64;
  IMSI_STRING_TO_IMSI64(notification->imsi, &imsi64);

  OAILOG_INFO(
      LOG_AMF_APP, "AMF_APP: IMSI is %s %lu\n", notification->imsi, imsi64);
  // Handle smf_context
  ue_context = lookup_ue_ctxt_by_imsi(imsi64);

  if (ue_context == NULL) {
    OAILOG_INFO(LOG_AMF_APP, "ue_context is NULL\n");
    return -1;
  }

  OAILOG_INFO(
      LOG_AMF_APP, "AMF_APP: IMSI is %d\n", notification->notify_ue_evnt);
  switch (notification->notify_ue_evnt) {
    case UE_PAGING_NOTIFY:
      OAILOG_INFO(LOG_AMF_APP, "AMF_APP: PAGING NOTIFICATION received\n");

      // Get Paging Context
      amf_ctx    = &ue_context->amf_context;
      paging_ctx = &ue_context->paging_context;

      OAILOG_INFO(LOG_AMF_APP, "AMF_APP: Starting PAGING Timer\n");
      /* Start Paging Timer T3513 */
      paging_ctx->m5_paging_response_timer.id = start_timer(
          &amf_app_task_zmq_ctx, PAGING_TIMER_EXPIRY_MSECS, TIMER_REPEAT_ONCE,
          paging_t3513_handler, NULL);
      // Fill the itti msg based on context info produced in amf core
      OAILOG_INFO(LOG_AMF_APP, "AMF_APP: After Starting PAGING Timer\n");
      OAILOG_INFO(LOG_AMF_APP, "AMF_APP: Allocating memory ");
      message_p = itti_alloc_new_message(TASK_AMF_APP, NGAP_PAGING_REQUEST);

      OAILOG_INFO(LOG_AMF_APP, "AMF_APP: ngap_paging_notify");

      ngap_paging_notify = &message_p->ittiMsg.ngap_paging_request;
      memset(ngap_paging_notify, 0, sizeof(itti_ngap_paging_request_t));
      OAILOG_INFO(LOG_AMF_APP, "AMF_APP: Filling NGAP structure for Downlink");
      ngap_paging_notify->UEPagingIdentity.amf_set_id =
          amf_ctx->m5_guti.guamfi.amf_set_id;
      ngap_paging_notify->UEPagingIdentity.amf_pointer =
          amf_ctx->m5_guti.guamfi.amf_pointer;
      ngap_paging_notify->UEPagingIdentity.m_tmsi = amf_ctx->m5_guti.m_tmsi;
      ngap_paging_notify->TAIListForPaging.tai_list[0].plmn.mcc_digit1 =
          amf_ctx->m5_guti.guamfi.plmn.mcc_digit1;
      ngap_paging_notify->TAIListForPaging.tai_list[0].plmn.mcc_digit2 =
          amf_ctx->m5_guti.guamfi.plmn.mcc_digit2;
      ngap_paging_notify->TAIListForPaging.tai_list[0].plmn.mcc_digit3 =
          amf_ctx->m5_guti.guamfi.plmn.mcc_digit3;
      ngap_paging_notify->TAIListForPaging.tai_list[0].plmn.mnc_digit1 =
          amf_ctx->m5_guti.guamfi.plmn.mnc_digit1;
      ngap_paging_notify->TAIListForPaging.tai_list[0].plmn.mnc_digit2 =
          amf_ctx->m5_guti.guamfi.plmn.mnc_digit2;
      ngap_paging_notify->TAIListForPaging.tai_list[0].plmn.mnc_digit3 =
          amf_ctx->m5_guti.guamfi.plmn.mnc_digit3;
      ngap_paging_notify->TAIListForPaging.no_of_items     = 1;
      ngap_paging_notify->TAIListForPaging.tai_list[0].tac = 2;
      OAILOG_INFO(LOG_AMF_APP, "AMF_APP: sending downlink message to NGAP");
      rc = send_msg_to_task(&amf_app_task_zmq_ctx, TASK_NGAP, message_p);
      break;

    case UE_SERVICE_REQUEST_ON_PAGING:
      OAILOG_INFO(
          LOG_AMF_APP, "AMF_APP: SERVICE ACCEPT NOTIFICATION received\n");
      // TODO: Service Accept code to be implemented in upcoming PR
    default:
      OAILOG_INFO(LOG_AMF_APP, "AMF_APP : default case nothing to do\n");
      break;
  }
  OAILOG_FUNC_RETURN(LOG_NAS_AMF, rc);
}
}  // namespace magma5g<|MERGE_RESOLUTION|>--- conflicted
+++ resolved
@@ -953,10 +953,7 @@
       amf_smf_notification_send(ue_id, ue_context, notify_ue_event_type);
       ue_context_release_command(
           ue_id, ue_context->gnb_ue_ngap_id, NGAP_USER_INACTIVITY);
-<<<<<<< HEAD
-=======
       ue_context->gnb_ngap_id_key = INVALID_GNB_UE_NGAP_ID_KEY;
->>>>>>> f8170aab
 
     } else {
       OAILOG_DEBUG(
