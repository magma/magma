--- conflicted
+++ resolved
@@ -141,12 +141,7 @@
 
   Update_ue_state_matrix(
       REGISTERED_CONNECTED, STATE_PDU_SESSION_ESTABLISHMENT_ACCEPT, CREATING,
-<<<<<<< HEAD
       REGISTERED_CONNECTED, ACTIVE, "PDU_Created");
-=======
-      REGISTERED_CONNECTED, CREATE, "PDU_Created");
-
->>>>>>> d28e3c5f
   Update_ue_state_matrix(
       REGISTERED_CONNECTED, STATE_PDU_SESSION_RELEASE_COMPLETE, ACTIVE,
       REGISTERED_CONNECTED, RELEASED, "PDU_Release");
