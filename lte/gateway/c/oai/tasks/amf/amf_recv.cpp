/**
 * Copyright 2020 The Magma Authors.
 *
 * This source code is licensed under the BSD-style license found in the
 * LICENSE file in the root directory of this source tree.
 *
 * Unless required by applicable law or agreed to in writing, software
 * distributed under the License is distributed on an "AS IS" BASIS,
 * WITHOUT WARRANTIES OR CONDITIONS OF ANY KIND, either express or implied.
 * See the License for the specific language governing permissions and
 * limitations under the License.
 */

#include <sstream>
#ifdef __cplusplus
extern "C" {
#endif
#include "log.h"
#include "conversions.h"
#ifdef __cplusplus
}
#endif
#include "common_defs.h"
#include <unordered_map>
#include "amf_app_ue_context_and_proc.h"
#include "amf_authentication.h"
#include "amf_as.h"
#include "amf_recv.h"
#include "amf_identity.h"
#include "amf_sap.h"

#define AMF_CAUSE_SUCCESS (1)
namespace magma5g {
extern std::unordered_map<imsi64_t, guti_and_amf_id_t> amf_supi_guti_map;

int amf_handle_service_request(
    amf_ue_ngap_id_t ue_id, ServiceRequestMsg* msg,
    const amf_nas_message_decode_status_t decode_status) {
  int rc                         = RETURNok;
  ue_m5gmm_context_s* ue_context = nullptr;
  bool tmsi_based_context_found  = false;
  notify_ue_event notify_ue_event_type;
<<<<<<< HEAD
  amf_sap_t amf_sap;
  char imsi[IMSI_BCD_DIGITS_MAX + 1];
  char ip_str[INET_ADDRSTRLEN];
  uint16_t pdu_session_status      = 0;
  uint16_t pdu_reactivation_result = 0;

  OAILOG_INFO(
      LOG_AMF_APP, "Received TMSI in message : %02x%02x%02x%02x",
      msg->m5gs_mobile_identity.mobile_identity.tmsi.m5g_tmsi[0],
      msg->m5gs_mobile_identity.mobile_identity.tmsi.m5g_tmsi[1],
      msg->m5gs_mobile_identity.mobile_identity.tmsi.m5g_tmsi[2],
      msg->m5gs_mobile_identity.mobile_identity.tmsi.m5g_tmsi[3]);
  memcpy(
      &tmsi_rcv, &msg->m5gs_mobile_identity.mobile_identity.tmsi.m5g_tmsi,
      sizeof(tmsi_t));
  memset(&amf_sap, 0, sizeof(amf_sap_s));
  ue_context = amf_ue_context_exists_amf_ue_ngap_id(ue_id);
  tmsi_rcv   = ntohl(tmsi_rcv);

  if (ue_context == NULL) {
    OAILOG_INFO(LOG_AMF_APP, "ue_context is NULL\n");
    OAILOG_FUNC_RETURN(LOG_NAS_AMF, RETURNerror);
  }

  tmsi_stored = ue_context->amf_context.m5_guti.m_tmsi;
  // Check TMSI and then check MAC
  OAILOG_INFO(
      LOG_NAS_AMF, " TMSI stored in AMF CONTEXT %08" PRIx32 "\n", tmsi_stored);
  OAILOG_INFO(LOG_NAS_AMF, " TMSI received %08" PRIx32 "\n", tmsi_rcv);
=======
  tmsi_t tmsi_rcv;

  memcpy(
      &tmsi_rcv, &msg->m5gs_mobile_identity.mobile_identity.tmsi.m5g_tmsi,
      sizeof(tmsi_t));

  ue_context = ue_context_loopkup_by_guti(tmsi_rcv);
  if ((ue_context) && (ue_id != ue_context->amf_ue_ngap_id)) {
    ue_context_update_ue_id(ue_context, ue_id);
  }
>>>>>>> d28e3c5f

  if (ue_context) {
    OAILOG_INFO(
        LOG_NAS_AMF,
        "TMSI matched for the UE id %d "
<<<<<<< HEAD
        " receved TMSI %08X stored TMSI %08X \n",
        ue_id, tmsi_rcv, tmsi_stored);

    if (msg->service_type.service_type_value == SERVICE_TYPE_SIGNALING) {
      OAILOG_DEBUG(LOG_NAS_AMF, "Service request type is signalling \n");
      amf_sap.primitive = AMFAS_ESTABLISH_CNF;

      amf_sap.u.amf_as.u.establish.ue_id    = ue_id;
      amf_sap.u.amf_as.u.establish.nas_info = AMF_AS_NAS_INFO_SR;

      /* GUTI have already updated in amf_context during Identification
       * response complete, now assign to amf_sap
       */
      amf_sap.u.amf_as.u.establish.guti = ue_context->amf_context.m5_guti;
      amf_sap.u.amf_as.u.establish.guti.m_tmsi =
          htonl(amf_sap.u.amf_as.u.establish.guti.m_tmsi);
      rc                   = amf_sap_send(&amf_sap);
      ue_context->mm_state = REGISTERED_CONNECTED;
    } else if (msg->service_type.service_type_value == SERVICE_TYPE_DATA) {
      OAILOG_DEBUG(LOG_NAS_AMF, "Service request type is Data \n");
      for (uint16_t session_id = 1; session_id < (sizeof(session_id) * 8);
           session_id++) {
        if (msg->uplink_data_status.uplinkDataStatus & (1 << session_id)) {
          smf_context_t* smf_context =
              amf_smf_context_exists_pdu_session_id(ue_context, session_id);
          if (smf_context) {
            pdu_session_status |= (1 << session_id);
            IMSI64_TO_STRING(ue_context->amf_context.imsi64, imsi, 15);
            if (smf_context->pdu_address.pdn_type == IPv4) {
              inet_ntop(
                  AF_INET, &(smf_context->pdu_address.ipv4_address.s_addr),
                  ip_str, INET_ADDRSTRLEN);
            }
            OAILOG_INFO(
                LOG_NAS_AMF,
                "Sending session request to SMF on service request for "
                "sessiond %u\n",
                session_id);
            notify_ue_event_type = UE_SERVICE_REQUEST_ON_PAGING;
            // construct the proto structure and send message to SMF
            amf_smf_notification_send(ue_id, ue_context, notify_ue_event_type);
#if 0
              amf_smf_create_session_on_service_req(
                 imsi, smf_context.apn,
                 smf_context.smf_proc_data.pdu_session_identity.pdu_session_id,
                 smf_context.smf_proc_data.pdu_session_type.type_val,
                 smf_context.gtp_tunnel_id.gnb_gtp_teid,
                 smf_context.smf_proc_data.pti.pti,
                 smf_context.gtp_tunnel_id.gnb_gtp_teid_ip_addr, ip_str);
#endif
          }
        }
      }
#if 0
      if (pdu_session_status) {
        amf_sap.primitive = AMFAS_ESTABLISH_CNF;

        amf_sap.u.amf_as.u.establish.ue_id    = ue_id;
        amf_sap.u.amf_as.u.establish.nas_info = AMF_AS_NAS_INFO_SR;
        amf_sap.u.amf_as.u.establish.pdu_sesion_status_ie =
            (AMF_AS_PDU_SESSION_STATUS |
             AMF_AS_PDU_SESSION_REACTIVATION_STATUS);
        amf_sap.u.amf_as.u.establish.pdu_session_status = pdu_session_status;
        amf_sap.u.amf_as.u.establish.pdu_session_reactivation_status =
            pdu_session_status;
        rc = amf_sap_send(&amf_sap);
      }
#endif
=======
        " received TMSI %08X\n",
        ue_id, tmsi_rcv);
    // Calculate MAC and compare if matches send message to SMF
    if (decode_status.mac_matched) {
      OAILOG_INFO(
          LOG_NAS_AMF, "MAC in security header matched for the UE id %d ",
          ue_id);
      // Set event type as service request
      notify_ue_event_type = UE_SERVICE_REQUEST_ON_PAGING;
      // construct the proto structure and send message to SMF
      rc = amf_smf_notification_send(ue_id, ue_context, notify_ue_event_type);
    }  // MAC matched
    else {
      OAILOG_INFO(
          LOG_NAS_AMF,
          "MAC in security header not matched for the UE id %d "
          "and prepare for reject message on DL",
          ue_id);
>>>>>>> d28e3c5f
    }
  } else {
    OAILOG_INFO(LOG_NAS_AMF, "TMSI not matched for "
		"(ue_id=" AMF_UE_NGAP_ID_FMT ")\n", ue_id);

    // Send prepare and send reject message.
    amf_sap.primitive                     = AMFAS_ESTABLISH_REJ;
    amf_sap.u.amf_as.u.establish.ue_id    = ue_id;
    amf_sap.u.amf_as.u.establish.nas_info = AMF_AS_NAS_INFO_SR;

    /* GUTI have already updated in amf_context during Identification
     * response complete, now assign to amf_sap
     */
    amf_sap.u.amf_as.u.establish.guti = ue_context->amf_context.m5_guti;
    amf_sap.u.amf_as.u.establish.guti.m_tmsi =
        htonl(amf_sap.u.amf_as.u.establish.guti.m_tmsi);
    rc = amf_sap_send(&amf_sap);
  }

  OAILOG_FUNC_RETURN(LOG_NAS_AMF, rc);
}

/* Identifies 5GS Registration type and processes the Message accordingly */
int amf_handle_registration_request(
    amf_ue_ngap_id_t ue_id, tai_t* originating_tai, ecgi_t* originating_ecgi,
    RegistrationRequestMsg* msg, const bool is_initial,
    const bool is_amf_ctx_new, int amf_cause,
    const amf_nas_message_decode_status_t decode_status) {
  OAILOG_DEBUG(LOG_NAS_AMF, "Processing REGITRATION_REQUEST message\n");
  int rc = RETURNok;
  // Local imsi to be put in imsi defined in 3gpp_23.003.h
  supi_as_imsi_t supi_imsi;
  amf_guti_m5g_t amf_guti;
  guti_and_amf_id_t guti_and_amf_id;
  nas_amf_registration_proc_t* registration_proc = NULL;
  /*
   * Handle message checking error
   */
  OAILOG_DEBUG(LOG_NAS_AMF, "Processing REGITRATION_REQUEST message\n");
  if (amf_cause != AMF_CAUSE_SUCCESS) {
    rc = amf_proc_registration_reject(ue_id, amf_cause);
    OAILOG_DEBUG(LOG_NAS_AMF, "Processing REGITRATION_REQUEST message\n");
  }
  amf_registration_request_ies_t* params =
      new (amf_registration_request_ies_t)();
  OAILOG_DEBUG(LOG_NAS_AMF, "Processing REGITRATION_REQUEST message\n");
  /*
   * Message processing
   */
  /*
   * Get the 5GS Registration type
   */
  OAILOG_DEBUG(LOG_NAS_AMF, "Processing REGITRATION_REQUEST message\n");
  params->m5gsregistrationtype = AMF_REGISTRATION_TYPE_RESERVED;
  if (msg->m5gs_reg_type.type_val == AMF_REGISTRATION_TYPE_INITIAL) {
    params->m5gsregistrationtype = AMF_REGISTRATION_TYPE_INITIAL;
  } else if (
      msg->m5gs_reg_type.type_val == AMF_REGISTRATION_TYPE_MOBILITY_UPDATING) {
    params->m5gsregistrationtype = AMF_REGISTRATION_TYPE_MOBILITY_UPDATING;
  } else if (
      msg->m5gs_reg_type.type_val == AMF_REGISTRATION_TYPE_PERIODIC_UPDATING) {
    params->m5gsregistrationtype = AMF_REGISTRATION_TYPE_PERIODIC_UPDATING;
  } else if (msg->m5gs_reg_type.type_val == AMF_REGISTRATION_TYPE_EMERGENCY) {
    params->m5gsregistrationtype = AMF_REGISTRATION_TYPE_EMERGENCY;
  } else if (msg->m5gs_reg_type.type_val == AMF_REGISTRATION_TYPE_RESERVED) {
    params->m5gsregistrationtype = AMF_REGISTRATION_TYPE_RESERVED;
  } else {
    params->m5gsregistrationtype = AMF_REGISTRATION_TYPE_INITIAL;
  }
  OAILOG_DEBUG(LOG_NAS_AMF, "Processing REGITRATION_REQUEST message\n");

  ue_m5gmm_context_s* ue_context = amf_ue_context_exists_amf_ue_ngap_id(ue_id);
  if (ue_context == NULL) {
    OAILOG_INFO(LOG_AMF_APP, "ue_context is NULL for UE ID:%d \n", ue_id);
    return RETURNerror;
  }
  OAILOG_DEBUG(LOG_NAS_AMF, "Processing REGITRATION_REQUEST message\n");
  // Save the UE Security Capability into AMF's UE Context
  memcpy(
      &(ue_context->amf_context.ue_sec_capability), &(msg->ue_sec_capability),
      sizeof(UESecurityCapabilityMsg));
  memcpy(
      &(ue_context->amf_context.originating_tai), (const void*) originating_tai,
      sizeof(tai_t));

  OAILOG_DEBUG(LOG_NAS_AMF, "Processing REGITRATION_REQUEST message\n");
  OAILOG_DEBUG(
      LOG_NAS_AMF, "m5gs_reg_type.type_val :%d", msg->m5gs_reg_type.type_val);
  if (msg->m5gs_reg_type.type_val == AMF_REGISTRATION_TYPE_INITIAL) {
    OAILOG_INFO(LOG_NAS_AMF, "New REGITRATION_REQUEST processing\n");
    /*
     * Get the AMF mobile identity. For new registration
     * mobility type suppose to be SUCI
     * This is SUCI message identity type is SUPI as IMSI type
     * Extract the SUPI from SUCI directly as scheme is NULL */
    if (msg->m5gs_mobile_identity.mobile_identity.imsi.type_of_identity ==
        M5GSMobileIdentityMsg_SUCI_IMSI) {
      // Only considering protection scheme as NULL else return error.
      if (msg->m5gs_mobile_identity.mobile_identity.imsi.protect_schm_id ==
          MOBILE_IDENTITY_PROTECTION_SCHEME_NULL) {
        /*
         * Extract the SUPI or IMSI from SUCI as scheme output is not encrypted
         */
        params->imsi = new imsi_t();
        /* Copying PLMN to local supi which is imsi*/
        supi_imsi.plmn.mcc_digit1 =
            msg->m5gs_mobile_identity.mobile_identity.imsi.mcc_digit1;
        supi_imsi.plmn.mcc_digit2 =
            msg->m5gs_mobile_identity.mobile_identity.imsi.mcc_digit2;
        supi_imsi.plmn.mcc_digit3 =
            msg->m5gs_mobile_identity.mobile_identity.imsi.mcc_digit3;
        supi_imsi.plmn.mnc_digit1 =
            msg->m5gs_mobile_identity.mobile_identity.imsi.mnc_digit1;
        supi_imsi.plmn.mnc_digit2 =
            msg->m5gs_mobile_identity.mobile_identity.imsi.mnc_digit2;
        supi_imsi.plmn.mnc_digit3 =
            msg->m5gs_mobile_identity.mobile_identity.imsi.mnc_digit3;
        // copy 5 octet scheme_output to msin of supi_imsi
        memcpy(
            &supi_imsi.msin,
            &msg->m5gs_mobile_identity.mobile_identity.imsi.scheme_output,
            MSIN_MAX_LENGTH);
        // Copy entire supi_imsi to param->imsi->u.value
        memcpy(&params->imsi->u.value, &supi_imsi, IMSI_BCD8_SIZE);

        if (supi_imsi.plmn.mnc_digit3 != 0xf) {
          params->imsi->u.value[0] = ((supi_imsi.plmn.mcc_digit1 << 4) & 0xf0) |
                                     (supi_imsi.plmn.mcc_digit2 & 0xf);
          params->imsi->u.value[1] = ((supi_imsi.plmn.mcc_digit3 << 4) & 0xf0) |
                                     (supi_imsi.plmn.mnc_digit1 & 0xf);
          params->imsi->u.value[2] = ((supi_imsi.plmn.mnc_digit2 << 4) & 0xf0) |
                                     (supi_imsi.plmn.mnc_digit3 & 0xf);
        }
        OAILOG_INFO(
            LOG_AMF_APP, "Value of SUPI/IMSI from params->imsi->u.value\n");
        OAILOG_INFO(
            LOG_AMF_APP,
            "SUPI as IMSI derived : %02x%02x%02x%02x%02x%02x%02x%02x \n",
            params->imsi->u.value[0], params->imsi->u.value[1],
            params->imsi->u.value[2], params->imsi->u.value[3],
            params->imsi->u.value[4], params->imsi->u.value[5],
            params->imsi->u.value[6], params->imsi->u.value[7]);

        ue_context->amf_context.m5_guti.guamfi.plmn.mcc_digit1 =
            supi_imsi.plmn.mcc_digit1;
        ue_context->amf_context.m5_guti.guamfi.plmn.mcc_digit2 =
            supi_imsi.plmn.mcc_digit2;
        ue_context->amf_context.m5_guti.guamfi.plmn.mcc_digit3 =
            supi_imsi.plmn.mcc_digit3;
        ue_context->amf_context.m5_guti.guamfi.plmn.mnc_digit1 =
            supi_imsi.plmn.mnc_digit1;
        ue_context->amf_context.m5_guti.guamfi.plmn.mnc_digit2 =
            supi_imsi.plmn.mnc_digit2;
        ue_context->amf_context.m5_guti.guamfi.plmn.mnc_digit3 =
            supi_imsi.plmn.mnc_digit3;

        ue_context->amf_context.reg_id_type = M5GSMobileIdentityMsg_SUCI_IMSI;

        amf_app_generate_guti_on_supi(&amf_guti, &supi_imsi);

        amf_ue_context_on_new_guti(ue_context, (guti_m5_t*) &amf_guti);

        ue_context->amf_context.m5_guti.m_tmsi = amf_guti.m_tmsi;
<<<<<<< HEAD
        ue_context->amf_context.m5_guti.guamfi = amf_guti.guamfi;
=======

>>>>>>> d28e3c5f
        imsi64_t imsi64                = amf_imsi_to_imsi64(params->imsi);
        guti_and_amf_id.amf_guti       = amf_guti;
        guti_and_amf_id.amf_ue_ngap_id = ue_id;
        OAILOG_DEBUG(LOG_AMF_APP, "imsi64 : " IMSI_64_FMT "\n", imsi64);
        if (amf_supi_guti_map.size() == 0) {
          // first entry.
          amf_supi_guti_map.insert(
              std::pair<imsi64_t, guti_and_amf_id_t>(imsi64, guti_and_amf_id));
        } else {
          /* already elements exist then check if same imsi already present
           * if same imsi then update/overwrite the element
           */
          std::unordered_map<imsi64_t, guti_and_amf_id_t>::iterator found_imsi =
              amf_supi_guti_map.find(imsi64);
          if (found_imsi == amf_supi_guti_map.end()) {
            // it is new entry to map
            amf_supi_guti_map.insert(std::pair<imsi64_t, guti_and_amf_id_t>(
                imsi64, guti_and_amf_id));
          } else {
            // Overwrite the second element.
            found_imsi->second = guti_and_amf_id;
          }
        }
      }
    } else if (
        msg->m5gs_mobile_identity.mobile_identity.guti.type_of_identity ==
        M5GSMobileIdentityMsg_GUTI) {
      OAILOG_INFO(LOG_NAS_AMF, "New REGITRATION_REQUEST Id is GUTI\n");
      params->guti = new (guti_m5_t)();

      ue_context->amf_context.reg_id_type = M5GSMobileIdentityMsg_GUTI;
    }
  }  // end of AMF_REGISTRATION_TYPE_INITIAL
  OAILOG_DEBUG(LOG_NAS_AMF, "Processing REGITRATION_REQUEST message\n");

  if (msg->m5gs_reg_type.type_val == AMF_REGISTRATION_TYPE_PERIODIC_UPDATING) {
    /*
     * This request for periodic registration update
     * For registered UE, is_amf_ctx_new = False
     * and Identity type should be GUTI
     *    1> Already PLMN had been updated in amf_context
     *    2> Generate new GUTI
     *    3> Update amf_context and MAP
     *    4> call accept message API and send DL message.
     */
    OAILOG_INFO(
        LOG_NAS_AMF,
        "AMF_REGISTRATION_TYPE_PERIODIC_UPDATING processing"
        " is_amf_ctx_new = %d and identity type = %d ",
        is_amf_ctx_new,
        msg->m5gs_mobile_identity.mobile_identity.imsi.type_of_identity);
    if ((msg->m5gs_mobile_identity.mobile_identity.guti.type_of_identity ==
         M5GSMobileIdentityMsg_GUTI)) {
      /* Copying PLMN to local supi which is imsi*/
      supi_imsi.plmn.mcc_digit1 =
          msg->m5gs_mobile_identity.mobile_identity.guti.mcc_digit1;
      supi_imsi.plmn.mcc_digit2 =
          msg->m5gs_mobile_identity.mobile_identity.guti.mcc_digit2;
      supi_imsi.plmn.mcc_digit3 =
          msg->m5gs_mobile_identity.mobile_identity.guti.mcc_digit3;
      supi_imsi.plmn.mnc_digit1 =
          msg->m5gs_mobile_identity.mobile_identity.guti.mnc_digit1;
      supi_imsi.plmn.mnc_digit2 =
          msg->m5gs_mobile_identity.mobile_identity.guti.mnc_digit2;
      supi_imsi.plmn.mnc_digit3 =
          msg->m5gs_mobile_identity.mobile_identity.guti.mnc_digit3;

      amf_app_generate_guti_on_supi(&amf_guti, &supi_imsi);
      OAILOG_INFO(
          LOG_NAS_AMF,
          "In process of periodic registraion update"
          " new 5G-TMSI value 0x%08" PRIx32 "\n",
          amf_guti.m_tmsi);
      /* Update this new GUTI in amf_context and map
       * unordered_map<imsi64_t, guti_and_amf_id_t> amf_supi_guti_map
       */
      amf_ue_context_on_new_guti(ue_context, (guti_m5_t*) &amf_guti);
      ue_context->amf_context.m5_guti.m_tmsi = amf_guti.m_tmsi;

      imsi64_t imsi64                = ue_context->amf_context.imsi64;
      guti_and_amf_id.amf_guti       = amf_guti;
      guti_and_amf_id.amf_ue_ngap_id = ue_id;
      // Find the respective element in map with key imsi_64
      std::unordered_map<imsi64_t, guti_and_amf_id_t>::iterator found_imsi =
          amf_supi_guti_map.find(imsi64);
      if (found_imsi != amf_supi_guti_map.end()) {
        // element found in map and update the GUTI
        found_imsi->second = guti_and_amf_id;
      }

      params->guti = new (guti_m5_t)();
      memcpy(
          params->guti, &(ue_context->amf_context.m5_guti), sizeof(guti_m5_t));

      ue_context->amf_context.reg_id_type = M5GSMobileIdentityMsg_GUTI;

    } else {
      // UE context is new and/or UE identity type is not GUTI
      // add log message.
      OAILOG_INFO(
          LOG_AMF_APP,
          "UE context was not existing or UE identity type is not GUTI "
          "Periodic Registration Update failed and sending reject message\n");
      // TODO Implement Reject message
      return RETURNerror;
    }
  }  // end of AMF_REGISTRATION_TYPE_PERIODIC_UPDATING

  params->decode_status = decode_status;
  /*
   * Execute the requested new UE registration procedure
   * This will initiate identity req in DL.
   */
  OAILOG_DEBUG(LOG_NAS_AMF, "Processing REGITRATION_REQUEST message\n");
  rc = amf_proc_registration_request(ue_id, is_amf_ctx_new, params);
  OAILOG_FUNC_RETURN(LOG_NAS_AMF, rc);

  OAILOG_DEBUG(LOG_NAS_AMF, "Processing REGITRATION_REQUEST message\n");
  return rc;
}

/****************************************************************************
 **                                                                        **
 ** Name:    amf_handle_identity_response()                                **
 **                                                                        **
 ** Description: Processes Identity Response message                       **
 **                                                                        **
 ** Inputs:  ue_id:      UE lower layer identifier                         **
 **      msg:       The received AMF message                               **
 **      Others:    None                                                   **
 **                                                                        **
 ** Outputs:     amf_cause: AMF cause code                                 **
 **      Return:    RETURNok, RETURNerror                                  **
 **      Others:    None                                                   **
 **                                                                        **
 ***************************************************************************/

int amf_handle_identity_response(
    amf_ue_ngap_id_t ue_id, M5GSMobileIdentityMsg* msg, int amf_cause,
    amf_nas_message_decode_status_t decode_status) {
  OAILOG_FUNC_IN(LOG_NAS_AMF);
  OAILOG_DEBUG(LOG_NAS_AMF, "Received IDENTITY_RESPONSE message\n");
  int rc = RETURNerror;
  /*
   * Message processing
   */
  /*
   * Get the mobile identity
   */
  imsi_t imsi = {0}, *p_imsi = NULL;
  imei_t* p_imei     = NULL;
  imeisv_t* p_imeisv = NULL;
  tmsi_t* p_tmsi     = NULL;
  supi_as_imsi_t supi_imsi;
  amf_guti_m5g_t amf_guti;
  guti_and_amf_id_t guti_and_amf_id;
  guti_m5_t* amf_ctx_guti = NULL;

  /* This is SUCI message identity type is SUPI as IMSI type
   * Extract the SUPI from SUCI directly as scheme is NULL */
  if (msg->mobile_identity.imsi.type_of_identity ==
      M5GSMobileIdentityMsg_SUCI_IMSI) {
    // Only considering protection scheme as NULL else return error.
    if (msg->mobile_identity.imsi.protect_schm_id ==
        MOBILE_IDENTITY_PROTECTION_SCHEME_NULL) {
      /*
       * Extract the SUPI or IMSI from SUCI as scheme output is not encrypted
       */
      p_imsi                    = &imsi;
      supi_imsi.plmn.mcc_digit1 = msg->mobile_identity.imsi.mcc_digit1;
      supi_imsi.plmn.mcc_digit2 = msg->mobile_identity.imsi.mcc_digit2;
      supi_imsi.plmn.mcc_digit3 = msg->mobile_identity.imsi.mcc_digit3;
      supi_imsi.plmn.mnc_digit1 = msg->mobile_identity.imsi.mnc_digit1;
      supi_imsi.plmn.mnc_digit2 = msg->mobile_identity.imsi.mnc_digit2;
      supi_imsi.plmn.mnc_digit3 = msg->mobile_identity.imsi.mnc_digit3;
      // copy 5 octet scheme_output to msin of supi_imsi
      memcpy(
          &supi_imsi.msin, &msg->mobile_identity.imsi.scheme_output,
          MSIN_MAX_LENGTH);
      // Copy entire supi_imsi to imsi.u.value which is 8 bytes
      memcpy(&imsi.u.value, &supi_imsi, IMSI_BCD8_SIZE);

      if (supi_imsi.plmn.mnc_digit3 != 0xf) {
        imsi.u.value[0] = ((supi_imsi.plmn.mcc_digit1 << 4) & 0xf0) |
                          (supi_imsi.plmn.mcc_digit2 & 0xf);
        imsi.u.value[1] = ((supi_imsi.plmn.mcc_digit3 << 4) & 0xf0) |
                          (supi_imsi.plmn.mnc_digit1 & 0xf);
        imsi.u.value[2] = ((supi_imsi.plmn.mnc_digit2 << 4) & 0xf0) |
                          (supi_imsi.plmn.mnc_digit3 & 0xf);
      }

    } else {
      /* Mobile identity is SUPI type IMSI but Protection scheme is not NULL
       * which is not valid message from UE. Return from here after
       * printing error message
       */
      OAILOG_ERROR(
          LOG_AMF_APP,
          "Invalid protection scheme  received "
          " in identity response from UE \n");
      OAILOG_FUNC_RETURN(LOG_NAS_AMF, RETURNerror);
    }

    /* SUPI as IMSI retrived from SUSI. Generate GUTI based on incoming
     * PLMN and amf_config file and fill the SUPI-GUTI MAP
     * Note: GUTI generation supposed to be done after verifying
     * subscriber data with AUSF/UDM. But currently we are not supporting
     * AUSF/UDM and directly generating GUTI.
     * If authentication request rejected by UE, the MAP has to be cleared
     */
    amf_app_generate_guti_on_supi(&amf_guti, &supi_imsi);
    OAILOG_DEBUG(LOG_NAS_AMF, "5G-TMSI as 0x%08" PRIx32 "\n", amf_guti.m_tmsi);

    /* Need to store guti in amf_ctx as well for quick access
     * which will be used to send in DL message during registration
     * accept message
     * TODO Note:currently adapting the way
     */
    amf_ctx_guti = (guti_m5_t*) &amf_guti;

    /* store this GUTI in
     * unordered_map<imsi64_t, guti_and_amf_id_t> amf_supi_guti_map
     */
    imsi64_t imsi64                = amf_imsi_to_imsi64(&imsi);
    guti_and_amf_id.amf_guti       = amf_guti;
    guti_and_amf_id.amf_ue_ngap_id = ue_id;

    if (amf_supi_guti_map.size() == 0) {
      // first entry.
      amf_supi_guti_map.insert(
          std::pair<imsi64_t, guti_and_amf_id_t>(imsi64, guti_and_amf_id));
    } else {
      /* already elements exist then check if same imsi already present
       * if same imsi then update/overwrite the element
       */
      std::unordered_map<imsi64_t, guti_and_amf_id_t>::iterator found_imsi =
          amf_supi_guti_map.find(imsi64);
      if (found_imsi == amf_supi_guti_map.end()) {
        // it is new entry to map
        amf_supi_guti_map.insert(
            std::pair<imsi64_t, guti_and_amf_id_t>(imsi64, guti_and_amf_id));
      } else {
        // Overwrite the second element.
        found_imsi->second = guti_and_amf_id;
      }
    }

    ue_m5gmm_context_s* ue_context =
        amf_ue_context_exists_amf_ue_ngap_id(ue_id);
    if (ue_context) {
      ue_context->amf_context.reg_id_type = M5GSMobileIdentityMsg_SUCI_IMSI;
      amf_ue_context_on_new_guti(ue_context, (guti_m5_t*) &amf_guti);
    }
  }
  /*
   * Execute the identification completion procedure
   */
  rc = amf_proc_identification_complete(
      ue_id, p_imsi, p_imei, p_imeisv, (uint32_t*) (p_tmsi), amf_ctx_guti);
  OAILOG_FUNC_RETURN(LOG_NAS_EMM, rc);
}

/****************************************************************************
 **                                                                        **
 ** Name:    amf_handle_authentication_response()                          **
 **                                                                        **
 ** Description: Processes Authentication Response message                 **
 **                                                                        **
 ** Inputs:  ue_id:      UE lower layer identifier                         **
 **      msg:       The received AMF message                               **
 **      Others:    None                                                   **
 **                                                                        **
 ** Outputs:     amf_cause: AMF cause code                                 **
 **      Return:    RETURNok, RETURNerror                                  **
 **      Others:    None                                                   **
 **                                                                        **
 ***************************************************************************/
int amf_handle_authentication_response(
    amf_ue_ngap_id_t ue_id, AuthenticationResponseMsg* msg, int amf_cause,
    amf_nas_message_decode_status_t status) {
  OAILOG_FUNC_IN(LOG_NAS_AMF);
  int rc = RETURNok;
  OAILOG_DEBUG(LOG_NAS_AMF, "Received AUTHENTICATION_RESPONSE message\n");
  /*
   * Message checking
   */
  if (msg->autn_response_parameter.response_parameter == NULL) {
    /*
     * RES parameter shall not be null
     */
    OAILOG_DEBUG(LOG_AMF_APP, "Response parameter is null");
    amf_cause = AMF_CAUSE_INVALID_MANDATORY_INFO;
  }
  /*
   * Handle message checking error
   */
  if (amf_cause != AMF_CAUSE_SUCCESS) {
    OAILOG_FUNC_RETURN(LOG_NAS_AMF, RETURNerror);
  }
  /*
   * Execute the authentication completion procedure
   */
  rc = amf_proc_authentication_complete(
      ue_id, msg, AMF_CAUSE_SUCCESS,
      msg->autn_response_parameter.response_parameter);

  OAILOG_FUNC_RETURN(LOG_NAS_AMF, rc);
}

/****************************************************************************
 **                                                                        **
 ** Name:    amf_handle_authentication_failure()                           **
 **                                                                        **
 ** Description: Processes Authentication failure  message                 **
 **                                                                        **
 ** Inputs:  ue_id:      UE lower layer identifier                         **
 **      msg:       The received AMF message                               **
 **      Others:    None                                                   **
 **                                                                        **
 ** Outputs:     amf_cause: AMF cause code                                 **
 **      Return:    RETURNok, RETURNerror                                  **
 **      Others:    None                                                   **
 **                                                                        **
 ***************************************************************************/
int amf_handle_authentication_failure(
    amf_ue_ngap_id_t ue_id, AuthenticationFailureMsg* msg, int amf_cause,
    amf_nas_message_decode_status_t status) {
  OAILOG_FUNC_IN(LOG_NAS_AMF);
  int rc = RETURNok;
  OAILOG_DEBUG(LOG_NAS_AMF, "Received AUTHENTICATION_FAILURE message\n");

  /*
   * Handle message checking error
   */
  if (amf_cause != AMF_CAUSE_SUCCESS) {
    OAILOG_FUNC_RETURN(LOG_NAS_AMF, RETURNerror);
  }

  /*
   * Execute the authentication failure procedure
   */
  rc = amf_proc_authentication_failure(ue_id, msg, AMF_CAUSE_SUCCESS);

  OAILOG_FUNC_RETURN(LOG_NAS_AMF, rc);
}

/****************************************************************************
 **                                                                        **
 ** Name:    lookup_ue_ctxt_by_imsi()                                      **
 **                                                                        **
 ** Description: Lookup the guti structure based on imsi in                **
 **              amf_supi_guti_map                                         **
 **                                                                        **
 ** Inputs:  imsi64: imsi value                                            **
 **                                                                        **
 ** Outputs: ue_m5gmm_context_s: pointer to ue context                     **
 **                                                                        **
 ***************************************************************************/
ue_m5gmm_context_s* lookup_ue_ctxt_by_imsi(imsi64_t imsi64) {
  /*Check imsi found
   *
   */
  std::unordered_map<imsi64_t, guti_and_amf_id_t>::iterator found_imsi =
      amf_supi_guti_map.find(imsi64);
  if (found_imsi == amf_supi_guti_map.end()) {
    return NULL;
  } else {
    return amf_ue_context_exists_amf_ue_ngap_id(
        found_imsi->second.amf_ue_ngap_id);
  }
}

}  // namespace magma5g<|MERGE_RESOLUTION|>--- conflicted
+++ resolved
@@ -40,12 +40,13 @@
   ue_m5gmm_context_s* ue_context = nullptr;
   bool tmsi_based_context_found  = false;
   notify_ue_event notify_ue_event_type;
-<<<<<<< HEAD
   amf_sap_t amf_sap;
+  tmsi_t tmsi_rcv;
   char imsi[IMSI_BCD_DIGITS_MAX + 1];
   char ip_str[INET_ADDRSTRLEN];
   uint16_t pdu_session_status      = 0;
   uint16_t pdu_reactivation_result = 0;
+  uint32_t tmsi_stored;
 
   OAILOG_INFO(
       LOG_AMF_APP, "Received TMSI in message : %02x%02x%02x%02x",
@@ -70,24 +71,11 @@
   OAILOG_INFO(
       LOG_NAS_AMF, " TMSI stored in AMF CONTEXT %08" PRIx32 "\n", tmsi_stored);
   OAILOG_INFO(LOG_NAS_AMF, " TMSI received %08" PRIx32 "\n", tmsi_rcv);
-=======
-  tmsi_t tmsi_rcv;
-
-  memcpy(
-      &tmsi_rcv, &msg->m5gs_mobile_identity.mobile_identity.tmsi.m5g_tmsi,
-      sizeof(tmsi_t));
-
-  ue_context = ue_context_loopkup_by_guti(tmsi_rcv);
-  if ((ue_context) && (ue_id != ue_context->amf_ue_ngap_id)) {
-    ue_context_update_ue_id(ue_context, ue_id);
-  }
->>>>>>> d28e3c5f
 
   if (ue_context) {
     OAILOG_INFO(
         LOG_NAS_AMF,
         "TMSI matched for the UE id %d "
-<<<<<<< HEAD
         " receved TMSI %08X stored TMSI %08X \n",
         ue_id, tmsi_rcv, tmsi_stored);
 
@@ -129,57 +117,16 @@
             notify_ue_event_type = UE_SERVICE_REQUEST_ON_PAGING;
             // construct the proto structure and send message to SMF
             amf_smf_notification_send(ue_id, ue_context, notify_ue_event_type);
-#if 0
-              amf_smf_create_session_on_service_req(
-                 imsi, smf_context.apn,
-                 smf_context.smf_proc_data.pdu_session_identity.pdu_session_id,
-                 smf_context.smf_proc_data.pdu_session_type.type_val,
-                 smf_context.gtp_tunnel_id.gnb_gtp_teid,
-                 smf_context.smf_proc_data.pti.pti,
-                 smf_context.gtp_tunnel_id.gnb_gtp_teid_ip_addr, ip_str);
-#endif
           }
         }
       }
-#if 0
-      if (pdu_session_status) {
-        amf_sap.primitive = AMFAS_ESTABLISH_CNF;
-
-        amf_sap.u.amf_as.u.establish.ue_id    = ue_id;
-        amf_sap.u.amf_as.u.establish.nas_info = AMF_AS_NAS_INFO_SR;
-        amf_sap.u.amf_as.u.establish.pdu_sesion_status_ie =
-            (AMF_AS_PDU_SESSION_STATUS |
-             AMF_AS_PDU_SESSION_REACTIVATION_STATUS);
-        amf_sap.u.amf_as.u.establish.pdu_session_status = pdu_session_status;
-        amf_sap.u.amf_as.u.establish.pdu_session_reactivation_status =
-            pdu_session_status;
-        rc = amf_sap_send(&amf_sap);
-      }
-#endif
-=======
-        " received TMSI %08X\n",
-        ue_id, tmsi_rcv);
-    // Calculate MAC and compare if matches send message to SMF
-    if (decode_status.mac_matched) {
-      OAILOG_INFO(
-          LOG_NAS_AMF, "MAC in security header matched for the UE id %d ",
-          ue_id);
-      // Set event type as service request
-      notify_ue_event_type = UE_SERVICE_REQUEST_ON_PAGING;
-      // construct the proto structure and send message to SMF
-      rc = amf_smf_notification_send(ue_id, ue_context, notify_ue_event_type);
-    }  // MAC matched
-    else {
-      OAILOG_INFO(
-          LOG_NAS_AMF,
-          "MAC in security header not matched for the UE id %d "
-          "and prepare for reject message on DL",
-          ue_id);
->>>>>>> d28e3c5f
     }
   } else {
-    OAILOG_INFO(LOG_NAS_AMF, "TMSI not matched for "
-		"(ue_id=" AMF_UE_NGAP_ID_FMT ")\n", ue_id);
+    OAILOG_INFO(
+        LOG_NAS_AMF,
+        "TMSI not matched for "
+        "(ue_id=" AMF_UE_NGAP_ID_FMT ")\n",
+        ue_id);
 
     // Send prepare and send reject message.
     amf_sap.primitive                     = AMFAS_ESTABLISH_REJ;
@@ -339,11 +286,7 @@
         amf_ue_context_on_new_guti(ue_context, (guti_m5_t*) &amf_guti);
 
         ue_context->amf_context.m5_guti.m_tmsi = amf_guti.m_tmsi;
-<<<<<<< HEAD
         ue_context->amf_context.m5_guti.guamfi = amf_guti.guamfi;
-=======
-
->>>>>>> d28e3c5f
         imsi64_t imsi64                = amf_imsi_to_imsi64(params->imsi);
         guti_and_amf_id.amf_guti       = amf_guti;
         guti_and_amf_id.amf_ue_ngap_id = ue_id;
