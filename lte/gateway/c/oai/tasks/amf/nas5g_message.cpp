--- conflicted
+++ resolved
@@ -707,13 +707,8 @@
           "type "
           "0x%02x\n",
           length, security_header_type);
-<<<<<<< HEAD
-      len = sizeof(dest);
-      // memset(dest, 0, len);
-=======
 
       memset(dest, 0, length);
->>>>>>> d28e3c5f
       memcpy(dest, src, length);
 
       DECODE_U8(dest, *(uint8_t*) (&header), size);
