--- conflicted
+++ resolved
@@ -167,11 +167,7 @@
     TBCD_TO_PLMN_T(
         &ie->value.choice.UserLocationInformation.choice
              .userLocationInformationNR.tAI.pLMNIdentity,
-<<<<<<< HEAD
         &tai.plmn);
-=======
-        &(tai.plmn));
->>>>>>> 084d22ef
     NGAP_FIND_PROTOCOLIE_BY_ID(
         Ngap_InitialUEMessage_IEs_t, ie, container,
         Ngap_ProtocolIE_ID_id_UserLocationInformation, true);
