--- conflicted
+++ resolved
@@ -245,14 +245,8 @@
 }
 
 int openflow_add_tunnel(
-<<<<<<< HEAD
-    struct in_addr ue, struct in6_addr *ue_ipv6, int vlan,
-    struct in_addr enb, uint32_t i_tei,
-    uint32_t o_tei, Imsi_t imsi, struct ipv4flow_dl* flow_dl,
-=======
     struct in_addr ue, struct in6_addr* ue_ipv6, int vlan, struct in_addr enb,
     uint32_t i_tei, uint32_t o_tei, Imsi_t imsi, struct ip_flow_dl* flow_dl,
->>>>>>> 2a806066
     uint32_t flow_precedence_dl) {
   uint32_t gtp_portno = find_gtp_port_no(enb);
 
@@ -262,26 +256,6 @@
 }
 
 int openflow_del_tunnel(
-<<<<<<< HEAD
-    struct in_addr enb, struct in_addr ue, struct in6_addr *ue_ipv6,
-    uint32_t i_tei, uint32_t o_tei,
-    struct ipv4flow_dl* flow_dl) {
-  uint32_t gtp_portno = find_gtp_port_no(enb);
-
-  return openflow_controller_del_gtp_tunnel(ue, ue_ipv6, i_tei, flow_dl, gtp_portno);
-}
-
-int openflow_discard_data_on_tunnel(
-    struct in_addr ue, struct in6_addr *ue_ipv6,
-    uint32_t i_tei, struct ipv4flow_dl* flow_dl) {
-  return openflow_controller_discard_data_on_tunnel(ue, ue_ipv6, i_tei, flow_dl);
-}
-
-int openflow_forward_data_on_tunnel(
-    struct in_addr ue, struct in6_addr *ue_ipv6, uint32_t i_tei,
-    struct ipv4flow_dl* flow_dl,
-    uint32_t flow_precedence_dl) {
-=======
     struct in_addr enb, struct in_addr ue, struct in6_addr* ue_ipv6,
     uint32_t i_tei, uint32_t o_tei, struct ip_flow_dl* flow_dl) {
   uint32_t gtp_portno = find_gtp_port_no(enb);
@@ -300,7 +274,6 @@
 int openflow_forward_data_on_tunnel(
     struct in_addr ue, struct in6_addr* ue_ipv6, uint32_t i_tei,
     struct ip_flow_dl* flow_dl, uint32_t flow_precedence_dl) {
->>>>>>> 2a806066
   return openflow_controller_forward_data_on_tunnel(
       ue, ue_ipv6, i_tei, flow_dl, flow_precedence_dl);
 }
