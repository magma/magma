/*
 * Licensed to the OpenAirInterface (OAI) Software Alliance under one or more
 * contributor license agreements.  See the NOTICE file distributed with
 * this work for additional information regarding copyright ownership.
 * The OpenAirInterface Software Alliance licenses this file to You under
 * the Apache License, Version 2.0  (the "License"); you may not use this file
 * except in compliance with the License.
 * You may obtain a copy of the License at
 *
 *      http://www.apache.org/licenses/LICENSE-2.0
 *
 * Unless required by applicable law or agreed to in writing, software
 * distributed under the License is distributed on an "AS IS" BASIS,
 * WITHOUT WARRANTIES OR CONDITIONS OF ANY KIND, either express or implied.
 * See the License for the specific language governing permissions and
 * limitations under the License.
 *-------------------------------------------------------------------------------
 * For more information about the OpenAirInterface (OAI) Software Alliance:
 *      contact@openairinterface.org
 */

/*! \file sgw_task.c
  \brief
  \author Lionel Gauthier
  \company Eurecom
  \email: lionel.gauthier@eurecom.fr
*/
#define SGW
#define SGW_TASK_C

#include <stdio.h>
#include <netinet/in.h>
#include <sys/types.h>

#include "bstrlib.h"
#include "dynamic_memory_check.h"
#include "hashtable.h"
#include "log.h"
#include "common_defs.h"
#include "intertask_interface.h"
#include "itti_free_defined_msg.h"
#include "sgw_defs.h"
#include "sgw_handlers.h"
#include "sgw.h"
#include "spgw_config.h"
#include "pgw_ue_ip_address_alloc.h"
#include "gtpv1_u_messages_types.h"
#include "gtpv1u_sgw_defs.h"
#include "intertask_interface_types.h"
#include "pgw_pcef_emulation.h"
#include "sgw_config.h"
#include "sgw_context_manager.h"

spgw_config_t spgw_config;
sgw_app_t sgw_app;

extern __pid_t g_pid;

static void sgw_exit(void);

//------------------------------------------------------------------------------
static void *sgw_intertask_interface(void *args_p)
{
  itti_mark_task_ready(TASK_SPGW_APP);

  while (1) {
    MessageDef *received_message_p = NULL;

    itti_receive_msg(TASK_SPGW_APP, &received_message_p);

    switch (ITTI_MSG_ID(received_message_p)) {
      case GTPV1U_CREATE_TUNNEL_RESP: {
        OAILOG_DEBUG(
          LOG_SPGW_APP,
          "Received teid for S1-U: %u and status: %s\n",
          received_message_p->ittiMsg.gtpv1uCreateTunnelResp.S1u_teid,
          received_message_p->ittiMsg.gtpv1uCreateTunnelResp.status == 0 ?
            "Success" :
            "Failure");
        sgw_handle_gtpv1uCreateTunnelResp(
          &received_message_p->ittiMsg.gtpv1uCreateTunnelResp);
      } break;

      case MESSAGE_TEST:
        OAILOG_DEBUG(LOG_SPGW_APP, "Received MESSAGE_TEST\n");
        break;

      case S11_CREATE_BEARER_RESPONSE: {
        sgw_handle_create_bearer_response(
          &received_message_p->ittiMsg.s11_create_bearer_response);
      } break;

      case S11_CREATE_SESSION_REQUEST: {
        /*
         * We received a create session request from MME (with GTP abstraction here)
         * * * * procedures might be:
         * * * *      E-UTRAN Initial Attach
         * * * *      UE requests PDN connectivity
         */
        sgw_handle_create_session_request(
          &received_message_p->ittiMsg.s11_create_session_request);
      } break;

      case S11_DELETE_SESSION_REQUEST: {
        sgw_handle_delete_session_request(
          &received_message_p->ittiMsg.s11_delete_session_request);
      } break;

      case S11_MODIFY_BEARER_REQUEST: {
        sgw_handle_modify_bearer_request(
          &received_message_p->ittiMsg.s11_modify_bearer_request);
      } break;

      case S11_RELEASE_ACCESS_BEARERS_REQUEST: {
        sgw_handle_release_access_bearers_request(
          &received_message_p->ittiMsg.s11_release_access_bearers_request);
      } break;

      case S11_SUSPEND_NOTIFICATION: {
        sgw_handle_suspend_notification(
          &received_message_p->ittiMsg.s11_suspend_notification);
      } break;

      case GTPV1U_UPDATE_TUNNEL_RESP: {
        sgw_handle_gtpv1uUpdateTunnelResp(
          &received_message_p->ittiMsg.gtpv1uUpdateTunnelResp);
      } break;

      case SGI_CREATE_ENDPOINT_RESPONSE: {
        sgw_handle_sgi_endpoint_created(
          &received_message_p->ittiMsg.sgi_create_end_point_response);
      } break;

      case SGI_UPDATE_ENDPOINT_RESPONSE: {
        sgw_handle_sgi_endpoint_updated(
          &received_message_p->ittiMsg.sgi_update_end_point_response);
      } break;

      case S5_CREATE_BEARER_RESPONSE: {
        sgw_handle_s5_create_bearer_response(
          &received_message_p->ittiMsg.s5_create_bearer_response);
      } break;

      case S5_NW_INITIATED_ACTIVATE_BEARER_REQ: {
        //Handle Dedicated bearer activation from PCRF
        sgw_handle_nw_initiated_actv_bearer_req(
          &received_message_p->ittiMsg.
          s5_nw_init_actv_bearer_request);
      } break;

      case S11_NW_INITIATED_ACTIVATE_BEARER_RESP: {
        //Handle Dedicated bearer Activation Rsp from MME
        sgw_handle_nw_initiated_actv_bearer_rsp(
          &received_message_p->ittiMsg.s11_nw_init_actv_bearer_rsp);
      } break;

      case S5_NW_INITIATED_DEACTIVATE_BEARER_REQ: {
<<<<<<< HEAD
        //Handle Dedicated bearer Deactivation Res from PGW
=======
        //Handle Dedicated bearer Deactivation Req from PGW
>>>>>>> dd5d34a4
        sgw_handle_nw_initiated_deactv_bearer_req(
          &received_message_p->ittiMsg.s5_nw_init_deactv_bearer_request);
      } break;

      case S11_NW_INITIATED_DEACTIVATE_BEARER_RESP: {
        //Handle Dedicated bearer deactivation Rsp from MME
        sgw_handle_nw_initiated_deactv_bearer_rsp(
          &received_message_p->ittiMsg.s11_nw_init_deactv_bearer_rsp);
      } break;

      case TERMINATE_MESSAGE: {
        sgw_exit();
        itti_exit_task();
      } break;

      default: {
        OAILOG_DEBUG(
          LOG_SPGW_APP,
          "Unkwnon message ID %d:%s\n",
          ITTI_MSG_ID(received_message_p),
          ITTI_MSG_NAME(received_message_p));
      } break;
    }

    itti_free_msg_content(received_message_p);
    itti_free(ITTI_MSG_ORIGIN_ID(received_message_p), received_message_p);
    received_message_p = NULL;
  }

  return NULL;
}

//------------------------------------------------------------------------------
int sgw_init(spgw_config_t *spgw_config_pP)
{
  OAILOG_DEBUG(LOG_SPGW_APP, "Initializing SPGW-APP  task interface\n");

  if (gtpv1u_init(spgw_config_pP) < 0) {
    OAILOG_ALERT(LOG_SPGW_APP, "Initializing GTPv1-U ERROR\n");
    return RETURNerror;
  }

  pgw_ip_address_pool_init();

  bstring b = bfromcstr("sgw_s11teid2mme_hashtable");
  sgw_app.s11teid2mme_hashtable = hashtable_ts_create(512, NULL, NULL, b);
  btrunc(b, 0);

  if (sgw_app.s11teid2mme_hashtable == NULL) {
    perror("hashtable_ts_create");
    bdestroy_wrapper(&b);
    OAILOG_ALERT(LOG_SPGW_APP, "Initializing SPGW-APP task interface: ERROR\n");
    return RETURNerror;
  }

  /*sgw_app.s1uteid2enb_hashtable = hashtable_ts_create (512, NULL, NULL, "sgw_s1uteid2enb_hashtable");

  if (sgw_app.s1uteid2enb_hashtable == NULL) {
    perror ("hashtable_ts_create");
    OAILOG_ALERT (LOG_SPGW_APP, "Initializing SPGW-APP task interface: ERROR\n");
    return RETURNerror;
  }*/

  bassigncstr(b, "sgw_s11_bearer_context_information_hashtable");
  sgw_app.s11_bearer_context_information_hashtable = hashtable_ts_create(
    512,
    NULL,
    (void (*)(void **)) sgw_cm_free_s_plus_p_gw_eps_bearer_context_information,
    b);
  bdestroy_wrapper(&b);

  if (sgw_app.s11_bearer_context_information_hashtable == NULL) {
    perror("hashtable_ts_create");
    OAILOG_ALERT(LOG_SPGW_APP, "Initializing SPGW-APP task interface: ERROR\n");
    return RETURNerror;
  }

  sgw_app.sgw_if_name_S1u_S12_S4_up =
    bstrcpy(spgw_config_pP->sgw_config.ipv4.if_name_S1u_S12_S4_up);
  sgw_app.sgw_ip_address_S1u_S12_S4_up.s_addr =
    spgw_config_pP->sgw_config.ipv4.S1u_S12_S4_up.s_addr;
  sgw_app.sgw_if_name_S11_S4 =
    bstrcpy(spgw_config_pP->sgw_config.ipv4.if_name_S11);
  sgw_app.sgw_ip_address_S11_S4.s_addr =
    spgw_config_pP->sgw_config.ipv4.S11.s_addr;

  sgw_app.sgw_ip_address_S5_S8_up.s_addr =
    spgw_config_pP->sgw_config.ipv4.S5_S8_up.s_addr;

  if (RETURNerror == pgw_pcef_emulation_init(&spgw_config_pP->pgw_config)) {
    return RETURNerror;
  }

  if (itti_create_task(TASK_SPGW_APP, &sgw_intertask_interface, NULL) < 0) {
    perror("pthread_create");
    OAILOG_ALERT(LOG_SPGW_APP, "Initializing SPGW-APP task interface: ERROR\n");
    return RETURNerror;
  }

  FILE *fp = NULL;
  bstring filename = bformat("/tmp/spgw_%d.status", g_pid);
  fp = fopen(bdata(filename), "w+");
  bdestroy_wrapper(&filename);
  fprintf(fp, "STARTED\n");
  fflush(fp);
  fclose(fp);

  OAILOG_DEBUG(LOG_SPGW_APP, "Initializing SPGW-APP task interface: DONE\n");
  return RETURNok;
}

//------------------------------------------------------------------------------
static void sgw_exit(void)
{
  if (sgw_app.s11teid2mme_hashtable) {
    hashtable_ts_destroy(sgw_app.s11teid2mme_hashtable);
  }
  /*if (sgw_app.s1uteid2enb_hashtable) {
    hashtable_destroy (sgw_app.s1uteid2enb_hashtable);
  }*/
  if (sgw_app.s11_bearer_context_information_hashtable) {
    hashtable_ts_destroy(sgw_app.s11_bearer_context_information_hashtable);
  }
}<|MERGE_RESOLUTION|>--- conflicted
+++ resolved
@@ -155,11 +155,7 @@
       } break;
 
       case S5_NW_INITIATED_DEACTIVATE_BEARER_REQ: {
-<<<<<<< HEAD
-        //Handle Dedicated bearer Deactivation Res from PGW
-=======
         //Handle Dedicated bearer Deactivation Req from PGW
->>>>>>> dd5d34a4
         sgw_handle_nw_initiated_deactv_bearer_req(
           &received_message_p->ittiMsg.s5_nw_init_deactv_bearer_request);
       } break;
