/*
 * Licensed to the OpenAirInterface (OAI) Software Alliance under one or more
 * contributor license agreements.  See the NOTICE file distributed with
 * this work for additional information regarding copyright ownership.
 * The OpenAirInterface Software Alliance licenses this file to You under
 * the terms found in the LICENSE file in the root of this source tree.
 *
 * Unless required by applicable law or agreed to in writing, software
 * distributed under the License is distributed on an "AS IS" BASIS,
 * WITHOUT WARRANTIES OR CONDITIONS OF ANY KIND, either express or implied.
 * See the License for the specific language governing permissions and
 * limitations under the License.
 *------------------------------------------------------------------------------
 * For more information about the OpenAirInterface (OAI) Software Alliance:
 *      contact@openairinterface.org
 */

#include "spgw_state_manager.h"

extern "C" {
#include <dynamic_memory_check.h>
}

namespace magma {
namespace lte {

SpgwStateManager::SpgwStateManager() : config_(nullptr) {}

SpgwStateManager::~SpgwStateManager() {
  free_state();
}

SpgwStateManager& SpgwStateManager::getInstance() {
  static SpgwStateManager instance;
  return instance;
}

void SpgwStateManager::init(bool persist_state, const spgw_config_t* config) {
  log_task              = LOG_SPGW_APP;
  task_name             = SPGW_TASK_NAME;
  table_key             = SPGW_STATE_TABLE_NAME;
  persist_state_enabled = persist_state;
  config_               = config;
  create_state();
  if (read_state_from_db() != RETURNok) {
    OAILOG_ERROR(LOG_SPGW_APP, "Failed to read state from redis");
  }
  is_initialized = true;
}

void SpgwStateManager::create_state() {
  // Allocating spgw_state_p
  state_cache_p = (spgw_state_t*) calloc(1, sizeof(spgw_state_t));

  bstring b   = bfromcstr(S11_BEARER_CONTEXT_INFO_HT_NAME);
  state_ue_ht = hashtable_ts_create(
      SGW_STATE_CONTEXT_HT_MAX_SIZE, nullptr,
      (void (*)(void**)) sgw_free_s11_bearer_context_information, b);

  state_cache_p->sgw_ip_address_S1u_S12_S4_up.s_addr =
      config_->sgw_config.ipv4.S1u_S12_S4_up.s_addr;

  // TODO: Refactor GTPv1u_data state
  state_cache_p->gtpv1u_data.sgw_ip_address_for_S1u_S12_S4_up =
      state_cache_p->sgw_ip_address_S1u_S12_S4_up;

  state_cache_p->imsi_ue_context_htbl = hashtable_ts_create(
      SGW_STATE_CONTEXT_HT_MAX_SIZE, nullptr,
      (void (*)(void**)) spgw_free_ue_context, nullptr);

  // Creating PGW related state structs
  state_cache_p->deactivated_predefined_pcc_rules = hashtable_ts_create(
      MAX_PREDEFINED_PCC_RULES_HT_SIZE, nullptr, pgw_free_pcc_rule, nullptr);

  state_cache_p->predefined_pcc_rules = hashtable_ts_create(
      MAX_PREDEFINED_PCC_RULES_HT_SIZE, nullptr, pgw_free_pcc_rule, nullptr);

  // TO DO: RANDOM
  state_cache_p->tunnel_id = 0;

  state_cache_p->gtpv1u_teid = 0;

  bdestroy_wrapper(&b);
}

void SpgwStateManager::free_state() {
  AssertFatal(
      is_initialized,
      "SpgwStateManager init() function should be called to initialize state.");

  if (state_cache_p == nullptr) {
    return;
  }

  if (hashtable_ts_destroy(state_ue_ht) != HASH_TABLE_OK) {
    OAI_FPRINTF_ERR(
        "An error occurred while destroying SGW s11_bearer_context_information "
        "hashtable");
  }

  hashtable_ts_destroy(state_cache_p->imsi_ue_context_htbl);

  if (state_cache_p->deactivated_predefined_pcc_rules) {
    hashtable_ts_destroy(state_cache_p->deactivated_predefined_pcc_rules);
  }

  if (state_cache_p->predefined_pcc_rules) {
    hashtable_ts_destroy(state_cache_p->predefined_pcc_rules);
  }
  free_wrapper((void**) &state_cache_p);
}

int SpgwStateManager::read_ue_state_from_db() {
  if (!persist_state_enabled) {
    return RETURNok;
  }
  auto keys = redis_client->get_keys("IMSI*" + task_name + "*");
  for (const auto& key : keys) {
    oai::SpgwUeContext ue_proto = oai::SpgwUeContext();
    if (redis_client->read_proto(key.c_str(), ue_proto) != RETURNok) {
      return RETURNerror;
    }
<<<<<<< HEAD
    SpgwStateConverter::proto_to_ue(ue_proto, ue_context);

    hashtable_ts_insert(
        state_ue_ht,
        ue_context->sgw_eps_bearer_context_information.s_gw_teid_S11_S4,
        (void*) ue_context);
    OAILOG_DEBUG(log_task, "Reading UE state from db for %s", key.c_str());
    OAILOG_DEBUG(
        log_task, "Rashmi Reading UE state from db for s11-teid %u",
        ue_context->sgw_eps_bearer_context_information.s_gw_teid_S11_S4);
=======
    OAILOG_DEBUG(log_task, "Reading UE state from db for key %s", key.c_str());
    spgw_ue_context_t* ue_context_p =
        spgw_create_or_get_ue_context(state_cache_p, get_imsi_from_key(key));
    if (ue_context_p) {
      SpgwStateConverter::proto_to_ue(ue_proto, ue_context_p);
    } else {
      OAILOG_ERROR(
          log_task, "Failed to get UE state from db for key %s", key.c_str());
    }
>>>>>>> 7ce08dbd
  }
  return RETURNok;
}

}  // namespace lte
}  // namespace magma<|MERGE_RESOLUTION|>--- conflicted
+++ resolved
@@ -120,18 +120,6 @@
     if (redis_client->read_proto(key.c_str(), ue_proto) != RETURNok) {
       return RETURNerror;
     }
-<<<<<<< HEAD
-    SpgwStateConverter::proto_to_ue(ue_proto, ue_context);
-
-    hashtable_ts_insert(
-        state_ue_ht,
-        ue_context->sgw_eps_bearer_context_information.s_gw_teid_S11_S4,
-        (void*) ue_context);
-    OAILOG_DEBUG(log_task, "Reading UE state from db for %s", key.c_str());
-    OAILOG_DEBUG(
-        log_task, "Rashmi Reading UE state from db for s11-teid %u",
-        ue_context->sgw_eps_bearer_context_information.s_gw_teid_S11_S4);
-=======
     OAILOG_DEBUG(log_task, "Reading UE state from db for key %s", key.c_str());
     spgw_ue_context_t* ue_context_p =
         spgw_create_or_get_ue_context(state_cache_p, get_imsi_from_key(key));
@@ -141,7 +129,6 @@
       OAILOG_ERROR(
           log_task, "Failed to get UE state from db for key %s", key.c_str());
     }
->>>>>>> 7ce08dbd
   }
   return RETURNok;
 }
