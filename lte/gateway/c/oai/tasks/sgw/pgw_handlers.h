/*
 * Licensed to the OpenAirInterface (OAI) Software Alliance under one or more
 * contributor license agreements.  See the NOTICE file distributed with
 * this work for additional information regarding copyright ownership.
 * The OpenAirInterface Software Alliance licenses this file to You under 
 * the Apache License, Version 2.0  (the "License"); you may not use this file
 * except in compliance with the License.  
 * You may obtain a copy of the License at
 *
 *      http://www.apache.org/licenses/LICENSE-2.0
 *
 * Unless required by applicable law or agreed to in writing, software
 * distributed under the License is distributed on an "AS IS" BASIS,
 * WITHOUT WARRANTIES OR CONDITIONS OF ANY KIND, either express or implied.
 * See the License for the specific language governing permissions and
 * limitations under the License.
 *-------------------------------------------------------------------------------
 * For more information about the OpenAirInterface (OAI) Software Alliance:
 *      contact@openairinterface.org
 */

/*! \file pgw_handlers.h
* \brief
* \author Lionel Gauthier
* \company Eurecom
* \email: lionel.gauthier@eurecom.fr
*/

#ifndef FILE_PGW_HANDLERS_SEEN
#define FILE_PGW_HANDLERS_SEEN
#include "s5_messages_types.h"

int pgw_handle_create_bearer_request(
  const itti_s5_create_bearer_request_t *const bearer_req_p);
uint32_t pgw_handle_nw_init_activate_bearer_rsp(
  const itti_s5_nw_init_actv_bearer_rsp_t *const act_ded_bearer_rsp);
uint32_t pgw_handle_nw_initiated_bearer_actv_req(
  Imsi_t *imsi,
<<<<<<< HEAD
  ip_address_t *ue_ip,
=======
  ebi_t lbi,
>>>>>>> dd5d34a4
  traffic_flow_template_t *ul_tft,
  traffic_flow_template_t *dl_tft,
  bearer_qos_t *eps_bearer_qos);
uint32_t pgw_handle_nw_init_deactivate_bearer_rsp(
  const itti_s5_nw_init_deactv_bearer_rsp_t *const deact_ded_bearer_rsp);
uint32_t pgw_handle_nw_initiated_bearer_deactv_req(
  Imsi_t *imsi,
  uint32_t no_of_bearers,
  ebi_t ebi[]);
#endif /* FILE_PGW_HANDLERS_SEEN */<|MERGE_RESOLUTION|>--- conflicted
+++ resolved
@@ -36,11 +36,7 @@
   const itti_s5_nw_init_actv_bearer_rsp_t *const act_ded_bearer_rsp);
 uint32_t pgw_handle_nw_initiated_bearer_actv_req(
   Imsi_t *imsi,
-<<<<<<< HEAD
-  ip_address_t *ue_ip,
-=======
   ebi_t lbi,
->>>>>>> dd5d34a4
   traffic_flow_template_t *ul_tft,
   traffic_flow_template_t *dl_tft,
   bearer_qos_t *eps_bearer_qos);
