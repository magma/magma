--- conflicted
+++ resolved
@@ -219,15 +219,9 @@
   }
   if (sgi_create_endpoint_resp.status == SGI_STATUS_OK) {
     // create session in PCEF and return
-<<<<<<< HEAD
     s5_create_session_request_t session_req = {0};
     session_req.context_teid = context_teid;
     session_req.eps_bearer_id = eps_bearer_id;
-=======
-    s5_create_session_request_t bearer_req = {0};
-    bearer_req.context_teid = context_teid;
-    bearer_req.eps_bearer_id = eps_bearer_id;
->>>>>>> a1906363
     char ip_str[INET_ADDRSTRLEN];
     inet_ntop(AF_INET, &(inaddr.s_addr), ip_str, INET_ADDRSTRLEN);
     struct pcef_create_session_data session_data;
@@ -236,11 +230,7 @@
       &new_bearer_ctxt_info_p->sgw_eps_bearer_context_information.saved_message,
       &session_data);
     pcef_create_session(
-<<<<<<< HEAD
       imsi, ip_str, &session_data, sgi_create_endpoint_resp, session_req);
-=======
-      imsi, ip_str, &session_data, sgi_create_endpoint_resp, bearer_req);
->>>>>>> a1906363
     OAILOG_FUNC_OUT(LOG_PGW_APP);
   }
 err:
@@ -438,16 +428,15 @@
 //-----------------------------------------------------------------------------
 
 uint32_t pgw_handle_nw_initiated_bearer_actv_req(
-  spgw_state_t *spgw_state,
-  const itti_pgw_nw_init_actv_bearer_request_t *const bearer_req_p,
+  spgw_state_t* spgw_state,
+  const itti_spgw_nw_init_actv_bearer_request_t* const bearer_req_p,
   imsi64_t imsi64)
 {
   OAILOG_FUNC_IN(LOG_PGW_APP);
-  MessageDef *message_p = NULL;
   uint32_t rc = RETURNok;
   hash_table_ts_t *hashtblP = NULL;
   s_plus_p_gw_eps_bearer_context_information_t *spgw_ctxt_p = NULL;
-  itti_s5_nw_init_actv_bearer_request_t *itti_s5_actv_bearer_req = NULL;
+  s5_nw_init_actv_bearer_request_t s5_actv_bearer_req = NULL;
   bool is_teid_found = false;
   bool is_lbi_found = false;
 
@@ -455,33 +444,19 @@
     LOG_PGW_APP,
     "Received Create Bearer Req from PCRF with IMSI " IMSI_64_FMT, imsi64);
 
-  message_p =
-    itti_alloc_new_message(TASK_SPGW_APP, S5_NW_INITIATED_ACTIVATE_BEARER_REQ);
-  if (message_p == NULL) {
-    OAILOG_ERROR(
-      LOG_PGW_APP,
-      "itti_alloc_new_message failed for"
-      "S5_NW_INITIATED_ACTIVATE_DEDICATED_BEARER_REQ\n");
-    OAILOG_FUNC_RETURN(LOG_PGW_APP, RETURNerror);
-  }
-  itti_s5_actv_bearer_req = &message_p->ittiMsg.s5_nw_init_actv_bearer_request;
-  // Send ITTI message to SGW
-  memset(
-    itti_s5_actv_bearer_req, 0, sizeof(itti_s5_nw_init_actv_bearer_request_t));
-
   // Copy Bearer QoS
   memcpy(
-    &itti_s5_actv_bearer_req->eps_bearer_qos,
+    &s5_actv_bearer_req.eps_bearer_qos,
     &bearer_req_p->eps_bearer_qos,
     sizeof(bearer_qos_t));
   //Copy UL TFT to be sent to UE
   memcpy(
-    &itti_s5_actv_bearer_req->ul_tft,
+    &s5_actv_bearer_req.ul_tft,
     &bearer_req_p->ul_tft,
     sizeof(traffic_flow_template_t));
   //Copy DL TFT. SGW creates a temporary bearer ctx and stores the DL TFT
   memcpy(
-    &itti_s5_actv_bearer_req->dl_tft,
+    &s5_actv_bearer_req.dl_tft,
     &bearer_req_p->dl_tft,
     sizeof(traffic_flow_template_t));
 
@@ -497,7 +472,7 @@
     imsi_map->imsi_teid5_htbl, (const hash_key_t) imsi64, &local_teid);
   OAILOG_DEBUG(
     LOG_SPGW_APP,
-    "Got imsi" IMSI_64_FMT " with local_teid %lu",
+    "Using imsi" IMSI_64_FMT " got local_teid " TEID_FMT "\n",
     imsi64,
     local_teid);
 
@@ -509,10 +484,10 @@
       spgw_ctxt_p->sgw_eps_bearer_context_information.pdn_connection
         .default_bearer == bearer_req_p->lbi) {
       is_lbi_found = true;
-      itti_s5_actv_bearer_req->lbi = bearer_req_p->lbi;
-      itti_s5_actv_bearer_req->mme_teid_S11 =
+      s5_actv_bearer_req.lbi = bearer_req_p->lbi;
+      s5_actv_bearer_req.mme_teid_S11 =
         spgw_ctxt_p->sgw_eps_bearer_context_information.mme_teid_S11;
-      itti_s5_actv_bearer_req->s_gw_teid_S11_S4 =
+      s5_actv_bearer_req.s_gw_teid_S11_S4 =
         spgw_ctxt_p->sgw_eps_bearer_context_information.s_gw_teid_S11_S4;
     }
   }
@@ -533,19 +508,15 @@
     OAILOG_FUNC_RETURN(LOG_PGW_APP, RETURNerror);
   }
 
-  // Send S5_ACTIVATE_DEDICATED_BEARER_REQ to SGW APP
   OAILOG_INFO(
     LOG_PGW_APP,
     "LBI for the received Create Bearer Req %d\n",
     itti_s5_actv_bearer_req->lbi);
-  OAILOG_INFO(
-    LOG_PGW_APP,
-    "Sending S5_ACTIVATE_DEDICATED_BEARER_REQ to SGW with MME TEID %d\n",
-    itti_s5_actv_bearer_req->mme_teid_S11);
-
-  message_p->ittiMsgHeader.imsi = imsi64;
-
-  rc = itti_send_msg_to_task(TASK_SPGW_APP, INSTANCE_DEFAULT, message_p);
+  rc = sgw_handle_nw_initiated_actv_bearer_req(
+    spgw_state, itti_s5_actv_bearer_req);
+  if (rc != RETURNok) {
+    OAILOG_FUNC_RETURN(LOG_PGW_APP, rc);
+  }
   OAILOG_FUNC_RETURN(LOG_PGW_APP, rc);
 }
 
