/*
 * Licensed to the OpenAirInterface (OAI) Software Alliance under one or more
 * contributor license agreements.  See the NOTICE file distributed with
 * this work for additional information regarding copyright ownership.
 * The OpenAirInterface Software Alliance licenses this file to You under
 * the Apache License, Version 2.0  (the "License"); you may not use this file
 * except in compliance with the License.
 * You may obtain a copy of the License at
 *
 *      http://www.apache.org/licenses/LICENSE-2.0
 *
 * Unless required by applicable law or agreed to in writing, software * distributed under the License is distributed on an "AS IS" BASIS,
 * WITHOUT WARRANTIES OR CONDITIONS OF ANY KIND, either express or implied.
 * See the License for the specific language governing permissions and
 * limitations under the License.
 *-------------------------------------------------------------------------------
 * For more information about the OpenAirInterface (OAI) Software Alliance:
 *      contact@openairinterface.org
 */

/*! \file pgw_handlers.c
  \brief
  \author Lionel Gauthier
  \company Eurecom
  \email: lionel.gauthier@eurecom.fr
*/
#define PGW
#define S5_HANDLERS_C

#include <arpa/inet.h>
#include <netinet/in.h>
#include <stdint.h>
#include <string.h>
#include <sys/socket.h>
#include <unistd.h>

#include "assertions.h"
#include "intertask_interface.h"
#include "log.h"
#include "spgw_config.h"
#include "pgw_pco.h"
#include "dynamic_memory_check.h"
#include "pgw_ue_ip_address_alloc.h"
#include "pgw_handlers.h"
#include "sgw_handlers.h"
#include "pcef_handlers.h"
#include "common_defs.h"
#include "3gpp_23.003.h"
#include "3gpp_23.401.h"
#include "3gpp_24.008.h"
#include "3gpp_29.274.h"
#include "common_types.h"
#include "hashtable.h"
#include "intertask_interface_types.h"
#include "ip_forward_messages_types.h"
#include "itti_types.h"
#include "pgw_config.h"
#include "s11_messages_types.h"
#include "service303.h"
#include "sgw_context_manager.h"
#include "sgw_ie_defs.h"
#include "pgw_procedures.h"

extern spgw_config_t spgw_config;
extern void print_bearer_ids_helper(const ebi_t*, uint32_t);

<<<<<<< HEAD
=======
static void _get_session_req_data(
  spgw_state_t* spgw_state,
  const itti_s11_create_session_request_t* saved_req,
  struct pcef_create_session_data* data);

static char _convert_digit_to_char(char digit);

>>>>>>> 7591738c
static int _spgw_build_and_send_s11_create_bearer_request(
  s_plus_p_gw_eps_bearer_context_information_t* spgw_ctxt_p,
  const itti_gx_nw_init_actv_bearer_request_t* const bearer_req_p,
  spgw_state_t* spgw_state,
  teid_t s1_u_sgw_fteid);

static int _create_temporary_dedicated_bearer_context(
  s_plus_p_gw_eps_bearer_context_information_t* spgw_ctxt_p,
  const itti_gx_nw_init_actv_bearer_request_t* const bearer_req_p,
  spgw_state_t* spgw_state,
  teid_t s1_u_sgw_fteid);

static void _delete_temporary_dedicated_bearer_context(
  teid_t s1_u_sgw_fteid,
  ebi_t lbi,
  s_plus_p_gw_eps_bearer_context_information_t* spgw_context_p);

static int32_t _spgw_build_and_send_s11_deactivate_bearer_req(
  imsi64_t imsi64,
  uint8_t no_of_bearers_to_be_deact,
  ebi_t* ebi_to_be_deactivated,
  bool delete_default_bearer,
  teid_t mme_teid_S11);

//--------------------------------------------------------------------------------

void handle_s5_create_session_request(
  spgw_state_t* spgw_state,
  teid_t context_teid,
  ebi_t eps_bearer_id)
{
  OAILOG_FUNC_IN(LOG_PGW_APP);
  s_plus_p_gw_eps_bearer_context_information_t *new_bearer_ctxt_info_p = NULL;
  hashtable_rc_t hash_rc = HASH_TABLE_OK;
  itti_sgi_create_end_point_response_t sgi_create_endpoint_resp = {0};
  s5_create_session_response_t s5_response = {0};
  struct in_addr inaddr;
  char *imsi = NULL;
  char *apn = NULL;

  OAILOG_DEBUG(
    LOG_PGW_APP,
    "Handle s5_create_session_request, for context sgw s11 teid, " TEID_FMT
    "EPS bearer id %u\n",
    context_teid,
    eps_bearer_id);
  hash_rc = hashtable_ts_get(
    spgw_state->sgw_state.s11_bearer_context_information,
    context_teid,
    (void**) &new_bearer_ctxt_info_p);

  if (HASH_TABLE_OK != hash_rc) {
    OAILOG_ERROR(
      LOG_PGW_APP,
      "Failed to fetch sgw bearer context from the received context "
      "teid" TEID_FMT "\n",
      context_teid);
    sgi_create_endpoint_resp.status = SGI_STATUS_ERROR_CONTEXT_NOT_FOUND;
    goto err;
  }

  // PCO processing
  protocol_configuration_options_t* pco_req =
    &new_bearer_ctxt_info_p->sgw_eps_bearer_context_information.saved_message
       .pco;
  protocol_configuration_options_t pco_resp = {0};
  protocol_configuration_options_ids_t pco_ids;
  memset(&pco_ids, 0, sizeof pco_ids);

  if (pgw_process_pco_request(pco_req, &pco_resp, &pco_ids) != RETURNok) {
    OAILOG_ERROR(
      LOG_PGW_APP,
      "Error in processing PCO in create session request for "
      "context_id: " TEID_FMT "\n",
      context_teid);
    sgi_create_endpoint_resp.status = SGI_STATUS_ERROR_FAILED_TO_PROCESS_PCO;
    goto err;
  }
  copy_protocol_configuration_options(&sgi_create_endpoint_resp.pco, &pco_resp);
  clear_protocol_configuration_options(&pco_resp);

  // IP forward will forward packets to this teid
  sgi_create_endpoint_resp.context_teid = context_teid;
  sgi_create_endpoint_resp.eps_bearer_id = eps_bearer_id;
  sgi_create_endpoint_resp.paa.pdn_type =
    new_bearer_ctxt_info_p->sgw_eps_bearer_context_information.saved_message
      .pdn_type;

  imsi =
    (char*)
      new_bearer_ctxt_info_p->sgw_eps_bearer_context_information.imsi.digit;

  apn = (char*) new_bearer_ctxt_info_p->sgw_eps_bearer_context_information
          .pdn_connection.apn_in_use;

  switch (sgi_create_endpoint_resp.paa.pdn_type) {
    case IPv4:
      // Use NAS by default if no preference is set.
      //
      // For context, the protocol configuration options (PCO) section of
      // packet from the UE is optional, which means that it is perfectly
      // valid UE to send no PCO preferences at all. The previous logic only
      // allocates an IPv4 address if the UE has explicitly set the PCO
      // parameter for allocating IPv4 via NAS signaling (as opposed to via
      // DHCPv4). This means that, in the absence of either parameter being,
      // set the does not know what to do, so we need a default option as well.
      //
      // Since we only support the NAS signaling option right now, we will
      // default to using NAS signaling UNLESS we see a preference for DHCPv4.
      // This means that all IPv4 addresses are now allocated via NAS signaling
      // unless specified otherwise.
      //
      // In the long run, we will want to evolve the logic to use whatever
      // information we have to choose the ``best" allocation method. This means
      // adding new bitfields to pco_ids in pgw_pco.h, setting them in pgw_pco.c
      // and using them here in conditional logic. We will also want to
      // implement different logic between the PDN types.
      if (!pco_ids.ci_ipv4_address_allocation_via_dhcpv4) {
        if (0 == allocate_ue_ipv4_address(imsi, apn, &inaddr)) {
          increment_counter(
            "ue_pdn_connection", 1, 2, "pdn_type", "ipv4", "result", "success");
          sgi_create_endpoint_resp.paa.ipv4_address = inaddr;
          OAILOG_DEBUG(
            LOG_PGW_APP,
            "Allocated IPv4 address for imsi <%s>, apn <%s>\n",
            imsi,
            apn);
          sgi_create_endpoint_resp.status = SGI_STATUS_OK;
        } else {
          increment_counter(
            "ue_pdn_connection", 1, 2, "pdn_type", "ipv4", "result", "failure");
          OAILOG_ERROR(
            LOG_PGW_APP,
            "Failed to allocate IPv4 PAA for PDN type IPv4 for "
            "imsi <%s> and apn <%s>\n",
            imsi,
            apn);
          sgi_create_endpoint_resp.status =
            SGI_STATUS_ERROR_ALL_DYNAMIC_ADDRESSES_OCCUPIED;
        }
      }
      break;

    case IPv6:
      increment_counter(
        "ue_pdn_connection", 1, 2, "pdn_type", "ipv4v6", "result", "failure");
      OAILOG_ERROR(LOG_PGW_APP, "IPV6 PDN type NOT Supported\n");
      sgi_create_endpoint_resp.status = SGI_STATUS_ERROR_SERVICE_NOT_SUPPORTED;

      break;

    case IPv4_AND_v6:
      if (0 == allocate_ue_ipv4_address(imsi, apn, &inaddr)) {
        increment_counter(
          "ue_pdn_connection", 1, 2, "pdn_type", "ipv4v6", "result", "success");
        sgi_create_endpoint_resp.paa.ipv4_address = inaddr;
        OAILOG_DEBUG(LOG_PGW_APP, "Allocated IPv4 address\n");
        sgi_create_endpoint_resp.status = SGI_STATUS_OK;
        sgi_create_endpoint_resp.paa.pdn_type = IPv4;
      } else {
        increment_counter(
          "ue_pdn_connection", 1, 2, "pdn_type", "ipv4v6", "result", "failure");
        OAILOG_ERROR(
          LOG_PGW_APP,
          "Failed to allocate IPv4 PAA for PDN type IPv4_AND_v6\n");
        sgi_create_endpoint_resp.status =
          SGI_STATUS_ERROR_ALL_DYNAMIC_ADDRESSES_OCCUPIED;
      }
      break;

    default:
      AssertFatal(
        0, "BAD paa.pdn_type %d", sgi_create_endpoint_resp.paa.pdn_type);
      break;
  }
  if (sgi_create_endpoint_resp.status == SGI_STATUS_OK) {
    // create session in PCEF and return
    s5_create_session_request_t session_req = {0};
    session_req.context_teid = context_teid;
    session_req.eps_bearer_id = eps_bearer_id;
    char ip_str[INET_ADDRSTRLEN];
    inet_ntop(AF_INET, &(inaddr.s_addr), ip_str, INET_ADDRSTRLEN);
    struct pcef_create_session_data session_data;
    _get_session_req_data(
      spgw_state,
      &new_bearer_ctxt_info_p->sgw_eps_bearer_context_information.saved_message,
      &session_data);
    pcef_create_session(
      imsi, ip_str, &session_data, sgi_create_endpoint_resp, session_req);
    OAILOG_FUNC_OUT(LOG_PGW_APP);
  }
err:
  s5_response.context_teid = context_teid;
  s5_response.eps_bearer_id = eps_bearer_id;
  s5_response.sgi_create_endpoint_resp = sgi_create_endpoint_resp;
  s5_response.failure_cause = S5_OK;

  OAILOG_DEBUG(
    LOG_PGW_APP,
    "Sending S5 Create Session Response to SGW: with context teid, " TEID_FMT
    "EPS Bearer Id = %u\n",
    s5_response.context_teid,
    s5_response.eps_bearer_id);
  handle_s5_create_session_response(s5_response);
  OAILOG_FUNC_OUT(LOG_PGW_APP);
}

static int get_imeisv_from_session_req(
  const itti_s11_create_session_request_t *saved_req,
  char *imeisv)
{
  if (saved_req->mei.present & MEI_IMEISV) {
    // IMEISV as defined in 3GPP TS 23.003 MEI_IMEISV
    imeisv[0] = saved_req->mei.choice.imeisv.u.num.tac8;
    imeisv[1] = saved_req->mei.choice.imeisv.u.num.tac7;
    imeisv[2] = saved_req->mei.choice.imeisv.u.num.tac6;
    imeisv[3] = saved_req->mei.choice.imeisv.u.num.tac5;
    imeisv[4] = saved_req->mei.choice.imeisv.u.num.tac4;
    imeisv[5] = saved_req->mei.choice.imeisv.u.num.tac3;
    imeisv[6] = saved_req->mei.choice.imeisv.u.num.tac2;
    imeisv[7] = saved_req->mei.choice.imeisv.u.num.tac1;
    imeisv[8] = saved_req->mei.choice.imeisv.u.num.snr6;
    imeisv[9] = saved_req->mei.choice.imeisv.u.num.snr5;
    imeisv[10] = saved_req->mei.choice.imeisv.u.num.snr4;
    imeisv[11] = saved_req->mei.choice.imeisv.u.num.snr3;
    imeisv[12] = saved_req->mei.choice.imeisv.u.num.snr2;
    imeisv[13] = saved_req->mei.choice.imeisv.u.num.snr1;
    imeisv[14] = saved_req->mei.choice.imeisv.u.num.svn2;
    imeisv[15] = saved_req->mei.choice.imeisv.u.num.svn1;
    imeisv[IMEISV_DIGITS_MAX] = '\0';

    return 1;
  }
  return 0;
}

/*
 * Converts ascii values in [0,9] to [48,57]=['0','9']
 * else if they are in [48,57] keep them the same
 * else log an error and return '0'=48 value
 */
static char _convert_digit_to_char(char digit)
{
  if ((digit >= 0) && (digit <= 9)) {
    return (digit + '0');
  } else if ((digit >= '0') && (digit <= '9')){
    return digit;
  } else {
    OAILOG_ERROR(
      LOG_PGW_APP,
      "The input value for digit is not in a valid range: "
      "Session request would likely be rejected on Gx or Gy interface\n");
    return '0';
  }
}

static void get_plmn_from_session_req(
  const itti_s11_create_session_request_t* saved_req,
  struct pcef_create_session_data* data)
{
  data->mcc_mnc[0] = _convert_digit_to_char(saved_req->serving_network.mcc[0]);
  data->mcc_mnc[1] = _convert_digit_to_char(saved_req->serving_network.mcc[1]);
  data->mcc_mnc[2] = _convert_digit_to_char(saved_req->serving_network.mcc[2]);
  data->mcc_mnc[3] = _convert_digit_to_char(saved_req->serving_network.mnc[0]);
  data->mcc_mnc[4] = _convert_digit_to_char(saved_req->serving_network.mnc[1]);
  data->mcc_mnc_len = 5;
  if ((saved_req->serving_network.mnc[2] & 0xf) != 0xf) {
    data->mcc_mnc[5] =
      _convert_digit_to_char(saved_req->serving_network.mnc[2]);
    data->mcc_mnc[6] = '\0';
    data->mcc_mnc_len += 1;
  } else {
    data->mcc_mnc[5] = '\0';
  }
}

static void get_imsi_plmn_from_session_req(
  const itti_s11_create_session_request_t* saved_req,
  struct pcef_create_session_data* data)
{
  data->imsi_mcc_mnc[0] = _convert_digit_to_char(saved_req->imsi.digit[0]);
  data->imsi_mcc_mnc[1] = _convert_digit_to_char(saved_req->imsi.digit[1]);
  data->imsi_mcc_mnc[2] = _convert_digit_to_char(saved_req->imsi.digit[2]);
  data->imsi_mcc_mnc[3] = _convert_digit_to_char(saved_req->imsi.digit[3]);
  data->imsi_mcc_mnc[4] = _convert_digit_to_char(saved_req->imsi.digit[4]);
  data->imsi_mcc_mnc_len = 5;
  // Check if 2 or 3 digit by verifying mnc[2] has a valid value
  if ((saved_req->serving_network.mnc[2] & 0xf) != 0xf) {
    data->imsi_mcc_mnc[5] = _convert_digit_to_char(saved_req->imsi.digit[5]);
    data->imsi_mcc_mnc[6] = '\0';
    data->imsi_mcc_mnc_len += 1;
  } else {
    data->imsi_mcc_mnc[5] = '\0';
  }
}

static int get_uli_from_session_req(
  const itti_s11_create_session_request_t *saved_req,
  char *uli)
{
  if (!saved_req->uli.present) {
    return 0;
  }

  uli[0] = 130; // TAI and ECGI - defined in 29.061

  // TAI as defined in 29.274 8.21.4
  uli[1] = ((saved_req->uli.s.tai.mcc[1] & 0xf) << 4) |
           ((saved_req->uli.s.tai.mcc[0] & 0xf));
  uli[2] = ((saved_req->uli.s.tai.mnc[2] & 0xf) << 4) |
           ((saved_req->uli.s.tai.mcc[2] & 0xf));
  uli[3] = ((saved_req->uli.s.tai.mnc[1] & 0xf) << 4) |
           ((saved_req->uli.s.tai.mnc[0] & 0xf));
  uli[4] = (saved_req->uli.s.tai.tac >> 8) & 0xff;
  uli[5] = saved_req->uli.s.tai.tac & 0xff;

  // ECGI as defined in 29.274 8.21.5
  uli[6] = ((saved_req->uli.s.ecgi.mcc[1] & 0xf) << 4) |
           ((saved_req->uli.s.ecgi.mcc[0] & 0xf));
  uli[7] = ((saved_req->uli.s.ecgi.mnc[2] & 0xf) << 4) |
           ((saved_req->uli.s.ecgi.mcc[2] & 0xf));
  uli[8] = ((saved_req->uli.s.ecgi.mnc[1] & 0xf) << 4) |
           ((saved_req->uli.s.ecgi.mnc[0] & 0xf));
  uli[9] = (saved_req->uli.s.ecgi.eci >> 24) & 0xf;
  uli[10] = (saved_req->uli.s.ecgi.eci >> 16) & 0xff;
  uli[11] = (saved_req->uli.s.ecgi.eci >> 8) & 0xff;
  uli[12] = saved_req->uli.s.ecgi.eci & 0xff;
  uli[13] = '\0';
  return 1;
}

static int get_msisdn_from_session_req(
  const itti_s11_create_session_request_t *saved_req,
  char *msisdn)
{
  int len = saved_req->msisdn.length;
  int i, j;

  for (i = 0; i < len; ++i) {
    j = i << 1;
    msisdn[j] = (saved_req->msisdn.digit[i] & 0xf) + '0';
    msisdn[j + 1] = ((saved_req->msisdn.digit[i] >> 4) & 0xf) + '0';
  }
  if ((saved_req->msisdn.digit[len - 1] & 0xf0) == 0xf0) {
    len = (len << 1) - 1;
  } else {
    len = len << 1;
  }
  return len;
}

static void _get_session_req_data(
  spgw_state_t* spgw_state,
  const itti_s11_create_session_request_t* saved_req,
  struct pcef_create_session_data* data)
{
  const bearer_qos_t *qos;

  data->msisdn_len = get_msisdn_from_session_req(saved_req, data->msisdn);

  data->imeisv_exists = get_imeisv_from_session_req(saved_req, data->imeisv);
  data->uli_exists = get_uli_from_session_req(saved_req, data->uli);
  get_plmn_from_session_req(saved_req, data);
  get_imsi_plmn_from_session_req(saved_req, data);

  memcpy(data->apn, saved_req->apn, APN_MAX_LENGTH + 1);

  inet_ntop(
    AF_INET,
    &spgw_state->sgw_state.sgw_ip_address_S1u_S12_S4_up,
    data->sgw_ip,
    INET_ADDRSTRLEN);

  // QoS Info
  data->ambr_dl = saved_req->ambr.br_dl;
  data->ambr_ul = saved_req->ambr.br_ul;
  qos = &saved_req->bearer_contexts_to_be_created.bearer_contexts[0]
           .bearer_level_qos;
  data->pl = qos->pl;
  data->pci = qos->pci;
  data->pvi = qos->pvi;
  data->qci = qos->qci;
}

/*
 * Handle NW initiated Dedicated Bearer Activation from SPGW service
 */
int spgw_handle_nw_initiated_bearer_actv_req(
  spgw_state_t* spgw_state,
  const itti_gx_nw_init_actv_bearer_request_t* const bearer_req_p,
  imsi64_t imsi64,
  gtpv2c_cause_value_t* failed_cause)
{
  OAILOG_FUNC_IN(LOG_PGW_APP);
  uint32_t i = 0;
  int rc = RETURNok;
  hash_table_ts_t* hashtblP = NULL;
  uint32_t num_elements = 0;
  s_plus_p_gw_eps_bearer_context_information_t* spgw_ctxt_p = NULL;
  hash_node_t* node = NULL;
  bool is_imsi_found = false;
  bool is_lbi_found = false;

  OAILOG_INFO(
    LOG_SPGW_APP,
    "Received Create Bearer Req from PCRF with lbi:%d IMSI\n" IMSI_64_FMT,
    bearer_req_p->lbi,
    imsi64);

  hashtblP = spgw_state->sgw_state.s11_bearer_context_information;
  if (!hashtblP) {
    OAILOG_ERROR(
      LOG_SPGW_APP, "No s11_bearer_context_information hash table found \n");
    *failed_cause = REQUEST_REJECTED;
    OAILOG_FUNC_RETURN(LOG_SPGW_APP, RETURNerror);
  }

<<<<<<< HEAD
  // Fetch S11 MME TEID using IMSI and LBI
=======
  /* On reception of Dedicated Bearer Activation Request from PCRF,
   * SPGW shall identify whether valid PDN session exists for the UE
   * using IMSI and LBI, for which Dedicated Bearer Activation is requested.
   */
>>>>>>> 7591738c
  while ((num_elements < hashtblP->num_elements) && (i < hashtblP->size) &&
         (!is_lbi_found)) {
    pthread_mutex_lock(&hashtblP->lock_nodes[i]);
    if (hashtblP->nodes[i] != NULL) {
      node = hashtblP->nodes[i];
    }
    pthread_mutex_unlock(&hashtblP->lock_nodes[i]);
    while (node) {
      num_elements++;
      hashtable_ts_get(
        hashtblP, (const hash_key_t) node->key, (void **) &spgw_ctxt_p);
      if (spgw_ctxt_p != NULL) {
        if (!strncmp(
          (const char *)
            spgw_ctxt_p->sgw_eps_bearer_context_information.imsi.digit,
          (const char *) bearer_req_p->imsi,
          strlen((const char *) bearer_req_p->imsi))) {
          is_imsi_found = true;
          if (
            spgw_ctxt_p->sgw_eps_bearer_context_information.pdn_connection
              .default_bearer == bearer_req_p->lbi) {
            is_lbi_found = true;
            break;
          }
        }
      }
      node = node->next;
    }
    i++;
  }

  if ((!is_imsi_found) || (!is_lbi_found)) {
    OAILOG_INFO(
      LOG_SPGW_APP,
      "is_imsi_found (%d), is_lbi_found (%d)\n",
      is_imsi_found, is_lbi_found);
    OAILOG_ERROR(
      LOG_SPGW_APP,
      "Sending dedicated_bearer_actv_rsp with REQUEST_REJECTED cause to NW\n");
    *failed_cause = REQUEST_REJECTED;
    OAILOG_FUNC_RETURN(LOG_SPGW_APP, RETURNerror);
  }

  teid_t s1_u_sgw_fteid = sgw_get_new_s1u_teid(spgw_state);
  // Create temporary dedicated bearer context
  rc = _create_temporary_dedicated_bearer_context(
    spgw_ctxt_p, bearer_req_p, spgw_state, s1_u_sgw_fteid);
  if (rc != RETURNok) {
    OAILOG_ERROR(
      LOG_SPGW_APP,
      "Failed to create temporary dedicated bearer context for lbi: %u \n ",
      bearer_req_p->lbi);
    *failed_cause = REQUEST_REJECTED;
    OAILOG_FUNC_RETURN(LOG_SPGW_APP, RETURNerror);
  }
  // Build and send ITTI message, s11_create_bearer_request to MME APP
  rc = _spgw_build_and_send_s11_create_bearer_request(
    spgw_ctxt_p, bearer_req_p, spgw_state, s1_u_sgw_fteid);
  if (rc != RETURNok) {
    OAILOG_ERROR(
      LOG_SPGW_APP,
      "Failed to build and send S11 Create Bearer Request for lbi :%u \n",
      bearer_req_p->lbi);

    *failed_cause = REQUEST_REJECTED;
    _delete_temporary_dedicated_bearer_context(
      s1_u_sgw_fteid, bearer_req_p->lbi, spgw_ctxt_p);
    OAILOG_FUNC_RETURN(LOG_SPGW_APP, RETURNerror);
  }
  OAILOG_FUNC_RETURN(LOG_SPGW_APP, RETURNok);
}

//------------------------------------------------------------------------------
int32_t spgw_handle_nw_initiated_bearer_deactv_req(
  spgw_state_t* spgw_state,
  const itti_gx_nw_init_deactv_bearer_request_t* const bearer_req_p,
  imsi64_t imsi64)
{
  OAILOG_FUNC_IN(LOG_SPGW_APP);
  int32_t rc = RETURNok;
  hash_table_ts_t* hashtblP = NULL;
  uint32_t num_elements = 0;
  s_plus_p_gw_eps_bearer_context_information_t* spgw_ctxt_p = NULL;
  hash_node_t *node = NULL;
  bool is_lbi_found = false;
  bool is_imsi_found = false;
  bool is_ebi_found = false;
  ebi_t ebi_to_be_deactivated[BEARERS_PER_UE] = {0};
  uint32_t no_of_bearers_to_be_deact = 0;
  uint32_t no_of_bearers_rej = 0;
  ebi_t invalid_bearer_id[BEARERS_PER_UE] = {0};

  OAILOG_INFO(
    LOG_SPGW_APP,
    "Received nw_initiated_deactv_bearer_req from SPGW service \n");
  print_bearer_ids_helper(bearer_req_p->ebi, bearer_req_p->no_of_bearers);

  hashtblP = spgw_state->sgw_state.s11_bearer_context_information;
  if (hashtblP == NULL) {
    OAILOG_ERROR(
      LOG_SPGW_APP, "No s11_bearer_context_information hash table is found\n");
    OAILOG_FUNC_RETURN(LOG_SPGW_APP, RETURNerror);
  }

  // Check if valid LBI and EBI recvd
  /* For multi PDN, same IMSI can have multiple sessions, which means there
   * will be multiple entries for different sessions with the same IMSI. Hence
   * even though IMSI is found search the entire list for the LBI
   */
  uint32_t i = 0;
  while ((num_elements < hashtblP->num_elements) && (i < hashtblP->size) &&
         (!is_lbi_found)) {
    pthread_mutex_lock(&hashtblP->lock_nodes[i]);
    if (hashtblP->nodes[i] != NULL) {
      node = hashtblP->nodes[i];
      spgw_ctxt_p = node->data;
      num_elements++;
      if (spgw_ctxt_p != NULL) {
        if (!strcmp(
              (const char*)
                spgw_ctxt_p->sgw_eps_bearer_context_information.imsi.digit,
              (const char*) bearer_req_p->imsi)) {
          is_imsi_found = true;
          if (
            (bearer_req_p->lbi != 0) &&
            (bearer_req_p->lbi ==
             spgw_ctxt_p->sgw_eps_bearer_context_information.pdn_connection
               .default_bearer)) {
            is_lbi_found = true;
            // Check if the received EBI is valid
            for (uint32_t itrn = 0; itrn < bearer_req_p->no_of_bearers;
                 itrn++) {
              if (sgw_cm_get_eps_bearer_entry(
                    &spgw_ctxt_p->sgw_eps_bearer_context_information
                       .pdn_connection,
                    bearer_req_p->ebi[itrn])) {
                is_ebi_found = true;
                ebi_to_be_deactivated[no_of_bearers_to_be_deact] =
                  bearer_req_p->ebi[itrn];
                no_of_bearers_to_be_deact++;
              } else {
                invalid_bearer_id[no_of_bearers_rej] = bearer_req_p->ebi[itrn];
                no_of_bearers_rej++;
              }
            }
          }
        }
      }
    }
    pthread_mutex_unlock(&hashtblP->lock_nodes[i]);
    i++;
  }

  /* Send reject to NW if we did not find ebi/lbi/imsi.
   * Also in case of multiple bearers, if some EBIs are valid and some are not,
   * send reject to those for which we did not find EBI.
   * Proceed with deactivation by sending s5_nw_init_deactv_bearer_request to
   * SGW for valid EBIs
   */
  if ((!is_ebi_found) || (!is_lbi_found) || (!is_imsi_found) ||
    (no_of_bearers_rej > 0)) {
    OAILOG_INFO(
      LOG_SPGW_APP,
      "is_imsi_found (%d), is_lbi_found (%d), is_ebi_found (%d) \n",
      is_imsi_found,
      is_lbi_found,
      is_ebi_found);
    OAILOG_ERROR(
      LOG_SPGW_APP, "Sending dedicated bearer deactivation reject to NW\n");
    print_bearer_ids_helper(invalid_bearer_id, no_of_bearers_rej);
    // TODO-Uncomment once implemented at PCRF
    /* rc = send_dedicated_bearer_deactv_rsp(invalid_bearer_id,
         REQUEST_REJECTED);*/
  }

  if (no_of_bearers_to_be_deact > 0) {
    bool delete_default_bearer =
      (bearer_req_p->lbi == bearer_req_p->ebi[0]) ? true : false;
    rc = _spgw_build_and_send_s11_deactivate_bearer_req(
      imsi64,
      no_of_bearers_to_be_deact,
      ebi_to_be_deactivated,
      delete_default_bearer,
      spgw_ctxt_p->sgw_eps_bearer_context_information.mme_teid_S11);
  }
  OAILOG_FUNC_RETURN(LOG_SPGW_APP, rc);
}

// Send ITTI message,S11_NW_INITIATED_DEACTIVATE_BEARER_REQUEST to mme_app
static int32_t _spgw_build_and_send_s11_deactivate_bearer_req(
  imsi64_t imsi64,
  uint8_t no_of_bearers_to_be_deact,
  ebi_t* ebi_to_be_deactivated,
  bool delete_default_bearer,
  teid_t mme_teid_S11)
{
  OAILOG_FUNC_IN(LOG_SPGW_APP);
  MessageDef* message_p = itti_alloc_new_message(
    TASK_SPGW_APP, S11_NW_INITIATED_DEACTIVATE_BEARER_REQUEST);
  if (message_p == NULL) {
    OAILOG_ERROR(
      LOG_SPGW_APP,
      "itti_alloc_new_message failed for nw_initiated_deactv_bearer_req\n");
    OAILOG_FUNC_RETURN(LOG_SPGW_APP, RETURNerror);
  }
  itti_s11_nw_init_deactv_bearer_request_t* s11_bearer_deactv_request =
    &message_p->ittiMsg.s11_nw_init_deactv_bearer_request;
  memset(
    s11_bearer_deactv_request,
    0,
    sizeof(itti_s11_nw_init_deactv_bearer_request_t));

  s11_bearer_deactv_request->s11_mme_teid = mme_teid_S11;
  /* If default bearer has to be deleted then the EBI list in the received
   * pgw_nw_init_deactv_bearer_request message contains a single entry at 0th
   * index and LBI == bearer_req_p->ebi[0]
   */
  s11_bearer_deactv_request->delete_default_bearer = delete_default_bearer;
  s11_bearer_deactv_request->no_of_bearers = no_of_bearers_to_be_deact;

  memcpy(
    s11_bearer_deactv_request->ebi,
    ebi_to_be_deactivated,
    (sizeof(ebi_t) * no_of_bearers_to_be_deact));
  print_bearer_ids_helper(
    s11_bearer_deactv_request->ebi, s11_bearer_deactv_request->no_of_bearers);

  message_p->ittiMsgHeader.imsi = imsi64;
  OAILOG_INFO(
    LOG_SPGW_APP,
    "Sending nw_initiated_deactv_bearer_req to mme_app "
    "with delete_default_bearer flag set to %d\n",
    s11_bearer_deactv_request->delete_default_bearer);
  int rc = itti_send_msg_to_task(TASK_MME_APP, INSTANCE_DEFAULT, message_p);
  OAILOG_FUNC_RETURN(LOG_SPGW_APP, rc);
}

//------------------------------------------------------------------------------
int spgw_send_nw_init_activate_bearer_rsp(
  gtpv2c_cause_value_t cause,
<<<<<<< HEAD
  Imsi_t imsi,
=======
  imsi64_t imsi64,
>>>>>>> 7591738c
  uint8_t eps_bearer_id)
{
  OAILOG_FUNC_IN(LOG_PGW_APP);
  uint32_t rc = RETURNok;

  OAILOG_INFO(
    LOG_SPGW_APP,
    "To be implemented: Sending Create Bearer Rsp to PCRF with EBI %d with "
    "cause :%d \n",
    eps_bearer_id,
    cause);
  // Send Create Bearer Rsp to PCRF
  // TODO-Uncomment once implemented at PCRF
  /* rc = send_dedicated_bearer_actv_rsp(act_ded_bearer_rsp->ebi,
       act_ded_bearer_rsp->cause);*/
  OAILOG_FUNC_RETURN(LOG_SPGW_APP, rc);
}

//------------------------------------------------------------------------------
uint32_t spgw_handle_nw_init_deactivate_bearer_rsp(
  gtpv2c_cause_t cause,
  ebi_t lbi)
{
  uint32_t rc = RETURNok;
  OAILOG_FUNC_IN(LOG_SPGW_APP);

  OAILOG_INFO(
    LOG_SPGW_APP,
    "To be implemented: Sending Delete Bearer Rsp to PCRF with LBI %u with "
    "cause :%d\n",
    lbi,
    cause.cause_value);
  // Send Delete Bearer Rsp to PCRF
  // TODO-Uncomment once implemented at PCRF
  // rc = send_dedicated_bearer_deactv_rsp(lbi, cause);
  OAILOG_FUNC_RETURN(LOG_SPGW_APP, rc);
}

// Build and send ITTI message, s11_create_bearer_request to MME APP
static int _spgw_build_and_send_s11_create_bearer_request(
  s_plus_p_gw_eps_bearer_context_information_t* spgw_ctxt_p,
  const itti_gx_nw_init_actv_bearer_request_t* const bearer_req_p,
  spgw_state_t* spgw_state,
  teid_t s1_u_sgw_fteid)
{
  OAILOG_FUNC_IN(LOG_SPGW_APP);
  MessageDef* message_p = NULL;
  int rc = RETURNerror;

  message_p = itti_alloc_new_message(
    TASK_SPGW_APP, S11_NW_INITIATED_ACTIVATE_BEARER_REQUEST);
  if (!message_p) {
    OAILOG_ERROR(
      LOG_SPGW_APP,
      "Failed to allocate message_p for"
      "S11_NW_INITIATED_BEARER_ACTV_REQUEST\n");
    OAILOG_FUNC_RETURN(LOG_SPGW_APP, rc);
  }

  itti_s11_nw_init_actv_bearer_request_t* s11_actv_bearer_request =
    &message_p->ittiMsg.s11_nw_init_actv_bearer_request;
  memset(
    s11_actv_bearer_request, 0, sizeof(itti_s11_nw_init_actv_bearer_request_t));
  // Context TEID
  s11_actv_bearer_request->s11_mme_teid =
    spgw_ctxt_p->sgw_eps_bearer_context_information.mme_teid_S11;
  // LBI
  s11_actv_bearer_request->lbi = bearer_req_p->lbi;
  // UL TFT to be sent to UE
  memcpy(
    &s11_actv_bearer_request->tft,
    &bearer_req_p->ul_tft,
    sizeof(traffic_flow_template_t));
  // QoS
  memcpy(
    &s11_actv_bearer_request->eps_bearer_qos,
    &bearer_req_p->eps_bearer_qos,
    sizeof(bearer_qos_t));
  // S1U SGW F-TEID
  s11_actv_bearer_request->s1_u_sgw_fteid.teid = s1_u_sgw_fteid;
  s11_actv_bearer_request->s1_u_sgw_fteid.interface_type = S1_U_SGW_GTP_U;
  // Set IPv4 address type bit
  s11_actv_bearer_request->s1_u_sgw_fteid.ipv4 = true;

  // TODO - IPv6 address
  s11_actv_bearer_request->s1_u_sgw_fteid.ipv4_address.s_addr =
    spgw_state->sgw_state.sgw_ip_address_S1u_S12_S4_up.s_addr;
  message_p->ittiMsgHeader.imsi =
    spgw_ctxt_p->sgw_eps_bearer_context_information.imsi64;
  OAILOG_INFO(
    LOG_SPGW_APP,
    "Sending S11 Create Bearer Request to MME_APP for LBI %d IMSI " IMSI_64_FMT,
    bearer_req_p->lbi,
    message_p->ittiMsgHeader.imsi);
  rc = itti_send_msg_to_task(TASK_MME_APP, INSTANCE_DEFAULT, message_p);
  OAILOG_FUNC_RETURN(LOG_SPGW_APP, rc);
}

// Create temporary dedicated bearer context
static int _create_temporary_dedicated_bearer_context(
  s_plus_p_gw_eps_bearer_context_information_t* spgw_ctxt_p,
  const itti_gx_nw_init_actv_bearer_request_t* const bearer_req_p,
  spgw_state_t* spgw_state,
  teid_t s1_u_sgw_fteid)
{
  OAILOG_FUNC_IN(LOG_SPGW_APP);
  sgw_eps_bearer_ctxt_t* eps_bearer_ctxt_p =
    calloc(1, sizeof(sgw_eps_bearer_ctxt_t));

  if (!eps_bearer_ctxt_p) {
    OAILOG_ERROR(
      LOG_SPGW_APP, "Failed to allocate memory for eps_bearer_ctxt_p\n");
    OAILOG_FUNC_RETURN(LOG_SPGW_APP, RETURNerror);
  }
  // Copy PAA from default bearer cntxt
  sgw_eps_bearer_ctxt_t* default_eps_bearer_entry_p =
    sgw_cm_get_eps_bearer_entry(
      &spgw_ctxt_p->sgw_eps_bearer_context_information.pdn_connection,
      spgw_ctxt_p->sgw_eps_bearer_context_information.pdn_connection
        .default_bearer);

  if (!default_eps_bearer_entry_p) {
    OAILOG_ERROR(LOG_SPGW_APP, "Failed to get default bearer context\n");
    OAILOG_FUNC_RETURN(LOG_SPGW_APP, RETURNerror);
  }

  eps_bearer_ctxt_p->eps_bearer_id = 0;
  eps_bearer_ctxt_p->paa = default_eps_bearer_entry_p->paa;
  // SGW FTEID
  eps_bearer_ctxt_p->s_gw_teid_S1u_S12_S4_up = s1_u_sgw_fteid;

  eps_bearer_ctxt_p->s_gw_ip_address_S1u_S12_S4_up.pdn_type = IPv4;
  eps_bearer_ctxt_p->s_gw_ip_address_S1u_S12_S4_up.address.ipv4_address.s_addr =
    spgw_state->sgw_state.sgw_ip_address_S1u_S12_S4_up.s_addr;
  // DL TFT
  memcpy(
    &eps_bearer_ctxt_p->tft,
    &bearer_req_p->dl_tft,
    sizeof(traffic_flow_template_t));
  // QoS
  memcpy(
    &eps_bearer_ctxt_p->eps_bearer_qos,
    &bearer_req_p->eps_bearer_qos,
    sizeof(bearer_qos_t));

  OAILOG_INFO(
    LOG_SPGW_APP,
    "Number of DL packet filter rules: %d\n",
    eps_bearer_ctxt_p->tft.numberofpacketfilters);

  // Create temporary spgw bearer context entry
  pgw_ni_cbr_proc_t* pgw_ni_cbr_proc =
    pgw_get_procedure_create_bearer(spgw_ctxt_p);
  if (!pgw_ni_cbr_proc) {
    OAILOG_DEBUG(
      LOG_SPGW_APP, "Creating a new temporary eps bearer context entry\n");
    pgw_ni_cbr_proc = pgw_create_procedure_create_bearer(spgw_ctxt_p);
    if (!pgw_ni_cbr_proc) {
      OAILOG_ERROR(
        LOG_SPGW_APP, "Failed to create temporary eps bearer context entry\n");
      OAILOG_FUNC_RETURN(LOG_SPGW_APP, RETURNerror);
    }
  }
  struct sgw_eps_bearer_entry_wrapper_s* sgw_eps_bearer_entry_p =
    calloc(1, sizeof(*sgw_eps_bearer_entry_p));
  if (!sgw_eps_bearer_entry_p) {
    OAILOG_ERROR(
      LOG_SPGW_APP, "Failed to allocate memory for sgw_eps_bearer_entry_p\n");
    OAILOG_FUNC_RETURN(LOG_SPGW_APP, RETURNerror);
  }
  sgw_eps_bearer_entry_p->sgw_eps_bearer_entry = eps_bearer_ctxt_p;
  LIST_INSERT_HEAD(
    (pgw_ni_cbr_proc->pending_eps_bearers), sgw_eps_bearer_entry_p, entries);
  OAILOG_FUNC_RETURN(LOG_SPGW_APP, RETURNok);
}

// Deletes temporary dedicated bearer context
static void _delete_temporary_dedicated_bearer_context(
  teid_t s1_u_sgw_fteid,
  ebi_t lbi,
  s_plus_p_gw_eps_bearer_context_information_t* spgw_context_p)
{
  OAILOG_FUNC_IN(LOG_SPGW_APP);
  pgw_ni_cbr_proc_t* pgw_ni_cbr_proc = NULL;
  struct sgw_eps_bearer_entry_wrapper_s* spgw_eps_bearer_entry_p = NULL;
  pgw_ni_cbr_proc = pgw_get_procedure_create_bearer(spgw_context_p);
  if (!pgw_ni_cbr_proc) {
    OAILOG_ERROR(
      LOG_SPGW_APP,
      "Failed to get Create bearer procedure from temporary stored contexts "
      "for lbi :%u \n",
      lbi);
    OAILOG_FUNC_OUT(LOG_SPGW_APP);
  }
  OAILOG_INFO(
    LOG_SPGW_APP, "Delete temporary bearer context for lbi :%u \n", lbi);
  spgw_eps_bearer_entry_p = LIST_FIRST(pgw_ni_cbr_proc->pending_eps_bearers);
  while (spgw_eps_bearer_entry_p) {
    if (
      s1_u_sgw_fteid ==
      spgw_eps_bearer_entry_p->sgw_eps_bearer_entry->s_gw_teid_S1u_S12_S4_up) {
      // Remove the temporary spgw entry
      LIST_REMOVE(spgw_eps_bearer_entry_p, entries);
      if (spgw_eps_bearer_entry_p->sgw_eps_bearer_entry) {
        free_wrapper((void**) &spgw_eps_bearer_entry_p->sgw_eps_bearer_entry);
      }
      free_wrapper((void**) &spgw_eps_bearer_entry_p);
      break;
    }
    spgw_eps_bearer_entry_p = LIST_NEXT(spgw_eps_bearer_entry_p, entries);
  }
  if (LIST_EMPTY(pgw_ni_cbr_proc->pending_eps_bearers)) {
    pgw_free_procedure_create_bearer((pgw_ni_cbr_proc_t**) &pgw_ni_cbr_proc);
  }
  OAILOG_FUNC_OUT(LOG_SPGW_APP);
}<|MERGE_RESOLUTION|>--- conflicted
+++ resolved
@@ -64,8 +64,6 @@
 extern spgw_config_t spgw_config;
 extern void print_bearer_ids_helper(const ebi_t*, uint32_t);
 
-<<<<<<< HEAD
-=======
 static void _get_session_req_data(
   spgw_state_t* spgw_state,
   const itti_s11_create_session_request_t* saved_req,
@@ -73,7 +71,6 @@
 
 static char _convert_digit_to_char(char digit);
 
->>>>>>> 7591738c
 static int _spgw_build_and_send_s11_create_bearer_request(
   s_plus_p_gw_eps_bearer_context_information_t* spgw_ctxt_p,
   const itti_gx_nw_init_actv_bearer_request_t* const bearer_req_p,
@@ -491,14 +488,10 @@
     OAILOG_FUNC_RETURN(LOG_SPGW_APP, RETURNerror);
   }
 
-<<<<<<< HEAD
-  // Fetch S11 MME TEID using IMSI and LBI
-=======
   /* On reception of Dedicated Bearer Activation Request from PCRF,
    * SPGW shall identify whether valid PDN session exists for the UE
    * using IMSI and LBI, for which Dedicated Bearer Activation is requested.
    */
->>>>>>> 7591738c
   while ((num_elements < hashtblP->num_elements) && (i < hashtblP->size) &&
          (!is_lbi_found)) {
     pthread_mutex_lock(&hashtblP->lock_nodes[i]);
@@ -739,11 +732,7 @@
 //------------------------------------------------------------------------------
 int spgw_send_nw_init_activate_bearer_rsp(
   gtpv2c_cause_value_t cause,
-<<<<<<< HEAD
-  Imsi_t imsi,
-=======
   imsi64_t imsi64,
->>>>>>> 7591738c
   uint8_t eps_bearer_id)
 {
   OAILOG_FUNC_IN(LOG_PGW_APP);
