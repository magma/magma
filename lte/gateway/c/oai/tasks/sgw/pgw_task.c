--- conflicted
+++ resolved
@@ -63,20 +63,14 @@
           &received_message_p->ittiMsg.s5_create_bearer_request);
       } break;
 
-<<<<<<< HEAD
-      case S5_ACTIVATE_DEDICATED_BEARER_RSP: {
-        pgw_handle_activate_ded_bearer_rsp(
-          &received_message_p->ittiMsg.s5_activate_dedicated_bearer_response);
+      case S5_NW_INITIATED_ACTIVATE_BEARER_RESP: {
+        pgw_handle_nw_init_activate_bearer_rsp(
+          &received_message_p->ittiMsg.s5_nw_init_actv_bearer_response);
       } break;
 
       case S5_DEACTIVATE_DEDICATED_BEARER_RSP: {
         pgw_handle_deactivate_ded_bearer_rsp(
           &received_message_p->ittiMsg.s5_deactivate_dedicated_bearer_response);
-=======
-      case S5_NW_INITIATED_ACTIVATE_BEARER_RESP: {
-        pgw_handle_nw_init_activate_bearer_rsp(
-          &received_message_p->ittiMsg.s5_nw_init_actv_bearer_response);
->>>>>>> dbbffc8d
       } break;
 
       case TERMINATE_MESSAGE: {
