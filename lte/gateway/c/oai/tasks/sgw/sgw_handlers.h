--- conflicted
+++ resolved
@@ -65,14 +65,11 @@
   teid_t teid,
   bitrate_t mbr_ul,
   bitrate_t mbr_dl);
-<<<<<<< HEAD
 int sgw_handle_nw_initiated_actv_bearer_req(
   const itti_s5_nw_init_actv_bearer_request_t
   *const itti_s5_actv_bearer_req);
 int sgw_handle_nw_initiated_actv_bearer_rsp(
   const itti_s11_nw_init_actv_bearer_rsp_t
  *const s11_actv_bearer_rsp);
-=======
 bool is_enb_ip_address_same(const fteid_t *fte_p, ip_address_t *ip_p);
->>>>>>> 18edaa56
 #endif /* FILE_SGW_HANDLERS_SEEN */