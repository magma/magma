--- conflicted
+++ resolved
@@ -207,22 +207,11 @@
   hashtable_ts_insert(
       state_imsi_ht, (const hash_key_t) teid, new_bearer_context_information);
 
-<<<<<<< HEAD
-  bstring tmp1 = bfromcstr(" ");
-  hashtable_ts_dump_content(state_imsi_ht, tmp1);
-  OAILOG_DEBUG(LOG_SPGW_APP, "Rashmi state_imsi_ht %s\n", bdata(tmp1));
-  hashtable_uint64_ts_insert(
-      spgw_state->imsi_teid_htbl, (const hash_key_t) imsi64, teid);
-=======
->>>>>>> 7ce08dbd
   OAILOG_DEBUG(
       LOG_SPGW_APP,
       "Added new s_plus_p_gw_eps_bearer_context_information_t in "
       "s11_bearer_context_information_hashtable key TEID " TEID_FMT "\n",
       teid);
-  bstring tmp = bfromcstr(" ");
-  hashtable_uint64_ts_dump_content(spgw_state->imsi_teid_htbl, tmp);
-  OAILOG_DEBUG(LOG_SPGW_APP, "Rashmi state_imsi_ht %s\n", bdata(tmp));
   return new_bearer_context_information;
 }
 
