/*
 * Licensed to the OpenAirInterface (OAI) Software Alliance under one or more
 * contributor license agreements.  See the NOTICE file distributed with
 * this work for additional information regarding copyright ownership.
 * The OpenAirInterface Software Alliance licenses this file to You under
 * the Apache License, Version 2.0  (the "License"); you may not use this file
 * except in compliance with the License.
 * You may obtain a copy of the License at
 *
 *      http://www.apache.org/licenses/LICENSE-2.0
 *
 * Unless required by applicable law or agreed to in writing, software
 * distributed under the License is distributed on an "AS IS" BASIS,
 * WITHOUT WARRANTIES OR CONDITIONS OF ANY KIND, either express or implied.
 * See the License for the specific language governing permissions and
 * limitations under the License.
 *-------------------------------------------------------------------------------
 * For more information about the OpenAirInterface (OAI) Software Alliance:
 *      contact@openairinterface.org
 */

/*! \file sgw_handlers.c
  \brief
  \author Lionel Gauthier
  \company Eurecom
  \email: lionel.gauthier@eurecom.fr
*/
#define SGW
#define S11_HANDLERS_C

#include <stdio.h>
#include <stdlib.h>
#include <stdint.h>
#include <stdbool.h>
#include <string.h>
#include <netinet/in.h>

#include "bstrlib.h"
#include "dynamic_memory_check.h"
#include "assertions.h"
#include "hashtable.h"
#include "common_defs.h"
#include "intertask_interface.h"
#include "log.h"
#include "sgw_ie_defs.h"
#include "3gpp_23.401.h"
#include "common_types.h"
#include "sgw_handlers.h"
#include "sgw_context_manager.h"
#include "pgw_pco.h"
#include "spgw_config.h"
#include "gtpv1u.h"
#include "pgw_ue_ip_address_alloc.h"
#include "pgw_pcef_emulation.h"
#include "pgw_procedures.h"
#include "service303.h"
#include "pcef_handlers.h"
#include "3gpp_23.003.h"
#include "3gpp_24.007.h"
#include "3gpp_24.008.h"
#include "3gpp_29.274.h"
#include "intertask_interface_types.h"
#include "itti_types.h"
#include "pgw_config.h"
#include "queue.h"
#include "sgw_config.h"
#include "pgw_handlers.h"
#include "conversions.h"

extern spgw_config_t spgw_config;
extern struct gtp_tunnel_ops *gtp_tunnel_ops;
extern void print_bearer_ids_helper(const ebi_t*, uint32_t);

#if EMBEDDED_SGW
#define TASK_MME TASK_MME_APP
#else
#define TASK_MME TASK_S11
#endif

//------------------------------------------------------------------------------
uint32_t sgw_get_new_s1u_teid(spgw_state_t *state)
{
  __sync_fetch_and_add(&state->sgw_state.gtpv1u_teid, 1);
  return state->sgw_state.gtpv1u_teid;
}

//------------------------------------------------------------------------------
int sgw_handle_create_session_request(
  spgw_state_t *state,
  const itti_s11_create_session_request_t *const session_req_pP)
{
  mme_sgw_tunnel_t *new_endpoint_p = NULL;
  s_plus_p_gw_eps_bearer_context_information_t
    *s_plus_p_gw_eps_bearer_ctxt_info_p = NULL;
  sgw_eps_bearer_ctxt_t *eps_bearer_ctxt_p = NULL;

  OAILOG_FUNC_IN(LOG_SPGW_APP);
  increment_counter("spgw_create_session", 1, NO_LABELS);
  OAILOG_INFO(
    LOG_SPGW_APP, "Received S11 CREATE SESSION REQUEST from MME_APP\n");
  /*
   * Upon reception of create session request from MME,
   * * * * S-GW should create UE, eNB and MME contexts and forward message to P-GW.
   */
  if (session_req_pP->rat_type != RAT_EUTRAN) {
    OAILOG_WARNING(
      LOG_SPGW_APP,
      "Received session request with RAT != RAT_TYPE_EUTRAN: type %d\n",
      session_req_pP->rat_type);
  }

  /*
   * As we are abstracting GTP-C transport, FTeid ip address is useless.
   * We just use the teid to identify MME tunnel. Normally we received either:
   * - ipv4 address if ipv4 flag is set
   * - ipv6 address if ipv6 flag is set
   * - ipv4 and ipv6 if both flags are set
   * Communication between MME and S-GW involves S11 interface so we are expecting
   * S11_MME_GTP_C (11) as interface_type.
   */
  if (
    (session_req_pP->sender_fteid_for_cp.teid == 0) &&
    (session_req_pP->sender_fteid_for_cp.interface_type != S11_MME_GTP_C)) {
    /*
     * MME sent request with teid = 0. This is not valid...
     */
    OAILOG_ERROR(LOG_SPGW_APP, "F-TEID parameter mismatch\n");
    increment_counter(
      "spgw_create_session",
      1,
      2,
      "result",
      "failure",
      "cause",
      "sender_fteid_incorrect_parameters");
    OAILOG_FUNC_RETURN(LOG_SPGW_APP, RETURNerror);
  }

  new_endpoint_p = sgw_cm_create_s11_tunnel(
    state,
    session_req_pP->sender_fteid_for_cp.teid,
    sgw_get_new_S11_tunnel_id(state));

  if (new_endpoint_p == NULL) {
    OAILOG_ERROR(
      LOG_SPGW_APP,
      "Could not create new tunnel endpoint between S-GW and MME "
      "for S11 abstraction\n");
    increment_counter(
      "spgw_create_session",
      1,
      2,
      "result",
      "failure",
      "cause",
      "s11_tunnel_creation_failure");
    OAILOG_FUNC_RETURN(LOG_SPGW_APP, RETURNerror);
  }

  OAILOG_DEBUG(
    LOG_SPGW_APP,
    "Rx CREATE-SESSION-REQUEST MME S11 teid %u S-GW"
    "S11 teid %u APN %s EPS bearer Id %d Imsi <%s>\n",
    new_endpoint_p->remote_teid,
    new_endpoint_p->local_teid,
    session_req_pP->apn,
    session_req_pP->bearer_contexts_to_be_created.bearer_contexts[0]
      .eps_bearer_id,
    session_req_pP->imsi.digit);

  s_plus_p_gw_eps_bearer_ctxt_info_p =
    sgw_cm_create_bearer_context_information_in_collection(
      state, new_endpoint_p->local_teid);
  if (s_plus_p_gw_eps_bearer_ctxt_info_p) {
    /*
     * We try to create endpoint for S11 interface. A NULL endpoint means that
     * either the teid is already in list of known teid or ENOMEM error has been
     * raised during malloc.
     */
    //--------------------------------------------------
    // copy informations from create session request to bearer context information
    //--------------------------------------------------
    memcpy(
      s_plus_p_gw_eps_bearer_ctxt_info_p->sgw_eps_bearer_context_information
        .imsi.digit,
      session_req_pP->imsi.digit,
      IMSI_BCD_DIGITS_MAX);
    memcpy(
      s_plus_p_gw_eps_bearer_ctxt_info_p->pgw_eps_bearer_context_information
        .imsi.digit,
      session_req_pP->imsi.digit,
      IMSI_BCD_DIGITS_MAX);
    s_plus_p_gw_eps_bearer_ctxt_info_p->sgw_eps_bearer_context_information
      .imsi_unauthenticated_indicator = 1;
    s_plus_p_gw_eps_bearer_ctxt_info_p->pgw_eps_bearer_context_information
      .imsi_unauthenticated_indicator = 1;
    s_plus_p_gw_eps_bearer_ctxt_info_p->sgw_eps_bearer_context_information
      .mme_teid_S11 = session_req_pP->sender_fteid_for_cp.teid;
    s_plus_p_gw_eps_bearer_ctxt_info_p->sgw_eps_bearer_context_information
      .s_gw_teid_S11_S4 = new_endpoint_p->local_teid;
    s_plus_p_gw_eps_bearer_ctxt_info_p->sgw_eps_bearer_context_information
      .trxn = session_req_pP->trxn;
    //s_plus_p_gw_eps_bearer_ctxt_info_p->sgw_eps_bearer_context_information.mme_int_ip_address_S11 = session_req_pP->peer_ip;
    FTEID_T_2_IP_ADDRESS_T(
      (&session_req_pP->sender_fteid_for_cp),
      (&s_plus_p_gw_eps_bearer_ctxt_info_p->sgw_eps_bearer_context_information
          .mme_ip_address_S11));

    memset(
      &s_plus_p_gw_eps_bearer_ctxt_info_p->sgw_eps_bearer_context_information
         .pdn_connection,
      0,
      sizeof(sgw_pdn_connection_t));

    if (
      s_plus_p_gw_eps_bearer_ctxt_info_p->sgw_eps_bearer_context_information
        .pdn_connection.sgw_eps_bearers_array == NULL) {
      OAILOG_ERROR(
        LOG_SPGW_APP, "Failed to create eps bearers collection object\n");
      increment_counter(
        "spgw_create_session",
        1,
        2,
        "result",
        "failure",
        "cause",
        "internal_software_error");
      OAILOG_FUNC_RETURN(LOG_SPGW_APP, RETURNerror);
    }

    if (session_req_pP->apn) {
      s_plus_p_gw_eps_bearer_ctxt_info_p->sgw_eps_bearer_context_information
        .pdn_connection.apn_in_use = strdup(session_req_pP->apn);
    } else {
      s_plus_p_gw_eps_bearer_ctxt_info_p->sgw_eps_bearer_context_information
        .pdn_connection.apn_in_use = strdup("NO APN");
    }

    s_plus_p_gw_eps_bearer_ctxt_info_p->sgw_eps_bearer_context_information
      .pdn_connection.default_bearer =
      session_req_pP->bearer_contexts_to_be_created.bearer_contexts[0]
        .eps_bearer_id;

    //--------------------------------------
    // EPS bearer entry
    //--------------------------------------
    // TODO several bearers
    eps_bearer_ctxt_p = sgw_cm_create_eps_bearer_ctxt_in_collection(
      &s_plus_p_gw_eps_bearer_ctxt_info_p->sgw_eps_bearer_context_information
         .pdn_connection,
      session_req_pP->bearer_contexts_to_be_created.bearer_contexts[0]
        .eps_bearer_id);
    sgw_display_s11teid2mme_mappings(state);
    sgw_display_s11_bearer_context_information_mapping(state);

    if (eps_bearer_ctxt_p == NULL) {
      OAILOG_ERROR(LOG_SPGW_APP, "Failed to create new EPS bearer entry\n");
      increment_counter(
        "spgw_create_session",
        1,
        2,
        "result",
        "failure",
        "cause",
        "internal_software_error");
      // TO DO free_wrapper new_bearer_ctxt_info_p and by cascade...
      OAILOG_FUNC_RETURN(LOG_SPGW_APP, RETURNerror);
    }

    eps_bearer_ctxt_p->eps_bearer_qos =
      session_req_pP->bearer_contexts_to_be_created.bearer_contexts[0]
        .bearer_level_qos;

    /*
     * Trying to insert the new tunnel into the tree.
     * If collision_p is not NULL (0), it means tunnel is already present.
     */
    memcpy(
      &s_plus_p_gw_eps_bearer_ctxt_info_p->sgw_eps_bearer_context_information
         .saved_message,
      session_req_pP,
      sizeof(itti_s11_create_session_request_t));

    {
      /*
       * The original implementation called sgw_handle_gtpv1uCreateTunnelResp() here.
       * Instead, we now send a create bearer request to PGW and handle respond
       * asynchronously through sgw_handle_s5_create_bearer_response()
       */
      MessageDef *message_p = NULL;
      message_p =
        itti_alloc_new_message(TASK_PGW_APP, S5_CREATE_BEARER_REQUEST);
      message_p->ittiMsg.s5_create_bearer_request.context_teid =
        new_endpoint_p->local_teid;
      message_p->ittiMsg.s5_create_bearer_request.S1u_teid =
        sgw_get_new_s1u_teid(state);
      message_p->ittiMsg.s5_create_bearer_request.eps_bearer_id =
        session_req_pP->bearer_contexts_to_be_created.bearer_contexts[0]
          .eps_bearer_id;

      OAILOG_DEBUG(
        LOG_SPGW_APP,
        "Updated eps_bearer_entry_p eps_b_id %u with SGW S1U teid %u\n",
        message_p->ittiMsg.s5_create_bearer_request.eps_bearer_id,
        message_p->ittiMsg.s5_create_bearer_request.S1u_teid);
      eps_bearer_ctxt_p->s_gw_teid_S1u_S12_S4_up =
        message_p->ittiMsg.s5_create_bearer_request.S1u_teid;

      OAILOG_DEBUG(
        LOG_SPGW_APP,
        "Sending S5 Create Bearer Request to PGW_APP, local_teid = %u,"
        "S1U_teid = %u,ebi = %u \n",
        message_p->ittiMsg.s5_create_bearer_request.context_teid,
        message_p->ittiMsg.s5_create_bearer_request.S1u_teid,
        message_p->ittiMsg.s5_create_bearer_request.eps_bearer_id);
      itti_send_msg_to_task(TASK_PGW_APP, INSTANCE_DEFAULT, message_p);
    }
  } else {
    OAILOG_ERROR(
      LOG_SPGW_APP,
      "Could not create new transaction for SESSION_CREATE message\n");
    free_wrapper((void **) &new_endpoint_p);
    new_endpoint_p = NULL;
    increment_counter(
      "spgw_create_session",
      1,
      2,
      "result",
      "failure",
      "cause",
      "internal_software_error");
    OAILOG_FUNC_RETURN(LOG_SPGW_APP, RETURNerror);
  }
  OAILOG_FUNC_RETURN(LOG_SPGW_APP, RETURNok);
}

//------------------------------------------------------------------------------
int sgw_handle_sgi_endpoint_created(
  spgw_state_t *state,
  itti_sgi_create_end_point_response_t *const resp_pP)
{
  OAILOG_FUNC_IN(LOG_SPGW_APP);
  itti_s11_create_session_response_t *create_session_response_p = NULL;
  s_plus_p_gw_eps_bearer_context_information_t *new_bearer_ctxt_info_p = NULL;
  MessageDef *message_p = NULL;
  hashtable_rc_t hash_rc = HASH_TABLE_OK;
  int rv = RETURNok;

  OAILOG_DEBUG(
    LOG_SPGW_APP,
    "Rx SGI_CREATE_ENDPOINT_RESPONSE,Context: S11 teid " TEID_FMT
    ", SGW S1U teid " TEID_FMT " EPS bearer id %u\n",
    resp_pP->context_teid,
    resp_pP->sgw_S1u_teid,
    resp_pP->eps_bearer_id);

  hash_rc = hashtable_ts_get(
    state->sgw_state.s11_bearer_context_information,
    resp_pP->context_teid,
    (void **) &new_bearer_ctxt_info_p);

  message_p =
    itti_alloc_new_message(TASK_SPGW_APP, S11_CREATE_SESSION_RESPONSE);

  if (message_p == NULL) {
    OAILOG_FUNC_RETURN(LOG_SPGW_APP, RETURNerror);
  }

  create_session_response_p = &message_p->ittiMsg.s11_create_session_response;
  memset(
    create_session_response_p, 0, sizeof(itti_s11_create_session_response_t));

  if (HASH_TABLE_OK == hash_rc) {
    create_session_response_p->teid =
      new_bearer_ctxt_info_p->sgw_eps_bearer_context_information.mme_teid_S11;

    /*
     * Preparing to send create session response on S11 abstraction interface.
     * * * *  we set the cause value regarding the S1-U bearer establishment result status.
     */
    if (resp_pP->status == SGI_STATUS_OK) {
      create_session_response_p->bearer_contexts_created.bearer_contexts[0]
        .s1u_sgw_fteid.teid = resp_pP->sgw_S1u_teid;
      create_session_response_p->bearer_contexts_created.bearer_contexts[0]
        .s1u_sgw_fteid.interface_type = S1_U_SGW_GTP_U;
      create_session_response_p->bearer_contexts_created.bearer_contexts[0]
        .s1u_sgw_fteid.ipv4 = 1;
      create_session_response_p->bearer_contexts_created.bearer_contexts[0]
        .s1u_sgw_fteid.ipv4_address.s_addr =
        state->sgw_state.sgw_ip_address_S1u_S12_S4_up.s_addr;
      create_session_response_p->ambr.br_dl = 100000000;
      create_session_response_p->ambr.br_ul = 40000000;

      sgw_eps_bearer_ctxt_t *eps_bearer_ctxt_p = sgw_cm_get_eps_bearer_entry(
        &new_bearer_ctxt_info_p->sgw_eps_bearer_context_information
           .pdn_connection,
        resp_pP->eps_bearer_id);
      AssertFatal(eps_bearer_ctxt_p, "ERROR UNABLE TO GET EPS BEARER ENTRY\n");
      AssertFatal(
        sizeof(eps_bearer_ctxt_p->paa) == sizeof(resp_pP->paa),
        "Mismatch in lengths"); // sceptic mode
      memcpy(&eps_bearer_ctxt_p->paa, &resp_pP->paa, sizeof(paa_t));
      memcpy(&create_session_response_p->paa, &resp_pP->paa, sizeof(paa_t));
      copy_protocol_configuration_options(
        &create_session_response_p->pco, &resp_pP->pco);
      clear_protocol_configuration_options(&resp_pP->pco);
      /*
       * Set the Cause information from bearer context created.
       * "Request accepted" is returned when the GTPv2 entity has accepted a control plane request.
       */
      create_session_response_p->cause.cause_value = REQUEST_ACCEPTED;
      create_session_response_p->bearer_contexts_created.bearer_contexts[0]
        .cause.cause_value = REQUEST_ACCEPTED;
    } else {
      create_session_response_p->cause.cause_value = M_PDN_APN_NOT_ALLOWED;
      create_session_response_p->bearer_contexts_created.bearer_contexts[0]
        .cause.cause_value = M_PDN_APN_NOT_ALLOWED;
    }

    create_session_response_p->s11_sgw_fteid.teid = resp_pP->context_teid;
    create_session_response_p->s11_sgw_fteid.interface_type = S11_SGW_GTP_C;
    create_session_response_p->s11_sgw_fteid.ipv4 = 1;
    create_session_response_p->s11_sgw_fteid.ipv4_address.s_addr =
      spgw_config.sgw_config.ipv4.S11.s_addr;

    create_session_response_p->bearer_contexts_created.bearer_contexts[0]
      .eps_bearer_id = resp_pP->eps_bearer_id;
    create_session_response_p->bearer_contexts_created.num_bearer_context += 1;

    create_session_response_p->trxn =
      new_bearer_ctxt_info_p->sgw_eps_bearer_context_information.trxn;
    create_session_response_p->peer_ip.s_addr =
      new_bearer_ctxt_info_p->sgw_eps_bearer_context_information
        .mme_ip_address_S11.address.ipv4_address.s_addr;
  } else {
    create_session_response_p->cause.cause_value = CONTEXT_NOT_FOUND;
    create_session_response_p->bearer_contexts_created.bearer_contexts[0]
      .cause.cause_value = CONTEXT_NOT_FOUND;
    create_session_response_p->bearer_contexts_created.num_bearer_context += 1;
  }

  OAILOG_DEBUG(
    LOG_SPGW_APP,
    "Tx CREATE-SESSION-RESPONSE SPGW -> TASK_MME, S11 MME teid " TEID_FMT
    " S11 S-GW teid " TEID_FMT " S1U teid " TEID_FMT
    " S1U addr 0x%x EPS bearer id %u status %d\n",
    create_session_response_p->teid,
    create_session_response_p->s11_sgw_fteid.teid,
    create_session_response_p->bearer_contexts_created.bearer_contexts[0]
      .s1u_sgw_fteid.teid,
    create_session_response_p->bearer_contexts_created.bearer_contexts[0]
      .s1u_sgw_fteid.ipv4_address.s_addr,
    create_session_response_p->bearer_contexts_created.bearer_contexts[0]
      .eps_bearer_id,
    create_session_response_p->bearer_contexts_created.bearer_contexts[0]
      .cause.cause_value);
  rv = itti_send_msg_to_task(TASK_MME, INSTANCE_DEFAULT, message_p);
  OAILOG_FUNC_RETURN(LOG_SPGW_APP, rv);
}

//------------------------------------------------------------------------------
int sgw_handle_gtpv1uCreateTunnelResp(
  spgw_state_t *state,
  const Gtpv1uCreateTunnelResp *const endpoint_created_pP)
{
  OAILOG_FUNC_IN(LOG_SPGW_APP);
  itti_s11_create_session_response_t *create_session_response_p = NULL;
  s_plus_p_gw_eps_bearer_context_information_t *new_bearer_ctxt_info_p = NULL;
  MessageDef *message_p = NULL;
  sgw_eps_bearer_ctxt_t *eps_bearer_ctxt_p = NULL;
  hashtable_rc_t hash_rc = HASH_TABLE_OK;
  struct in_addr inaddr;
  itti_sgi_create_end_point_response_t sgi_create_endpoint_resp = {0};
  int rv = RETURNok;
  char *imsi = NULL;
  gtpv2c_cause_value_t cause = REQUEST_ACCEPTED;

  OAILOG_DEBUG(
    LOG_SPGW_APP,
    "Rx GTPV1U_CREATE_TUNNEL_RESP, Context S-GW S11 teid " TEID_FMT
    ", S-GW S1U teid " TEID_FMT " EPS bearer id %u status %d\n",
    endpoint_created_pP->context_teid,
    endpoint_created_pP->S1u_teid,
    endpoint_created_pP->eps_bearer_id,
    endpoint_created_pP->status);

  hash_rc = hashtable_ts_get(
    state->sgw_state.s11_bearer_context_information,
    endpoint_created_pP->context_teid,
    (void **) &new_bearer_ctxt_info_p);

  if (HASH_TABLE_OK == hash_rc) {
    eps_bearer_ctxt_p = sgw_cm_get_eps_bearer_entry(
      &new_bearer_ctxt_info_p->sgw_eps_bearer_context_information
         .pdn_connection,
      endpoint_created_pP->eps_bearer_id);
    DevAssert(eps_bearer_ctxt_p);
    OAILOG_DEBUG(
      LOG_SPGW_APP,
      "Updated eps_bearer_ctxt_p eps_b_id %u with SGW S1U teid " TEID_FMT "\n",
      endpoint_created_pP->eps_bearer_id,
      endpoint_created_pP->S1u_teid);
    eps_bearer_ctxt_p->s_gw_teid_S1u_S12_S4_up = endpoint_created_pP->S1u_teid;
    sgw_display_s11_bearer_context_information_mapping(state);
    memset(
      &sgi_create_endpoint_resp,
      0,
      sizeof(itti_sgi_create_end_point_response_t));

    //--------------------------------------------------------------------------
    // PCO processing
    //--------------------------------------------------------------------------
    protocol_configuration_options_t *pco_req =
      &new_bearer_ctxt_info_p->sgw_eps_bearer_context_information.saved_message
         .pco;
    protocol_configuration_options_t pco_resp = {0};
    protocol_configuration_options_ids_t pco_ids;
    memset(&pco_ids, 0, sizeof pco_ids);

    // TODO: perhaps change to a nonfatal assert?
    AssertFatal(
      0 == pgw_process_pco_request(pco_req, &pco_resp, &pco_ids),
      "Error in processing PCO in request");
    copy_protocol_configuration_options(
      &sgi_create_endpoint_resp.pco, &pco_resp);
    clear_protocol_configuration_options(&pco_resp);

    //--------------------------------------------------------------------------
    // IP forward will forward packets to this teid
    sgi_create_endpoint_resp.context_teid = endpoint_created_pP->context_teid;
    sgi_create_endpoint_resp.sgw_S1u_teid = endpoint_created_pP->S1u_teid;
    sgi_create_endpoint_resp.eps_bearer_id = endpoint_created_pP->eps_bearer_id;
    // TO DO NOW
    sgi_create_endpoint_resp.paa.pdn_type =
      new_bearer_ctxt_info_p->sgw_eps_bearer_context_information.saved_message
        .pdn_type;

    imsi =
      (char *)
        new_bearer_ctxt_info_p->sgw_eps_bearer_context_information.imsi.digit;
    switch (sgi_create_endpoint_resp.paa.pdn_type) {
      case IPv4:
        // Use NAS by default if no preference is set.
        //
        // For context, the protocol configuration options (PCO) section of the
        // packet from the UE is optional, which means that it is perfectly valid
        // for a UE to send no PCO preferences at all. The previous logic only
        // allocates an IPv4 address if the UE has explicitly set the PCO
        // parameter for allocating IPv4 via NAS signaling (as opposed to via
        // DHCPv4). This means that, in the absence of either parameter being set,
        // the does not know what to do, so we need a default option as well.
        //
        // Since we only support the NAS signaling option right now, we will
        // default to using NAS signaling UNLESS we see a preference for DHCPv4.
        // This means that all IPv4 addresses are now allocated via NAS signaling
        // unless specified otherwise.
        //
        // In the long run, we will want to evolve the logic to use whatever
        // information we have to choose the ``best" allocation method. This means
        // adding new bitfields to pco_ids in pgw_pco.h, setting them in pgw_pco.c
        // and using them here in conditional logic. We will also want to
        // implement different logic between the PDN types.
        if (!pco_ids.ci_ipv4_address_allocation_via_dhcpv4) {
          if (0 == allocate_ue_ipv4_address(imsi, &inaddr)) {
            increment_counter(
              "ue_pdn_connection",
              1,
              2,
              "pdn_type",
              "ipv4",
              "result",
              "success");
            sgi_create_endpoint_resp.paa.ipv4_address.s_addr = inaddr.s_addr;
            sgi_create_endpoint_resp.status = SGI_STATUS_OK;
          } else {
            increment_counter(
              "ue_pdn_connection",
              1,
              2,
              "pdn_type",
              "ipv4",
              "result",
              "failure");
            OAILOG_ERROR(
              LOG_SPGW_APP, "Failed to allocate IPv4 PAA for PDN type IPv4\n");
            sgi_create_endpoint_resp.status =
              SGI_STATUS_ERROR_ALL_DYNAMIC_ADDRESSES_OCCUPIED;
          }
        }

        break;

      case IPv6:
        increment_counter(
          "ue_pdn_connection", 1, 2, "pdn_type", "ipv4v6", "result", "failure");
        OAILOG_ERROR(LOG_SPGW_APP, "IPV6 PDN type NOT Supported\n");
        sgi_create_endpoint_resp.status =
          SGI_STATUS_ERROR_SERVICE_NOT_SUPPORTED;

        break;

      case IPv4_AND_v6:
        if (0 == allocate_ue_ipv4_address(imsi, &inaddr)) {
          increment_counter(
            "ue_pdn_connection",
            1,
            2,
            "pdn_type",
            "ipv4v6",
            "result",
            "success");
          sgi_create_endpoint_resp.paa.ipv4_address.s_addr = inaddr.s_addr;
          sgi_create_endpoint_resp.status = SGI_STATUS_OK;
        } else {
          increment_counter(
            "ue_pdn_connection",
            1,
            2,
            "pdn_type",
            "ipv4v6",
            "result",
            "failure");
          OAILOG_ERROR(
            LOG_SPGW_APP,
            "Failed to allocate IPv4 PAA for PDN type IPv4_AND_v6\n");
          sgi_create_endpoint_resp.status =
            SGI_STATUS_ERROR_ALL_DYNAMIC_ADDRESSES_OCCUPIED;
        }
        break;

      default:
        AssertFatal(
          0, "BAD paa.pdn_type %d", sgi_create_endpoint_resp.paa.pdn_type);
        break;
    }
  } else { // if (HASH_TABLE_OK == hash_rc)
    OAILOG_DEBUG(
      LOG_SPGW_APP,
      "Rx S11_S1U_ENDPOINT_CREATED, Context: teid %u NOT FOUND\n",
      endpoint_created_pP->context_teid);
    sgi_create_endpoint_resp.status = SGI_STATUS_ERROR_CONTEXT_NOT_FOUND;
  }

  switch (sgi_create_endpoint_resp.status) {
    case SGI_STATUS_OK:
      // Send Create Session Response with ack
      sgw_handle_sgi_endpoint_created(state, &sgi_create_endpoint_resp);
      increment_counter("spgw_create_session", 1, 1, "result", "success");
      OAILOG_FUNC_RETURN(LOG_SPGW_APP, RETURNok);

      break;

    case SGI_STATUS_ERROR_CONTEXT_NOT_FOUND:
      cause = CONTEXT_NOT_FOUND;
      increment_counter(
        "spgw_create_session",
        1,
        1,
        "result",
        "failure",
        "cause",
        "context_not_found");

      break;

    case SGI_STATUS_ERROR_ALL_DYNAMIC_ADDRESSES_OCCUPIED:
      increment_counter(
        "spgw_create_session",
        1,
        1,
        "result",
        "failure",
        "cause",
        "resource_not_available");
      cause = ALL_DYNAMIC_ADDRESSES_ARE_OCCUPIED;

      break;

    case SGI_STATUS_ERROR_SERVICE_NOT_SUPPORTED:
      cause = SERVICE_NOT_SUPPORTED;
      increment_counter(
        "spgw_create_session",
        1,
        1,
        "result",
        "failure",
        "cause",
        "pdn_type_ipv6_not_supported");

      break;

    default:
      cause = REQUEST_REJECTED; // Unspecified reason

      break;
  }
  // Send Create Session Response with Nack
  message_p =
    itti_alloc_new_message(TASK_SPGW_APP, S11_CREATE_SESSION_RESPONSE);
  if (!message_p) {
    OAILOG_ERROR(
      LOG_SPGW_APP, "Message Create Session Response alloction failed\n");
    OAILOG_FUNC_RETURN(LOG_SPGW_APP, RETURNerror);
  }
  create_session_response_p = &message_p->ittiMsg.s11_create_session_response;
  create_session_response_p->cause.cause_value = cause;
  create_session_response_p->bearer_contexts_created.bearer_contexts[0]
    .cause.cause_value = cause;
  create_session_response_p->bearer_contexts_created.num_bearer_context += 1;
  if (new_bearer_ctxt_info_p) {
    create_session_response_p->teid =
      new_bearer_ctxt_info_p->sgw_eps_bearer_context_information.mme_teid_S11;
    create_session_response_p->trxn =
      new_bearer_ctxt_info_p->sgw_eps_bearer_context_information.trxn;
  }
  rv = itti_send_msg_to_task(TASK_MME, INSTANCE_DEFAULT, message_p);
  OAILOG_FUNC_RETURN(LOG_SPGW_APP, rv);
}
//------------------------------------------------------------------------------
int sgw_handle_gtpv1uUpdateTunnelResp(
  spgw_state_t *state,
  const Gtpv1uUpdateTunnelResp *const endpoint_updated_pP)
{
  OAILOG_FUNC_IN(LOG_SPGW_APP);
  itti_s11_modify_bearer_response_t *modify_response_p = NULL;
  itti_sgi_update_end_point_request_t *update_request_p = NULL;
  s_plus_p_gw_eps_bearer_context_information_t *new_bearer_ctxt_info_p = NULL;
  MessageDef *message_p = NULL;
  sgw_eps_bearer_ctxt_t *eps_bearer_ctxt_p = NULL;
  hashtable_rc_t hash_rc = HASH_TABLE_OK;
  int rv = RETURNok;

  OAILOG_DEBUG(
    LOG_SPGW_APP,
    "Rx GTPV1U_UPDATE_TUNNEL_RESP, Context teid " TEID_FMT ", Tunnel " TEID_FMT
    " (eNB) <-> (SGW) " TEID_FMT ", EPS bearer id %u, status %d\n",
    endpoint_updated_pP->context_teid,
    endpoint_updated_pP->enb_S1u_teid,
    endpoint_updated_pP->sgw_S1u_teid,
    endpoint_updated_pP->eps_bearer_id,
    endpoint_updated_pP->status);

  hash_rc = hashtable_ts_get(
    state->sgw_state.s11_bearer_context_information,
    endpoint_updated_pP->context_teid,
    (void **) &new_bearer_ctxt_info_p);

  if (HASH_TABLE_OK == hash_rc) {
    eps_bearer_ctxt_p = sgw_cm_get_eps_bearer_entry(
      &new_bearer_ctxt_info_p->sgw_eps_bearer_context_information
         .pdn_connection,
      endpoint_updated_pP->eps_bearer_id);

    if (NULL == eps_bearer_ctxt_p) {
      OAILOG_DEBUG(
        LOG_SPGW_APP,
        "Sending S11_MODIFY_BEARER_RESPONSE trxn %p bearer %u "
        "CONTEXT_NOT_FOUND (sgw_eps_bearers)\n",
        new_bearer_ctxt_info_p->sgw_eps_bearer_context_information.trxn,
        endpoint_updated_pP->eps_bearer_id);
      message_p =
        itti_alloc_new_message(TASK_SPGW_APP, S11_MODIFY_BEARER_RESPONSE);

      if (!message_p) {
        OAILOG_FUNC_RETURN(LOG_SPGW_APP, RETURNerror);
      }

      modify_response_p = &message_p->ittiMsg.s11_modify_bearer_response;
      modify_response_p->bearer_contexts_marked_for_removal.bearer_contexts[0]
        .eps_bearer_id = endpoint_updated_pP->eps_bearer_id;
      modify_response_p->bearer_contexts_marked_for_removal.bearer_contexts[0]
        .cause.cause_value = CONTEXT_NOT_FOUND;
      modify_response_p->bearer_contexts_marked_for_removal
        .num_bearer_context += 1;
      modify_response_p->cause.cause_value = CONTEXT_NOT_FOUND;
      modify_response_p->trxn =
        new_bearer_ctxt_info_p->sgw_eps_bearer_context_information.trxn;
      rv = itti_send_msg_to_task(TASK_MME, INSTANCE_DEFAULT, message_p);
      OAILOG_FUNC_RETURN(LOG_SPGW_APP, rv);
    } else {
      message_p =
        itti_alloc_new_message(TASK_SPGW_APP, SGI_UPDATE_ENDPOINT_REQUEST);

      if (!message_p) {
        OAILOG_FUNC_RETURN(LOG_SPGW_APP, -1);
      }

      update_request_p = &message_p->ittiMsg.sgi_update_end_point_request;

      update_request_p->context_teid = endpoint_updated_pP->context_teid;
      update_request_p->sgw_S1u_teid = endpoint_updated_pP->sgw_S1u_teid;
      update_request_p->enb_S1u_teid = endpoint_updated_pP->enb_S1u_teid;
      update_request_p->eps_bearer_id = endpoint_updated_pP->eps_bearer_id;
      // There is no such a task TASK_FW_IP
      rv = itti_send_msg_to_task(TASK_FW_IP, INSTANCE_DEFAULT, message_p);
      OAILOG_FUNC_RETURN(LOG_SPGW_APP, rv);
    }
  } else {
    OAILOG_DEBUG(
      LOG_SPGW_APP,
      "Sending S11_MODIFY_BEARER_RESPONSE trxn %p bearer %u CONTEXT_NOT_FOUND "
      "(s11_bearer_context_information_hashtable)\n",
      new_bearer_ctxt_info_p->sgw_eps_bearer_context_information.trxn,
      endpoint_updated_pP->eps_bearer_id);
    message_p =
      itti_alloc_new_message(TASK_SPGW_APP, S11_MODIFY_BEARER_RESPONSE);

    if (!message_p) {
      OAILOG_FUNC_RETURN(LOG_SPGW_APP, RETURNerror);
    }

    modify_response_p = &message_p->ittiMsg.s11_modify_bearer_response;
    modify_response_p->bearer_contexts_marked_for_removal.bearer_contexts[0]
      .eps_bearer_id = endpoint_updated_pP->eps_bearer_id;
    modify_response_p->bearer_contexts_marked_for_removal.bearer_contexts[0]
      .cause.cause_value = CONTEXT_NOT_FOUND;
    modify_response_p->bearer_contexts_marked_for_removal.num_bearer_context +=
      1;
    modify_response_p->cause.cause_value = CONTEXT_NOT_FOUND;
    modify_response_p->trxn =
      new_bearer_ctxt_info_p->sgw_eps_bearer_context_information.trxn;
    rv = itti_send_msg_to_task(TASK_MME, INSTANCE_DEFAULT, message_p);
    OAILOG_FUNC_RETURN(LOG_SPGW_APP, rv);
  }

  OAILOG_FUNC_RETURN(LOG_SPGW_APP, RETURNerror);
}

//------------------------------------------------------------------------------
int sgw_handle_sgi_endpoint_updated(
  spgw_state_t *state,
  const itti_sgi_update_end_point_response_t *const resp_pP)
{
  OAILOG_FUNC_IN(LOG_SPGW_APP);
  itti_s11_modify_bearer_response_t *modify_response_p = NULL;
  s_plus_p_gw_eps_bearer_context_information_t *new_bearer_ctxt_info_p = NULL;
  MessageDef *message_p = NULL;
  sgw_eps_bearer_ctxt_t *eps_bearer_ctxt_p = NULL;
  hashtable_rc_t hash_rc = HASH_TABLE_OK;
  hashtable_rc_t hash_rc2 = HASH_TABLE_OK;
  int rv = RETURNok;
  mme_sgw_tunnel_t *tun_pair_p = NULL;

  OAILOG_DEBUG(
    LOG_SPGW_APP,
    "Rx SGI_UPDATE_ENDPOINT_RESPONSE, Context teid " TEID_FMT
    " Tunnel " TEID_FMT " (eNB) <-> (SGW) " TEID_FMT
    " EPS bearer id %u, status %d\n",
    resp_pP->context_teid,
    resp_pP->enb_S1u_teid,
    resp_pP->sgw_S1u_teid,
    resp_pP->eps_bearer_id,
    resp_pP->status);
  message_p = itti_alloc_new_message(TASK_SPGW_APP, S11_MODIFY_BEARER_RESPONSE);

  if (!message_p) {
    OAILOG_FUNC_RETURN(LOG_SPGW_APP, RETURNerror);
  }

  modify_response_p = &message_p->ittiMsg.s11_modify_bearer_response;

  hash_rc = hashtable_ts_get(
    state->sgw_state.s11_bearer_context_information,
    resp_pP->context_teid,
    (void **) &new_bearer_ctxt_info_p);
  hash_rc2 = hashtable_ts_get(
    state->sgw_state.s11teid2mme, resp_pP->context_teid, (void **) &tun_pair_p);

  if ((HASH_TABLE_OK == hash_rc) && (HASH_TABLE_OK == hash_rc2)) {
    eps_bearer_ctxt_p = sgw_cm_get_eps_bearer_entry(
      &new_bearer_ctxt_info_p->sgw_eps_bearer_context_information
         .pdn_connection,
      resp_pP->eps_bearer_id);

    if (NULL == eps_bearer_ctxt_p) {
      OAILOG_DEBUG(
        LOG_SPGW_APP,
        "Rx SGI_UPDATE_ENDPOINT_RESPONSE: CONTEXT_NOT_FOUND (pdn_connection. "
        "context)\n");

      modify_response_p->teid = tun_pair_p->remote_teid;
      modify_response_p->bearer_contexts_marked_for_removal.bearer_contexts[0]
        .eps_bearer_id = resp_pP->eps_bearer_id;
      modify_response_p->bearer_contexts_marked_for_removal.bearer_contexts[0]
        .cause.cause_value = CONTEXT_NOT_FOUND;
      modify_response_p->bearer_contexts_marked_for_removal
        .num_bearer_context += 1;
      modify_response_p->cause.cause_value = CONTEXT_NOT_FOUND;
      modify_response_p->trxn = 0;
      rv = itti_send_msg_to_task(TASK_MME, INSTANCE_DEFAULT, message_p);
      OAILOG_FUNC_RETURN(LOG_SPGW_APP, rv);
    } else if (HASH_TABLE_OK == hash_rc) {
      OAILOG_DEBUG(
        LOG_SPGW_APP, "Rx SGI_UPDATE_ENDPOINT_RESPONSE: REQUEST_ACCEPTED\n");
      // accept anyway
      modify_response_p->teid = tun_pair_p->remote_teid;
      modify_response_p->bearer_contexts_modified.bearer_contexts[0]
        .eps_bearer_id = resp_pP->eps_bearer_id;
      modify_response_p->bearer_contexts_modified.bearer_contexts[0]
        .cause.cause_value = REQUEST_ACCEPTED;
      modify_response_p->bearer_contexts_modified.num_bearer_context += 1;
      modify_response_p->cause.cause_value = REQUEST_ACCEPTED;
      modify_response_p->trxn =
        new_bearer_ctxt_info_p->sgw_eps_bearer_context_information.trxn;
      // if default bearer
      //#pragma message  "TODO define constant for default eps_bearer id"

      // setup GTPv1-U tunnel
      struct in_addr enb = {.s_addr = 0};
      enb.s_addr =
        eps_bearer_ctxt_p->enb_ip_address_S1u.address.ipv4_address.s_addr;
      ;

      struct in_addr ue = {.s_addr = 0};
      ue.s_addr = eps_bearer_ctxt_p->paa.ipv4_address.s_addr;
      if (spgw_config.pgw_config.use_gtp_kernel_module) {
        Imsi_t imsi =
          new_bearer_ctxt_info_p->sgw_eps_bearer_context_information.imsi;
        rv = gtp_tunnel_ops->add_tunnel(
          ue,
          enb,
          eps_bearer_ctxt_p->s_gw_teid_S1u_S12_S4_up,
          eps_bearer_ctxt_p->enb_teid_S1u,
          imsi,
          NULL);
        if (rv < 0) {
          OAILOG_ERROR(LOG_SPGW_APP, "ERROR in setting up TUNNEL err=%d\n", rv);
        }
      }

      Imsi_t imsi =
        new_bearer_ctxt_info_p->sgw_eps_bearer_context_information.imsi;
      /* UE is switching back to EPS services after the CS Fallback
       * If Modify bearer Request is received in UE suspended mode, Resume PS data
       */
      if (new_bearer_ctxt_info_p->sgw_eps_bearer_context_information
            .pdn_connection.ue_suspended_for_ps_handover) {
        rv = gtp_tunnel_ops->forward_data_on_tunnel(
          ue, eps_bearer_ctxt_p->s_gw_teid_S1u_S12_S4_up, NULL);
        if (rv < 0) {
          OAILOG_ERROR(
            LOG_SPGW_APP, "ERROR in forwarding data on TUNNEL err=%d\n", rv);
        }
      } else {
        rv = gtp_tunnel_ops->add_tunnel(
          ue,
          enb,
          eps_bearer_ctxt_p->s_gw_teid_S1u_S12_S4_up,
          eps_bearer_ctxt_p->enb_teid_S1u,
          imsi,
          NULL);
        if (rv < 0) {
          OAILOG_ERROR(LOG_SPGW_APP, "ERROR in setting up TUNNEL err=%d\n", rv);
        }
      }
    }
    // may be removed
    if (
      TRAFFIC_FLOW_TEMPLATE_NB_PACKET_FILTERS_MAX >
      eps_bearer_ctxt_p->num_sdf) {
      int i = 0;
      while ((i < eps_bearer_ctxt_p->num_sdf) &&
             (SDF_ID_NGBR_DEFAULT != eps_bearer_ctxt_p->sdf_id[i]))
        i++;
      if (i >= eps_bearer_ctxt_p->num_sdf) {
        eps_bearer_ctxt_p->sdf_id[eps_bearer_ctxt_p->num_sdf] =
          SDF_ID_NGBR_DEFAULT;
        eps_bearer_ctxt_p->num_sdf += 1;
      }
    }

    rv = itti_send_msg_to_task(TASK_MME, INSTANCE_DEFAULT, message_p);

    OAILOG_FUNC_RETURN(LOG_SPGW_APP, rv);
  } else {
    if (HASH_TABLE_OK != hash_rc2) {
      OAILOG_DEBUG(
        LOG_SPGW_APP,
        "Rx SGI_UPDATE_ENDPOINT_RESPONSE: CONTEXT_NOT_FOUND (S11 context)\n");
      modify_response_p->teid =
        resp_pP->context_teid; // TO BE CHECKED IF IT IS THIS TEID
      modify_response_p->bearer_contexts_marked_for_removal.bearer_contexts[0]
        .eps_bearer_id = resp_pP->eps_bearer_id;
      modify_response_p->bearer_contexts_marked_for_removal.bearer_contexts[0]
        .cause.cause_value = CONTEXT_NOT_FOUND;
      modify_response_p->bearer_contexts_marked_for_removal
        .num_bearer_context += 1;
      modify_response_p->cause.cause_value = CONTEXT_NOT_FOUND;
      modify_response_p->trxn = 0;
      rv = itti_send_msg_to_task(TASK_MME, INSTANCE_DEFAULT, message_p);
      OAILOG_FUNC_RETURN(LOG_SPGW_APP, rv);
    } else {
      OAILOG_FUNC_RETURN(LOG_SPGW_APP, RETURNerror);
    }
  }
}

//------------------------------------------------------------------------------
int sgw_handle_sgi_endpoint_deleted(
  spgw_state_t *state,
  const itti_sgi_delete_end_point_request_t *const resp_pP)
{
  s_plus_p_gw_eps_bearer_context_information_t *new_bearer_ctxt_info_p = NULL;
  sgw_eps_bearer_ctxt_t *eps_bearer_ctxt_p = NULL;
  hashtable_rc_t hash_rc = HASH_TABLE_OK;
  int rv = RETURNok;
  char *imsi = NULL;
  struct in_addr inaddr;

  OAILOG_FUNC_IN(LOG_SPGW_APP);

  OAILOG_DEBUG(
    LOG_SPGW_APP,
    "bcom Rx SGI_DELETE_ENDPOINT_REQUEST, Context teid %u, SGW S1U teid %u, "
    "EPS bearer id %u\n",
    resp_pP->context_teid,
    resp_pP->sgw_S1u_teid,
    resp_pP->eps_bearer_id);

  hash_rc = hashtable_ts_get(
    state->sgw_state.s11_bearer_context_information,
    resp_pP->context_teid,
    (void **) &new_bearer_ctxt_info_p);

  if (HASH_TABLE_OK == hash_rc) {
    eps_bearer_ctxt_p = sgw_cm_get_eps_bearer_entry(
      &new_bearer_ctxt_info_p->sgw_eps_bearer_context_information
         .pdn_connection,
      resp_pP->eps_bearer_id);

    if (NULL == eps_bearer_ctxt_p) {
      OAILOG_DEBUG(
        LOG_SPGW_APP,
        "Rx SGI_DELETE_ENDPOINT_REQUEST: CONTEXT_NOT_FOUND "
        "(pdn_connection.sgw_eps_bearers context)\n");
    } else {
      OAILOG_DEBUG(
        LOG_SPGW_APP, "Rx SGI_DELETE_ENDPOINT_REQUEST: REQUEST_ACCEPTED\n");
      // if default bearer
      //#pragma message  "TODO define constant for default eps_bearer id"

      // delete GTPv1-U tunnel
      struct in_addr ue = eps_bearer_ctxt_p->paa.ipv4_address;

      rv = gtp_tunnel_ops->del_tunnel(
        ue,
        eps_bearer_ctxt_p->s_gw_teid_S1u_S12_S4_up,
        eps_bearer_ctxt_p->enb_teid_S1u,
        NULL);
      if (rv < 0) {
        OAILOG_ERROR(LOG_SPGW_APP, "ERROR in deleting TUNNEL\n");
      }

      imsi =
        (char *)
          new_bearer_ctxt_info_p->sgw_eps_bearer_context_information.imsi.digit;
      switch (resp_pP->paa.pdn_type) {
        case IPv4:
          inaddr = resp_pP->paa.ipv4_address;
          if (!release_ue_ipv4_address(imsi, &inaddr)) {
            OAILOG_DEBUG(LOG_SPGW_APP, "Released IPv4 PAA for PDN type IPv4\n");
          } else {
            OAILOG_ERROR(
              LOG_SPGW_APP, "Failed to release IPv4 PAA for PDN type IPv4\n");
          }
          break;

        case IPv6:
          OAILOG_ERROR(
            LOG_SPGW_APP, "Failed to release IPv6 PAA for PDN type IPv6\n");
          break;

        case IPv4_AND_v6:
          inaddr = resp_pP->paa.ipv4_address;
          if (!release_ue_ipv4_address(imsi, &inaddr)) {
            OAILOG_DEBUG(
              LOG_SPGW_APP, "Released IPv4 PAA for PDN type IPv4_AND_v6\n");
          } else {
            OAILOG_ERROR(
              LOG_SPGW_APP,
              "Failed to release IPv4 PAA for PDN type IPv4_AND_v6\n");
          }
          break;

        default:
          AssertFatal(0, "Bad paa.pdn_type %d", resp_pP->paa.pdn_type);
          break;
      }
      OAILOG_FUNC_RETURN(LOG_SPGW_APP, rv);
    }
  } else {
    OAILOG_DEBUG(
      LOG_SPGW_APP,
      "Rx SGI_DELETE_ENDPOINT_RESPONSE: CONTEXT_NOT_FOUND (S11 context)\n");
    /*    modify_response_p->teid = resp_pP->context_teid;    // TO BE CHECKED IF IT IS THIS TEID
    modify_response_p->bearer_present = MODIFY_BEARER_RESPONSE_REM;
    modify_response_p->bearer_choice.bearer_for_removal.eps_bearer_id = resp_pP->eps_bearer_id;
    modify_response_p->bearer_choice.bearer_for_removal.cause = CONTEXT_NOT_FOUND;
    modify_response_p->cause = CONTEXT_NOT_FOUND;
    modify_response_p->trxn = 0;
    rv = itti_send_msg_to_task (TASK_MME, INSTANCE_DEFAULT, message_p);*/
  }
  OAILOG_FUNC_RETURN(LOG_SPGW_APP, rv);
}

//------------------------------------------------------------------------------
int sgw_handle_modify_bearer_request(
  spgw_state_t *state,
  const itti_s11_modify_bearer_request_t *const modify_bearer_pP)
{
  OAILOG_FUNC_IN(LOG_SPGW_APP);
  itti_s11_modify_bearer_response_t *modify_response_p = NULL;
  s_plus_p_gw_eps_bearer_context_information_t *new_bearer_ctxt_info_p = NULL;
  MessageDef *message_p = NULL;
  sgw_eps_bearer_ctxt_t *eps_bearer_ctxt_p = NULL;
  hashtable_rc_t hash_rc = HASH_TABLE_OK;
  int rv = RETURNok;

  OAILOG_DEBUG(
    LOG_SPGW_APP,
    "Rx MODIFY_BEARER_REQUEST, teid " TEID_FMT "\n",
    modify_bearer_pP->teid);
  sgw_display_s11teid2mme_mappings(state);

  hash_rc = hashtable_ts_get(
    state->sgw_state.s11_bearer_context_information,
    modify_bearer_pP->teid,
    (void **) &new_bearer_ctxt_info_p);

  if (HASH_TABLE_OK == hash_rc) {
    new_bearer_ctxt_info_p->sgw_eps_bearer_context_information.pdn_connection
      .default_bearer =
      modify_bearer_pP->bearer_contexts_to_be_modified.bearer_contexts[0]
        .eps_bearer_id;
    new_bearer_ctxt_info_p->sgw_eps_bearer_context_information.trxn =
      modify_bearer_pP->trxn;

    eps_bearer_ctxt_p = sgw_cm_get_eps_bearer_entry(
      &new_bearer_ctxt_info_p->sgw_eps_bearer_context_information
         .pdn_connection,
      modify_bearer_pP->bearer_contexts_to_be_modified.bearer_contexts[0]
        .eps_bearer_id);

    if (NULL == eps_bearer_ctxt_p) {
      message_p =
        itti_alloc_new_message(TASK_SPGW_APP, S11_MODIFY_BEARER_RESPONSE);

      if (!message_p) {
        OAILOG_ERROR(LOG_SPGW_APP, "Received message pointer null...\n");
        OAILOG_FUNC_RETURN(LOG_SPGW_APP, RETURNerror);
      }

      modify_response_p = &message_p->ittiMsg.s11_modify_bearer_response;
      modify_response_p->bearer_contexts_marked_for_removal.bearer_contexts[0]
        .eps_bearer_id =
        modify_bearer_pP->bearer_contexts_to_be_modified.bearer_contexts[0]
          .eps_bearer_id;
      modify_response_p->bearer_contexts_marked_for_removal.bearer_contexts[0]
        .cause.cause_value = CONTEXT_NOT_FOUND;
      modify_response_p->bearer_contexts_marked_for_removal
        .num_bearer_context += 1;
      modify_response_p->cause.cause_value = CONTEXT_NOT_FOUND;
      modify_response_p->trxn = modify_bearer_pP->trxn;
      OAILOG_DEBUG(
        LOG_SPGW_APP,
        "Rx MODIFY_BEARER_REQUEST, eps_bearer_id %u CONTEXT_NOT_FOUND\n",
        modify_bearer_pP->bearer_contexts_to_be_modified.bearer_contexts[0]
          .eps_bearer_id);
      rv = itti_send_msg_to_task(TASK_MME, INSTANCE_DEFAULT, message_p);
      OAILOG_FUNC_RETURN(LOG_SPGW_APP, rv);
    } else {
      // TO DO
      // delete the existing tunnel if enb_ip is different
      if (
        is_enb_ip_address_same(
          &modify_bearer_pP->bearer_contexts_to_be_modified.bearer_contexts[0]
             .s1_eNB_fteid,
          &eps_bearer_ctxt_p->enb_ip_address_S1u) == false) {
        // delete GTPv1-U tunnel
        OAILOG_DEBUG(
          LOG_SPGW_APP,
          "Delete GTPv1-U tunnel for sgw_teid : %d\n",
          eps_bearer_ctxt_p->s_gw_teid_S1u_S12_S4_up);
        struct in_addr ue = eps_bearer_ctxt_p->paa.ipv4_address;
        rv = gtp_tunnel_ops->del_tunnel(
          ue,
          eps_bearer_ctxt_p->s_gw_teid_S1u_S12_S4_up,
          eps_bearer_ctxt_p->enb_teid_S1u,
          NULL);
        if (rv < 0) {
          OAILOG_ERROR(LOG_SPGW_APP, "ERROR in deleting TUNNEL\n");
        }
      }
      FTEID_T_2_IP_ADDRESS_T(
        (&modify_bearer_pP->bearer_contexts_to_be_modified.bearer_contexts[0]
            .s1_eNB_fteid),
        (&eps_bearer_ctxt_p->enb_ip_address_S1u));
      eps_bearer_ctxt_p->enb_teid_S1u =
        modify_bearer_pP->bearer_contexts_to_be_modified.bearer_contexts[0]
          .s1_eNB_fteid.teid;
      {
        itti_sgi_update_end_point_response_t sgi_update_end_point_resp = {0};

        sgi_update_end_point_resp.context_teid = modify_bearer_pP->teid;
        sgi_update_end_point_resp.sgw_S1u_teid =
          eps_bearer_ctxt_p->s_gw_teid_S1u_S12_S4_up;
        sgi_update_end_point_resp.enb_S1u_teid =
          eps_bearer_ctxt_p->enb_teid_S1u;
        sgi_update_end_point_resp.eps_bearer_id =
          eps_bearer_ctxt_p->eps_bearer_id;
        sgi_update_end_point_resp.status = 0x00;
        rv = sgw_handle_sgi_endpoint_updated(state, &sgi_update_end_point_resp);
        if (RETURNok == rv) {
          if (spgw_config.pgw_config.pcef
                .automatic_push_dedicated_bearer_sdf_identifier) {
            // upon S/P-GW config, establish a dedicated radio bearer
            sgw_no_pcef_create_dedicated_bearer(state, modify_bearer_pP->teid);
          }
        }
      }
    }
  } else {
    message_p =
      itti_alloc_new_message(TASK_SPGW_APP, S11_MODIFY_BEARER_RESPONSE);

    if (!message_p) {
      OAILOG_FUNC_RETURN(LOG_SPGW_APP, -1);
    }

    modify_response_p = &message_p->ittiMsg.s11_modify_bearer_response;
    modify_response_p->bearer_contexts_marked_for_removal.bearer_contexts[0]
      .eps_bearer_id =
      modify_bearer_pP->bearer_contexts_to_be_modified.bearer_contexts[0]
        .eps_bearer_id;
    modify_response_p->bearer_contexts_marked_for_removal.bearer_contexts[0]
      .cause.cause_value = CONTEXT_NOT_FOUND;
    modify_response_p->bearer_contexts_marked_for_removal.num_bearer_context +=
      1;
    modify_response_p->cause.cause_value = CONTEXT_NOT_FOUND;
    modify_response_p->trxn = modify_bearer_pP->trxn;
    OAILOG_DEBUG(
      LOG_SPGW_APP,
      "Rx MODIFY_BEARER_REQUEST, teid " TEID_FMT " CONTEXT_NOT_FOUND\n",
      modify_bearer_pP->teid);
    rv = itti_send_msg_to_task(TASK_MME, INSTANCE_DEFAULT, message_p);

    OAILOG_FUNC_RETURN(LOG_SPGW_APP, rv);
  }

  OAILOG_FUNC_RETURN(LOG_SPGW_APP, RETURNerror);
}

//------------------------------------------------------------------------------
int sgw_handle_delete_session_request(
  spgw_state_t *state,
  const itti_s11_delete_session_request_t *const delete_session_req_pP)
{
  OAILOG_FUNC_IN(LOG_SPGW_APP);
  hashtable_rc_t hash_rc = HASH_TABLE_OK;
  itti_s11_delete_session_response_t *delete_session_resp_p = NULL;
  MessageDef *message_p = NULL;
  s_plus_p_gw_eps_bearer_context_information_t *ctx_p = NULL;
  int rv = RETURNok;

  increment_counter("spgw_delete_session", 1, NO_LABELS);
  OAILOG_FUNC_IN(LOG_SPGW_APP);
  message_p =
    itti_alloc_new_message(TASK_SPGW_APP, S11_DELETE_SESSION_RESPONSE);

  if (!message_p) {
    OAILOG_FUNC_RETURN(LOG_SPGW_APP, RETURNerror);
  }
  delete_session_resp_p = &message_p->ittiMsg.s11_delete_session_response;
  OAILOG_WARNING(
    LOG_SPGW_APP, "Delete session handler needs to be completed...\n");

  if (delete_session_req_pP->indication_flags.oi) {
    OAILOG_DEBUG(
      LOG_SPGW_APP,
      "OI flag is set for this message indicating the request"
      "should be forwarded to P-GW entity\n");
  }

  hash_rc = hashtable_ts_get(
    state->sgw_state.s11_bearer_context_information,
    delete_session_req_pP->teid,
    (void **) &ctx_p);

  if (HASH_TABLE_OK == hash_rc) {
    if (
      (delete_session_req_pP->sender_fteid_for_cp.ipv4) &&
      (delete_session_req_pP->sender_fteid_for_cp.ipv6)) {
      /*
       * Sender F-TEID IE present
       */
      if (
        delete_session_req_pP->teid !=
        ctx_p->sgw_eps_bearer_context_information.mme_teid_S11) {
        delete_session_resp_p->teid =
          ctx_p->sgw_eps_bearer_context_information.mme_teid_S11;
        delete_session_resp_p->cause.cause_value = INVALID_PEER;
        OAILOG_DEBUG(LOG_SPGW_APP, "Mismatch in MME Teid for CP\n");
      } else {
        delete_session_resp_p->teid =
          delete_session_req_pP->sender_fteid_for_cp.teid;
      }
    } else {
      delete_session_resp_p->cause.cause_value = REQUEST_ACCEPTED;
      delete_session_resp_p->teid =
        ctx_p->sgw_eps_bearer_context_information.mme_teid_S11;

      if (spgw_config.pgw_config.relay_enabled) {
        // TODO make async
        char *imsi =
          (char *) ctx_p->sgw_eps_bearer_context_information.imsi.digit;
        pcef_end_session(imsi);
      }

      itti_sgi_delete_end_point_request_t sgi_delete_end_point_request;
      sgw_eps_bearer_ctxt_t *eps_bearer_ctxt_p = NULL;

      for (int ebix = 0; ebix < BEARERS_PER_UE; ebix++) {
        ebi_t ebi = INDEX_TO_EBI(ebix);
        eps_bearer_ctxt_p = sgw_cm_get_eps_bearer_entry(
          &ctx_p->sgw_eps_bearer_context_information.pdn_connection, ebi);

        if (eps_bearer_ctxt_p) {
          if (ebi != delete_session_req_pP->lbi) {
            rv = gtp_tunnel_ops->del_tunnel(
              eps_bearer_ctxt_p->paa.ipv4_address,
              eps_bearer_ctxt_p->s_gw_teid_S1u_S12_S4_up,
              eps_bearer_ctxt_p->enb_teid_S1u,
              NULL);
            if (rv < 0) {
              OAILOG_ERROR(
                LOG_SPGW_APP,
                "ERROR in deleting TUNNEL " TEID_FMT
                " (eNB) <-> (SGW) " TEID_FMT "\n",
                eps_bearer_ctxt_p->enb_teid_S1u,
                eps_bearer_ctxt_p->s_gw_teid_S1u_S12_S4_up);
            }

#if ENABLE_SDF_MARKING
            for (int sdfx = 0; sdfx < eps_bearer_ctxt_p->num_sdf; sdfx++) {
              if (eps_bearer_ctxt_p->sdf_id[sdfx]) {
                bstring marking_command = bformat(
                  "iptables -D POSTROUTING -t mangle --out-interface gtp0 "
                  "--dest %" PRIu8 ".%" PRIu8 ".%" PRIu8 ".%" PRIu8
                  "/32 -m mark --mark 0x%04X -j MARK --set-mark %d",
                  NIPADDR(eps_bearer_ctxt_p->paa.ipv4_address.s_addr),
                  eps_bearer_ctxt_p->sdf_id[sdfx],
                  eps_bearer_ctxt_p->eps_bearer_id);
                async_system_command(
                  TASK_SPGW_APP, false, bdata(marking_command));
                bdestroy_wrapper(&marking_command);
              }
            }
#endif
            eps_bearer_ctxt_p->num_sdf = 0;
          }
        }
      }

      eps_bearer_ctxt_p = sgw_cm_get_eps_bearer_entry(
        &ctx_p->sgw_eps_bearer_context_information.pdn_connection,
        delete_session_req_pP->lbi);
      if (eps_bearer_ctxt_p) {
        if (spgw_config.pgw_config.use_gtp_kernel_module) {
          rv = gtp_tunnel_ops->del_tunnel(
            eps_bearer_ctxt_p->paa.ipv4_address,
            eps_bearer_ctxt_p->s_gw_teid_S1u_S12_S4_up,
            eps_bearer_ctxt_p->enb_teid_S1u,
            NULL);
          if (rv < 0) {
            OAILOG_ERROR(
              LOG_SPGW_APP,
              "ERROR in deleting TUNNEL " TEID_FMT " (eNB) <-> (SGW) " TEID_FMT
              "\n",
              eps_bearer_ctxt_p->enb_teid_S1u,
              eps_bearer_ctxt_p->s_gw_teid_S1u_S12_S4_up);
          }
#if ENABLE_SDF_MARKING
          for (int sdfx = 0; sdfx < eps_bearer_ctxt_p->num_sdf; sdfx++) {
            if (eps_bearer_ctxt_p->sdf_id[sdfx]) {
              bstring marking_command = bformat(
                "iptables -D POSTROUTING -t mangle --out-interface gtp0 --dest "
                "%" PRIu8 ".%" PRIu8 ".%" PRIu8 ".%" PRIu8
                "/32 -m mark --mark 0x%04X -j MARK --set-mark %d",
                NIPADDR(eps_bearer_ctxt_p->paa.ipv4_address.s_addr),
                eps_bearer_ctxt_p->sdf_id[sdfx],
                eps_bearer_ctxt_p->eps_bearer_id);
              async_system_command(
                TASK_SPGW_APP, false, bdata(marking_command));
              bdestroy_wrapper(&marking_command);
            }
          }
#endif
        }
        eps_bearer_ctxt_p->num_sdf = 0;

        sgi_delete_end_point_request.context_teid = delete_session_req_pP->teid;
        sgi_delete_end_point_request.sgw_S1u_teid =
          eps_bearer_ctxt_p->s_gw_teid_S1u_S12_S4_up;
        sgi_delete_end_point_request.eps_bearer_id = delete_session_req_pP->lbi;
        sgi_delete_end_point_request.pdn_type =
          ctx_p->sgw_eps_bearer_context_information.saved_message.pdn_type;
        memcpy(
          &sgi_delete_end_point_request.paa,
          &eps_bearer_ctxt_p->paa,
          sizeof(paa_t));

        sgw_handle_sgi_endpoint_deleted(state, &sgi_delete_end_point_request);
      } else {
        OAILOG_WARNING(
          LOG_SPGW_APP,
          "Can't find eps_bearer_entry for MME TEID " TEID_FMT " lbi %u\n",
          delete_session_req_pP->teid,
          delete_session_req_pP->lbi);
      }

      /*
       * Remove eps bearer context, S11 bearer context and s11 tunnel
       */
      sgw_cm_remove_eps_bearer_entry(
        &ctx_p->sgw_eps_bearer_context_information.pdn_connection,
        delete_session_req_pP->lbi);

      sgw_cm_remove_bearer_context_information(
        state, delete_session_req_pP->teid);
      sgw_cm_remove_s11_tunnel(state, delete_session_req_pP->teid);

      increment_counter("spgw_delete_session", 1, 1, "result", "success");
    }

    delete_session_resp_p->trxn = delete_session_req_pP->trxn;
    delete_session_resp_p->peer_ip.s_addr =
      delete_session_req_pP->peer_ip.s_addr;
    rv = itti_send_msg_to_task(TASK_MME, INSTANCE_DEFAULT, message_p);
    OAILOG_FUNC_RETURN(LOG_SPGW_APP, rv);

  } else {
    /*
     * Context not found... set the cause to CONTEXT_NOT_FOUND
     * * * * 3GPP TS 29.274 #7.2.10.1
     */

    if (
      (delete_session_req_pP->sender_fteid_for_cp.ipv4 == 0) &&
      (delete_session_req_pP->sender_fteid_for_cp.ipv6 == 0)) {
      delete_session_resp_p->teid = 0;
    } else {
      delete_session_resp_p->teid =
        delete_session_req_pP->sender_fteid_for_cp.teid;
    }

    delete_session_resp_p->cause.cause_value = CONTEXT_NOT_FOUND;
    delete_session_resp_p->trxn = delete_session_req_pP->trxn;
    delete_session_resp_p->peer_ip.s_addr =
      delete_session_req_pP->peer_ip.s_addr;
    rv = itti_send_msg_to_task(TASK_MME, INSTANCE_DEFAULT, message_p);
    increment_counter(
      "spgw_delete_session",
      1,
      2,
      "result",
      "failure",
      "cause",
      "context_not_found");
    OAILOG_FUNC_RETURN(LOG_SPGW_APP, rv);
  }

  OAILOG_FUNC_RETURN(LOG_SPGW_APP, RETURNerror);
}

//------------------------------------------------------------------------------
static void sgw_release_all_enb_related_information(
  sgw_eps_bearer_ctxt_t *const eps_bearer_ctxt)
{
  OAILOG_FUNC_IN(LOG_SPGW_APP);
  if (eps_bearer_ctxt) {
    memset(
      &eps_bearer_ctxt->enb_ip_address_S1u,
      0,
      sizeof(eps_bearer_ctxt->enb_ip_address_S1u));
    eps_bearer_ctxt->enb_teid_S1u = INVALID_TEID;
  }
  OAILOG_FUNC_OUT(LOG_SPGW_APP);
}

/* From GPP TS 23.401 version 11.11.0 Release 11, section 5.3.5 S1 release procedure:
   The S-GW releases all eNodeB related information (address and TEIDs) for the UE and responds with a Release
   Access Bearers Response message to the MME. Other elements of the UE's S-GW context are not affected. The
   S-GW retains the S1-U configuration that the S-GW allocated for the UE's bearers. The S-GW starts buffering
   downlink packets received for the UE and initiating the "Network Triggered Service Request" procedure,
   described in clause 5.3.4.3, if downlink packets arrive for the UE.
*/
//------------------------------------------------------------------------------
int sgw_handle_release_access_bearers_request(
  spgw_state_t *state,
  const itti_s11_release_access_bearers_request_t
    *const release_access_bearers_req_pP)
{
  OAILOG_FUNC_IN(LOG_SPGW_APP);
  hashtable_rc_t hash_rc = HASH_TABLE_OK;
  itti_s11_release_access_bearers_response_t *release_access_bearers_resp_p =
    NULL;
  MessageDef *message_p = NULL;
  s_plus_p_gw_eps_bearer_context_information_t *ctx_p = NULL;
  int rv = RETURNok;

  OAILOG_DEBUG(LOG_SPGW_APP, "Release Access Bearer Request Received in SGW\n");

  message_p =
    itti_alloc_new_message(TASK_SPGW_APP, S11_RELEASE_ACCESS_BEARERS_RESPONSE);

  if (message_p == NULL) {
    OAILOG_FUNC_RETURN(LOG_SPGW_APP, RETURNerror);
  }

  release_access_bearers_resp_p =
    &message_p->ittiMsg.s11_release_access_bearers_response;

  hash_rc = hashtable_ts_get(
    state->sgw_state.s11_bearer_context_information,
    release_access_bearers_req_pP->teid,
    (void **) &ctx_p);

  if (HASH_TABLE_OK == hash_rc) {
    release_access_bearers_resp_p->cause.cause_value = REQUEST_ACCEPTED;
    release_access_bearers_resp_p->teid =
      ctx_p->sgw_eps_bearer_context_information.mme_teid_S11;
    release_access_bearers_resp_p->trxn = release_access_bearers_req_pP->trxn;
    //#pragma message  "TODO Here the release (sgw_handle_release_access_bearers_request)"
    /*
     * Release the tunnels so that in idle state, DL packets are not sent
     * towards eNB.
     * These tunnels will be added again when UE moves back to connected mode.
     */
    // TODO iterator
    for (int ebx = 0; ebx < BEARERS_PER_UE; ebx++) {
      sgw_eps_bearer_ctxt_t *eps_bearer_ctxt =
        ctx_p->sgw_eps_bearer_context_information.pdn_connection
          .sgw_eps_bearers_array[ebx];
      if (eps_bearer_ctxt) {
        rv = gtp_tunnel_ops->del_tunnel(
          eps_bearer_ctxt->paa.ipv4_address,
          eps_bearer_ctxt->s_gw_teid_S1u_S12_S4_up,
          eps_bearer_ctxt->enb_teid_S1u,
          NULL);
        if (rv < 0) {
          OAILOG_ERROR(
            LOG_SPGW_APP,
            "ERROR in deleting TUNNEL " TEID_FMT " (eNB) <-> (SGW) " TEID_FMT
            "\n",
            eps_bearer_ctxt->enb_teid_S1u,
            eps_bearer_ctxt->s_gw_teid_S1u_S12_S4_up);
        }
        sgw_release_all_enb_related_information(eps_bearer_ctxt);
      }
    }
    // TODO The S-GW starts buffering downlink packets received for the UE
    // (set target on GTPUSP to order the buffering)
    rv = itti_send_msg_to_task(TASK_MME, INSTANCE_DEFAULT, message_p);

    OAILOG_DEBUG(LOG_SPGW_APP, "Release Access Bearer Respone sent to SGW\n");
    OAILOG_FUNC_RETURN(LOG_SPGW_APP, rv);
  } else {
    release_access_bearers_resp_p->cause.cause_value = CONTEXT_NOT_FOUND;
    release_access_bearers_resp_p->teid = 0;
    rv = itti_send_msg_to_task(TASK_MME, INSTANCE_DEFAULT, message_p);
    OAILOG_FUNC_RETURN(LOG_SPGW_APP, rv);
  }
}

//-------------------------------------------------------------------------
int sgw_handle_s5_create_bearer_response(
  spgw_state_t *state,
  const itti_s5_create_bearer_response_t *const bearer_resp_p)
{
  itti_s11_create_session_response_t *create_session_response_p = NULL;
  s_plus_p_gw_eps_bearer_context_information_t *new_bearer_ctxt_info_p = NULL;
  MessageDef *message_p = NULL;
  itti_sgi_create_end_point_response_t sgi_create_endpoint_resp = {0};
  int rv = RETURNok;
  gtpv2c_cause_value_t cause = REQUEST_ACCEPTED;
  OAILOG_FUNC_IN(LOG_SPGW_APP);

  OAILOG_DEBUG(
    LOG_SPGW_APP,
    "Rx S5_CREATE_BEARER_RESPONSE, Context S-GW S11 teid %u, S-GW S1U teid %u "
    "EPS bearer id %u\n",
    bearer_resp_p->context_teid,
    bearer_resp_p->S1u_teid,
    bearer_resp_p->eps_bearer_id);

  sgi_create_endpoint_resp = bearer_resp_p->sgi_create_endpoint_resp;

  OAILOG_DEBUG(
    LOG_SPGW_APP,
    "Rx SGI_CREATE_ENDPOINT_RESPONSE, inside S5_CREATE_BEARER_RESPONSE, with "
    "status %u\n",
    sgi_create_endpoint_resp.status);

  hashtable_ts_get(
    state->sgw_state.s11_bearer_context_information,
    bearer_resp_p->context_teid,
    (void **) &new_bearer_ctxt_info_p);

  if (bearer_resp_p->failure_cause == S5_OK) {
    switch (sgi_create_endpoint_resp.status) {
      case SGI_STATUS_OK:
        // Send Create Session Response with ack
        sgw_handle_sgi_endpoint_created(state, &sgi_create_endpoint_resp);
        increment_counter("spgw_create_session", 1, 1, "result", "success");
        OAILOG_FUNC_RETURN(LOG_SPGW_APP, RETURNok);

        break;

      case SGI_STATUS_ERROR_CONTEXT_NOT_FOUND:
        cause = CONTEXT_NOT_FOUND;
        increment_counter(
          "spgw_create_session",
          1,
          1,
          "result",
          "failure",
          "cause",
          "context_not_found");

        break;

      case SGI_STATUS_ERROR_ALL_DYNAMIC_ADDRESSES_OCCUPIED:
        cause = ALL_DYNAMIC_ADDRESSES_ARE_OCCUPIED;
        increment_counter(
          "spgw_create_session",
          1,
          1,
          "result",
          "failure",
          "cause",
          "resource_not_available");

        break;

      case SGI_STATUS_ERROR_SERVICE_NOT_SUPPORTED:
        cause = SERVICE_NOT_SUPPORTED;
        increment_counter(
          "spgw_create_session",
          1,
          1,
          "result",
          "failure",
          "cause",
          "pdn_type_ipv6_not_supported");

        break;

      default:
        cause = REQUEST_REJECTED; // Unspecified reason

        break;
    }
  } else if (bearer_resp_p->failure_cause == PCEF_FAILURE) {
    cause = SERVICE_DENIED;
  }

  // Send Create Session Response with Nack
  message_p =
    itti_alloc_new_message(TASK_SPGW_APP, S11_CREATE_SESSION_RESPONSE);
  if (!message_p) {
    OAILOG_ERROR(
      LOG_SPGW_APP, "Message Create Session Response alloction failed\n");
    OAILOG_FUNC_RETURN(LOG_SPGW_APP, RETURNerror);
  }
  create_session_response_p = &message_p->ittiMsg.s11_create_session_response;
  memset(
    create_session_response_p, 0, sizeof(itti_s11_create_session_response_t));
  create_session_response_p->cause.cause_value = cause;
  create_session_response_p->bearer_contexts_created.bearer_contexts[0]
    .cause.cause_value = cause;
  create_session_response_p->bearer_contexts_created.num_bearer_context += 1;
  if (new_bearer_ctxt_info_p) {
    create_session_response_p->teid =
      new_bearer_ctxt_info_p->sgw_eps_bearer_context_information.mme_teid_S11;
    create_session_response_p->trxn =
      new_bearer_ctxt_info_p->sgw_eps_bearer_context_information.trxn;
  }
  OAILOG_DEBUG(
    LOG_SPGW_APP,
    "Sending S11 Create Session Response to MME, MME S11 teid = %u\n",
    create_session_response_p->teid);
  rv = itti_send_msg_to_task(TASK_MME, INSTANCE_DEFAULT, message_p);

  /* Remove the default bearer context entry already created as create session
   * response failure is received
   */
  if (new_bearer_ctxt_info_p) {
    sgw_cm_remove_eps_bearer_entry(
      &new_bearer_ctxt_info_p->sgw_eps_bearer_context_information.
      pdn_connection, sgi_create_endpoint_resp.eps_bearer_id);
    sgw_cm_remove_bearer_context_information(state,
      bearer_resp_p->context_teid);
    OAILOG_INFO(
      LOG_SPGW_APP,
      "Deleted default bearer context with SGW C-plane TEID = %u "
      "as create session response failure is received\n",
      create_session_response_p->teid);
  } else {
    OAILOG_ERROR(
      LOG_SPGW_APP,
      "Could not get hash table entry for SGW C-plane TEID = %u "
      "did not delete default bearer context\n",
      create_session_response_p->teid);
  }

  OAILOG_FUNC_RETURN(LOG_SPGW_APP, rv);
}

/*
 * Handle Suspend Notification from MME, set the state of default bearer to suspend
 * and discard the DL data for this UE and delete the GTPv1-U tunnel
 * TODO for multiple PDN support, suspend all bearers and disard the DL data for the UE
 */
int sgw_handle_suspend_notification(
  spgw_state_t *state,
  const itti_s11_suspend_notification_t *const suspend_notification_pP)
{
  hashtable_rc_t hash_rc = HASH_TABLE_OK;
  itti_s11_suspend_acknowledge_t *suspend_acknowledge_p = NULL;
  MessageDef *message_p = NULL;
  s_plus_p_gw_eps_bearer_context_information_t *ctx_p = NULL;
  int rv = RETURNok;
  sgw_eps_bearer_ctxt_t *eps_bearer_entry_p = NULL;

  OAILOG_FUNC_IN(LOG_SPGW_APP);
  OAILOG_DEBUG(
    LOG_SPGW_APP,
    "Rx SUSPEND_NOTIFICATION, teid %u\n",
    suspend_notification_pP->teid);
  //OAILOG_DEBUG (LOG_SPGW_APP, "IMSI %c%c%c%c%c%c%c%c%c%c%c%c%c%c%c\n", IMSI (&suspend_notification_pP->imsi));

  message_p = itti_alloc_new_message(TASK_SPGW_APP, S11_SUSPEND_ACKNOWLEDGE);

  if (!message_p) {
    OAILOG_ERROR(
      LOG_SPGW_APP,
      "Unable to allocate itti message: S11_SUSPEND_ACKNOWLEDGE \n");
    OAILOG_FUNC_RETURN(LOG_SPGW_APP, RETURNerror);
  }
  suspend_acknowledge_p = &message_p->ittiMsg.s11_suspend_acknowledge;
  memset(
    (void *) suspend_acknowledge_p, 0, sizeof(itti_s11_suspend_acknowledge_t));
  hash_rc = hashtable_ts_get(
    state->sgw_state.s11_bearer_context_information,
    suspend_notification_pP->teid,
    (void **) &ctx_p);
  if (hash_rc == HASH_TABLE_OK) {
    ctx_p->sgw_eps_bearer_context_information.pdn_connection
      .ue_suspended_for_ps_handover = true;
    suspend_acknowledge_p->cause.cause_value = REQUEST_ACCEPTED;
    suspend_acknowledge_p->teid =
      ctx_p->sgw_eps_bearer_context_information.mme_teid_S11;
    /*
     * TODO Need to discard the DL data
     * deleting the GTPV1-U tunnel in suspended mode
     * This tunnel will be added again when UE moves back to connected mode.
     */
    eps_bearer_entry_p =
      ctx_p->sgw_eps_bearer_context_information.pdn_connection
        .sgw_eps_bearers_array[EBI_TO_INDEX(suspend_notification_pP->lbi)];
    if (eps_bearer_entry_p) {
      OAILOG_DEBUG(
        LOG_SPGW_APP,
        "Handle S11_SUSPEND_NOTIFICATION: Discard the Data received GTP-U "
        "Tunnel mapping in"
        "GTP-U Kernel module \n");
      // delete GTPv1-U tunnel
      struct in_addr ue = eps_bearer_entry_p->paa.ipv4_address;
      rv = gtp_tunnel_ops->discard_data_on_tunnel(
        ue, eps_bearer_entry_p->s_gw_teid_S1u_S12_S4_up, NULL);
      if (rv < 0) {
        OAILOG_ERROR(LOG_SPGW_APP, "ERROR in Disabling DL data on TUNNEL\n");
      }
    } else {
      OAILOG_ERROR(LOG_SPGW_APP, "Bearer context not found \n");
    }
    // Clear eNB TEID information from bearer context.
    for (int ebx = 0; ebx < BEARERS_PER_UE; ebx++) {
      sgw_eps_bearer_ctxt_t *eps_bearer_ctxt =
        ctx_p->sgw_eps_bearer_context_information.pdn_connection
          .sgw_eps_bearers_array[ebx];
      if (eps_bearer_ctxt) {
        sgw_release_all_enb_related_information(eps_bearer_ctxt);
      }
    }
  } else {
    OAILOG_ERROR(
      LOG_SPGW_APP,
      "Sending Suspend Acknowledge for sgw_s11_teid :%d for context not found "
      "\n",
      suspend_notification_pP->teid);
    suspend_acknowledge_p->cause.cause_value = CONTEXT_NOT_FOUND;
    suspend_acknowledge_p->teid = 0;
  }

  OAILOG_INFO(
    LOG_SPGW_APP,
    "Send Suspend acknowledge for teid :%d\n",
    suspend_acknowledge_p->teid);
  rv = itti_send_msg_to_task(TASK_MME, INSTANCE_DEFAULT, message_p);
  OAILOG_FUNC_RETURN(LOG_MME_APP, rv);
}
//------------------------------------------------------------------------------
// hardcoded parameters as a starting point
int sgw_no_pcef_create_dedicated_bearer(spgw_state_t *state, s11_teid_t teid)
{
  OAILOG_FUNC_IN(LOG_SPGW_APP);
  int rc = RETURNerror;

  s_plus_p_gw_eps_bearer_context_information_t
    *s_plus_p_gw_eps_bearer_ctxt_info_p = NULL;
  hashtable_rc_t hash_rc = HASH_TABLE_OK;

  hash_rc = hashtable_ts_get(
    state->sgw_state.s11_bearer_context_information,
    teid,
    (void **) &s_plus_p_gw_eps_bearer_ctxt_info_p);

  if (HASH_TABLE_OK == hash_rc) {
    MessageDef *message_p =
      itti_alloc_new_message(TASK_SPGW_APP, S11_CREATE_BEARER_REQUEST);

    if (message_p) {
      itti_s11_create_bearer_request_t *s11_create_bearer_request =
        &message_p->ittiMsg.s11_create_bearer_request;

      //s11_create_bearer_request->trxn = s_plus_p_gw_eps_bearer_ctxt_info_p->sgw_eps_bearer_context_information.trxn;
      s11_create_bearer_request->peer_ip.s_addr =
        s_plus_p_gw_eps_bearer_ctxt_info_p->sgw_eps_bearer_context_information
          .mme_ip_address_S11.address.ipv4_address.s_addr;
      s11_create_bearer_request->local_teid =
        s_plus_p_gw_eps_bearer_ctxt_info_p->sgw_eps_bearer_context_information
          .s_gw_teid_S11_S4;

      s11_create_bearer_request->teid =
        s_plus_p_gw_eps_bearer_ctxt_info_p->sgw_eps_bearer_context_information
          .mme_teid_S11;
      //s11_create_bearer_request->pti;
      OAILOG_DEBUG(
        LOG_SPGW_APP,
        "Creating bearer teid " TEID_FMT " remote teid " TEID_FMT "\n",
        teid,
        s11_create_bearer_request->teid);

      sgw_eps_bearer_ctxt_t *eps_bearer_ctxt_p =
        calloc(1, sizeof(sgw_eps_bearer_ctxt_t));
      sgw_eps_bearer_ctxt_t *default_eps_bearer_entry_p =
        sgw_cm_get_eps_bearer_entry(
          &s_plus_p_gw_eps_bearer_ctxt_info_p
             ->sgw_eps_bearer_context_information.pdn_connection,
          s_plus_p_gw_eps_bearer_ctxt_info_p->sgw_eps_bearer_context_information
            .pdn_connection.default_bearer);

      uint8_t number_of_packet_filters = 0;
      rc = pgw_pcef_get_sdf_parameters(
        state,
        spgw_config.pgw_config.pcef
          .automatic_push_dedicated_bearer_sdf_identifier,
        &eps_bearer_ctxt_p->eps_bearer_qos,
        &eps_bearer_ctxt_p->tft.packetfilterlist.createnewtft[0],
        &number_of_packet_filters);

      eps_bearer_ctxt_p->eps_bearer_id = 0;
      eps_bearer_ctxt_p->paa = default_eps_bearer_entry_p->paa;
      eps_bearer_ctxt_p->s_gw_ip_address_S1u_S12_S4_up =
        default_eps_bearer_entry_p->s_gw_ip_address_S1u_S12_S4_up;
      eps_bearer_ctxt_p->s_gw_ip_address_S5_S8_up =
        default_eps_bearer_entry_p->s_gw_ip_address_S5_S8_up;
      eps_bearer_ctxt_p->tft.tftoperationcode =
        TRAFFIC_FLOW_TEMPLATE_OPCODE_CREATE_NEW_TFT;
      eps_bearer_ctxt_p->tft.ebit =
        TRAFFIC_FLOW_TEMPLATE_PARAMETER_LIST_IS_NOT_INCLUDED;
      eps_bearer_ctxt_p->tft.numberofpacketfilters = number_of_packet_filters;

      eps_bearer_ctxt_p->s_gw_teid_S1u_S12_S4_up = sgw_get_new_s1u_teid(state);
      eps_bearer_ctxt_p->s_gw_ip_address_S1u_S12_S4_up.pdn_type = IPv4;
      eps_bearer_ctxt_p->s_gw_ip_address_S1u_S12_S4_up.address.ipv4_address
        .s_addr = state->sgw_state.sgw_ip_address_S1u_S12_S4_up.s_addr;

      // Put in cache the sgw_eps_bearer_entry_t
      // TODO create a procedure with a time out
      pgw_ni_cbr_proc_t *pgw_ni_cbr_proc =
        pgw_create_procedure_create_bearer(s_plus_p_gw_eps_bearer_ctxt_info_p);
      pgw_ni_cbr_proc->sdf_id =
        spgw_config.pgw_config.pcef
          .automatic_push_dedicated_bearer_sdf_identifier;
      pgw_ni_cbr_proc->teid = teid;
      struct sgw_eps_bearer_entry_wrapper_s *sgw_eps_bearer_entry_wrapper =
        calloc(1, sizeof(*sgw_eps_bearer_entry_wrapper));
      sgw_eps_bearer_entry_wrapper->sgw_eps_bearer_entry = eps_bearer_ctxt_p;
      LIST_INSERT_HEAD(
        (pgw_ni_cbr_proc->pending_eps_bearers),
        sgw_eps_bearer_entry_wrapper,
        entries);

      s11_create_bearer_request->linked_eps_bearer_id =
        s_plus_p_gw_eps_bearer_ctxt_info_p->sgw_eps_bearer_context_information
          .pdn_connection
          .default_bearer; ///< M: This IE shall be included to indicate the default bearer
      //s11_create_bearer_request->pco;
      s11_create_bearer_request->bearer_contexts.num_bearer_context = 1;
      s11_create_bearer_request->bearer_contexts.bearer_contexts[0]
        .eps_bearer_id = 0;
      memcpy(
        &s11_create_bearer_request->bearer_contexts.bearer_contexts[0].tft,
        &eps_bearer_ctxt_p->tft,
        sizeof(eps_bearer_ctxt_p->tft));
      // TODO remove hardcoded
      s11_create_bearer_request->bearer_contexts.bearer_contexts[0]
        .s1u_sgw_fteid.ipv4 = 1;
      s11_create_bearer_request->bearer_contexts.bearer_contexts[0]
        .s1u_sgw_fteid.ipv6 = 0;
      s11_create_bearer_request->bearer_contexts.bearer_contexts[0]
        .s1u_sgw_fteid.interface_type = S1_U_SGW_GTP_U;
      s11_create_bearer_request->bearer_contexts.bearer_contexts[0]
        .s1u_sgw_fteid.teid = eps_bearer_ctxt_p->s_gw_teid_S1u_S12_S4_up;
      s11_create_bearer_request->bearer_contexts.bearer_contexts[0]
        .s1u_sgw_fteid.ipv4_address.s_addr =
        eps_bearer_ctxt_p->s_gw_ip_address_S1u_S12_S4_up.address.ipv4_address
          .s_addr;

      //s11_create_bearer_request->bearer_contexts.bearer_contexts[0].s5_s8_u_pgw_fteid =;
      //s11_create_bearer_request->bearer_contexts.bearer_contexts[0].s12_sgw_fteid     =;
      //s11_create_bearer_request->bearer_contexts.bearer_contexts[0].s4_u_sgw_fteid    =;
      //s11_create_bearer_request->bearer_contexts.bearer_contexts[0].s2b_u_pgw_fteid   =;
      //s11_create_bearer_request->bearer_contexts.bearer_contexts[0].s2a_u_pgw_fteid   =;
      memcpy(
        &s11_create_bearer_request->bearer_contexts.bearer_contexts[0]
           .bearer_level_qos,
        &eps_bearer_ctxt_p->eps_bearer_qos,
        sizeof(eps_bearer_ctxt_p->eps_bearer_qos));

      rc = itti_send_msg_to_task(TASK_MME, INSTANCE_DEFAULT, message_p);
      OAILOG_FUNC_RETURN(LOG_SPGW_APP, rc);
    }
  }
  OAILOG_FUNC_RETURN(LOG_SPGW_APP, rc);
}

//------------------------------------------------------------------------------
int sgw_handle_create_bearer_response(
  spgw_state_t *state,
  const itti_s11_create_bearer_response_t *const create_bearer_response_pP)
{
  OAILOG_FUNC_IN(LOG_SPGW_APP);
  hashtable_rc_t hash_rc = HASH_TABLE_OK;
  s_plus_p_gw_eps_bearer_context_information_t *ctx_p = NULL;
  int rv = RETURNok;

  hash_rc = hashtable_ts_get(
    state->sgw_state.s11_bearer_context_information,
    create_bearer_response_pP->teid,
    (void **) &ctx_p);

  if (HASH_TABLE_OK == hash_rc) {
    if (
      (REQUEST_ACCEPTED == create_bearer_response_pP->cause.cause_value) ||
      (REQUEST_ACCEPTED_PARTIALLY ==
       create_bearer_response_pP->cause.cause_value)) {
      for (int i = 0;
           i < create_bearer_response_pP->bearer_contexts.num_bearer_context;
           i++) {
        if (
          REQUEST_ACCEPTED ==
          create_bearer_response_pP->bearer_contexts.bearer_contexts[i]
            .cause.cause_value) {
          sgw_eps_bearer_ctxt_t *eps_bearer_ctxt_p = NULL;
          struct sgw_eps_bearer_entry_wrapper_s *sgw_eps_bearer_entry_wrapper =
            NULL;
          struct sgw_eps_bearer_entry_wrapper_s *sgw_eps_bearer_entry_wrapper2 =
            NULL;

          pgw_ni_cbr_proc_t *pgw_ni_cbr_proc =
            pgw_get_procedure_create_bearer(ctx_p);

          if (pgw_ni_cbr_proc) {
            sgw_eps_bearer_entry_wrapper =
              LIST_FIRST(pgw_ni_cbr_proc->pending_eps_bearers);
            while (sgw_eps_bearer_entry_wrapper != NULL) {
              // Save
              sgw_eps_bearer_entry_wrapper2 =
                LIST_NEXT(sgw_eps_bearer_entry_wrapper, entries);
              eps_bearer_ctxt_p =
                sgw_eps_bearer_entry_wrapper->sgw_eps_bearer_entry;
              // This comparison may be enough, else compare IP address also
              if (
                create_bearer_response_pP->bearer_contexts.bearer_contexts[i]
                  .s1u_sgw_fteid.teid ==
                eps_bearer_ctxt_p->s_gw_teid_S1u_S12_S4_up) {
                // List management
                LIST_REMOVE(sgw_eps_bearer_entry_wrapper, entries);
                free_wrapper((void **) &sgw_eps_bearer_entry_wrapper);

                eps_bearer_ctxt_p->eps_bearer_id =
                  create_bearer_response_pP->bearer_contexts.bearer_contexts[i]
                    .eps_bearer_id;

                get_fteid_ip_address(
                  &create_bearer_response_pP->bearer_contexts.bearer_contexts[i]
                     .s1u_enb_fteid,
                  &eps_bearer_ctxt_p->enb_ip_address_S1u);
                eps_bearer_ctxt_p->enb_teid_S1u =
                  create_bearer_response_pP->bearer_contexts.bearer_contexts[i]
                    .s1u_enb_fteid.teid;

                eps_bearer_ctxt_p = sgw_cm_insert_eps_bearer_ctxt_in_collection(
                  &ctx_p->sgw_eps_bearer_context_information.pdn_connection,
                  eps_bearer_ctxt_p);

                if (HASH_TABLE_OK == hash_rc) {
                  struct in_addr enb = {.s_addr = 0};
                  enb.s_addr = eps_bearer_ctxt_p->enb_ip_address_S1u.address
                                 .ipv4_address.s_addr;

                  struct in_addr ue = {.s_addr = 0};
                  ue.s_addr = eps_bearer_ctxt_p->paa.ipv4_address.s_addr;

                  if (spgw_config.pgw_config.use_gtp_kernel_module) {
                    Imsi_t imsi =
                      ctx_p->sgw_eps_bearer_context_information.imsi;
                    rv = gtp_tunnel_ops->add_tunnel(
                      ue,
                      enb,
                      eps_bearer_ctxt_p->s_gw_teid_S1u_S12_S4_up,
                      eps_bearer_ctxt_p->enb_teid_S1u,
                      imsi,
                      NULL);
                    if (rv < 0) {
                      OAILOG_ERROR(
                        LOG_SPGW_APP,
                        "ERROR in setting up TUNNEL err=%d\n",
                        rv);
                    }

                    if (rv < 0) {
                      OAILOG_INFO(
                        LOG_SPGW_APP,
                        "Failed to setup EPS bearer id %u tunnel " TEID_FMT
                        " (eNB) <-> (SGW) " TEID_FMT "\n",
                        eps_bearer_ctxt_p->eps_bearer_id,
                        eps_bearer_ctxt_p->enb_teid_S1u,
                        eps_bearer_ctxt_p->s_gw_teid_S1u_S12_S4_up);
                    } else {
#if ENABLE_SDF_MARKING
                      bstring marking_command = bformat(
                        "iptables -A POSTROUTING -t mangle --out-interface "
                        "gtp0 --dest %" PRIu8 ".%" PRIu8 ".%" PRIu8 ".%" PRIu8
                        "/32 -m mark --mark 0x%04X -j MARK --set-mark %d",
                        NIPADDR(eps_bearer_ctxt_p->paa.ipv4_address.s_addr),
                        pgw_ni_cbr_proc->sdf_id,
                        eps_bearer_ctxt_p->eps_bearer_id);
                      async_system_command(
                        TASK_SPGW_APP, false, bdata(marking_command));

                      AssertFatal(
                        (TRAFFIC_FLOW_TEMPLATE_NB_PACKET_FILTERS_MAX >
                         eps_bearer_ctxt_p->num_sdf),
                        "Too much flows aggregated in this Bearer (should not "
                        "happen => see MME)");
                      if (
                        TRAFFIC_FLOW_TEMPLATE_NB_PACKET_FILTERS_MAX >
                        eps_bearer_ctxt_p->num_sdf) {
                        eps_bearer_ctxt_p->sdf_id[eps_bearer_ctxt_p->num_sdf] =
                          pgw_ni_cbr_proc->sdf_id;
                        eps_bearer_ctxt_p->num_sdf += 1;
                      }

                      bdestroy_wrapper(&marking_command);
#endif
                      OAILOG_INFO(
                        LOG_SPGW_APP,
                        "Setup EPS bearer id %u tunnel " TEID_FMT
                        " (eNB) <-> (SGW) " TEID_FMT "\n",
                        eps_bearer_ctxt_p->eps_bearer_id,
                        eps_bearer_ctxt_p->enb_teid_S1u,
                        eps_bearer_ctxt_p->s_gw_teid_S1u_S12_S4_up);
                    }
                  }
                } else {
                  OAILOG_INFO(
                    LOG_SPGW_APP,
                    "Failed to setup EPS bearer id %u\n",
                    eps_bearer_ctxt_p->eps_bearer_id);
                }
                // Restore
                sgw_eps_bearer_entry_wrapper = sgw_eps_bearer_entry_wrapper2;

                break;
              }
            }
            sgw_eps_bearer_entry_wrapper =
              LIST_FIRST(pgw_ni_cbr_proc->pending_eps_bearers);
            if (!sgw_eps_bearer_entry_wrapper) {
              LIST_INIT(pgw_ni_cbr_proc->pending_eps_bearers);
              free_wrapper((void **) &pgw_ni_cbr_proc->pending_eps_bearers);

              LIST_REMOVE((pgw_base_proc_t *) pgw_ni_cbr_proc, entries);
              pgw_free_procedure_create_bearer(&pgw_ni_cbr_proc);
            }
          }
        } else {
          OAILOG_DEBUG(
            LOG_SPGW_APP,
            "Creation of bearer " TEID_FMT "\n",
            create_bearer_response_pP->teid);
        }
      }
    }
  } else {
    // context not found
    OAILOG_DEBUG(
      LOG_SPGW_APP,
      "Context not found for teid " TEID_FMT "\n",
      create_bearer_response_pP->teid);
  }

  OAILOG_FUNC_RETURN(LOG_SPGW_APP, rv);
}

/*
 * Handle NW initiated Dedicated Bearer Activation from PGW
 */
int sgw_handle_nw_initiated_actv_bearer_req(
  spgw_state_t *state,
  const itti_s5_nw_init_actv_bearer_request_t *const itti_s5_actv_bearer_req)
{
  MessageDef *message_p = NULL;
  int rc = RETURNok;

  OAILOG_FUNC_IN(LOG_SPGW_APP);
  OAILOG_INFO(
    LOG_SPGW_APP,
    "Received Dedicated Bearer Req Activation from PGW for LBI %d\n",
    itti_s5_actv_bearer_req->lbi);

  s_plus_p_gw_eps_bearer_context_information_t
    *s_plus_p_gw_eps_bearer_ctxt_info_p = NULL;
  hashtable_rc_t hash_rc = HASH_TABLE_OK;

  hash_rc = hashtable_ts_get(
    state->sgw_state.s11_bearer_context_information,
    itti_s5_actv_bearer_req->s_gw_teid_S11_S4,
    (void **) &s_plus_p_gw_eps_bearer_ctxt_info_p);

  if (HASH_TABLE_OK != hash_rc) {
    OAILOG_ERROR(
      LOG_SPGW_APP,
      "Did not find hash table entry for teid %u"
      "for S11_NW_INITIATED_BEARER_ACTV_REQUEST\n",
      itti_s5_actv_bearer_req->s_gw_teid_S11_S4);
    OAILOG_FUNC_RETURN(LOG_SPGW_APP, rc);
  }

  //Send ITTI message to MME APP
  message_p = itti_alloc_new_message(
    TASK_SPGW_APP, S11_NW_INITIATED_ACTIVATE_BEARER_REQUEST);
  if (message_p == NULL) {
    OAILOG_ERROR(
      LOG_SPGW_APP,
      "Failed to allocate message_p for"
      "S11_NW_INITIATED_BEARER_ACTV_REQUEST\n");
    OAILOG_FUNC_RETURN(LOG_SPGW_APP, rc);
  }
  if (message_p) {
    itti_s11_nw_init_actv_bearer_request_t *s11_actv_bearer_request =
      &message_p->ittiMsg.s11_nw_init_actv_bearer_request;
    memset(
      s11_actv_bearer_request,
      0,
      sizeof(itti_s11_nw_init_actv_bearer_request_t));
    //Context TEID
    s11_actv_bearer_request->s11_mme_teid =
      itti_s5_actv_bearer_req->mme_teid_S11;
    //LBI
    s11_actv_bearer_request->lbi = itti_s5_actv_bearer_req->lbi;
    //PCO
    memcpy(
      &s11_actv_bearer_request->pco,
      &itti_s5_actv_bearer_req->pco,
      sizeof(protocol_configuration_options_t));
    //UL TFT to be sent to UE
    memcpy(
      &s11_actv_bearer_request->tft,
      &itti_s5_actv_bearer_req->ul_tft,
      sizeof(traffic_flow_template_t));
    //QoS
    memcpy(
      &s11_actv_bearer_request->eps_bearer_qos,
      &itti_s5_actv_bearer_req->eps_bearer_qos,
      sizeof(bearer_qos_t));

    //S1U SGW F-TEID
    s11_actv_bearer_request->s1_u_sgw_fteid.teid = sgw_get_new_s1u_teid(state);
    s11_actv_bearer_request->s1_u_sgw_fteid.interface_type = S1_U_SGW_GTP_U;
    //Set IPv4 address type bit
    s11_actv_bearer_request->s1_u_sgw_fteid.ipv4 = true;

    //TODO - IPv6 address
    s11_actv_bearer_request->s1_u_sgw_fteid.ipv4_address.s_addr =
      state->sgw_state.sgw_ip_address_S1u_S12_S4_up.s_addr;

    // Create temporary dedicated bearer context
    sgw_eps_bearer_ctxt_t *eps_bearer_ctxt_p =
      calloc(1, sizeof(sgw_eps_bearer_ctxt_t));

    if (!eps_bearer_ctxt_p) {
      OAILOG_ERROR(
        LOG_SPGW_APP,
        "Failed to allocate memory for eps_bearer_ctxt_p\n");
      OAILOG_FUNC_RETURN(LOG_SPGW_APP, rc);
    }
    // Copy PAA from default bearer cntxt
    sgw_eps_bearer_ctxt_t *default_eps_bearer_entry_p =
      sgw_cm_get_eps_bearer_entry(
        &s_plus_p_gw_eps_bearer_ctxt_info_p
        ->sgw_eps_bearer_context_information.pdn_connection,
        s_plus_p_gw_eps_bearer_ctxt_info_p->sgw_eps_bearer_context_information
        .pdn_connection.default_bearer);

    if (!default_eps_bearer_entry_p) {
      OAILOG_ERROR(
        LOG_SPGW_APP,
        "Failed to get default bearer context\n");
      OAILOG_FUNC_RETURN(LOG_SPGW_APP, rc);
    }

    eps_bearer_ctxt_p->eps_bearer_id = 0;
    eps_bearer_ctxt_p->paa = default_eps_bearer_entry_p->paa;
    // SGW FTEID
    eps_bearer_ctxt_p->s_gw_teid_S1u_S12_S4_up =
      s11_actv_bearer_request->s1_u_sgw_fteid.teid;

    eps_bearer_ctxt_p->s_gw_ip_address_S1u_S12_S4_up.pdn_type = IPv4;
    eps_bearer_ctxt_p->s_gw_ip_address_S1u_S12_S4_up.address.ipv4_address
      .s_addr = state->sgw_state.sgw_ip_address_S1u_S12_S4_up.s_addr;
    // DL TFT
    memcpy(
      &eps_bearer_ctxt_p->tft,
      &itti_s5_actv_bearer_req->dl_tft,
      sizeof(traffic_flow_template_t));
    // QoS
    memcpy(
      &eps_bearer_ctxt_p->eps_bearer_qos,
      &itti_s5_actv_bearer_req->eps_bearer_qos,
      sizeof(bearer_qos_t));

    // Create temporary spgw bearer context entry
    pgw_ni_cbr_proc_t *pgw_ni_cbr_proc =
      pgw_create_procedure_create_bearer(s_plus_p_gw_eps_bearer_ctxt_info_p);
    if (!pgw_ni_cbr_proc) {
      OAILOG_ERROR(
        LOG_SPGW_APP,
        "Failed to create temporary eps bearer context entry\n");
      OAILOG_FUNC_RETURN(LOG_SPGW_APP, rc);
    }
    struct sgw_eps_bearer_entry_wrapper_s *sgw_eps_bearer_entry_p =
      calloc(1, sizeof(*sgw_eps_bearer_entry_p));
    if (!sgw_eps_bearer_entry_p) {
      OAILOG_ERROR(
        LOG_SPGW_APP,
        "Failed to allocate memory for sgw_eps_bearer_entry_p\n");
      OAILOG_FUNC_RETURN(LOG_SPGW_APP, rc);
    }
    sgw_eps_bearer_entry_p->sgw_eps_bearer_entry = eps_bearer_ctxt_p;
    LIST_INSERT_HEAD(
      (pgw_ni_cbr_proc->pending_eps_bearers),
      sgw_eps_bearer_entry_p,
      entries);

    OAILOG_INFO(
      LOG_SPGW_APP,
      "Sending S11_PCRF_DED_BEARER_ACTV_REQUEST to MME with LBI %d\n",
      itti_s5_actv_bearer_req->lbi);
    rc = itti_send_msg_to_task(TASK_MME, INSTANCE_DEFAULT, message_p);
  }
  OAILOG_FUNC_RETURN(LOG_SPGW_APP, rc);
}

int send_activate_dedicated_bearer_rsp_to_pgw(
  spgw_state_t *state,
  gtpv2c_cause_value_t cause,
  teid_t sgw_s11_teid,
  ebi_t ebi,
  teid_t enb_u_teid,
  teid_t sgw_u_teid)
{
  uint32_t rc = RETURNok;
  MessageDef *message_p = NULL;
  hashtable_rc_t hash_rc = HASH_TABLE_OK;
  s_plus_p_gw_eps_bearer_context_information_t *spgw_context = NULL;

  hash_rc = hashtable_ts_get(
    state->sgw_state.s11_bearer_context_information,
    sgw_s11_teid,
    (void **) &spgw_context);

  if (hash_rc != HASH_TABLE_OK) {
    OAILOG_ERROR(LOG_SPGW_APP, "Error in retrieving s_plus_p_gw context\n");
    OAILOG_FUNC_RETURN(LOG_SPGW_APP, RETURNerror);
  }

  message_p =
    itti_alloc_new_message(TASK_PGW_APP, S5_NW_INITIATED_ACTIVATE_BEARER_RESP);
  if (message_p == NULL) {
    OAILOG_ERROR(
      LOG_SPGW_APP,
      "itti_alloc_new_message failed for S5_ACTIVATE_DEDICATED_BEARER_RSP\n");
    OAILOG_FUNC_RETURN(LOG_SPGW_APP, RETURNerror);
  }
  itti_s5_nw_init_actv_bearer_rsp_t *act_ded_bearer_rsp =
    &message_p->ittiMsg.s5_nw_init_actv_bearer_response;
  memset(act_ded_bearer_rsp, 0, sizeof(itti_s5_nw_init_actv_bearer_rsp_t));
  // Cause
  act_ded_bearer_rsp->cause = cause;
  // IMSI
  act_ded_bearer_rsp->imsi =
    spgw_context->sgw_eps_bearer_context_information.imsi;
  // LBI
  act_ded_bearer_rsp->lbi = spgw_context->sgw_eps_bearer_context_information.
    pdn_connection.default_bearer;
  // Fill EBI and TEID values if request is accepted by the UE else send 0
  if (cause == REQUEST_ACCEPTED) {
    // EBI
    act_ded_bearer_rsp->ebi = ebi;
    // S1-U enb TEID
    act_ded_bearer_rsp->S1_U_enb_teid = enb_u_teid;
    // S1-U sgw TEID
    act_ded_bearer_rsp->S1_U_sgw_teid = sgw_u_teid;
  }
  OAILOG_INFO(
    LOG_SPGW_APP,
    "Sending S5_NW_INIT_ACTIVATE_BEARER_RSP to PGW for EBI %u with cause %d \n"
    , ebi,
    cause);
  rc = itti_send_msg_to_task(TASK_PGW_APP, INSTANCE_DEFAULT, message_p);

  OAILOG_FUNC_RETURN(LOG_SPGW_APP, rc);
}

/*
 * Handle NW initiated Dedicated Bearer Activation Rsp from MME
 */

int sgw_handle_nw_initiated_actv_bearer_rsp(
  spgw_state_t *state,
  const itti_s11_nw_init_actv_bearer_rsp_t *const s11_actv_bearer_rsp)
{
  s_plus_p_gw_eps_bearer_context_information_t *spgw_context = NULL;
  uint32_t msg_bearer_index = 0;
  uint32_t rc = RETURNok;
  sgw_eps_bearer_ctxt_t *eps_bearer_ctxt_p = NULL;
  sgw_eps_bearer_ctxt_t *eps_bearer_ctxt_entry_p = NULL;
  struct sgw_eps_bearer_entry_wrapper_s *sgw_eps_bearer_entry_p =
    NULL;
  gtpv2c_cause_value_t cause = REQUEST_REJECTED;
  hashtable_rc_t hash_rc = HASH_TABLE_OK;
  pgw_ni_cbr_proc_t *pgw_ni_cbr_proc = NULL;

  OAILOG_INFO(
    LOG_SPGW_APP,
    "Received nw_initiated_bearer_actv_rsp from MME with EBI %d\n",
    s11_actv_bearer_rsp->bearer_contexts.bearer_contexts[msg_bearer_index]
      .eps_bearer_id);
  hash_rc = hashtable_ts_get(
    state->sgw_state.s11_bearer_context_information,
    s11_actv_bearer_rsp->sgw_s11_teid,
    (void **) &spgw_context);
  if ((spgw_context == NULL) || (hash_rc != HASH_TABLE_OK)) {
    OAILOG_ERROR(LOG_SPGW_APP, "Error in retrieving s_plus_p_gw context\n");
    OAILOG_FUNC_RETURN(LOG_SPGW_APP, RETURNerror);
  }
  //--------------------------------------
  // EPS bearer entry
  //--------------------------------------
  // TODO multiple bearers
  pgw_ni_cbr_proc = pgw_get_procedure_create_bearer(spgw_context);

  if (pgw_ni_cbr_proc) {
    sgw_eps_bearer_entry_p =
      LIST_FIRST(pgw_ni_cbr_proc->pending_eps_bearers);
    while (sgw_eps_bearer_entry_p != NULL) {
      if ((s11_actv_bearer_rsp->bearer_contexts.
        bearer_contexts[msg_bearer_index].s1u_sgw_fteid.teid ==
        sgw_eps_bearer_entry_p->sgw_eps_bearer_entry->
        s_gw_teid_S1u_S12_S4_up)) {
       /* If UE accepted the request create eps bearer context.
         * If UE did not accept the request send reject to NW
         */
        if (s11_actv_bearer_rsp->cause.cause_value == REQUEST_ACCEPTED) {
          eps_bearer_ctxt_p =
            sgw_eps_bearer_entry_p->sgw_eps_bearer_entry;
          if (eps_bearer_ctxt_p) {
            eps_bearer_ctxt_p->eps_bearer_id =
            s11_actv_bearer_rsp->bearer_contexts.
            bearer_contexts[msg_bearer_index].eps_bearer_id;

            // Store enb-s1u teid and ip address
            get_fteid_ip_address(
              &s11_actv_bearer_rsp->bearer_contexts.
              bearer_contexts[msg_bearer_index].s1u_enb_fteid,
              &eps_bearer_ctxt_p->enb_ip_address_S1u);
            eps_bearer_ctxt_p->enb_teid_S1u =
              s11_actv_bearer_rsp->bearer_contexts.
              bearer_contexts[msg_bearer_index].s1u_enb_fteid.teid;

            eps_bearer_ctxt_entry_p = sgw_cm_insert_eps_bearer_ctxt_in_collection(
              &spgw_context->sgw_eps_bearer_context_information.pdn_connection,
              eps_bearer_ctxt_p);
            if (eps_bearer_ctxt_entry_p == NULL) {
              OAILOG_ERROR(
                LOG_SPGW_APP, "Failed to create new EPS bearer entry\n");
              increment_counter(
                "s11_actv_bearer_rsp",
                1,
                2,
                "result",
                "failure",
                "cause",
                "internal_software_error");
            } else {
              OAILOG_INFO(
                LOG_SPGW_APP,
                "Successfully created new EPS bearer entry with EBI %d\n",
                eps_bearer_ctxt_p->eps_bearer_id);
                cause = REQUEST_ACCEPTED;
            }
          }
        } else {
          OAILOG_ERROR(
            LOG_SPGW_APP,
            "Did not create new EPS bearer entry as "
            "UE rejected the request for EBI %d\n",
          s11_actv_bearer_rsp->bearer_contexts.bearer_contexts[msg_bearer_index]
            .eps_bearer_id);
        }
        // Remove the temporary spgw entry
        LIST_REMOVE(sgw_eps_bearer_entry_p, entries);
        free_wrapper((void **) &sgw_eps_bearer_entry_p);
        break;
      }
      sgw_eps_bearer_entry_p =
        LIST_NEXT(sgw_eps_bearer_entry_p, entries);
    }
  } else {
    OAILOG_ERROR(
      LOG_SPGW_APP,
<<<<<<< HEAD
      "Did not create new EPS bearer entry for EBI %u\n",
=======
      "Did not create new EPS bearer entry as "
      "UE rejected the request for EBI %d\n",
>>>>>>> 9a11866a
      s11_actv_bearer_rsp->bearer_contexts.bearer_contexts[msg_bearer_index]
      .eps_bearer_id);
  }
  // Send ACTIVATE_DEDICATED_BEARER_RSP to PGW
  rc = send_activate_dedicated_bearer_rsp_to_pgw(
    state,
    cause,
    s11_actv_bearer_rsp->sgw_s11_teid,
    s11_actv_bearer_rsp->bearer_contexts.bearer_contexts[msg_bearer_index].
    eps_bearer_id,
    s11_actv_bearer_rsp->bearer_contexts.bearer_contexts[msg_bearer_index].
    s1u_enb_fteid.teid,
    s11_actv_bearer_rsp->bearer_contexts.bearer_contexts[msg_bearer_index].
    s1u_sgw_fteid.teid
    );
  if (rc != RETURNok) {
    OAILOG_ERROR(
      LOG_SPGW_APP,
      "Did not send ACTIVATE_DEDICATED_BEARER_RSP to PGW\n");
  }
  OAILOG_FUNC_RETURN(LOG_SPGW_APP, rc);
}

/*
 * Handle NW-initiated dedicated bearer deactivation from PGW
 */
uint32_t sgw_handle_nw_initiated_deactv_bearer_req(
  const itti_s5_nw_init_deactv_bearer_request_t
    *const itti_s5_deactiv_ded_bearer_req)
{
  MessageDef *message_p = NULL;
  uint32_t rc = RETURNok;

  OAILOG_FUNC_IN(LOG_SPGW_APP);
  OAILOG_INFO(
    LOG_SPGW_APP,
    "Received nw_initiated_deactv_bearer_req from PGW for TEID %u\n",
    itti_s5_deactiv_ded_bearer_req->s11_mme_teid);

  //Build and send ITTI message to MME APP
  message_p = itti_alloc_new_message(
    TASK_SPGW_APP, S11_NW_INITIATED_DEACTIVATE_BEARER_REQUEST);
  if (message_p) {
    itti_s11_nw_init_deactv_bearer_request_t *s11_pcrf_bearer_deactv_request =
      &message_p->ittiMsg.s11_nw_init_deactv_bearer_request;
    memset(
      s11_pcrf_bearer_deactv_request,
      0,
      sizeof(itti_s11_nw_init_deactv_bearer_request_t));
    memcpy(
      s11_pcrf_bearer_deactv_request,
      itti_s5_deactiv_ded_bearer_req,
      sizeof(itti_s11_nw_init_deactv_bearer_request_t));
    OAILOG_INFO(
      LOG_SPGW_APP,
      "Sending nw_initiated_deactv_bearer_req to MME with %d EBIs\n",
      itti_s5_deactiv_ded_bearer_req->no_of_bearers);
    print_bearer_ids_helper(
      s11_pcrf_bearer_deactv_request->ebi,
      itti_s5_deactiv_ded_bearer_req->no_of_bearers);
    rc = itti_send_msg_to_task(TASK_MME, INSTANCE_DEFAULT, message_p);
  } else {
    OAILOG_ERROR(
      LOG_SPGW_APP,
      "itti_alloc_new_message failed for nw_initiated_deactv_bearer_req\n");
    rc = RETURNerror;
  }
  OAILOG_FUNC_RETURN(LOG_SPGW_APP, rc);
}

/*
 * Handle NW-initiated dedicated bearer dectivation rsp from MME
 */

int sgw_handle_nw_initiated_deactv_bearer_rsp(
  spgw_state_t *state,
  const itti_s11_nw_init_deactv_bearer_rsp_t
    *const s11_pcrf_ded_bearer_deactv_rsp)
{
  uint32_t rc = RETURNok;
  uint32_t i = 0;
  s_plus_p_gw_eps_bearer_context_information_t *spgw_ctxt = NULL;
  uint32_t no_of_bearers = 0;
  ebi_t ebi = {0};
  hashtable_rc_t hash_rc = HASH_TABLE_OK;
  itti_sgi_delete_end_point_request_t sgi_delete_end_point_request;

  OAILOG_INFO(
    LOG_SPGW_APP, "Received nw_initiated_deactv_bearer_rsp from MME\n");

  no_of_bearers =
    s11_pcrf_ded_bearer_deactv_rsp->bearer_contexts.num_bearer_context;
  //--------------------------------------
  // Get EPS bearer entry
  //--------------------------------------
  hash_rc = hashtable_ts_get(
    state->sgw_state.s11_bearer_context_information,
    s11_pcrf_ded_bearer_deactv_rsp->s_gw_teid_s11_s4,
    (void **) &spgw_ctxt);
  if (HASH_TABLE_OK != hash_rc) {
    OAILOG_ERROR(
      LOG_SPGW_APP,
      "hashtable_ts_get failed for teid %u\n",
      s11_pcrf_ded_bearer_deactv_rsp->s_gw_teid_s11_s4);
    OAILOG_FUNC_RETURN(LOG_SPGW_APP, rc);
  }
  sgw_eps_bearer_ctxt_t *eps_bearer_ctxt_p = NULL;
  //Remove the default bearer entry
  if (s11_pcrf_ded_bearer_deactv_rsp->delete_default_bearer) {
    if (!s11_pcrf_ded_bearer_deactv_rsp->lbi) {
      OAILOG_ERROR(LOG_SPGW_APP, "LBI received from MME is NULL\n");
      OAILOG_FUNC_RETURN(LOG_SPGW_APP, rc);
    }
    OAILOG_INFO(
      LOG_SPGW_APP,
      "Removed default bearer context for (ebi = %d)\n",
      *s11_pcrf_ded_bearer_deactv_rsp->lbi);
    ebi = *s11_pcrf_ded_bearer_deactv_rsp->lbi;
    eps_bearer_ctxt_p = sgw_cm_get_eps_bearer_entry(
      &spgw_ctxt->sgw_eps_bearer_context_information.pdn_connection, ebi);

    rc = gtp_tunnel_ops->del_tunnel(
      eps_bearer_ctxt_p->paa.ipv4_address,
      eps_bearer_ctxt_p->s_gw_teid_S1u_S12_S4_up,
      eps_bearer_ctxt_p->enb_teid_S1u,
      NULL);
    if (rc < 0) {
      OAILOG_ERROR(
        LOG_SPGW_APP,
        "ERROR in deleting TUNNEL " TEID_FMT " (eNB) <-> (SGW) " TEID_FMT "\n",
        eps_bearer_ctxt_p->enb_teid_S1u,
        eps_bearer_ctxt_p->s_gw_teid_S1u_S12_S4_up);
    }
    sgi_delete_end_point_request.context_teid =
      spgw_ctxt->sgw_eps_bearer_context_information.s_gw_teid_S11_S4;
    sgi_delete_end_point_request.sgw_S1u_teid =
      eps_bearer_ctxt_p->s_gw_teid_S1u_S12_S4_up;
    sgi_delete_end_point_request.eps_bearer_id = ebi;
    sgi_delete_end_point_request.pdn_type =
      spgw_ctxt->sgw_eps_bearer_context_information.saved_message.pdn_type;
    memcpy(
      &sgi_delete_end_point_request.paa,
      &eps_bearer_ctxt_p->paa,
      sizeof(paa_t));

    sgw_handle_sgi_endpoint_deleted(state, &sgi_delete_end_point_request);

    sgw_cm_remove_eps_bearer_entry(
      &spgw_ctxt->sgw_eps_bearer_context_information.pdn_connection, ebi);

    sgw_cm_remove_bearer_context_information(
      state, s11_pcrf_ded_bearer_deactv_rsp->s_gw_teid_s11_s4);

    sgw_cm_remove_s11_tunnel(
      state, s11_pcrf_ded_bearer_deactv_rsp->s_gw_teid_s11_s4);
  } else {
    //Remove the dedicated bearer/s context
    for (i = 0; i < no_of_bearers; i++) {
      eps_bearer_ctxt_p = sgw_cm_get_eps_bearer_entry(
        &spgw_ctxt->sgw_eps_bearer_context_information.pdn_connection,
        s11_pcrf_ded_bearer_deactv_rsp->bearer_contexts.bearer_contexts[i]
          .eps_bearer_id);
      if (eps_bearer_ctxt_p) {
        ebi = s11_pcrf_ded_bearer_deactv_rsp->bearer_contexts.bearer_contexts[i]
                .eps_bearer_id;
        OAILOG_INFO(
          LOG_SPGW_APP, "Removed bearer context for (ebi = %d)\n", ebi);
        rc = gtp_tunnel_ops->del_tunnel(
          eps_bearer_ctxt_p->paa.ipv4_address,
          eps_bearer_ctxt_p->s_gw_teid_S1u_S12_S4_up,
          eps_bearer_ctxt_p->enb_teid_S1u,
          NULL);
        if (rc < 0) {
          OAILOG_ERROR(
            LOG_SPGW_APP,
            "ERROR in deleting TUNNEL " TEID_FMT " (eNB) <-> (SGW) " TEID_FMT
            "\n",
            eps_bearer_ctxt_p->enb_teid_S1u,
            eps_bearer_ctxt_p->s_gw_teid_S1u_S12_S4_up);
        }

        sgw_free_eps_bearer_context(
          &spgw_ctxt->sgw_eps_bearer_context_information.pdn_connection
             .sgw_eps_bearers_array[ebi]);
        break;
      }
    }
  }
  //Send DEACTIVATE_DEDICATED_BEARER_RSP to PGW
  MessageDef *message_p = NULL;
  message_p = itti_alloc_new_message(
    TASK_PGW_APP, S5_NW_INITIATED_DEACTIVATE_BEARER_RESP);
  if (message_p == NULL) {
    OAILOG_ERROR(
      LOG_MME_APP,
      "itti_alloc_new_message failed for nw_initiated_deactv_bearer_rsp\n");
    OAILOG_FUNC_RETURN(LOG_SPGW_APP, RETURNerror);
  }
  itti_s5_nw_init_deactv_bearer_rsp_t *deact_ded_bearer_rsp =
    &message_p->ittiMsg.s5_nw_init_deactv_bearer_response;
  deact_ded_bearer_rsp->no_of_bearers =
    s11_pcrf_ded_bearer_deactv_rsp->bearer_contexts.num_bearer_context;

  for (i = 0; i < deact_ded_bearer_rsp->no_of_bearers; i++) {
    //EBI
    deact_ded_bearer_rsp->ebi[i] = ebi;
    //Cause
    deact_ded_bearer_rsp->cause.cause_value =
      s11_pcrf_ded_bearer_deactv_rsp->bearer_contexts.bearer_contexts[i]
        .cause.cause_value;
  }
  OAILOG_INFO(
    LOG_MME_APP,
    "Sending nw_initiated_deactv_bearer_rsp to PGW with %d EBIs\n",
    deact_ded_bearer_rsp->no_of_bearers);
  print_bearer_ids_helper(
    deact_ded_bearer_rsp->ebi, deact_ded_bearer_rsp->no_of_bearers);

  rc = itti_send_msg_to_task(TASK_PGW_APP, INSTANCE_DEFAULT, message_p);

  OAILOG_FUNC_RETURN(LOG_SPGW_APP, rc);
}

bool is_enb_ip_address_same(const fteid_t *fte_p, ip_address_t *ip_p)
{
  bool rc = true;

  switch ((ip_p)->pdn_type) {
    case IPv4:
      if ((ip_p)->address.ipv4_address.s_addr != (fte_p)->ipv4_address.s_addr) {
        rc = false;
      }
      break;
    case IPv4_AND_v6:
    case IPv6:
      if (
        memcmp(
          &(ip_p)->address.ipv6_address,
          &(fte_p)->ipv6_address,
          sizeof((ip_p)->address.ipv6_address)) != 0) {
        rc = false;
      }
      break;
    default: rc = true; break;
  }
  OAILOG_FUNC_RETURN(LOG_SPGW_APP, rc);
}<|MERGE_RESOLUTION|>--- conflicted
+++ resolved
@@ -2135,6 +2135,7 @@
   const itti_s5_nw_init_actv_bearer_request_t *const itti_s5_actv_bearer_req)
 {
   MessageDef *message_p = NULL;
+  pgw_ni_cbr_proc_t *pgw_ni_cbr_proc = NULL;
   int rc = RETURNok;
 
   OAILOG_FUNC_IN(LOG_SPGW_APP);
@@ -2255,13 +2256,20 @@
       sizeof(bearer_qos_t));
 
     // Create temporary spgw bearer context entry
-    pgw_ni_cbr_proc_t *pgw_ni_cbr_proc =
-      pgw_create_procedure_create_bearer(s_plus_p_gw_eps_bearer_ctxt_info_p);
+    pgw_ni_cbr_proc =
+      pgw_get_procedure_create_bearer(s_plus_p_gw_eps_bearer_ctxt_info_p);
     if (!pgw_ni_cbr_proc) {
-      OAILOG_ERROR(
+      OAILOG_DEBUG(
         LOG_SPGW_APP,
-        "Failed to create temporary eps bearer context entry\n");
-      OAILOG_FUNC_RETURN(LOG_SPGW_APP, rc);
+        "Creating a new temporary eps bearer context entry\n");
+      pgw_ni_cbr_proc =
+        pgw_create_procedure_create_bearer(s_plus_p_gw_eps_bearer_ctxt_info_p);
+      if (!pgw_ni_cbr_proc) {
+        OAILOG_ERROR(
+          LOG_SPGW_APP,
+          "Failed to create temporary eps bearer context entry\n");
+        OAILOG_FUNC_RETURN(LOG_SPGW_APP, rc);
+      }
     }
     struct sgw_eps_bearer_entry_wrapper_s *sgw_eps_bearer_entry_p =
       calloc(1, sizeof(*sgw_eps_bearer_entry_p));
@@ -2360,8 +2368,7 @@
   uint32_t rc = RETURNok;
   sgw_eps_bearer_ctxt_t *eps_bearer_ctxt_p = NULL;
   sgw_eps_bearer_ctxt_t *eps_bearer_ctxt_entry_p = NULL;
-  struct sgw_eps_bearer_entry_wrapper_s *sgw_eps_bearer_entry_p =
-    NULL;
+  struct sgw_eps_bearer_entry_wrapper_s *sgw_eps_bearer_entry_p = NULL;
   gtpv2c_cause_value_t cause = REQUEST_REJECTED;
   hashtable_rc_t hash_rc = HASH_TABLE_OK;
   pgw_ni_cbr_proc_t *pgw_ni_cbr_proc = NULL;
@@ -2394,8 +2401,8 @@
         sgw_eps_bearer_entry_p->sgw_eps_bearer_entry->
         s_gw_teid_S1u_S12_S4_up)) {
        /* If UE accepted the request create eps bearer context.
-         * If UE did not accept the request send reject to NW
-         */
+        * If UE did not accept the request send reject to NW
+        */
         if (s11_actv_bearer_rsp->cause.cause_value == REQUEST_ACCEPTED) {
           eps_bearer_ctxt_p =
             sgw_eps_bearer_entry_p->sgw_eps_bearer_entry;
@@ -2413,7 +2420,8 @@
               s11_actv_bearer_rsp->bearer_contexts.
               bearer_contexts[msg_bearer_index].s1u_enb_fteid.teid;
 
-            eps_bearer_ctxt_entry_p = sgw_cm_insert_eps_bearer_ctxt_in_collection(
+            eps_bearer_ctxt_entry_p =
+              sgw_cm_insert_eps_bearer_ctxt_in_collection(
               &spgw_context->sgw_eps_bearer_context_information.pdn_connection,
               eps_bearer_ctxt_p);
             if (eps_bearer_ctxt_entry_p == NULL) {
@@ -2454,12 +2462,7 @@
   } else {
     OAILOG_ERROR(
       LOG_SPGW_APP,
-<<<<<<< HEAD
       "Did not create new EPS bearer entry for EBI %u\n",
-=======
-      "Did not create new EPS bearer entry as "
-      "UE rejected the request for EBI %d\n",
->>>>>>> 9a11866a
       s11_actv_bearer_rsp->bearer_contexts.bearer_contexts[msg_bearer_index]
       .eps_bearer_id);
   }
