/*
 * Licensed to the OpenAirInterface (OAI) Software Alliance under one or more
 * contributor license agreements.  See the NOTICE file distributed with
 * this work for additional information regarding copyright ownership.
 * The OpenAirInterface Software Alliance licenses this file to You under
 * the Apache License, Version 2.0  (the "License"); you may not use this file
 * except in compliance with the License.
 * You may obtain a copy of the License at
 *
 *      http://www.apache.org/licenses/LICENSE-2.0
 *
 * Unless required by applicable law or agreed to in writing, software
 * distributed under the License is distributed on an "AS IS" BASIS,
 * WITHOUT WARRANTIES OR CONDITIONS OF ANY KIND, either express or implied.
 * See the License for the specific language governing permissions and
 * limitations under the License.
 *-------------------------------------------------------------------------------
 * For more information about the OpenAirInterface (OAI) Software Alliance:
 *      contact@openairinterface.org
 */

/*! \file sgw_handlers.c
  \brief
  \author Lionel Gauthier
  \company Eurecom
  \email: lionel.gauthier@eurecom.fr
*/
#define SGW
#define S11_HANDLERS_C

#include <stdio.h>
#include <stdlib.h>
#include <stdint.h>
#include <stdbool.h>
#include <string.h>
#include <netinet/in.h>
#include <unistd.h>

#include "bstrlib.h"
#include "dynamic_memory_check.h"
#include "assertions.h"
#include "hashtable.h"
#include "common_defs.h"
#include "intertask_interface.h"
#include "msc.h"
#include "log.h"
#include "sgw_ie_defs.h"
#include "3gpp_23.401.h"
#include "common_types.h"
#include "sgw_handlers.h"
#include "sgw_context_manager.h"
#include "sgw.h"
#include "pgw_pco.h"
#include "spgw_config.h"
#include "gtpv1u.h"
#include "pgw_ue_ip_address_alloc.h"
#include "pgw_pcef_emulation.h"
#include "pgw_procedures.h"
#include "service303.h"
#include "pcef_handlers.h"
#include "3gpp_23.003.h"
#include "3gpp_24.007.h"
#include "3gpp_24.008.h"
#include "3gpp_29.274.h"
#include "intertask_interface_types.h"
#include "itti_types.h"
#include "pgw_config.h"
#include "queue.h"
#include "sgw_config.h"
#include "pgw_handlers.h"
<<<<<<< HEAD
#include "conversions.h"
=======
>>>>>>> dbbffc8d

extern sgw_app_t sgw_app;
extern spgw_config_t spgw_config;
extern struct gtp_tunnel_ops *gtp_tunnel_ops;

static uint32_t g_gtpv1u_teid = 0;

#if EMBEDDED_SGW
#define TASK_MME TASK_MME_APP
#else
#define TASK_MME TASK_S11
#endif

//------------------------------------------------------------------------------
uint32_t sgw_get_new_s1u_teid(void)
{
  __sync_fetch_and_add(&g_gtpv1u_teid, 1);
  return g_gtpv1u_teid;
}

//------------------------------------------------------------------------------
int sgw_handle_create_session_request(
  const itti_s11_create_session_request_t *const session_req_pP)
{
  mme_sgw_tunnel_t *new_endpoint_p = NULL;
  s_plus_p_gw_eps_bearer_context_information_t
    *s_plus_p_gw_eps_bearer_ctxt_info_p = NULL;
  sgw_eps_bearer_ctxt_t *eps_bearer_ctxt_p = NULL;

  OAILOG_FUNC_IN(LOG_SPGW_APP);
  increment_counter("spgw_create_session", 1, NO_LABELS);
  /*
   * Upon reception of create session request from MME,
   * * * * S-GW should create UE, eNB and MME contexts and forward message to P-GW.
   */
  if (session_req_pP->rat_type != RAT_EUTRAN) {
    OAILOG_WARNING(
      LOG_SPGW_APP,
      "Received session request with RAT != RAT_TYPE_EUTRAN: type %d\n",
      session_req_pP->rat_type);
  }

  /*
   * As we are abstracting GTP-C transport, FTeid ip address is useless.
   * We just use the teid to identify MME tunnel. Normally we received either:
   * - ipv4 address if ipv4 flag is set
   * - ipv6 address if ipv6 flag is set
   * - ipv4 and ipv6 if both flags are set
   * Communication between MME and S-GW involves S11 interface so we are expecting
   * S11_MME_GTP_C (11) as interface_type.
   */
  if (
    (session_req_pP->sender_fteid_for_cp.teid == 0) &&
    (session_req_pP->sender_fteid_for_cp.interface_type != S11_MME_GTP_C)) {
    /*
     * MME sent request with teid = 0. This is not valid...
     */
    OAILOG_ERROR(LOG_SPGW_APP, "F-TEID parameter mismatch\n");
    increment_counter(
      "spgw_create_session",
      1,
      2,
      "result",
      "failure",
      "cause",
      "sender_fteid_incorrect_parameters");
    OAILOG_FUNC_RETURN(LOG_SPGW_APP, RETURNerror);
  }

  new_endpoint_p = sgw_cm_create_s11_tunnel(
    session_req_pP->sender_fteid_for_cp.teid, sgw_get_new_S11_tunnel_id());

  if (new_endpoint_p == NULL) {
    OAILOG_ERROR(
      LOG_SPGW_APP,
      "Could not create new tunnel endpoint between S-GW and MME "
      "for S11 abstraction\n");
    increment_counter(
      "spgw_create_session",
      1,
      2,
      "result",
      "failure",
      "cause",
      "s11_tunnel_creation_failure");
    OAILOG_FUNC_RETURN(LOG_SPGW_APP, RETURNerror);
  }

  OAILOG_DEBUG(
    LOG_SPGW_APP,
    "Rx CREATE-SESSION-REQUEST MME S11 teid %u S-GW"
    "S11 teid %u APN %s EPS bearer Id %d Imsi <%s>\n",
    new_endpoint_p->remote_teid,
    new_endpoint_p->local_teid,
    session_req_pP->apn,
    session_req_pP->bearer_contexts_to_be_created.bearer_contexts[0]
      .eps_bearer_id,
    session_req_pP->imsi.digit);

  s_plus_p_gw_eps_bearer_ctxt_info_p =
    sgw_cm_create_bearer_context_information_in_collection(
      new_endpoint_p->local_teid);
  if (s_plus_p_gw_eps_bearer_ctxt_info_p) {
    /*
     * We try to create endpoint for S11 interface. A NULL endpoint means that
     * either the teid is already in list of known teid or ENOMEM error has been
     * raised during malloc.
     */
    //--------------------------------------------------
    // copy informations from create session request to bearer context information
    //--------------------------------------------------
    memcpy(
      s_plus_p_gw_eps_bearer_ctxt_info_p->sgw_eps_bearer_context_information
        .imsi.digit,
      session_req_pP->imsi.digit,
      IMSI_BCD_DIGITS_MAX);
    memcpy(
      s_plus_p_gw_eps_bearer_ctxt_info_p->pgw_eps_bearer_context_information
        .imsi.digit,
      session_req_pP->imsi.digit,
      IMSI_BCD_DIGITS_MAX);
    s_plus_p_gw_eps_bearer_ctxt_info_p->sgw_eps_bearer_context_information
      .imsi_unauthenticated_indicator = 1;
    s_plus_p_gw_eps_bearer_ctxt_info_p->pgw_eps_bearer_context_information
      .imsi_unauthenticated_indicator = 1;
    s_plus_p_gw_eps_bearer_ctxt_info_p->sgw_eps_bearer_context_information
      .mme_teid_S11 = session_req_pP->sender_fteid_for_cp.teid;
    s_plus_p_gw_eps_bearer_ctxt_info_p->sgw_eps_bearer_context_information
      .s_gw_teid_S11_S4 = new_endpoint_p->local_teid;
    s_plus_p_gw_eps_bearer_ctxt_info_p->sgw_eps_bearer_context_information
      .trxn = session_req_pP->trxn;
    //s_plus_p_gw_eps_bearer_ctxt_info_p->sgw_eps_bearer_context_information.mme_int_ip_address_S11 = session_req_pP->peer_ip;
    FTEID_T_2_IP_ADDRESS_T(
      (&session_req_pP->sender_fteid_for_cp),
      (&s_plus_p_gw_eps_bearer_ctxt_info_p->sgw_eps_bearer_context_information
          .mme_ip_address_S11));
    //--------------------------------------
    // PDN connection
    //--------------------------------------
    /*
     * pdn_connection = sgw_cm_create_pdn_connection();
     *
     * if (pdn_connection == NULL) {
     * // Malloc failed, may be ENOMEM error
     * SPGW_APP_ERROR("Failed to create new PDN connection\n");
     * OAILOG_FUNC_RETURN(LOG_SPGW_APP,  RETURNerror);
     * }
     */
    memset(
      &s_plus_p_gw_eps_bearer_ctxt_info_p->sgw_eps_bearer_context_information
         .pdn_connection,
      0,
      sizeof(sgw_pdn_connection_t));

    if (
      s_plus_p_gw_eps_bearer_ctxt_info_p->sgw_eps_bearer_context_information
        .pdn_connection.sgw_eps_bearers_array == NULL) {
      OAILOG_ERROR(
        LOG_SPGW_APP, "Failed to create eps bearers collection object\n");
      increment_counter(
        "spgw_create_session",
        1,
        2,
        "result",
        "failure",
        "cause",
        "internal_software_error");
      OAILOG_FUNC_RETURN(LOG_SPGW_APP, RETURNerror);
    }

    if (session_req_pP->apn) {
      s_plus_p_gw_eps_bearer_ctxt_info_p->sgw_eps_bearer_context_information
        .pdn_connection.apn_in_use = strdup(session_req_pP->apn);
    } else {
      s_plus_p_gw_eps_bearer_ctxt_info_p->sgw_eps_bearer_context_information
        .pdn_connection.apn_in_use = strdup("NO APN");
    }

    s_plus_p_gw_eps_bearer_ctxt_info_p->sgw_eps_bearer_context_information
      .pdn_connection.default_bearer =
      session_req_pP->bearer_contexts_to_be_created.bearer_contexts[0]
        .eps_bearer_id;
    //obj_hashtable_ts_insert(s_plus_p_gw_eps_bearer_ctxt_info_p->sgw_eps_bearer_context_information.pdn_connections, pdn_connection->apn_in_use, strlen(pdn_connection->apn_in_use), pdn_connection);

    //--------------------------------------
    // EPS bearer entry
    //--------------------------------------
    // TODO several bearers
    eps_bearer_ctxt_p = sgw_cm_create_eps_bearer_ctxt_in_collection(
      &s_plus_p_gw_eps_bearer_ctxt_info_p->sgw_eps_bearer_context_information
         .pdn_connection,
      session_req_pP->bearer_contexts_to_be_created.bearer_contexts[0]
        .eps_bearer_id);
    sgw_display_s11teid2mme_mappings();
    sgw_display_s11_bearer_context_information_mapping();

    if (eps_bearer_ctxt_p == NULL) {
      OAILOG_ERROR(LOG_SPGW_APP, "Failed to create new EPS bearer entry\n");
      increment_counter(
        "spgw_create_session",
        1,
        2,
        "result",
        "failure",
        "cause",
        "internal_software_error");
      // TO DO free_wrapper new_bearer_ctxt_info_p and by cascade...
      OAILOG_FUNC_RETURN(LOG_SPGW_APP, RETURNerror);
    }

    eps_bearer_ctxt_p->eps_bearer_qos =
      session_req_pP->bearer_contexts_to_be_created.bearer_contexts[0]
        .bearer_level_qos;
    //s_plus_p_gw_eps_bearer_ctxt_info_p->sgw_eps_bearer_context_informationteid = teid;

    /*
     * Trying to insert the new tunnel into the tree.
     * If collision_p is not NULL (0), it means tunnel is already present.
     */
    //s_plus_p_gw_eps_bearer_ctxt_info_p->sgw_eps_bearer_context_informations_gw_ip_address_S11_S4 =
    memcpy(
      &s_plus_p_gw_eps_bearer_ctxt_info_p->sgw_eps_bearer_context_information
         .saved_message,
      session_req_pP,
      sizeof(itti_s11_create_session_request_t));

    /*
     * Establishing EPS bearer. Requesting S1-U (GTPV1-U) task to create a
     * tunnel for S1 user plane interface. If status in response is successfull
     * (0), the tunnel endpoint is locally ready.
     *
     * The right way to implement this is to send GTPV1U_CREATE_TUNNEL_REQ to the gtp1u task
     * and handle the GTPV1U_CREATE_TUNNEL_RESP message in sgw_task. Current implementation
     * calls the sgw_handle_gtpv1uCreateTunnelResp() directly.
     */

    /*
    message_p = itti_alloc_new_message (TASK_SPGW_APP, GTPV1U_CREATE_TUNNEL_REQ);

    if (message_p == NULL) {
      sgw_cm_remove_s11_tunnel (new_endpoint_p->remote_teid);
      OAILOG_FUNC_RETURN(LOG_SPGW_APP, RETURNerror);
    }
    */

    {
      /*
       * The original implementation called sgw_handle_gtpv1uCreateTunnelResp() here.
       * Instead, we now send a create bearer request to PGW and handle respond
       * asynchronously through sgw_handle_s5_create_bearer_response()
       */
      MessageDef *message_p = NULL;
      message_p =
        itti_alloc_new_message(TASK_PGW_APP, S5_CREATE_BEARER_REQUEST);
      message_p->ittiMsg.s5_create_bearer_request.context_teid =
        new_endpoint_p->local_teid;
      message_p->ittiMsg.s5_create_bearer_request.S1u_teid =
        sgw_get_new_s1u_teid();
      message_p->ittiMsg.s5_create_bearer_request.eps_bearer_id =
        session_req_pP->bearer_contexts_to_be_created.bearer_contexts[0]
          .eps_bearer_id;
      itti_send_msg_to_task(TASK_PGW_APP, INSTANCE_DEFAULT, message_p);
    }
  } else {
    OAILOG_WARNING(
      LOG_SPGW_APP,
      "Could not create new transaction for SESSION_CREATE message\n");
    free_wrapper((void **) &new_endpoint_p);
    new_endpoint_p = NULL;
    increment_counter(
      "spgw_create_session",
      1,
      2,
      "result",
      "failure",
      "cause",
      "internal_software_error");
    OAILOG_FUNC_RETURN(LOG_SPGW_APP, RETURNerror);
  }
  OAILOG_FUNC_RETURN(LOG_SPGW_APP, RETURNok);
}

//------------------------------------------------------------------------------
int sgw_handle_sgi_endpoint_created(
  itti_sgi_create_end_point_response_t *const resp_pP)
{
  OAILOG_FUNC_IN(LOG_SPGW_APP);
  itti_s11_create_session_response_t *create_session_response_p = NULL;
  s_plus_p_gw_eps_bearer_context_information_t *new_bearer_ctxt_info_p = NULL;
  MessageDef *message_p = NULL;
  hashtable_rc_t hash_rc = HASH_TABLE_OK;
  int rv = RETURNok;

  OAILOG_DEBUG(
    LOG_SPGW_APP,
    "Rx SGI_CREATE_ENDPOINT_RESPONSE,Context: S11 teid " TEID_FMT
    ", SGW S1U teid " TEID_FMT " EPS bearer id %u\n",
    resp_pP->context_teid,
    resp_pP->sgw_S1u_teid,
    resp_pP->eps_bearer_id);
  hash_rc = hashtable_ts_get(
    sgw_app.s11_bearer_context_information_hashtable,
    resp_pP->context_teid,
    (void **) &new_bearer_ctxt_info_p);

  message_p =
    itti_alloc_new_message(TASK_SPGW_APP, S11_CREATE_SESSION_RESPONSE);

  if (message_p == NULL) {
    OAILOG_FUNC_RETURN(LOG_SPGW_APP, RETURNerror);
  }

  create_session_response_p = &message_p->ittiMsg.s11_create_session_response;
  memset(
    create_session_response_p, 0, sizeof(itti_s11_create_session_response_t));

  if (HASH_TABLE_OK == hash_rc) {
    create_session_response_p->teid =
      new_bearer_ctxt_info_p->sgw_eps_bearer_context_information.mme_teid_S11;

    /*
     * Preparing to send create session response on S11 abstraction interface.
     * * * *  we set the cause value regarding the S1-U bearer establishment result status.
     */
    if (resp_pP->status == SGI_STATUS_OK) {
      create_session_response_p->bearer_contexts_created.bearer_contexts[0]
        .s1u_sgw_fteid.teid = resp_pP->sgw_S1u_teid;
      create_session_response_p->bearer_contexts_created.bearer_contexts[0]
        .s1u_sgw_fteid.interface_type = S1_U_SGW_GTP_U;
      create_session_response_p->bearer_contexts_created.bearer_contexts[0]
        .s1u_sgw_fteid.ipv4 = 1;
      create_session_response_p->bearer_contexts_created.bearer_contexts[0]
        .s1u_sgw_fteid.ipv4_address.s_addr =
        sgw_app.sgw_ip_address_S1u_S12_S4_up.s_addr;
      create_session_response_p->ambr.br_dl = 100000000;
      create_session_response_p->ambr.br_ul = 40000000;

      sgw_eps_bearer_ctxt_t *eps_bearer_ctxt_p = sgw_cm_get_eps_bearer_entry(
        &new_bearer_ctxt_info_p->sgw_eps_bearer_context_information
           .pdn_connection,
        resp_pP->eps_bearer_id);
      AssertFatal(eps_bearer_ctxt_p, "ERROR UNABLE TO GET EPS BEARER ENTRY\n");
      AssertFatal(
        sizeof(eps_bearer_ctxt_p->paa) == sizeof(resp_pP->paa),
        "Mismatch in lengths"); // sceptic mode
      memcpy(&eps_bearer_ctxt_p->paa, &resp_pP->paa, sizeof(paa_t));
      memcpy(&create_session_response_p->paa, &resp_pP->paa, sizeof(paa_t));
      copy_protocol_configuration_options(
        &create_session_response_p->pco, &resp_pP->pco);
      clear_protocol_configuration_options(&resp_pP->pco);
      /*
       * Set the Cause information from bearer context created.
       * "Request accepted" is returned when the GTPv2 entity has accepted a control plane request.
       */
      create_session_response_p->cause.cause_value = REQUEST_ACCEPTED;
      create_session_response_p->bearer_contexts_created.bearer_contexts[0]
        .cause.cause_value = REQUEST_ACCEPTED;
    } else {
      create_session_response_p->cause.cause_value = M_PDN_APN_NOT_ALLOWED;
      create_session_response_p->bearer_contexts_created.bearer_contexts[0]
        .cause.cause_value = M_PDN_APN_NOT_ALLOWED;
    }

    create_session_response_p->s11_sgw_fteid.teid = resp_pP->context_teid;
    create_session_response_p->s11_sgw_fteid.interface_type = S11_SGW_GTP_C;
    create_session_response_p->s11_sgw_fteid.ipv4 = 1;
    create_session_response_p->s11_sgw_fteid.ipv4_address.s_addr =
      spgw_config.sgw_config.ipv4.S11.s_addr;

    create_session_response_p->bearer_contexts_created.bearer_contexts[0]
      .eps_bearer_id = resp_pP->eps_bearer_id;
    create_session_response_p->bearer_contexts_created.num_bearer_context += 1;

    create_session_response_p->trxn =
      new_bearer_ctxt_info_p->sgw_eps_bearer_context_information.trxn;
    create_session_response_p->peer_ip.s_addr =
      new_bearer_ctxt_info_p->sgw_eps_bearer_context_information
        .mme_ip_address_S11.address.ipv4_address.s_addr;
  } else {
    create_session_response_p->cause.cause_value = CONTEXT_NOT_FOUND;
    create_session_response_p->bearer_contexts_created.bearer_contexts[0]
      .cause.cause_value = CONTEXT_NOT_FOUND;
    create_session_response_p->bearer_contexts_created.num_bearer_context += 1;
  }

  OAILOG_DEBUG(
    LOG_SPGW_APP,
    "Tx CREATE-SESSION-RESPONSE SPGW -> TASK_MME, S11 MME teid " TEID_FMT
    " S11 S-GW teid " TEID_FMT " S1U teid " TEID_FMT
    " S1U addr 0x%x EPS bearer id %u status %d\n",
    create_session_response_p->teid,
    create_session_response_p->s11_sgw_fteid.teid,
    create_session_response_p->bearer_contexts_created.bearer_contexts[0]
      .s1u_sgw_fteid.teid,
    create_session_response_p->bearer_contexts_created.bearer_contexts[0]
      .s1u_sgw_fteid.ipv4_address.s_addr,
    create_session_response_p->bearer_contexts_created.bearer_contexts[0]
      .eps_bearer_id,
    create_session_response_p->bearer_contexts_created.bearer_contexts[0]
      .cause.cause_value);
  MSC_LOG_TX_MESSAGE(
    MSC_SP_GWAPP_MME,
    MSC_S11_MME,
    NULL,
    0,
    "0 S11_CREATE_SESSION_RESPONSE S11 MME teid " TEID_FMT
    " S11 S-GW teid " TEID_FMT " S1U teid " TEID_FMT
    " S1U@ 0x%x ebi %u status %d",
    create_session_response_p->teid,
    create_session_response_p->s11_sgw_fteid.teid,
    create_session_response_p->bearer_contexts_created.bearer_contexts[0]
      .s1u_sgw_fteid.teid,
    create_session_response_p->bearer_contexts_created.bearer_contexts[0]
      .s1u_sgw_fteid.ipv4_address.s_addr,
    create_session_response_p->bearer_contexts_created.bearer_contexts[0]
      .eps_bearer_id,
    create_session_response_p->bearer_contexts_created.bearer_contexts[0]
      .cause.cause_value);
  rv = itti_send_msg_to_task(TASK_MME, INSTANCE_DEFAULT, message_p);
  OAILOG_FUNC_RETURN(LOG_SPGW_APP, rv);
}

//------------------------------------------------------------------------------
int sgw_handle_gtpv1uCreateTunnelResp(
  const Gtpv1uCreateTunnelResp *const endpoint_created_pP)
{
  OAILOG_FUNC_IN(LOG_SPGW_APP);
  itti_s11_create_session_response_t *create_session_response_p = NULL;
  s_plus_p_gw_eps_bearer_context_information_t *new_bearer_ctxt_info_p = NULL;
  MessageDef *message_p = NULL;
  sgw_eps_bearer_ctxt_t *eps_bearer_ctxt_p = NULL;
  hashtable_rc_t hash_rc = HASH_TABLE_OK;
  struct in_addr inaddr;
  itti_sgi_create_end_point_response_t sgi_create_endpoint_resp = {0};
  int rv = RETURNok;
  char *imsi = NULL;
  gtpv2c_cause_value_t cause = REQUEST_ACCEPTED;

  OAILOG_DEBUG(
    LOG_SPGW_APP,
    "Rx GTPV1U_CREATE_TUNNEL_RESP, Context S-GW S11 teid " TEID_FMT
    ", S-GW S1U teid " TEID_FMT " EPS bearer id %u status %d\n",
    endpoint_created_pP->context_teid,
    endpoint_created_pP->S1u_teid,
    endpoint_created_pP->eps_bearer_id,
    endpoint_created_pP->status);
  hash_rc = hashtable_ts_get(
    sgw_app.s11_bearer_context_information_hashtable,
    endpoint_created_pP->context_teid,
    (void **) &new_bearer_ctxt_info_p);

  if (HASH_TABLE_OK == hash_rc) {
    eps_bearer_ctxt_p = sgw_cm_get_eps_bearer_entry(
      &new_bearer_ctxt_info_p->sgw_eps_bearer_context_information
         .pdn_connection,
      endpoint_created_pP->eps_bearer_id);
    DevAssert(eps_bearer_ctxt_p);
    OAILOG_DEBUG(
      LOG_SPGW_APP,
      "Updated eps_bearer_ctxt_p eps_b_id %u with SGW S1U teid " TEID_FMT "\n",
      endpoint_created_pP->eps_bearer_id,
      endpoint_created_pP->S1u_teid);
    eps_bearer_ctxt_p->s_gw_teid_S1u_S12_S4_up = endpoint_created_pP->S1u_teid;
    sgw_display_s11_bearer_context_information_mapping();
    memset(
      &sgi_create_endpoint_resp,
      0,
      sizeof(itti_sgi_create_end_point_response_t));

    //--------------------------------------------------------------------------
    // PCO processing
    //--------------------------------------------------------------------------
    protocol_configuration_options_t *pco_req =
      &new_bearer_ctxt_info_p->sgw_eps_bearer_context_information.saved_message
         .pco;
    protocol_configuration_options_t pco_resp = {0};
    protocol_configuration_options_ids_t pco_ids;
    memset(&pco_ids, 0, sizeof pco_ids);

    // TODO: perhaps change to a nonfatal assert?
    AssertFatal(
      0 == pgw_process_pco_request(pco_req, &pco_resp, &pco_ids),
      "Error in processing PCO in request");
    copy_protocol_configuration_options(
      &sgi_create_endpoint_resp.pco, &pco_resp);
    clear_protocol_configuration_options(&pco_resp);

    //--------------------------------------------------------------------------
    // IP forward will forward packets to this teid
    sgi_create_endpoint_resp.context_teid = endpoint_created_pP->context_teid;
    sgi_create_endpoint_resp.sgw_S1u_teid = endpoint_created_pP->S1u_teid;
    sgi_create_endpoint_resp.eps_bearer_id = endpoint_created_pP->eps_bearer_id;
    // TO DO NOW
    sgi_create_endpoint_resp.paa.pdn_type =
      new_bearer_ctxt_info_p->sgw_eps_bearer_context_information.saved_message
        .pdn_type;

    imsi =
      (char *)
        new_bearer_ctxt_info_p->sgw_eps_bearer_context_information.imsi.digit;
    switch (sgi_create_endpoint_resp.paa.pdn_type) {
      case IPv4:
        // Use NAS by default if no preference is set.
        //
        // For context, the protocol configuration options (PCO) section of the
        // packet from the UE is optional, which means that it is perfectly valid
        // for a UE to send no PCO preferences at all. The previous logic only
        // allocates an IPv4 address if the UE has explicitly set the PCO
        // parameter for allocating IPv4 via NAS signaling (as opposed to via
        // DHCPv4). This means that, in the absence of either parameter being set,
        // the does not know what to do, so we need a default option as well.
        //
        // Since we only support the NAS signaling option right now, we will
        // default to using NAS signaling UNLESS we see a preference for DHCPv4.
        // This means that all IPv4 addresses are now allocated via NAS signaling
        // unless specified otherwise.
        //
        // In the long run, we will want to evolve the logic to use whatever
        // information we have to choose the ``best" allocation method. This means
        // adding new bitfields to pco_ids in pgw_pco.h, setting them in pgw_pco.c
        // and using them here in conditional logic. We will also want to
        // implement different logic between the PDN types.
        if (!pco_ids.ci_ipv4_address_allocation_via_dhcpv4) {
          if (0 == allocate_ue_ipv4_address(imsi, &inaddr)) {
            increment_counter(
              "ue_pdn_connection",
              1,
              2,
              "pdn_type",
              "ipv4",
              "result",
              "success");
            sgi_create_endpoint_resp.paa.ipv4_address.s_addr = inaddr.s_addr;
            sgi_create_endpoint_resp.status = SGI_STATUS_OK;
          } else {
            increment_counter(
              "ue_pdn_connection",
              1,
              2,
              "pdn_type",
              "ipv4",
              "result",
              "failure");
            OAILOG_ERROR(
              LOG_SPGW_APP, "Failed to allocate IPv4 PAA for PDN type IPv4\n");
            sgi_create_endpoint_resp.status =
              SGI_STATUS_ERROR_ALL_DYNAMIC_ADDRESSES_OCCUPIED;
          }
        }

        break;

      case IPv6:
        increment_counter(
          "ue_pdn_connection", 1, 2, "pdn_type", "ipv4v6", "result", "failure");
        OAILOG_ERROR(LOG_SPGW_APP, "IPV6 PDN type NOT Supported\n");
        sgi_create_endpoint_resp.status =
          SGI_STATUS_ERROR_SERVICE_NOT_SUPPORTED;

        break;

      case IPv4_AND_v6:
        if (0 == allocate_ue_ipv4_address(imsi, &inaddr)) {
          increment_counter(
            "ue_pdn_connection",
            1,
            2,
            "pdn_type",
            "ipv4v6",
            "result",
            "success");
          sgi_create_endpoint_resp.paa.ipv4_address.s_addr = inaddr.s_addr;
          sgi_create_endpoint_resp.status = SGI_STATUS_OK;
        } else {
          increment_counter(
            "ue_pdn_connection",
            1,
            2,
            "pdn_type",
            "ipv4v6",
            "result",
            "failure");
          OAILOG_ERROR(
            LOG_SPGW_APP,
            "Failed to allocate IPv4 PAA for PDN type IPv4_AND_v6\n");
          sgi_create_endpoint_resp.status =
            SGI_STATUS_ERROR_ALL_DYNAMIC_ADDRESSES_OCCUPIED;
        }
        break;

      default:
        AssertFatal(
          0, "BAD paa.pdn_type %d", sgi_create_endpoint_resp.paa.pdn_type);
        break;
    }
  } else { // if (HASH_TABLE_OK == hash_rc)
    OAILOG_DEBUG(
      LOG_SPGW_APP,
      "Rx S11_S1U_ENDPOINT_CREATED, Context: teid %u NOT FOUND\n",
      endpoint_created_pP->context_teid);
    sgi_create_endpoint_resp.status = SGI_STATUS_ERROR_CONTEXT_NOT_FOUND;
  }

  switch (sgi_create_endpoint_resp.status) {
    case SGI_STATUS_OK:
      // Send Create Session Response with ack
      sgw_handle_sgi_endpoint_created(&sgi_create_endpoint_resp);
      increment_counter("spgw_create_session", 1, 1, "result", "success");
      OAILOG_FUNC_RETURN(LOG_SPGW_APP, RETURNok);

      break;

    case SGI_STATUS_ERROR_CONTEXT_NOT_FOUND:
      cause = CONTEXT_NOT_FOUND;
      increment_counter(
        "spgw_create_session",
        1,
        1,
        "result",
        "failure",
        "cause",
        "context_not_found");

      break;

    case SGI_STATUS_ERROR_ALL_DYNAMIC_ADDRESSES_OCCUPIED:
      increment_counter(
        "spgw_create_session",
        1,
        1,
        "result",
        "failure",
        "cause",
        "resource_not_available");
      cause = ALL_DYNAMIC_ADDRESSES_ARE_OCCUPIED;

      break;

    case SGI_STATUS_ERROR_SERVICE_NOT_SUPPORTED:
      cause = SERVICE_NOT_SUPPORTED;
      increment_counter(
        "spgw_create_session",
        1,
        1,
        "result",
        "failure",
        "cause",
        "pdn_type_ipv6_not_supported");

      break;

    default:
      cause = REQUEST_REJECTED; // Unspecified reason

      break;
  }
  // Send Create Session Response with Nack
  message_p =
    itti_alloc_new_message(TASK_SPGW_APP, S11_CREATE_SESSION_RESPONSE);
  if (!message_p) {
    OAILOG_ERROR(
      LOG_SPGW_APP, "Message Create Session Response alloction failed\n");
    OAILOG_FUNC_RETURN(LOG_SPGW_APP, RETURNerror);
  }
  create_session_response_p = &message_p->ittiMsg.s11_create_session_response;
  create_session_response_p->cause.cause_value = cause;
  create_session_response_p->bearer_contexts_created.bearer_contexts[0]
    .cause.cause_value = cause;
  create_session_response_p->bearer_contexts_created.num_bearer_context += 1;
  if (new_bearer_ctxt_info_p) {
    create_session_response_p->teid =
      new_bearer_ctxt_info_p->sgw_eps_bearer_context_information.mme_teid_S11;
    create_session_response_p->trxn =
      new_bearer_ctxt_info_p->sgw_eps_bearer_context_information.trxn;
  }
  rv = itti_send_msg_to_task(TASK_MME, INSTANCE_DEFAULT, message_p);
  OAILOG_FUNC_RETURN(LOG_SPGW_APP, rv);
}
//------------------------------------------------------------------------------
int sgw_handle_gtpv1uUpdateTunnelResp(
  const Gtpv1uUpdateTunnelResp *const endpoint_updated_pP)
{
  OAILOG_FUNC_IN(LOG_SPGW_APP);
  itti_s11_modify_bearer_response_t *modify_response_p = NULL;
  itti_sgi_update_end_point_request_t *update_request_p = NULL;
  s_plus_p_gw_eps_bearer_context_information_t *new_bearer_ctxt_info_p = NULL;
  MessageDef *message_p = NULL;
  sgw_eps_bearer_ctxt_t *eps_bearer_ctxt_p = NULL;
  hashtable_rc_t hash_rc = HASH_TABLE_OK;
  int rv = RETURNok;

  OAILOG_DEBUG(
    LOG_SPGW_APP,
    "Rx GTPV1U_UPDATE_TUNNEL_RESP, Context teid " TEID_FMT ", Tunnel " TEID_FMT
    " (eNB) <-> (SGW) " TEID_FMT ", EPS bearer id %u, status %d\n",
    endpoint_updated_pP->context_teid,
    endpoint_updated_pP->enb_S1u_teid,
    endpoint_updated_pP->sgw_S1u_teid,
    endpoint_updated_pP->eps_bearer_id,
    endpoint_updated_pP->status);
  hash_rc = hashtable_ts_get(
    sgw_app.s11_bearer_context_information_hashtable,
    endpoint_updated_pP->context_teid,
    (void **) &new_bearer_ctxt_info_p);

  if (HASH_TABLE_OK == hash_rc) {
    eps_bearer_ctxt_p = sgw_cm_get_eps_bearer_entry(
      &new_bearer_ctxt_info_p->sgw_eps_bearer_context_information
         .pdn_connection,
      endpoint_updated_pP->eps_bearer_id);

    if (NULL == eps_bearer_ctxt_p) {
      OAILOG_DEBUG(
        LOG_SPGW_APP,
        "Sending S11_MODIFY_BEARER_RESPONSE trxn %p bearer %u "
        "CONTEXT_NOT_FOUND (sgw_eps_bearers)\n",
        new_bearer_ctxt_info_p->sgw_eps_bearer_context_information.trxn,
        endpoint_updated_pP->eps_bearer_id);
      message_p =
        itti_alloc_new_message(TASK_SPGW_APP, S11_MODIFY_BEARER_RESPONSE);

      if (!message_p) {
        OAILOG_FUNC_RETURN(LOG_SPGW_APP, RETURNerror);
      }

      modify_response_p = &message_p->ittiMsg.s11_modify_bearer_response;
      modify_response_p->bearer_contexts_marked_for_removal.bearer_contexts[0]
        .eps_bearer_id = endpoint_updated_pP->eps_bearer_id;
      modify_response_p->bearer_contexts_marked_for_removal.bearer_contexts[0]
        .cause.cause_value = CONTEXT_NOT_FOUND;
      modify_response_p->bearer_contexts_marked_for_removal
        .num_bearer_context += 1;
      modify_response_p->cause.cause_value = CONTEXT_NOT_FOUND;
      modify_response_p->trxn =
        new_bearer_ctxt_info_p->sgw_eps_bearer_context_information.trxn;
      rv = itti_send_msg_to_task(TASK_MME, INSTANCE_DEFAULT, message_p);
      OAILOG_FUNC_RETURN(LOG_SPGW_APP, rv);
    } else {
      message_p =
        itti_alloc_new_message(TASK_SPGW_APP, SGI_UPDATE_ENDPOINT_REQUEST);

      if (!message_p) {
        OAILOG_FUNC_RETURN(LOG_SPGW_APP, -1);
      }

      update_request_p = &message_p->ittiMsg.sgi_update_end_point_request;

      update_request_p->context_teid = endpoint_updated_pP->context_teid;
      update_request_p->sgw_S1u_teid = endpoint_updated_pP->sgw_S1u_teid;
      update_request_p->enb_S1u_teid = endpoint_updated_pP->enb_S1u_teid;
      update_request_p->eps_bearer_id = endpoint_updated_pP->eps_bearer_id;
      // There is no such a task TASK_FW_IP
      rv = itti_send_msg_to_task(TASK_FW_IP, INSTANCE_DEFAULT, message_p);
      OAILOG_FUNC_RETURN(LOG_SPGW_APP, rv);
    }
  } else {
    OAILOG_DEBUG(
      LOG_SPGW_APP,
      "Sending S11_MODIFY_BEARER_RESPONSE trxn %p bearer %u CONTEXT_NOT_FOUND "
      "(s11_bearer_context_information_hashtable)\n",
      new_bearer_ctxt_info_p->sgw_eps_bearer_context_information.trxn,
      endpoint_updated_pP->eps_bearer_id);
    message_p =
      itti_alloc_new_message(TASK_SPGW_APP, S11_MODIFY_BEARER_RESPONSE);

    if (!message_p) {
      OAILOG_FUNC_RETURN(LOG_SPGW_APP, RETURNerror);
    }

    modify_response_p = &message_p->ittiMsg.s11_modify_bearer_response;
    modify_response_p->bearer_contexts_marked_for_removal.bearer_contexts[0]
      .eps_bearer_id = endpoint_updated_pP->eps_bearer_id;
    modify_response_p->bearer_contexts_marked_for_removal.bearer_contexts[0]
      .cause.cause_value = CONTEXT_NOT_FOUND;
    modify_response_p->bearer_contexts_marked_for_removal.num_bearer_context +=
      1;
    modify_response_p->cause.cause_value = CONTEXT_NOT_FOUND;
    modify_response_p->trxn =
      new_bearer_ctxt_info_p->sgw_eps_bearer_context_information.trxn;
    MSC_LOG_TX_MESSAGE(
      MSC_SP_GWAPP_MME,
      MSC_S11_MME,
      NULL,
      0,
      "0 S11_MODIFY_BEARER_RESPONSE ebi %u CONTEXT_NOT_FOUND trxn %u",
      modify_response_p->bearer_contexts_marked_for_removal.bearer_contexts[0]
        .eps_bearer_id,
      modify_response_p->trxn);
    rv = itti_send_msg_to_task(TASK_MME, INSTANCE_DEFAULT, message_p);
    OAILOG_FUNC_RETURN(LOG_SPGW_APP, rv);
  }

  OAILOG_FUNC_RETURN(LOG_SPGW_APP, RETURNerror);
}

//------------------------------------------------------------------------------
int sgw_handle_sgi_endpoint_updated(
  const itti_sgi_update_end_point_response_t *const resp_pP)
{
  OAILOG_FUNC_IN(LOG_SPGW_APP);
  itti_s11_modify_bearer_response_t *modify_response_p = NULL;
  s_plus_p_gw_eps_bearer_context_information_t *new_bearer_ctxt_info_p = NULL;
  MessageDef *message_p = NULL;
  sgw_eps_bearer_ctxt_t *eps_bearer_ctxt_p = NULL;
  hashtable_rc_t hash_rc = HASH_TABLE_OK;
  hashtable_rc_t hash_rc2 = HASH_TABLE_OK;
  int rv = RETURNok;
  mme_sgw_tunnel_t *tun_pair_p = NULL;

  OAILOG_DEBUG(
    LOG_SPGW_APP,
    "Rx SGI_UPDATE_ENDPOINT_RESPONSE, Context teid " TEID_FMT
    " Tunnel " TEID_FMT " (eNB) <-> (SGW) " TEID_FMT
    " EPS bearer id %u, status %d\n",
    resp_pP->context_teid,
    resp_pP->enb_S1u_teid,
    resp_pP->sgw_S1u_teid,
    resp_pP->eps_bearer_id,
    resp_pP->status);
  message_p = itti_alloc_new_message(TASK_SPGW_APP, S11_MODIFY_BEARER_RESPONSE);

  if (!message_p) {
    OAILOG_FUNC_RETURN(LOG_SPGW_APP, RETURNerror);
  }

  modify_response_p = &message_p->ittiMsg.s11_modify_bearer_response;
  hash_rc = hashtable_ts_get(
    sgw_app.s11_bearer_context_information_hashtable,
    resp_pP->context_teid,
    (void **) &new_bearer_ctxt_info_p);
  hash_rc2 = hashtable_ts_get(
    sgw_app.s11teid2mme_hashtable,
    resp_pP->context_teid /*local teid*/,
    (void **) &tun_pair_p);

  if ((HASH_TABLE_OK == hash_rc) && (HASH_TABLE_OK == hash_rc2)) {
    eps_bearer_ctxt_p = sgw_cm_get_eps_bearer_entry(
      &new_bearer_ctxt_info_p->sgw_eps_bearer_context_information
         .pdn_connection,
      resp_pP->eps_bearer_id);

    if (NULL == eps_bearer_ctxt_p) {
      OAILOG_DEBUG(
        LOG_SPGW_APP,
        "Rx SGI_UPDATE_ENDPOINT_RESPONSE: CONTEXT_NOT_FOUND (pdn_connection. "
        "context)\n");

      modify_response_p->teid = tun_pair_p->remote_teid;
      modify_response_p->bearer_contexts_marked_for_removal.bearer_contexts[0]
        .eps_bearer_id = resp_pP->eps_bearer_id;
      modify_response_p->bearer_contexts_marked_for_removal.bearer_contexts[0]
        .cause.cause_value = CONTEXT_NOT_FOUND;
      modify_response_p->bearer_contexts_marked_for_removal
        .num_bearer_context += 1;
      modify_response_p->cause.cause_value = CONTEXT_NOT_FOUND;
      modify_response_p->trxn = 0;
      MSC_LOG_TX_MESSAGE(
        MSC_SP_GWAPP_MME,
        MSC_S11_MME,
        NULL,
        0,
        "0 S11_MODIFY_BEARER_RESPONSE ebi %u CONTEXT_NOT_FOUND trxn %u",
        modify_response_p->bearer_contexts_marked_for_removal.bearer_contexts[0]
          .eps_bearer_id,
        modify_response_p->trxn);
      rv = itti_send_msg_to_task(TASK_MME, INSTANCE_DEFAULT, message_p);
      OAILOG_FUNC_RETURN(LOG_SPGW_APP, rv);
    } else if (HASH_TABLE_OK == hash_rc) {
      OAILOG_DEBUG(
        LOG_SPGW_APP, "Rx SGI_UPDATE_ENDPOINT_RESPONSE: REQUEST_ACCEPTED\n");
      // accept anyway
      modify_response_p->teid = tun_pair_p->remote_teid;
      modify_response_p->bearer_contexts_modified.bearer_contexts[0]
        .eps_bearer_id = resp_pP->eps_bearer_id;
      modify_response_p->bearer_contexts_modified.bearer_contexts[0]
        .cause.cause_value = REQUEST_ACCEPTED;
      modify_response_p->bearer_contexts_modified.num_bearer_context += 1;
      modify_response_p->cause.cause_value = REQUEST_ACCEPTED;
      modify_response_p->trxn =
        new_bearer_ctxt_info_p->sgw_eps_bearer_context_information.trxn;
      // if default bearer
      //#pragma message  "TODO define constant for default eps_bearer id"

      // setup GTPv1-U tunnel
      struct in_addr enb = {.s_addr = 0};
      enb.s_addr =
        eps_bearer_ctxt_p->enb_ip_address_S1u.address.ipv4_address.s_addr;
      ;

      struct in_addr ue = {.s_addr = 0};
      ue.s_addr = eps_bearer_ctxt_p->paa.ipv4_address.s_addr;
      if (spgw_config.pgw_config.use_gtp_kernel_module) {
        Imsi_t imsi =
          new_bearer_ctxt_info_p->sgw_eps_bearer_context_information.imsi;
        rv = gtp_tunnel_ops->add_tunnel(
          ue,
          enb,
          eps_bearer_ctxt_p->s_gw_teid_S1u_S12_S4_up,
          eps_bearer_ctxt_p->enb_teid_S1u,
          imsi,
          NULL);
        if (rv < 0) {
          OAILOG_ERROR(LOG_SPGW_APP, "ERROR in setting up TUNNEL err=%d\n", rv);
        }
      }

      Imsi_t imsi =
        new_bearer_ctxt_info_p->sgw_eps_bearer_context_information.imsi;
      /* UE is switching back to EPS services after the CS Fallback
       * If Modify bearer Request is received in UE suspended mode, Resume PS data
       */
      if (new_bearer_ctxt_info_p->sgw_eps_bearer_context_information
            .pdn_connection.ue_suspended_for_ps_handover) {
        rv = gtp_tunnel_ops->forward_data_on_tunnel(
          ue, eps_bearer_ctxt_p->s_gw_teid_S1u_S12_S4_up, NULL);
        if (rv < 0) {
          OAILOG_ERROR(
            LOG_SPGW_APP, "ERROR in forwarding data on TUNNEL err=%d\n", rv);
        }
      } else {
        rv = gtp_tunnel_ops->add_tunnel(
          ue,
          enb,
          eps_bearer_ctxt_p->s_gw_teid_S1u_S12_S4_up,
          eps_bearer_ctxt_p->enb_teid_S1u,
          imsi,
          NULL);
        if (rv < 0) {
          OAILOG_ERROR(LOG_SPGW_APP, "ERROR in setting up TUNNEL err=%d\n", rv);
        }
      }
    }
    // may be removed
    if (
      TRAFFIC_FLOW_TEMPLATE_NB_PACKET_FILTERS_MAX >
      eps_bearer_ctxt_p->num_sdf) {
      int i = 0;
      while ((i < eps_bearer_ctxt_p->num_sdf) &&
             (SDF_ID_NGBR_DEFAULT != eps_bearer_ctxt_p->sdf_id[i]))
        i++;
      if (i >= eps_bearer_ctxt_p->num_sdf) {
        eps_bearer_ctxt_p->sdf_id[eps_bearer_ctxt_p->num_sdf] =
          SDF_ID_NGBR_DEFAULT;
        eps_bearer_ctxt_p->num_sdf += 1;
      }
    }

    MSC_LOG_TX_MESSAGE(
      MSC_SP_GWAPP_MME,
      MSC_S11_MME,
      NULL,
      0,
      "0 S11_MODIFY_BEARER_RESPONSE ebi %u  trxn %u",
      modify_response_p->bearer_contexts_modified.bearer_contexts[0]
        .eps_bearer_id,
      modify_response_p->trxn);
    rv = itti_send_msg_to_task(TASK_MME, INSTANCE_DEFAULT, message_p);

    OAILOG_FUNC_RETURN(LOG_SPGW_APP, rv);
  } else {
    if (HASH_TABLE_OK != hash_rc2) {
      OAILOG_DEBUG(
        LOG_SPGW_APP,
        "Rx SGI_UPDATE_ENDPOINT_RESPONSE: CONTEXT_NOT_FOUND (S11 context)\n");
      modify_response_p->teid =
        resp_pP->context_teid; // TO BE CHECKED IF IT IS THIS TEID
      modify_response_p->bearer_contexts_marked_for_removal.bearer_contexts[0]
        .eps_bearer_id = resp_pP->eps_bearer_id;
      modify_response_p->bearer_contexts_marked_for_removal.bearer_contexts[0]
        .cause.cause_value = CONTEXT_NOT_FOUND;
      modify_response_p->bearer_contexts_marked_for_removal
        .num_bearer_context += 1;
      modify_response_p->cause.cause_value = CONTEXT_NOT_FOUND;
      modify_response_p->trxn = 0;
      MSC_LOG_TX_MESSAGE(
        MSC_SP_GWAPP_MME,
        MSC_S11_MME,
        NULL,
        0,
        "0 S11_MODIFY_BEARER_RESPONSE ebi %u CONTEXT_NOT_FOUND trxn %u",
        modify_response_p->bearer_contexts_marked_for_removal.bearer_contexts[0]
          .eps_bearer_id,
        modify_response_p->trxn);
      rv = itti_send_msg_to_task(TASK_MME, INSTANCE_DEFAULT, message_p);
      OAILOG_FUNC_RETURN(LOG_SPGW_APP, rv);
    } else {
      OAILOG_FUNC_RETURN(LOG_SPGW_APP, RETURNerror);
    }
  }
}

//------------------------------------------------------------------------------
int sgw_handle_sgi_endpoint_deleted(
  const itti_sgi_delete_end_point_request_t *const resp_pP)
{
  s_plus_p_gw_eps_bearer_context_information_t *new_bearer_ctxt_info_p = NULL;
  sgw_eps_bearer_ctxt_t *eps_bearer_ctxt_p = NULL;
  hashtable_rc_t hash_rc = HASH_TABLE_OK;
  int rv = RETURNok;
  char *imsi = NULL;
  struct in_addr inaddr;

  OAILOG_FUNC_IN(LOG_SPGW_APP);

  OAILOG_DEBUG(
    LOG_SPGW_APP,
    "bcom Rx SGI_DELETE_ENDPOINT_REQUEST, Context teid %u, SGW S1U teid %u, "
    "EPS bearer id %u\n",
    resp_pP->context_teid,
    resp_pP->sgw_S1u_teid,
    resp_pP->eps_bearer_id);

  hash_rc = hashtable_ts_get(
    sgw_app.s11_bearer_context_information_hashtable,
    resp_pP->context_teid,
    (void **) &new_bearer_ctxt_info_p);

  if (HASH_TABLE_OK == hash_rc) {
    eps_bearer_ctxt_p = sgw_cm_get_eps_bearer_entry(
      &new_bearer_ctxt_info_p->sgw_eps_bearer_context_information
         .pdn_connection,
      resp_pP->eps_bearer_id);

    if (NULL == eps_bearer_ctxt_p) {
      OAILOG_DEBUG(
        LOG_SPGW_APP,
        "Rx SGI_DELETE_ENDPOINT_REQUEST: CONTEXT_NOT_FOUND "
        "(pdn_connection.sgw_eps_bearers context)\n");
    } else {
      OAILOG_DEBUG(
        LOG_SPGW_APP, "Rx SGI_DELETE_ENDPOINT_REQUEST: REQUEST_ACCEPTED\n");
      // if default bearer
      //#pragma message  "TODO define constant for default eps_bearer id"

      // delete GTPv1-U tunnel
      struct in_addr ue = eps_bearer_ctxt_p->paa.ipv4_address;

      rv = gtp_tunnel_ops->del_tunnel(
        ue,
        eps_bearer_ctxt_p->s_gw_teid_S1u_S12_S4_up,
        eps_bearer_ctxt_p->enb_teid_S1u,
        NULL);
      if (rv < 0) {
        OAILOG_ERROR(LOG_SPGW_APP, "ERROR in deleting TUNNEL\n");
      }

      imsi =
        (char *)
          new_bearer_ctxt_info_p->sgw_eps_bearer_context_information.imsi.digit;
      switch (resp_pP->paa.pdn_type) {
        case IPv4:
          inaddr = resp_pP->paa.ipv4_address;
          if (!release_ue_ipv4_address(imsi, &inaddr)) {
            OAILOG_DEBUG(LOG_SPGW_APP, "Released IPv4 PAA for PDN type IPv4\n");
          } else {
            OAILOG_ERROR(
              LOG_SPGW_APP, "Failed to release IPv4 PAA for PDN type IPv4\n");
          }
          break;

        case IPv6:
          OAILOG_ERROR(
            LOG_SPGW_APP, "Failed to release IPv6 PAA for PDN type IPv6\n");
          break;

        case IPv4_AND_v6:
          inaddr = resp_pP->paa.ipv4_address;
          if (!release_ue_ipv4_address(imsi, &inaddr)) {
            OAILOG_DEBUG(
              LOG_SPGW_APP, "Released IPv4 PAA for PDN type IPv4_AND_v6\n");
          } else {
            OAILOG_ERROR(
              LOG_SPGW_APP,
              "Failed to release IPv4 PAA for PDN type IPv4_AND_v6\n");
          }
          break;

        default:
          AssertFatal(0, "Bad paa.pdn_type %d", resp_pP->paa.pdn_type);
          break;
      }
      OAILOG_FUNC_RETURN(LOG_SPGW_APP, rv);
    }
  } else {
    OAILOG_DEBUG(
      LOG_SPGW_APP,
      "Rx SGI_DELETE_ENDPOINT_RESPONSE: CONTEXT_NOT_FOUND (S11 context)\n");
    /*    modify_response_p->teid = resp_pP->context_teid;    // TO BE CHECKED IF IT IS THIS TEID
    modify_response_p->bearer_present = MODIFY_BEARER_RESPONSE_REM;
    modify_response_p->bearer_choice.bearer_for_removal.eps_bearer_id = resp_pP->eps_bearer_id;
    modify_response_p->bearer_choice.bearer_for_removal.cause = CONTEXT_NOT_FOUND;
    modify_response_p->cause = CONTEXT_NOT_FOUND;
    modify_response_p->trxn = 0;
    MSC_LOG_TX_MESSAGE (MSC_SP_GWAPP_MME, MSC_S11_MME,
                        NULL, 0, "0 S11_MODIFY_BEARER_RESPONSE ebi %u CONTEXT_NOT_FOUND trxn %u", modify_response_p->bearer_choice.bearer_contexts_modified.eps_bearer_id, modify_response_p->trxn);
    rv = itti_send_msg_to_task (TASK_MME, INSTANCE_DEFAULT, message_p);*/
  }
  OAILOG_FUNC_RETURN(LOG_SPGW_APP, rv);
}

//------------------------------------------------------------------------------
int sgw_handle_modify_bearer_request(
  const itti_s11_modify_bearer_request_t *const modify_bearer_pP)
{
  OAILOG_FUNC_IN(LOG_SPGW_APP);
  itti_s11_modify_bearer_response_t *modify_response_p = NULL;
  s_plus_p_gw_eps_bearer_context_information_t *new_bearer_ctxt_info_p = NULL;
  MessageDef *message_p = NULL;
  sgw_eps_bearer_ctxt_t *eps_bearer_ctxt_p = NULL;
  hashtable_rc_t hash_rc = HASH_TABLE_OK;
  int rv = RETURNok;

  OAILOG_DEBUG(
    LOG_SPGW_APP,
    "Rx MODIFY_BEARER_REQUEST, teid " TEID_FMT "\n",
    modify_bearer_pP->teid);
  sgw_display_s11teid2mme_mappings();
  hash_rc = hashtable_ts_get(
    sgw_app.s11_bearer_context_information_hashtable,
    modify_bearer_pP->teid,
    (void **) &new_bearer_ctxt_info_p);

  if (HASH_TABLE_OK == hash_rc) {
    new_bearer_ctxt_info_p->sgw_eps_bearer_context_information.pdn_connection
      .default_bearer =
      modify_bearer_pP->bearer_contexts_to_be_modified.bearer_contexts[0]
        .eps_bearer_id;
    new_bearer_ctxt_info_p->sgw_eps_bearer_context_information.trxn =
      modify_bearer_pP->trxn;

    eps_bearer_ctxt_p = sgw_cm_get_eps_bearer_entry(
      &new_bearer_ctxt_info_p->sgw_eps_bearer_context_information
         .pdn_connection,
      modify_bearer_pP->bearer_contexts_to_be_modified.bearer_contexts[0]
        .eps_bearer_id);

    if (NULL == eps_bearer_ctxt_p) {
      message_p =
        itti_alloc_new_message(TASK_SPGW_APP, S11_MODIFY_BEARER_RESPONSE);

      if (!message_p) {
        OAILOG_FUNC_RETURN(LOG_SPGW_APP, RETURNerror);
      }

      modify_response_p = &message_p->ittiMsg.s11_modify_bearer_response;
      modify_response_p->bearer_contexts_marked_for_removal.bearer_contexts[0]
        .eps_bearer_id =
        modify_bearer_pP->bearer_contexts_to_be_modified.bearer_contexts[0]
          .eps_bearer_id;
      modify_response_p->bearer_contexts_marked_for_removal.bearer_contexts[0]
        .cause.cause_value = CONTEXT_NOT_FOUND;
      modify_response_p->bearer_contexts_marked_for_removal
        .num_bearer_context += 1;
      modify_response_p->cause.cause_value = CONTEXT_NOT_FOUND;
      modify_response_p->trxn = modify_bearer_pP->trxn;
      OAILOG_DEBUG(
        LOG_SPGW_APP,
        "Rx MODIFY_BEARER_REQUEST, eps_bearer_id %u CONTEXT_NOT_FOUND\n",
        modify_bearer_pP->bearer_contexts_to_be_modified.bearer_contexts[0]
          .eps_bearer_id);
      MSC_LOG_TX_MESSAGE(
        MSC_SP_GWAPP_MME,
        MSC_S11_MME,
        NULL,
        0,
        "0 S11_MODIFY_BEARER_RESPONSE ebi %u CONTEXT_NOT_FOUND trxn %u",
        modify_response_p->bearer_contexts_marked_for_removal.bearer_contexts[0]
          .eps_bearer_id,
        modify_response_p->trxn);
      rv = itti_send_msg_to_task(TASK_MME, INSTANCE_DEFAULT, message_p);
      OAILOG_FUNC_RETURN(LOG_SPGW_APP, rv);
    } else {
      // TO DO
      FTEID_T_2_IP_ADDRESS_T(
        (&modify_bearer_pP->bearer_contexts_to_be_modified.bearer_contexts[0]
            .s1_eNB_fteid),
        (&eps_bearer_ctxt_p->enb_ip_address_S1u));
      eps_bearer_ctxt_p->enb_teid_S1u =
        modify_bearer_pP->bearer_contexts_to_be_modified.bearer_contexts[0]
          .s1_eNB_fteid.teid;
      {
        itti_sgi_update_end_point_response_t sgi_update_end_point_resp = {0};

        sgi_update_end_point_resp.context_teid = modify_bearer_pP->teid;
        sgi_update_end_point_resp.sgw_S1u_teid =
          eps_bearer_ctxt_p->s_gw_teid_S1u_S12_S4_up;
        sgi_update_end_point_resp.enb_S1u_teid =
          eps_bearer_ctxt_p->enb_teid_S1u;
        sgi_update_end_point_resp.eps_bearer_id =
          eps_bearer_ctxt_p->eps_bearer_id;
        sgi_update_end_point_resp.status = 0x00;
        rv = sgw_handle_sgi_endpoint_updated(&sgi_update_end_point_resp);
        if (RETURNok == rv) {
          if (spgw_config.pgw_config.pcef
                .automatic_push_dedicated_bearer_sdf_identifier) {
            // upon S/P-GW config, establish a dedicated radio bearer
            sgw_no_pcef_create_dedicated_bearer(modify_bearer_pP->teid);
          }
        }
    // For testing
<<<<<<< HEAD
#if 1
=======
#if 0
>>>>>>> dbbffc8d
    Imsi_t imsi;
    ip_address_t ue_ip;
    traffic_flow_template_t tft;
    bearer_qos_t qos;
    strcpy((char*)imsi.digit,"001010000000001");
    imsi.length = 15;
    ue_ip.pdn_type = IPv4;
<<<<<<< HEAD
    memcpy(&ue_ip.address.ipv4_address.s_addr,
      &eps_bearer_ctxt_p->paa.ipv4_address.s_addr,4);
=======
    memcpy(&ue_ip.address.ipv4_address.s_addr,&eps_bearer_ctxt_p->paa.ipv4_address.s_addr,4);
>>>>>>> dbbffc8d
    //Fill QoS
    qos.pci = 1;
    qos.pl = 1;
    qos.pvi = 0;
    qos.qci =1;
    qos.gbr.br_ul = 100;
    qos.gbr.br_dl = 200;
    qos.mbr.br_ul = 300;
    qos.mbr.br_dl = 400;
    memset(&tft,0,sizeof(traffic_flow_template_t));
    sleep(5);
    pgw_handle_dedicated_bearer_actv_req(&imsi,&ue_ip,&tft,&qos);
#endif
      }
    }
  } else {
    message_p =
      itti_alloc_new_message(TASK_SPGW_APP, S11_MODIFY_BEARER_RESPONSE);

    if (!message_p) {
      OAILOG_FUNC_RETURN(LOG_SPGW_APP, -1);
    }

    modify_response_p = &message_p->ittiMsg.s11_modify_bearer_response;
    modify_response_p->bearer_contexts_marked_for_removal.bearer_contexts[0]
      .eps_bearer_id =
      modify_bearer_pP->bearer_contexts_to_be_modified.bearer_contexts[0]
        .eps_bearer_id;
    modify_response_p->bearer_contexts_marked_for_removal.bearer_contexts[0]
      .cause.cause_value = CONTEXT_NOT_FOUND;
    modify_response_p->bearer_contexts_marked_for_removal.num_bearer_context +=
      1;
    modify_response_p->cause.cause_value = CONTEXT_NOT_FOUND;
    modify_response_p->trxn = modify_bearer_pP->trxn;
    OAILOG_DEBUG(
      LOG_SPGW_APP,
      "Rx MODIFY_BEARER_REQUEST, teid " TEID_FMT " CONTEXT_NOT_FOUND\n",
      modify_bearer_pP->teid);
    rv = itti_send_msg_to_task(TASK_MME, INSTANCE_DEFAULT, message_p);

    OAILOG_FUNC_RETURN(LOG_SPGW_APP, rv);
  }

  OAILOG_FUNC_RETURN(LOG_SPGW_APP, RETURNerror);
}

//------------------------------------------------------------------------------
int sgw_handle_delete_session_request(
  const itti_s11_delete_session_request_t *const delete_session_req_pP)
{
  OAILOG_FUNC_IN(LOG_SPGW_APP);
  hashtable_rc_t hash_rc = HASH_TABLE_OK;
  itti_s11_delete_session_response_t *delete_session_resp_p = NULL;
  MessageDef *message_p = NULL;
  s_plus_p_gw_eps_bearer_context_information_t *ctx_p = NULL;
  int rv = RETURNok;

  increment_counter("spgw_delete_session", 1, NO_LABELS);
  OAILOG_FUNC_IN(LOG_SPGW_APP);
  message_p =
    itti_alloc_new_message(TASK_SPGW_APP, S11_DELETE_SESSION_RESPONSE);

  if (!message_p) {
    OAILOG_FUNC_RETURN(LOG_SPGW_APP, RETURNerror);
  }
  delete_session_resp_p = &message_p->ittiMsg.s11_delete_session_response;
  OAILOG_WARNING(
    LOG_SPGW_APP, "Delete session handler needs to be completed...\n");

  if (delete_session_req_pP->indication_flags.oi) {
    OAILOG_DEBUG(
      LOG_SPGW_APP,
      "OI flag is set for this message indicating the request"
      "should be forwarded to P-GW entity\n");
  }

  hash_rc = hashtable_ts_get(
    sgw_app.s11_bearer_context_information_hashtable,
    delete_session_req_pP->teid,
    (void **) &ctx_p);

  if (HASH_TABLE_OK == hash_rc) {
    if (
      (delete_session_req_pP->sender_fteid_for_cp.ipv4) &&
      (delete_session_req_pP->sender_fteid_for_cp.ipv6)) {
      /*
       * Sender F-TEID IE present
       */
      if (
        delete_session_req_pP->teid !=
        ctx_p->sgw_eps_bearer_context_information.mme_teid_S11) {
        delete_session_resp_p->teid =
          ctx_p->sgw_eps_bearer_context_information.mme_teid_S11;
        delete_session_resp_p->cause.cause_value = INVALID_PEER;
        OAILOG_DEBUG(LOG_SPGW_APP, "Mismatch in MME Teid for CP\n");
      } else {
        delete_session_resp_p->teid =
          delete_session_req_pP->sender_fteid_for_cp.teid;
      }
    } else {
      delete_session_resp_p->cause.cause_value = REQUEST_ACCEPTED;
      delete_session_resp_p->teid =
        ctx_p->sgw_eps_bearer_context_information.mme_teid_S11;

      if (spgw_config.pgw_config.relay_enabled) {
        // TODO make async
        char *imsi =
          (char *) ctx_p->sgw_eps_bearer_context_information.imsi.digit;
        pcef_end_session(imsi);
      }

      itti_sgi_delete_end_point_request_t sgi_delete_end_point_request;
      sgw_eps_bearer_ctxt_t *eps_bearer_ctxt_p = NULL;

      for (int ebix = 0; ebix < BEARERS_PER_UE; ebix++) {
        ebi_t ebi = INDEX_TO_EBI(ebix);
        eps_bearer_ctxt_p = sgw_cm_get_eps_bearer_entry(
          &ctx_p->sgw_eps_bearer_context_information.pdn_connection, ebi);

        if (eps_bearer_ctxt_p) {
          if (ebi != delete_session_req_pP->lbi) {
            rv = gtp_tunnel_ops->del_tunnel(
              eps_bearer_ctxt_p->paa.ipv4_address,
              eps_bearer_ctxt_p->s_gw_teid_S1u_S12_S4_up,
              eps_bearer_ctxt_p->enb_teid_S1u,
              NULL);
            if (rv < 0) {
              OAILOG_ERROR(
                LOG_SPGW_APP,
                "ERROR in deleting TUNNEL " TEID_FMT
                " (eNB) <-> (SGW) " TEID_FMT "\n",
                eps_bearer_ctxt_p->enb_teid_S1u,
                eps_bearer_ctxt_p->s_gw_teid_S1u_S12_S4_up);
            }

#if ENABLE_SDF_MARKING
            for (int sdfx = 0; sdfx < eps_bearer_ctxt_p->num_sdf; sdfx++) {
              if (eps_bearer_ctxt_p->sdf_id[sdfx]) {
                bstring marking_command = bformat(
                  "iptables -D POSTROUTING -t mangle --out-interface gtp0 "
                  "--dest %" PRIu8 ".%" PRIu8 ".%" PRIu8 ".%" PRIu8
                  "/32 -m mark --mark 0x%04X -j MARK --set-mark %d",
                  NIPADDR(eps_bearer_ctxt_p->paa.ipv4_address.s_addr),
                  eps_bearer_ctxt_p->sdf_id[sdfx],
                  eps_bearer_ctxt_p->eps_bearer_id);
                async_system_command(
                  TASK_SPGW_APP, false, bdata(marking_command));
                bdestroy_wrapper(&marking_command);
              }
            }
#endif
            eps_bearer_ctxt_p->num_sdf = 0;
          }
        }
      }

      eps_bearer_ctxt_p = sgw_cm_get_eps_bearer_entry(
        &ctx_p->sgw_eps_bearer_context_information.pdn_connection,
        delete_session_req_pP->lbi);
      if (eps_bearer_ctxt_p) {
        if (spgw_config.pgw_config.use_gtp_kernel_module) {
          rv = gtp_tunnel_ops->del_tunnel(
            eps_bearer_ctxt_p->paa.ipv4_address,
            eps_bearer_ctxt_p->s_gw_teid_S1u_S12_S4_up,
            eps_bearer_ctxt_p->enb_teid_S1u,
            NULL);
          if (rv < 0) {
            OAILOG_ERROR(
              LOG_SPGW_APP,
              "ERROR in deleting TUNNEL " TEID_FMT " (eNB) <-> (SGW) " TEID_FMT
              "\n",
              eps_bearer_ctxt_p->enb_teid_S1u,
              eps_bearer_ctxt_p->s_gw_teid_S1u_S12_S4_up);
          }
#if ENABLE_SDF_MARKING
          for (int sdfx = 0; sdfx < eps_bearer_ctxt_p->num_sdf; sdfx++) {
            if (eps_bearer_ctxt_p->sdf_id[sdfx]) {
              bstring marking_command = bformat(
                "iptables -D POSTROUTING -t mangle --out-interface gtp0 --dest "
                "%" PRIu8 ".%" PRIu8 ".%" PRIu8 ".%" PRIu8
                "/32 -m mark --mark 0x%04X -j MARK --set-mark %d",
                NIPADDR(eps_bearer_ctxt_p->paa.ipv4_address.s_addr),
                eps_bearer_ctxt_p->sdf_id[sdfx],
                eps_bearer_ctxt_p->eps_bearer_id);
              async_system_command(
                TASK_SPGW_APP, false, bdata(marking_command));
              bdestroy_wrapper(&marking_command);
            }
          }
#endif
        }
        eps_bearer_ctxt_p->num_sdf = 0;

        sgi_delete_end_point_request.context_teid = delete_session_req_pP->teid;
        sgi_delete_end_point_request.sgw_S1u_teid =
          eps_bearer_ctxt_p->s_gw_teid_S1u_S12_S4_up;
        sgi_delete_end_point_request.eps_bearer_id = delete_session_req_pP->lbi;
        sgi_delete_end_point_request.pdn_type =
          ctx_p->sgw_eps_bearer_context_information.saved_message.pdn_type;
        memcpy(
          &sgi_delete_end_point_request.paa,
          &eps_bearer_ctxt_p->paa,
          sizeof(paa_t));

        sgw_handle_sgi_endpoint_deleted(&sgi_delete_end_point_request);
      } else {
        OAILOG_WARNING(
          LOG_SPGW_APP,
          "Can't find eps_bearer_entry for MME TEID " TEID_FMT " lbi %u\n",
          delete_session_req_pP->teid,
          delete_session_req_pP->lbi);
      }

      /*
       * Remove eps bearer context, S11 bearer context and s11 tunnel
       */
      sgw_cm_remove_eps_bearer_entry(
        &ctx_p->sgw_eps_bearer_context_information.pdn_connection,
        delete_session_req_pP->lbi);
      //free(ctx_p->sgw_eps_bearer_context_information.pdn_connection.apn_in_use);
      sgw_cm_remove_bearer_context_information(delete_session_req_pP->teid);
      sgw_cm_remove_s11_tunnel(delete_session_req_pP->teid);

      increment_counter("spgw_delete_session", 1, 1, "result", "success");
    }

    delete_session_resp_p->trxn = delete_session_req_pP->trxn;
    delete_session_resp_p->peer_ip.s_addr =
      delete_session_req_pP->peer_ip.s_addr;
    MSC_LOG_TX_MESSAGE(
      MSC_SP_GWAPP_MME,
      MSC_S11_MME,
      NULL,
      0,
      "0 S11_DELETE_SESSION_RESPONSE teid %u cause %u trxn %u",
      delete_session_resp_p->teid,
      delete_session_resp_p->cause,
      delete_session_resp_p->trxn);
    rv = itti_send_msg_to_task(TASK_MME, INSTANCE_DEFAULT, message_p);
    OAILOG_FUNC_RETURN(LOG_SPGW_APP, rv);

  } else {
    /*
     * Context not found... set the cause to CONTEXT_NOT_FOUND
     * * * * 3GPP TS 29.274 #7.2.10.1
     */

    if (
      (delete_session_req_pP->sender_fteid_for_cp.ipv4 == 0) &&
      (delete_session_req_pP->sender_fteid_for_cp.ipv6 == 0)) {
      delete_session_resp_p->teid = 0;
    } else {
      delete_session_resp_p->teid =
        delete_session_req_pP->sender_fteid_for_cp.teid;
    }

    delete_session_resp_p->cause.cause_value = CONTEXT_NOT_FOUND;
    delete_session_resp_p->trxn = delete_session_req_pP->trxn;
    delete_session_resp_p->peer_ip.s_addr =
      delete_session_req_pP->peer_ip.s_addr;
    MSC_LOG_TX_MESSAGE(
      MSC_SP_GWAPP_MME,
      MSC_S11_MME,
      NULL,
      0,
      "0 S11_DELETE_SESSION_RESPONSE CONTEXT_NOT_FOUND trxn %u",
      delete_session_resp_p->trxn);
    rv = itti_send_msg_to_task(TASK_MME, INSTANCE_DEFAULT, message_p);
    increment_counter(
      "spgw_delete_session",
      1,
      2,
      "result",
      "failure",
      "cause",
      "context_not_found");
    OAILOG_FUNC_RETURN(LOG_SPGW_APP, rv);
  }

  OAILOG_FUNC_RETURN(LOG_SPGW_APP, RETURNerror);
}

//------------------------------------------------------------------------------
static void sgw_release_all_enb_related_information(
  sgw_eps_bearer_ctxt_t *const eps_bearer_ctxt)
{
  OAILOG_FUNC_IN(LOG_SPGW_APP);
  if (eps_bearer_ctxt) {
    memset(
      &eps_bearer_ctxt->enb_ip_address_S1u,
      0,
      sizeof(eps_bearer_ctxt->enb_ip_address_S1u));
    eps_bearer_ctxt->enb_teid_S1u = INVALID_TEID;
  }
  OAILOG_FUNC_OUT(LOG_SPGW_APP);
}

/* From GPP TS 23.401 version 11.11.0 Release 11, section 5.3.5 S1 release procedure:
   The S-GW releases all eNodeB related information (address and TEIDs) for the UE and responds with a Release
   Access Bearers Response message to the MME. Other elements of the UE's S-GW context are not affected. The
   S-GW retains the S1-U configuration that the S-GW allocated for the UE's bearers. The S-GW starts buffering
   downlink packets received for the UE and initiating the "Network Triggered Service Request" procedure,
   described in clause 5.3.4.3, if downlink packets arrive for the UE.
*/
//------------------------------------------------------------------------------
int sgw_handle_release_access_bearers_request(
  const itti_s11_release_access_bearers_request_t
    *const release_access_bearers_req_pP)
{
  OAILOG_FUNC_IN(LOG_SPGW_APP);
  hashtable_rc_t hash_rc = HASH_TABLE_OK;
  itti_s11_release_access_bearers_response_t *release_access_bearers_resp_p =
    NULL;
  MessageDef *message_p = NULL;
  s_plus_p_gw_eps_bearer_context_information_t *ctx_p = NULL;
  int rv = RETURNok;

  OAILOG_DEBUG(LOG_SPGW_APP, "Release Access Bearer Request Received in SGW\n");

  message_p =
    itti_alloc_new_message(TASK_SPGW_APP, S11_RELEASE_ACCESS_BEARERS_RESPONSE);

  if (message_p == NULL) {
    OAILOG_FUNC_RETURN(LOG_SPGW_APP, RETURNerror);
  }

  release_access_bearers_resp_p =
    &message_p->ittiMsg.s11_release_access_bearers_response;

  hash_rc = hashtable_ts_get(
    sgw_app.s11_bearer_context_information_hashtable,
    release_access_bearers_req_pP->teid,
    (void **) &ctx_p);

  if (HASH_TABLE_OK == hash_rc) {
    release_access_bearers_resp_p->cause.cause_value = REQUEST_ACCEPTED;
    release_access_bearers_resp_p->teid =
      ctx_p->sgw_eps_bearer_context_information.mme_teid_S11;
    release_access_bearers_resp_p->trxn = release_access_bearers_req_pP->trxn;
    //#pragma message  "TODO Here the release (sgw_handle_release_access_bearers_request)"
    // TODO iterator
    for (int ebx = 0; ebx < BEARERS_PER_UE; ebx++) {
      sgw_eps_bearer_ctxt_t *eps_bearer_ctxt =
        ctx_p->sgw_eps_bearer_context_information.pdn_connection
          .sgw_eps_bearers_array[ebx];
      if (eps_bearer_ctxt) {
        sgw_release_all_enb_related_information(eps_bearer_ctxt);
      }
    }
    // TODO The S-GW starts buffering downlink packets received for the UE
    // (set target on GTPUSP to order the buffering)
    MSC_LOG_TX_MESSAGE(
      MSC_SP_GWAPP_MME,
      MSC_S11_MME,
      NULL,
      0,
      "0 S11_RELEASE_ACCESS_BEARERS_RESPONSE S11 MME teid " TEID_FMT
      " cause REQUEST_ACCEPTED",
      release_access_bearers_resp_p->teid);
    rv = itti_send_msg_to_task(TASK_MME, INSTANCE_DEFAULT, message_p);

    OAILOG_DEBUG(LOG_SPGW_APP, "Release Access Bearer Respone sent to SGW\n");
    OAILOG_FUNC_RETURN(LOG_SPGW_APP, rv);
  } else {
    release_access_bearers_resp_p->cause.cause_value = CONTEXT_NOT_FOUND;
    release_access_bearers_resp_p->teid = 0;
    MSC_LOG_TX_MESSAGE(
      MSC_SP_GWAPP_MME,
      MSC_S11_MME,
      NULL,
      0,
      "0 S11_RELEASE_ACCESS_BEARERS_RESPONSE cause CONTEXT_NOT_FOUND");
    rv = itti_send_msg_to_task(TASK_MME, INSTANCE_DEFAULT, message_p);
    OAILOG_FUNC_RETURN(LOG_SPGW_APP, rv);
  }
}

//-------------------------------------------------------------------------
int sgw_handle_s5_create_bearer_response(
  const itti_s5_create_bearer_response_t *const bearer_resp_p)
{
  itti_s11_create_session_response_t *create_session_response_p = NULL;
  s_plus_p_gw_eps_bearer_context_information_t *new_bearer_ctxt_info_p = NULL;
  MessageDef *message_p = NULL;
  itti_sgi_create_end_point_response_t sgi_create_endpoint_resp = {0};
  int rv = RETURNok;
  gtpv2c_cause_value_t cause = REQUEST_ACCEPTED;
  OAILOG_FUNC_IN(LOG_SPGW_APP);

  OAILOG_DEBUG(
    LOG_SPGW_APP,
    "Rx S5_CREATE_BEARER_RESPONSE, Context S-GW S11 teid %u, S-GW S1U teid %u "
    "EPS bearer id %u\n",
    bearer_resp_p->context_teid,
    bearer_resp_p->S1u_teid,
    bearer_resp_p->eps_bearer_id);

  //sgw_display_s11_bearer_context_information_mapping ();
  sgi_create_endpoint_resp = bearer_resp_p->sgi_create_endpoint_resp;

  OAILOG_DEBUG(
    LOG_SPGW_APP,
    "Rx SGI_CREATE_ENDPOINT_RESPONSE, inside S5_CREATE_BEARER_RESPONSE, with "
    "status %u\n",
    sgi_create_endpoint_resp.status);

  hashtable_ts_get(
    sgw_app.s11_bearer_context_information_hashtable,
    bearer_resp_p->context_teid,
    (void **) &new_bearer_ctxt_info_p);

  if (bearer_resp_p->failure_cause == S5_OK) {
    switch (sgi_create_endpoint_resp.status) {
      case SGI_STATUS_OK:
        // Send Create Session Response with ack
        sgw_handle_sgi_endpoint_created(&sgi_create_endpoint_resp);
        increment_counter("spgw_create_session", 1, 1, "result", "success");
        OAILOG_FUNC_RETURN(LOG_SPGW_APP, RETURNok);

        break;

      case SGI_STATUS_ERROR_CONTEXT_NOT_FOUND:
        cause = CONTEXT_NOT_FOUND;
        increment_counter(
          "spgw_create_session",
          1,
          1,
          "result",
          "failure",
          "cause",
          "context_not_found");

        break;

      case SGI_STATUS_ERROR_ALL_DYNAMIC_ADDRESSES_OCCUPIED:
        cause = ALL_DYNAMIC_ADDRESSES_ARE_OCCUPIED;
        increment_counter(
          "spgw_create_session",
          1,
          1,
          "result",
          "failure",
          "cause",
          "resource_not_available");

        break;

      case SGI_STATUS_ERROR_SERVICE_NOT_SUPPORTED:
        cause = SERVICE_NOT_SUPPORTED;
        increment_counter(
          "spgw_create_session",
          1,
          1,
          "result",
          "failure",
          "cause",
          "pdn_type_ipv6_not_supported");

        break;

      default:
        cause = REQUEST_REJECTED; // Unspecified reason

        break;
    }
  } else if (bearer_resp_p->failure_cause == PCEF_FAILURE) {
    cause = SERVICE_DENIED;
  }

  // Send Create Session Response with Nack
  message_p =
    itti_alloc_new_message(TASK_SPGW_APP, S11_CREATE_SESSION_RESPONSE);
  if (!message_p) {
    OAILOG_ERROR(
      LOG_SPGW_APP, "Message Create Session Response alloction failed\n");
    OAILOG_FUNC_RETURN(LOG_SPGW_APP, RETURNerror);
  }
  create_session_response_p = &message_p->ittiMsg.s11_create_session_response;
  memset(
    create_session_response_p, 0, sizeof(itti_s11_create_session_response_t));
  create_session_response_p->cause.cause_value = cause;
  create_session_response_p->bearer_contexts_created.bearer_contexts[0]
    .cause.cause_value = cause;
  create_session_response_p->bearer_contexts_created.num_bearer_context += 1;
  if (new_bearer_ctxt_info_p) {
    create_session_response_p->teid =
      new_bearer_ctxt_info_p->sgw_eps_bearer_context_information.mme_teid_S11;
    create_session_response_p->trxn =
      new_bearer_ctxt_info_p->sgw_eps_bearer_context_information.trxn;
  }
  rv = itti_send_msg_to_task(TASK_MME, INSTANCE_DEFAULT, message_p);
  OAILOG_FUNC_RETURN(LOG_SPGW_APP, rv);
}

/*
 * Handle Suspend Notification from MME, set the state of default bearer to suspend
 * and discard the DL data for this UE and delete the GTPv1-U tunnel
 * TODO for multiple PDN support, suspend all bearers and disard the DL data for the UE
 */
int sgw_handle_suspend_notification(
  const itti_s11_suspend_notification_t *const suspend_notification_pP)
{
  hashtable_rc_t hash_rc = HASH_TABLE_OK;
  itti_s11_suspend_acknowledge_t *suspend_acknowledge_p = NULL;
  MessageDef *message_p = NULL;
  s_plus_p_gw_eps_bearer_context_information_t *ctx_p = NULL;
  int rv = RETURNok;
  sgw_eps_bearer_ctxt_t *eps_bearer_entry_p = NULL;

  OAILOG_FUNC_IN(LOG_SPGW_APP);
  OAILOG_DEBUG(
    LOG_SPGW_APP,
    "Rx SUSPEND_NOTIFICATION, teid %u\n",
    suspend_notification_pP->teid);
  //OAILOG_DEBUG (LOG_SPGW_APP, "IMSI %c%c%c%c%c%c%c%c%c%c%c%c%c%c%c\n", IMSI (&suspend_notification_pP->imsi));

  message_p = itti_alloc_new_message(TASK_SPGW_APP, S11_SUSPEND_ACKNOWLEDGE);

  if (!message_p) {
    OAILOG_ERROR(
      LOG_SPGW_APP,
      "Unable to allocate itti message: S11_SUSPEND_ACKNOWLEDGE \n");
    OAILOG_FUNC_RETURN(LOG_SPGW_APP, RETURNerror);
  }
  suspend_acknowledge_p = &message_p->ittiMsg.s11_suspend_acknowledge;
  memset(
    (void *) suspend_acknowledge_p, 0, sizeof(itti_s11_suspend_acknowledge_t));
  hash_rc = hashtable_ts_get(
    sgw_app.s11_bearer_context_information_hashtable,
    suspend_notification_pP->teid,
    (void **) &ctx_p);
  if (hash_rc == HASH_TABLE_OK) {
    ctx_p->sgw_eps_bearer_context_information.pdn_connection
      .ue_suspended_for_ps_handover = true;
    suspend_acknowledge_p->cause.cause_value = REQUEST_ACCEPTED;
    suspend_acknowledge_p->teid =
      ctx_p->sgw_eps_bearer_context_information.mme_teid_S11;
    /*
     * TODO Need to discard the DL data
     * deleting the GTPV1-U tunnel in suspended mode
     * This tunnel will be added again when UE moves back to connected mode.
     */
    eps_bearer_entry_p =
      ctx_p->sgw_eps_bearer_context_information.pdn_connection
        .sgw_eps_bearers_array[EBI_TO_INDEX(suspend_notification_pP->lbi)];
    if (eps_bearer_entry_p) {
      OAILOG_DEBUG(
        LOG_SPGW_APP,
        "Handle S11_SUSPEND_NOTIFICATION: Discard the Data received GTP-U "
        "Tunnel mapping in"
        "GTP-U Kernel module \n");
      // delete GTPv1-U tunnel
      struct in_addr ue = eps_bearer_entry_p->paa.ipv4_address;
      rv = gtp_tunnel_ops->discard_data_on_tunnel(
        ue, eps_bearer_entry_p->s_gw_teid_S1u_S12_S4_up, NULL);
      if (rv < 0) {
        OAILOG_ERROR(LOG_SPGW_APP, "ERROR in Disabling DL data on TUNNEL\n");
      }
    } else {
      OAILOG_ERROR(LOG_SPGW_APP, "Bearer context not found \n");
    }
    // Clear eNB TEID information from bearer context.
    for (int ebx = 0; ebx < BEARERS_PER_UE; ebx++) {
      sgw_eps_bearer_ctxt_t *eps_bearer_ctxt =
        ctx_p->sgw_eps_bearer_context_information.pdn_connection
          .sgw_eps_bearers_array[ebx];
      if (eps_bearer_ctxt) {
        sgw_release_all_enb_related_information(eps_bearer_ctxt);
      }
    }
  } else {
    OAILOG_ERROR(
      LOG_SPGW_APP,
      "Sending Suspend Acknowledge for sgw_s11_teid :%d for context not found "
      "\n",
      suspend_notification_pP->teid);
    suspend_acknowledge_p->cause.cause_value = CONTEXT_NOT_FOUND;
    suspend_acknowledge_p->teid = 0;
  }

  OAILOG_INFO(
    LOG_SPGW_APP,
    "Send Suspend acknowledge for teid :%d\n",
    suspend_acknowledge_p->teid);
  rv = itti_send_msg_to_task(TASK_MME, INSTANCE_DEFAULT, message_p);
  OAILOG_FUNC_RETURN(LOG_MME_APP, rv);
}
//------------------------------------------------------------------------------
// hardcoded parameters as a starting point
int sgw_no_pcef_create_dedicated_bearer(s11_teid_t teid)
{
  OAILOG_FUNC_IN(LOG_SPGW_APP);
  int rc = RETURNerror;

  s_plus_p_gw_eps_bearer_context_information_t
    *s_plus_p_gw_eps_bearer_ctxt_info_p = NULL;
  hashtable_rc_t hash_rc = HASH_TABLE_OK;

  hash_rc = hashtable_ts_get(
    sgw_app.s11_bearer_context_information_hashtable,
    teid,
    (void **) &s_plus_p_gw_eps_bearer_ctxt_info_p);

  if (HASH_TABLE_OK == hash_rc) {
    MessageDef *message_p =
      itti_alloc_new_message(TASK_SPGW_APP, S11_CREATE_BEARER_REQUEST);

    if (message_p) {
      itti_s11_create_bearer_request_t *s11_create_bearer_request =
        &message_p->ittiMsg.s11_create_bearer_request;

      //s11_create_bearer_request->trxn = s_plus_p_gw_eps_bearer_ctxt_info_p->sgw_eps_bearer_context_information.trxn;
      s11_create_bearer_request->peer_ip.s_addr =
        s_plus_p_gw_eps_bearer_ctxt_info_p->sgw_eps_bearer_context_information
          .mme_ip_address_S11.address.ipv4_address.s_addr;
      s11_create_bearer_request->local_teid =
        s_plus_p_gw_eps_bearer_ctxt_info_p->sgw_eps_bearer_context_information
          .s_gw_teid_S11_S4;

      s11_create_bearer_request->teid =
        s_plus_p_gw_eps_bearer_ctxt_info_p->sgw_eps_bearer_context_information
          .mme_teid_S11;
      //s11_create_bearer_request->pti;
      OAILOG_DEBUG(
        LOG_SPGW_APP,
        "Creating bearer teid " TEID_FMT " remote teid " TEID_FMT "\n",
        teid,
        s11_create_bearer_request->teid);

      sgw_eps_bearer_ctxt_t *eps_bearer_ctxt_p =
        calloc(1, sizeof(sgw_eps_bearer_ctxt_t));
      sgw_eps_bearer_ctxt_t *default_eps_bearer_entry_p =
        sgw_cm_get_eps_bearer_entry(
          &s_plus_p_gw_eps_bearer_ctxt_info_p
             ->sgw_eps_bearer_context_information.pdn_connection,
          s_plus_p_gw_eps_bearer_ctxt_info_p->sgw_eps_bearer_context_information
            .pdn_connection.default_bearer);

      uint8_t number_of_packet_filters = 0;
      rc = pgw_pcef_get_sdf_parameters(
        spgw_config.pgw_config.pcef
          .automatic_push_dedicated_bearer_sdf_identifier,
        &eps_bearer_ctxt_p->eps_bearer_qos,
        &eps_bearer_ctxt_p->tft.packetfilterlist.createnewtft[0],
        &number_of_packet_filters);

      eps_bearer_ctxt_p->eps_bearer_id = 0;
      eps_bearer_ctxt_p->paa = default_eps_bearer_entry_p->paa;
      eps_bearer_ctxt_p->s_gw_ip_address_S1u_S12_S4_up =
        default_eps_bearer_entry_p->s_gw_ip_address_S1u_S12_S4_up;
      eps_bearer_ctxt_p->s_gw_ip_address_S5_S8_up =
        default_eps_bearer_entry_p->s_gw_ip_address_S5_S8_up;
      eps_bearer_ctxt_p->tft.tftoperationcode =
        TRAFFIC_FLOW_TEMPLATE_OPCODE_CREATE_NEW_TFT;
      eps_bearer_ctxt_p->tft.ebit =
        TRAFFIC_FLOW_TEMPLATE_PARAMETER_LIST_IS_NOT_INCLUDED;
      eps_bearer_ctxt_p->tft.numberofpacketfilters = number_of_packet_filters;

      eps_bearer_ctxt_p->s_gw_teid_S1u_S12_S4_up = sgw_get_new_s1u_teid();
      eps_bearer_ctxt_p->s_gw_ip_address_S1u_S12_S4_up.pdn_type = IPv4;
      eps_bearer_ctxt_p->s_gw_ip_address_S1u_S12_S4_up.address.ipv4_address
        .s_addr = sgw_app.sgw_ip_address_S1u_S12_S4_up.s_addr;

      // Put in cache the sgw_eps_bearer_entry_t
      // TODO create a procedure with a time out
      pgw_ni_cbr_proc_t *pgw_ni_cbr_proc =
        pgw_create_procedure_create_bearer(s_plus_p_gw_eps_bearer_ctxt_info_p);
      pgw_ni_cbr_proc->sdf_id =
        spgw_config.pgw_config.pcef
          .automatic_push_dedicated_bearer_sdf_identifier;
      pgw_ni_cbr_proc->teid = teid;
      struct sgw_eps_bearer_entry_wrapper_s *sgw_eps_bearer_entry_wrapper =
        calloc(1, sizeof(*sgw_eps_bearer_entry_wrapper));
      sgw_eps_bearer_entry_wrapper->sgw_eps_bearer_entry = eps_bearer_ctxt_p;
      LIST_INSERT_HEAD(
        (pgw_ni_cbr_proc->pending_eps_bearers),
        sgw_eps_bearer_entry_wrapper,
        entries);

      s11_create_bearer_request->linked_eps_bearer_id =
        s_plus_p_gw_eps_bearer_ctxt_info_p->sgw_eps_bearer_context_information
          .pdn_connection
          .default_bearer; ///< M: This IE shall be included to indicate the default bearer
      //s11_create_bearer_request->pco;
      s11_create_bearer_request->bearer_contexts.num_bearer_context = 1;
      s11_create_bearer_request->bearer_contexts.bearer_contexts[0]
        .eps_bearer_id = 0;
      memcpy(
        &s11_create_bearer_request->bearer_contexts.bearer_contexts[0].tft,
        &eps_bearer_ctxt_p->tft,
        sizeof(eps_bearer_ctxt_p->tft));
      // TODO remove hardcoded
      s11_create_bearer_request->bearer_contexts.bearer_contexts[0]
        .s1u_sgw_fteid.ipv4 = 1;
      s11_create_bearer_request->bearer_contexts.bearer_contexts[0]
        .s1u_sgw_fteid.ipv6 = 0;
      s11_create_bearer_request->bearer_contexts.bearer_contexts[0]
        .s1u_sgw_fteid.interface_type = S1_U_SGW_GTP_U;
      s11_create_bearer_request->bearer_contexts.bearer_contexts[0]
        .s1u_sgw_fteid.teid = eps_bearer_ctxt_p->s_gw_teid_S1u_S12_S4_up;
      s11_create_bearer_request->bearer_contexts.bearer_contexts[0]
        .s1u_sgw_fteid.ipv4_address.s_addr =
        eps_bearer_ctxt_p->s_gw_ip_address_S1u_S12_S4_up.address.ipv4_address
          .s_addr;

      //s11_create_bearer_request->bearer_contexts.bearer_contexts[0].s5_s8_u_pgw_fteid =;
      //s11_create_bearer_request->bearer_contexts.bearer_contexts[0].s12_sgw_fteid     =;
      //s11_create_bearer_request->bearer_contexts.bearer_contexts[0].s4_u_sgw_fteid    =;
      //s11_create_bearer_request->bearer_contexts.bearer_contexts[0].s2b_u_pgw_fteid   =;
      //s11_create_bearer_request->bearer_contexts.bearer_contexts[0].s2a_u_pgw_fteid   =;
      memcpy(
        &s11_create_bearer_request->bearer_contexts.bearer_contexts[0]
           .bearer_level_qos,
        &eps_bearer_ctxt_p->eps_bearer_qos,
        sizeof(eps_bearer_ctxt_p->eps_bearer_qos));

      rc = itti_send_msg_to_task(TASK_MME, INSTANCE_DEFAULT, message_p);
      OAILOG_FUNC_RETURN(LOG_SPGW_APP, rc);
    }
  }
  OAILOG_FUNC_RETURN(LOG_SPGW_APP, rc);
}

//------------------------------------------------------------------------------
int sgw_handle_create_bearer_response(
  const itti_s11_create_bearer_response_t *const create_bearer_response_pP)
{
  OAILOG_FUNC_IN(LOG_SPGW_APP);
  hashtable_rc_t hash_rc = HASH_TABLE_OK;
  s_plus_p_gw_eps_bearer_context_information_t *ctx_p = NULL;
  int rv = RETURNok;

  hash_rc = hashtable_ts_get(
    sgw_app.s11_bearer_context_information_hashtable,
    create_bearer_response_pP->teid,
    (void **) &ctx_p);

  if (HASH_TABLE_OK == hash_rc) {
    if (
      (REQUEST_ACCEPTED == create_bearer_response_pP->cause.cause_value) ||
      (REQUEST_ACCEPTED_PARTIALLY ==
       create_bearer_response_pP->cause.cause_value)) {
      for (int i = 0;
           i < create_bearer_response_pP->bearer_contexts.num_bearer_context;
           i++) {
        if (
          REQUEST_ACCEPTED ==
          create_bearer_response_pP->bearer_contexts.bearer_contexts[i]
            .cause.cause_value) {
          sgw_eps_bearer_ctxt_t *eps_bearer_ctxt_p = NULL;
          struct sgw_eps_bearer_entry_wrapper_s *sgw_eps_bearer_entry_wrapper =
            NULL;
          struct sgw_eps_bearer_entry_wrapper_s *sgw_eps_bearer_entry_wrapper2 =
            NULL;

          pgw_ni_cbr_proc_t *pgw_ni_cbr_proc =
            pgw_get_procedure_create_bearer(ctx_p);

          if (pgw_ni_cbr_proc) {
            sgw_eps_bearer_entry_wrapper =
              LIST_FIRST(pgw_ni_cbr_proc->pending_eps_bearers);
            while (sgw_eps_bearer_entry_wrapper != NULL) {
              // Save
              sgw_eps_bearer_entry_wrapper2 =
                LIST_NEXT(sgw_eps_bearer_entry_wrapper, entries);
              eps_bearer_ctxt_p =
                sgw_eps_bearer_entry_wrapper->sgw_eps_bearer_entry;
              // This comparison may be enough, else compare IP address also
              if (
                create_bearer_response_pP->bearer_contexts.bearer_contexts[i]
                  .s1u_sgw_fteid.teid ==
                eps_bearer_ctxt_p->s_gw_teid_S1u_S12_S4_up) {
                // List management
                LIST_REMOVE(sgw_eps_bearer_entry_wrapper, entries);
                free_wrapper((void **) &sgw_eps_bearer_entry_wrapper);

                eps_bearer_ctxt_p->eps_bearer_id =
                  create_bearer_response_pP->bearer_contexts.bearer_contexts[i]
                    .eps_bearer_id;

                bstring bip = fteid_ip_address_to_bstring(
                  &create_bearer_response_pP->bearer_contexts.bearer_contexts[i]
                     .s1u_enb_fteid);
                bstring_to_ip_address(
                  bip, &eps_bearer_ctxt_p->enb_ip_address_S1u);
                eps_bearer_ctxt_p->enb_teid_S1u =
                  create_bearer_response_pP->bearer_contexts.bearer_contexts[i]
                    .s1u_enb_fteid.teid;
                bdestroy_wrapper(&bip);

                eps_bearer_ctxt_p = sgw_cm_insert_eps_bearer_ctxt_in_collection(
                  &ctx_p->sgw_eps_bearer_context_information.pdn_connection,
                  eps_bearer_ctxt_p);

                if (HASH_TABLE_OK == hash_rc) {
                  struct in_addr enb = {.s_addr = 0};
                  enb.s_addr = eps_bearer_ctxt_p->enb_ip_address_S1u.address
                                 .ipv4_address.s_addr;

                  struct in_addr ue = {.s_addr = 0};
                  ue.s_addr = eps_bearer_ctxt_p->paa.ipv4_address.s_addr;

                  if (spgw_config.pgw_config.use_gtp_kernel_module) {
                    Imsi_t imsi =
                      ctx_p->sgw_eps_bearer_context_information.imsi;
                    rv = gtp_tunnel_ops->add_tunnel(
                      ue,
                      enb,
                      eps_bearer_ctxt_p->s_gw_teid_S1u_S12_S4_up,
                      eps_bearer_ctxt_p->enb_teid_S1u,
                      imsi,
                      NULL);
                    if (rv < 0) {
                      OAILOG_ERROR(
                        LOG_SPGW_APP,
                        "ERROR in setting up TUNNEL err=%d\n",
                        rv);
                    }

                    if (rv < 0) {
                      OAILOG_INFO(
                        LOG_SPGW_APP,
                        "Failed to setup EPS bearer id %u tunnel " TEID_FMT
                        " (eNB) <-> (SGW) " TEID_FMT "\n",
                        eps_bearer_ctxt_p->eps_bearer_id,
                        eps_bearer_ctxt_p->enb_teid_S1u,
                        eps_bearer_ctxt_p->s_gw_teid_S1u_S12_S4_up);
                    } else {
#if ENABLE_SDF_MARKING
                      bstring marking_command = bformat(
                        "iptables -A POSTROUTING -t mangle --out-interface "
                        "gtp0 --dest %" PRIu8 ".%" PRIu8 ".%" PRIu8 ".%" PRIu8
                        "/32 -m mark --mark 0x%04X -j MARK --set-mark %d",
                        NIPADDR(eps_bearer_ctxt_p->paa.ipv4_address.s_addr),
                        pgw_ni_cbr_proc->sdf_id,
                        eps_bearer_ctxt_p->eps_bearer_id);
                      async_system_command(
                        TASK_SPGW_APP, false, bdata(marking_command));

                      AssertFatal(
                        (TRAFFIC_FLOW_TEMPLATE_NB_PACKET_FILTERS_MAX >
                         eps_bearer_ctxt_p->num_sdf),
                        "Too much flows aggregated in this Bearer (should not "
                        "happen => see MME)");
                      if (
                        TRAFFIC_FLOW_TEMPLATE_NB_PACKET_FILTERS_MAX >
                        eps_bearer_ctxt_p->num_sdf) {
                        eps_bearer_ctxt_p->sdf_id[eps_bearer_ctxt_p->num_sdf] =
                          pgw_ni_cbr_proc->sdf_id;
                        eps_bearer_ctxt_p->num_sdf += 1;
                      }

                      bdestroy_wrapper(&marking_command);
#endif
                      OAILOG_INFO(
                        LOG_SPGW_APP,
                        "Setup EPS bearer id %u tunnel " TEID_FMT
                        " (eNB) <-> (SGW) " TEID_FMT "\n",
                        eps_bearer_ctxt_p->eps_bearer_id,
                        eps_bearer_ctxt_p->enb_teid_S1u,
                        eps_bearer_ctxt_p->s_gw_teid_S1u_S12_S4_up);
                    }
                  }
                } else {
                  OAILOG_INFO(
                    LOG_SPGW_APP,
                    "Failed to setup EPS bearer id %u\n",
                    eps_bearer_ctxt_p->eps_bearer_id);
                }
                // Restore
                sgw_eps_bearer_entry_wrapper = sgw_eps_bearer_entry_wrapper2;

                break;
              }
            }
            sgw_eps_bearer_entry_wrapper =
              LIST_FIRST(pgw_ni_cbr_proc->pending_eps_bearers);
            if (!sgw_eps_bearer_entry_wrapper) {
              LIST_INIT(pgw_ni_cbr_proc->pending_eps_bearers);
              free_wrapper((void **) &pgw_ni_cbr_proc->pending_eps_bearers);

              LIST_REMOVE((pgw_base_proc_t *) pgw_ni_cbr_proc, entries);
              pgw_free_procedure_create_bearer(&pgw_ni_cbr_proc);
            }
          }
        } else {
          OAILOG_DEBUG(
            LOG_SPGW_APP,
            "Creation of bearer " TEID_FMT "\n",
            create_bearer_response_pP->teid);
        }
      }
    }
  } else {
    // context not found
    OAILOG_DEBUG(
      LOG_SPGW_APP,
      "Context not found for teid " TEID_FMT "\n",
      create_bearer_response_pP->teid);
  }

  OAILOG_FUNC_RETURN(LOG_SPGW_APP, rv);
}

/*
 * Handle UE AMBR modification request from PCEF
 */
int sgw_handle_modify_ue_ambr_request(
  teid_t teid,
  bitrate_t mbr_ul,
  bitrate_t mbr_dl)
{
  hashtable_rc_t hash_rc = HASH_TABLE_OK;
  mme_sgw_tunnel_t *tun_pair_p = NULL;
  s_plus_p_gw_eps_bearer_context_information_t *ctx_p = NULL;
  itti_s11_modify_ue_ambr_request_t *modify_ue_ambr_request_p = NULL;
  MessageDef *message_p = NULL;

  OAILOG_FUNC_IN(LOG_SPGW_APP);
  OAILOG_DEBUG(LOG_SPGW_APP, "Rx Modify UE AMBR Request, teid %u\n", teid);

  message_p = itti_alloc_new_message(TASK_SPGW_APP, S11_MODIFY_UE_AMBR_REQUEST);

  if (!message_p) {
    OAILOG_ERROR(
      LOG_SPGW_APP,
      "Unable to allocate itti message: \
        S11_MODIFY_UE_AMBR_REQUEST \n");
    OAILOG_FUNC_RETURN(LOG_SPGW_APP, RETURNerror);
  }
  modify_ue_ambr_request_p = &message_p->ittiMsg.s11_modify_ue_ambr_request;
  memset(
    (void *) modify_ue_ambr_request_p,
    0,
    sizeof(itti_s11_modify_ue_ambr_request_t));
  hash_rc = hashtable_ts_get(
    sgw_app.s11_bearer_context_information_hashtable, teid, (void **) &ctx_p);
  if (hash_rc != HASH_TABLE_OK) {
    OAILOG_ERROR(LOG_SPGW_APP, "Context not found for teid :%u\n", teid);
    OAILOG_FUNC_RETURN(LOG_SPGW_APP, RETURNerror);
  }
  hash_rc = hashtable_ts_get(
    sgw_app.s11teid2mme_hashtable, teid, (void **) &tun_pair_p);
  if (hash_rc == HASH_TABLE_OK) {
    modify_ue_ambr_request_p->teid = tun_pair_p->remote_teid;
    modify_ue_ambr_request_p->ue_ambr.br_ul = mbr_ul;
    modify_ue_ambr_request_p->ue_ambr.br_dl = mbr_dl;
    OAILOG_DEBUG(
      LOG_SPGW_APP,
      "Sending Modify UE AMBR Request to MME_APP, \
        teid %u\n",
      teid);
    itti_send_msg_to_task(TASK_MME, INSTANCE_DEFAULT, message_p);
  } else {
    OAILOG_ERROR(
      LOG_SPGW_APP,
      "Dropping Modify UE AMBR Request because \
        tunnel pair not found for sgw_s11_teid :%u\n",
      teid);
    OAILOG_FUNC_RETURN(LOG_SPGW_APP, RETURNerror);
  }

  OAILOG_FUNC_RETURN(LOG_SPGW_APP, RETURNok);
}

/*
<<<<<<< HEAD
 * Handle PCRF initiated Dedicated Bearer Activation from PGW
 */
int sgw_handle_dedicated_bearer_actv_req(
  const itti_s5_activate_dedicated_bearer_request_t
  *const itti_s5_activ_dedicated_bearer_req)
=======
 * Handle PGW initiated Dedicated Bearer Activation from PGW
 */
int sgw_handle_nw_initiated_actv_bearer_req(
  const itti_s5_nw_init_actv_bearer_request_t
  *const itti_s5_actv_bearer_req)
>>>>>>> dbbffc8d
{
  MessageDef *message_p = NULL;
  int rc = RETURNok;

  OAILOG_FUNC_IN(LOG_SPGW_APP);
<<<<<<< HEAD
  OAILOG_INFO(LOG_SPGW_APP, "Received Dedicated Bearer Req Activation from PGW\n");
=======
  OAILOG_INFO(
    LOG_SPGW_APP,
      "Received Dedicated Bearer Req Activation from PGW for LBI %d\n",
       itti_s5_actv_bearer_req->lbi);
>>>>>>> dbbffc8d

  /*Create dedicated bearer context-Bearer Context will be created
   * after receiving response from MME
  */

  //Send ITTI message to MME APP
<<<<<<< HEAD
  message_p = itti_alloc_new_message(TASK_SPGW_APP, S11_PCRF_BEARER_ACTV_REQUEST);
  if (message_p) {
    itti_s11_pcrf_ded_bearer_actv_request_t *s11_pcrf_bearer_actv_request =
      &message_p->ittiMsg.s11_pcrf_bearer_actv_request;
    s11_pcrf_bearer_actv_request->s11_mme_teid =
      itti_s5_activ_dedicated_bearer_req->mme_teid_S11;//Context TEID
    //LBI
    s11_pcrf_bearer_actv_request->lbi = itti_s5_activ_dedicated_bearer_req->lbi;
    //PCO
    memcpy(
      &s11_pcrf_bearer_actv_request->pco,
      &itti_s5_activ_dedicated_bearer_req->pco,
      sizeof(protocol_configuration_options_t));
    //TFT
    memcpy(
      &s11_pcrf_bearer_actv_request->tft,
      &itti_s5_activ_dedicated_bearer_req->tft,
      sizeof(traffic_flow_template_t));
    //QoS
    memcpy(
      &s11_pcrf_bearer_actv_request->eps_bearer_qos,
      &itti_s5_activ_dedicated_bearer_req->eps_bearer_qos,
      sizeof(bearer_qos_t));

    //S1U SGW F-TEID
    s11_pcrf_bearer_actv_request->s1_u_sgw_fteid.teid = sgw_get_new_S11_tunnel_id();
    s11_pcrf_bearer_actv_request->s1_u_sgw_fteid.interface_type = S1_U_SGW_GTP_U;
    //TODO - IPv6 address
    s11_pcrf_bearer_actv_request->s1_u_sgw_fteid.ipv4_address.s_addr =
      sgw_app.sgw_ip_address_S1u_S12_S4_up.s_addr;

    OAILOG_INFO(LOG_SPGW_APP, "Sending S11_PCRF_DED_BEARER_ACTV_REQUEST to MME with LBI %d\n",
      itti_s5_activ_dedicated_bearer_req->lbi);
=======
  message_p = itti_alloc_new_message(TASK_SPGW_APP,
    S11_NW_INITIATED_ACTIVATE_BEARER_REQUEST);
  if (message_p == NULL) {
    OAILOG_ERROR(
      LOG_SPGW_APP,
      "Failed to allocate message_p for"
      "S11_NW_INITIATED_BEARER_ACTV_REQUEST\n");
    OAILOG_FUNC_RETURN(LOG_SPGW_APP, rc);
  }
  if (message_p) {
    itti_s11_nw_init_actv_bearer_request_t
      *s11_actv_bearer_request =
      &message_p->ittiMsg.s11_nw_init_actv_bearer_request;
    //Context TEID
    s11_actv_bearer_request->s11_mme_teid =
      itti_s5_actv_bearer_req->mme_teid_S11;
    //LBI
    s11_actv_bearer_request->lbi = itti_s5_actv_bearer_req->lbi;
    //PCO
    memcpy(
      &s11_actv_bearer_request->pco,
      &itti_s5_actv_bearer_req->pco,
      sizeof(protocol_configuration_options_t));
    //TFT
    memcpy(
      &s11_actv_bearer_request->tft,
      &itti_s5_actv_bearer_req->tft,
      sizeof(traffic_flow_template_t));
    //QoS
    memcpy(
      &s11_actv_bearer_request->eps_bearer_qos,
      &itti_s5_actv_bearer_req->eps_bearer_qos,
      sizeof(bearer_qos_t));

    //S1U SGW F-TEID
    s11_actv_bearer_request->s1_u_sgw_fteid.teid =
     sgw_get_new_s1u_teid();
    s11_actv_bearer_request->s1_u_sgw_fteid.interface_type =
      S1_U_SGW_GTP_U;
    //TODO - IPv6 address
    s11_actv_bearer_request->s1_u_sgw_fteid.ipv4_address.s_addr =
      sgw_app.sgw_ip_address_S1u_S12_S4_up.s_addr;

    OAILOG_INFO(
      LOG_SPGW_APP,
      "Sending S11_PCRF_DED_BEARER_ACTV_REQUEST to MME with LBI %d\n",
      itti_s5_actv_bearer_req->lbi);
>>>>>>> dbbffc8d
    rc = itti_send_msg_to_task(TASK_MME, INSTANCE_DEFAULT, message_p);
  }
  OAILOG_FUNC_RETURN(LOG_SPGW_APP, rc);
}

/*
<<<<<<< HEAD
 * Handle PCRF initiated Dedicated Bearer Activation Rsp from MME
 */

int sgw_handle_pcrf_dedicated_bearer_actv_rsp(
  const itti_s11_pcrf_ded_bearer_actv_rsp_t
 *const s11_pcrf_ded_bearer_actv_rsp)
=======
 * Handle PGW initiated Dedicated Bearer Activation Rsp from MME
 */

int sgw_handle_nw_initiated_actv_bearer_rsp(
  const itti_s11_nw_init_actv_bearer_rsp_t
 *const s11_actv_bearer_rsp)
>>>>>>> dbbffc8d
{
  s_plus_p_gw_eps_bearer_context_information_t *spgw_context = NULL;
  uint32_t msg_bearer_index = 0;
  uint32_t rc = RETURNok;

  OAILOG_INFO(
    LOG_SPGW_APP,
    "Received pcrf_dedicated_bearer_actv_rsp from MME with EBI %d\n",
<<<<<<< HEAD
    s11_pcrf_ded_bearer_actv_rsp->bearer_contexts.bearer_contexts[msg_bearer_index].eps_bearer_id);
  hashtable_rc_t hash_rc = HASH_TABLE_OK;
  hash_rc = hashtable_ts_get(
    sgw_app.s11_bearer_context_information_hashtable,
    s11_pcrf_ded_bearer_actv_rsp->sgw_s11_teid,
=======
    s11_actv_bearer_rsp->bearer_contexts.
    bearer_contexts[msg_bearer_index].eps_bearer_id);
  hashtable_rc_t hash_rc = HASH_TABLE_OK;
  hash_rc = hashtable_ts_get(
    sgw_app.s11_bearer_context_information_hashtable,
    s11_actv_bearer_rsp->sgw_s11_teid,
>>>>>>> dbbffc8d
    (void **) &spgw_context);
  if((spgw_context == NULL) || (hash_rc != HASH_TABLE_OK)) {
    OAILOG_ERROR(LOG_SPGW_APP, "Error in retrieving s_plus_p_gw context\n");
    OAILOG_FUNC_RETURN(LOG_SPGW_APP, RETURNerror);
  }
    //--------------------------------------
    // EPS bearer entry
    //--------------------------------------
    // TODO several bearers
<<<<<<< HEAD
  sgw_eps_bearer_ctxt_t *eps_bearer_ctxt_p =
    sgw_cm_create_eps_bearer_ctxt_in_collection(
    &spgw_context->sgw_eps_bearer_context_information
      .pdn_connection,s11_pcrf_ded_bearer_actv_rsp->bearer_contexts.
      bearer_contexts[msg_bearer_index].eps_bearer_id);

  if (eps_bearer_ctxt_p == NULL) {
    OAILOG_ERROR(LOG_SPGW_APP, "Failed to create new EPS bearer entry\n");
    increment_counter(
      "s11_pcrf_ded_bearer_actv_rsp",
      1,
      2,
      "result",
      "failure",
      "cause",
      "internal_software_error");
    OAILOG_FUNC_RETURN(LOG_SPGW_APP, RETURNerror);
  } else {
    OAILOG_INFO(LOG_SPGW_APP, "Successfully created new EPS bearer entry with EBI %d\n",
      eps_bearer_ctxt_p->eps_bearer_id);
  }

  //S1U SGW TEID
  eps_bearer_ctxt_p->s_gw_teid_S1u_S12_S4_up =
    s11_pcrf_ded_bearer_actv_rsp->bearer_contexts.bearer_contexts[msg_bearer_index]
    .s1u_sgw_fteid.teid;
  //S1U enb TEID
  eps_bearer_ctxt_p->enb_teid_S1u =
    s11_pcrf_ded_bearer_actv_rsp->bearer_contexts.bearer_contexts[msg_bearer_index]
    .s1u_enb_fteid.teid;

  //QoS
  memcpy(
    &eps_bearer_ctxt_p->eps_bearer_qos,
    &s11_pcrf_ded_bearer_actv_rsp->eps_bearer_qos,
    sizeof(bearer_qos_t));

  //TFT
  memcpy(
    &eps_bearer_ctxt_p->tft,
    &s11_pcrf_ded_bearer_actv_rsp->tft,
    sizeof(traffic_flow_template_t));

  //Send ACTIVATE_DEDICATED_BEARER_RSP to PGW
  MessageDef *message_p = NULL;
  message_p =
    itti_alloc_new_message(TASK_PGW_APP, S5_ACTIVATE_DEDICATED_BEARER_RSP);
=======
  if (s11_actv_bearer_rsp->cause.cause_value == REQUEST_ACCEPTED) {
    sgw_eps_bearer_ctxt_t *eps_bearer_ctxt_p =
      sgw_cm_create_eps_bearer_ctxt_in_collection(
        &spgw_context->sgw_eps_bearer_context_information
        .pdn_connection, s11_actv_bearer_rsp->bearer_contexts.
        bearer_contexts[msg_bearer_index].eps_bearer_id);

    if (eps_bearer_ctxt_p == NULL) {
      OAILOG_ERROR(LOG_SPGW_APP, "Failed to create new EPS bearer entry\n");
      increment_counter(
        "s11_actv_bearer_rsp",
        1,
        2,
        "result",
        "failure",
        "cause",
        "internal_software_error");
      OAILOG_FUNC_RETURN(LOG_SPGW_APP, RETURNerror);
    } else {
      OAILOG_INFO(LOG_SPGW_APP,
        "Successfully created new EPS bearer entry with EBI %d\n",
        eps_bearer_ctxt_p->eps_bearer_id);
    }

    //S1U SGW TEID
    eps_bearer_ctxt_p->s_gw_teid_S1u_S12_S4_up =
      s11_actv_bearer_rsp->
      bearer_contexts.bearer_contexts[msg_bearer_index]
      .s1u_sgw_fteid.teid;
    //S1U enb TEID
    eps_bearer_ctxt_p->enb_teid_S1u =
      s11_actv_bearer_rsp->
      bearer_contexts.bearer_contexts[msg_bearer_index]
      .s1u_enb_fteid.teid;

    //QoS
    memcpy(
      &eps_bearer_ctxt_p->eps_bearer_qos,
      &s11_actv_bearer_rsp->eps_bearer_qos,
      sizeof(bearer_qos_t));

    //TFT
    memcpy(
      &eps_bearer_ctxt_p->tft,
      &s11_actv_bearer_rsp->tft,
      sizeof(traffic_flow_template_t));
  } else {
    OAILOG_INFO(
      LOG_SPGW_APP,
      "Did not create new EPS bearer entry as"
      "UE rejected the request for EBI %d\n",
      s11_actv_bearer_rsp->bearer_contexts.
      bearer_contexts[msg_bearer_index].eps_bearer_id);
  }
  //Send ACTIVATE_DEDICATED_BEARER_RSP to PGW
  MessageDef *message_p = NULL;
  message_p =
    itti_alloc_new_message(TASK_PGW_APP,
      S5_NW_INITIATED_ACTIVATE_BEARER_RESP);
>>>>>>> dbbffc8d
  if (message_p == NULL) {
    OAILOG_ERROR(
      LOG_MME_APP,
      "itti_alloc_new_message failed for S5_ACTIVATE_DEDICATED_BEARER_RSP\n");
    OAILOG_FUNC_RETURN(LOG_SPGW_APP, RETURNerror);
  }
<<<<<<< HEAD
  itti_s5_activate_dedicated_bearer_rsp_t *act_ded_bearer_rsp =
    &message_p->ittiMsg.s5_activate_dedicated_bearer_response;
  memset(
    act_ded_bearer_rsp, 0, sizeof(itti_s5_activate_dedicated_bearer_rsp_t));
  //EBI
  act_ded_bearer_rsp->ebi =
    s11_pcrf_ded_bearer_actv_rsp->bearer_contexts.
=======
  itti_s5_nw_init_actv_bearer_rsp_t
    *act_ded_bearer_rsp =
    &message_p->ittiMsg.s5_nw_init_actv_bearer_response;
  memset(
    act_ded_bearer_rsp, 0, sizeof(itti_s5_nw_init_actv_bearer_rsp_t));
  //Cause
  act_ded_bearer_rsp->cause = s11_actv_bearer_rsp->cause.cause_value;
  //EBI
  act_ded_bearer_rsp->ebi =
    s11_actv_bearer_rsp->bearer_contexts.
>>>>>>> dbbffc8d
      bearer_contexts[msg_bearer_index].eps_bearer_id;
  // S1-U enb FTEID
  memcpy(
    &act_ded_bearer_rsp->S1_U_enb_teid,
<<<<<<< HEAD
    &s11_pcrf_ded_bearer_actv_rsp->bearer_contexts.
=======
    &s11_actv_bearer_rsp->bearer_contexts.
>>>>>>> dbbffc8d
      bearer_contexts[msg_bearer_index].s1u_enb_fteid.teid,
    sizeof(teid_t));
  //S1-U sgw FTEID
  memcpy(
    &act_ded_bearer_rsp->S1_U_sgw_teid,
<<<<<<< HEAD
    &s11_pcrf_ded_bearer_actv_rsp->bearer_contexts.
      bearer_contexts[msg_bearer_index].s1u_sgw_fteid.teid,
    sizeof(teid_t));

  OAILOG_INFO(LOG_MME_APP, 
    "Sending S5_ACTIVATE_DEDICATED_BEARER_RSP to PGW with EBI %d\n",
    act_ded_bearer_rsp->ebi);
  rc = itti_send_msg_to_task(TASK_PGW_APP, INSTANCE_DEFAULT, message_p);

  OAILOG_FUNC_RETURN(LOG_SPGW_APP, rc);
}

/*
 * Handle PCRF initiated Dedicated Bearer Deactivation from PGW
 */
int sgw_handle_pcrf_dedicated_bearer_deactv_req(
  const itti_s5_deactivate_dedicated_bearer_req_t
  *const itti_s5_deactiv_ded_bearer_req)
{
  MessageDef *message_p = NULL;
  uint32_t rc = RETURNok;
  uint32_t i = 0;

  OAILOG_FUNC_IN(LOG_SPGW_APP);
  OAILOG_INFO(LOG_SPGW_APP,
    "Received Dedicated Bearer Req Dectivation from PGWi fpr TEID %d\n",
     itti_s5_deactiv_ded_bearer_req->s11_mme_teid);

  //Send ITTI message to MME APP
  message_p =
    itti_alloc_new_message(TASK_SPGW_APP, S11_PCRF_BEARER_DEACTV_REQUEST);
  if (message_p) {
    itti_s11_pcrf_ded_bearer_deactv_request_t *s11_pcrf_bearer_deactv_request =
      &message_p->ittiMsg.s11_pcrf_ded_bearer_deactv_request;
    s11_pcrf_bearer_deactv_request->no_of_bearers =
      itti_s5_deactiv_ded_bearer_req->no_of_bearers;
    memcpy(
      s11_pcrf_bearer_deactv_request->ebi,
      itti_s5_deactiv_ded_bearer_req->ebi,
      sizeof(ebi_t));
    s11_pcrf_bearer_deactv_request->delete_default_bearer =
      itti_s5_deactiv_ded_bearer_req->delete_default_bearer;
    s11_pcrf_bearer_deactv_request->s11_mme_teid =
      itti_s5_deactiv_ded_bearer_req->s11_mme_teid;

    for (i = 0; i < itti_s5_deactiv_ded_bearer_req->no_of_bearers; i++) {
      OAILOG_INFO(
        LOG_SPGW_APP,
        "Sending S11_PCRF_BEARER_DEACTV_REQUEST to MME with EBI %d\n",
        s11_pcrf_bearer_deactv_request->ebi[i]);
    }
    rc = itti_send_msg_to_task(TASK_MME, INSTANCE_DEFAULT, message_p);
  } else {
    OAILOG_ERROR(
      LOG_SPGW_APP,
      "itti_alloc_new_message failed for S11_PCRF_BEARER_DEACTV_REQUEST\n");
    rc = RETURNerror;
  }
  OAILOG_FUNC_RETURN(LOG_SPGW_APP, rc);
}


/*
 * Handle PCRF initiated Dedicated Bearer Dectivation Rsp from MME
 */

int sgw_handle_pcrf_dedicated_bearer_deactv_rsp(
  const itti_s11_pcrf_ded_bearer_deactv_rsp_t
 *const s11_pcrf_ded_bearer_deactv_rsp)
{
  uint32_t rc = RETURNok;
  uint32_t i = 0;
  s_plus_p_gw_eps_bearer_context_information_t *spgw_ctxt = NULL;
  uint32_t no_of_bearers = 0;
  ebi_t ebi = {0};
  hashtable_rc_t hash_rc = HASH_TABLE_OK;
  itti_sgi_delete_end_point_request_t sgi_delete_end_point_request;

  OAILOG_INFO(
    LOG_SPGW_APP,
    "Received pcrf_dedicated_bearer_deactv_rsp from MME\n");

  no_of_bearers =
    s11_pcrf_ded_bearer_deactv_rsp->bearer_contexts.num_bearer_context;
  //--------------------------------------
  // Get EPS bearer entry
  //--------------------------------------

  hash_rc = hashtable_ts_get(
    sgw_app.s11_bearer_context_information_hashtable,
    s11_pcrf_ded_bearer_deactv_rsp->s_gw_teid_s11_s4,
    (void **) &spgw_ctxt);
  if (HASH_TABLE_OK != hash_rc) {
    OAILOG_ERROR(
      LOG_SPGW_APP,
      "hashtable_ts_get failed for teid %d\n",
      s11_pcrf_ded_bearer_deactv_rsp->s_gw_teid_s11_s4);
    OAILOG_FUNC_RETURN(LOG_SPGW_APP, rc);
  }
  sgw_eps_bearer_ctxt_t *eps_bearer_ctxt_p = NULL;
  //Remove the default bearer entry
  if(s11_pcrf_ded_bearer_deactv_rsp->delete_default_bearer) {
    if (!s11_pcrf_ded_bearer_deactv_rsp->lbi) {
      OAILOG_ERROR(
      LOG_SPGW_APP,
      "LBI received from MME is NULL\n");
      OAILOG_FUNC_RETURN(LOG_SPGW_APP, rc);
    }
    OAILOG_INFO(
      LOG_SPGW_APP,
      "Removed default bearer context for (ebi = %d)\n",
      *s11_pcrf_ded_bearer_deactv_rsp->lbi);
    ebi = *s11_pcrf_ded_bearer_deactv_rsp->lbi;
    eps_bearer_ctxt_p = sgw_cm_get_eps_bearer_entry(
          &spgw_ctxt->sgw_eps_bearer_context_information.pdn_connection,
          ebi);

    rc = gtp_tunnel_ops->del_tunnel(
      eps_bearer_ctxt_p->paa.ipv4_address,
      eps_bearer_ctxt_p->s_gw_teid_S1u_S12_S4_up,
      eps_bearer_ctxt_p->enb_teid_S1u,
      NULL);
      if (rc < 0) {
        OAILOG_ERROR(
        LOG_SPGW_APP,
        "ERROR in deleting TUNNEL " TEID_FMT
        " (eNB) <-> (SGW) " TEID_FMT "\n",
        eps_bearer_ctxt_p->enb_teid_S1u,
        eps_bearer_ctxt_p->s_gw_teid_S1u_S12_S4_up);
      }
    sgi_delete_end_point_request.context_teid =
      spgw_ctxt->sgw_eps_bearer_context_information.s_gw_teid_S11_S4;
    sgi_delete_end_point_request.sgw_S1u_teid =
      eps_bearer_ctxt_p->s_gw_teid_S1u_S12_S4_up;
    sgi_delete_end_point_request.eps_bearer_id = ebi;
    sgi_delete_end_point_request.pdn_type =
      spgw_ctxt->sgw_eps_bearer_context_information.saved_message.pdn_type;
    memcpy(
      &sgi_delete_end_point_request.paa,
      &eps_bearer_ctxt_p->paa,
      sizeof(paa_t));

    sgw_handle_sgi_endpoint_deleted(&sgi_delete_end_point_request);

    sgw_cm_remove_eps_bearer_entry(
      &spgw_ctxt->sgw_eps_bearer_context_information.pdn_connection,
      ebi);

    sgw_cm_remove_bearer_context_information(
      s11_pcrf_ded_bearer_deactv_rsp->s_gw_teid_s11_s4);

    sgw_cm_remove_s11_tunnel(s11_pcrf_ded_bearer_deactv_rsp->s_gw_teid_s11_s4);
  } else {
      //Remove the dedicated bearer/s context
      for (i = 0; i < no_of_bearers; i++) {
        eps_bearer_ctxt_p = sgw_cm_get_eps_bearer_entry(
          &spgw_ctxt->sgw_eps_bearer_context_information.pdn_connection,
          s11_pcrf_ded_bearer_deactv_rsp->bearer_contexts.bearer_contexts[i].
            eps_bearer_id);
        if (eps_bearer_ctxt_p) {
          ebi = s11_pcrf_ded_bearer_deactv_rsp->bearer_contexts.
            bearer_contexts[i]
            .eps_bearer_id;
          OAILOG_INFO(
            LOG_SPGW_APP,
            "Removed bearer context for (ebi = %d)\n", ebi);
          rc = gtp_tunnel_ops->del_tunnel(
            eps_bearer_ctxt_p->paa.ipv4_address,
            eps_bearer_ctxt_p->s_gw_teid_S1u_S12_S4_up,
            eps_bearer_ctxt_p->enb_teid_S1u,
            NULL);
          if (rc < 0) {
            OAILOG_ERROR(
            LOG_SPGW_APP,
            "ERROR in deleting TUNNEL " TEID_FMT
            " (eNB) <-> (SGW) " TEID_FMT "\n",
            eps_bearer_ctxt_p->enb_teid_S1u,
            eps_bearer_ctxt_p->s_gw_teid_S1u_S12_S4_up);
          }

          sgw_free_sgw_eps_bearer_context(
            &spgw_ctxt->sgw_eps_bearer_context_information.
            pdn_connection.sgw_eps_bearers_array[ebi]);
          break;
        }
      }
    }
  //Send DEACTIVATE_DEDICATED_BEARER_RSP to PGW
  MessageDef *message_p = NULL;
  message_p =
    itti_alloc_new_message(TASK_PGW_APP, S5_DEACTIVATE_DEDICATED_BEARER_RSP);
  if (message_p == NULL) {
    OAILOG_ERROR(
      LOG_MME_APP,
      "itti_alloc_new_message failed for S5_DEACTIVATE_DEDICATED_BEARER_RSP\n");
    OAILOG_FUNC_RETURN(LOG_SPGW_APP, RETURNerror);
  }
  itti_s5_deactivate_dedicated_bearer_rsp_t *deact_ded_bearer_rsp =
    &message_p->ittiMsg.s5_deactivate_dedicated_bearer_response;
  deact_ded_bearer_rsp->no_of_bearers =
    s11_pcrf_ded_bearer_deactv_rsp->bearer_contexts.num_bearer_context;

  for (i = 0; i < deact_ded_bearer_rsp->no_of_bearers; i++) {
    //EBI
    deact_ded_bearer_rsp->ebi[i] = ebi;
    //Cause
    deact_ded_bearer_rsp->cause.cause_value =
      s11_pcrf_ded_bearer_deactv_rsp->bearer_contexts.
      bearer_contexts[i].cause.cause_value;

    OAILOG_INFO(
      LOG_MME_APP,
      "Sending S5_DEACTIVATE_DEDICATED_BEARER_RSP to PGW with EBI %d\n",
      deact_ded_bearer_rsp->ebi[i]);
  }
  rc = itti_send_msg_to_task(TASK_PGW_APP, INSTANCE_DEFAULT, message_p);

  OAILOG_FUNC_RETURN(LOG_SPGW_APP, rc);
}
=======
    &s11_actv_bearer_rsp->bearer_contexts.
      bearer_contexts[msg_bearer_index].s1u_sgw_fteid.teid,
    sizeof(teid_t));

  OAILOG_INFO(LOG_MME_APP,
    "Sending S5_NW_INIT_ACTIVATE_BEARER_RSP to PGW with EBI %d\n",
    act_ded_bearer_rsp->ebi);
  rc = itti_send_msg_to_task(TASK_PGW_APP, INSTANCE_DEFAULT, message_p);
  OAILOG_FUNC_RETURN(LOG_SPGW_APP, rc);
}
>>>>>>> dbbffc8d
<|MERGE_RESOLUTION|>--- conflicted
+++ resolved
@@ -68,10 +68,7 @@
 #include "queue.h"
 #include "sgw_config.h"
 #include "pgw_handlers.h"
-<<<<<<< HEAD
 #include "conversions.h"
-=======
->>>>>>> dbbffc8d
 
 extern sgw_app_t sgw_app;
 extern spgw_config_t spgw_config;
@@ -1272,11 +1269,7 @@
           }
         }
     // For testing
-<<<<<<< HEAD
 #if 1
-=======
-#if 0
->>>>>>> dbbffc8d
     Imsi_t imsi;
     ip_address_t ue_ip;
     traffic_flow_template_t tft;
@@ -1284,12 +1277,8 @@
     strcpy((char*)imsi.digit,"001010000000001");
     imsi.length = 15;
     ue_ip.pdn_type = IPv4;
-<<<<<<< HEAD
     memcpy(&ue_ip.address.ipv4_address.s_addr,
       &eps_bearer_ctxt_p->paa.ipv4_address.s_addr,4);
-=======
-    memcpy(&ue_ip.address.ipv4_address.s_addr,&eps_bearer_ctxt_p->paa.ipv4_address.s_addr,4);
->>>>>>> dbbffc8d
     //Fill QoS
     qos.pci = 1;
     qos.pl = 1;
@@ -2256,73 +2245,26 @@
 }
 
 /*
-<<<<<<< HEAD
  * Handle PCRF initiated Dedicated Bearer Activation from PGW
- */
-int sgw_handle_dedicated_bearer_actv_req(
-  const itti_s5_activate_dedicated_bearer_request_t
-  *const itti_s5_activ_dedicated_bearer_req)
-=======
- * Handle PGW initiated Dedicated Bearer Activation from PGW
  */
 int sgw_handle_nw_initiated_actv_bearer_req(
   const itti_s5_nw_init_actv_bearer_request_t
   *const itti_s5_actv_bearer_req)
->>>>>>> dbbffc8d
 {
   MessageDef *message_p = NULL;
   int rc = RETURNok;
 
   OAILOG_FUNC_IN(LOG_SPGW_APP);
-<<<<<<< HEAD
-  OAILOG_INFO(LOG_SPGW_APP, "Received Dedicated Bearer Req Activation from PGW\n");
-=======
   OAILOG_INFO(
     LOG_SPGW_APP,
       "Received Dedicated Bearer Req Activation from PGW for LBI %d\n",
        itti_s5_actv_bearer_req->lbi);
->>>>>>> dbbffc8d
 
   /*Create dedicated bearer context-Bearer Context will be created
    * after receiving response from MME
   */
 
   //Send ITTI message to MME APP
-<<<<<<< HEAD
-  message_p = itti_alloc_new_message(TASK_SPGW_APP, S11_PCRF_BEARER_ACTV_REQUEST);
-  if (message_p) {
-    itti_s11_pcrf_ded_bearer_actv_request_t *s11_pcrf_bearer_actv_request =
-      &message_p->ittiMsg.s11_pcrf_bearer_actv_request;
-    s11_pcrf_bearer_actv_request->s11_mme_teid =
-      itti_s5_activ_dedicated_bearer_req->mme_teid_S11;//Context TEID
-    //LBI
-    s11_pcrf_bearer_actv_request->lbi = itti_s5_activ_dedicated_bearer_req->lbi;
-    //PCO
-    memcpy(
-      &s11_pcrf_bearer_actv_request->pco,
-      &itti_s5_activ_dedicated_bearer_req->pco,
-      sizeof(protocol_configuration_options_t));
-    //TFT
-    memcpy(
-      &s11_pcrf_bearer_actv_request->tft,
-      &itti_s5_activ_dedicated_bearer_req->tft,
-      sizeof(traffic_flow_template_t));
-    //QoS
-    memcpy(
-      &s11_pcrf_bearer_actv_request->eps_bearer_qos,
-      &itti_s5_activ_dedicated_bearer_req->eps_bearer_qos,
-      sizeof(bearer_qos_t));
-
-    //S1U SGW F-TEID
-    s11_pcrf_bearer_actv_request->s1_u_sgw_fteid.teid = sgw_get_new_S11_tunnel_id();
-    s11_pcrf_bearer_actv_request->s1_u_sgw_fteid.interface_type = S1_U_SGW_GTP_U;
-    //TODO - IPv6 address
-    s11_pcrf_bearer_actv_request->s1_u_sgw_fteid.ipv4_address.s_addr =
-      sgw_app.sgw_ip_address_S1u_S12_S4_up.s_addr;
-
-    OAILOG_INFO(LOG_SPGW_APP, "Sending S11_PCRF_DED_BEARER_ACTV_REQUEST to MME with LBI %d\n",
-      itti_s5_activ_dedicated_bearer_req->lbi);
-=======
   message_p = itti_alloc_new_message(TASK_SPGW_APP,
     S11_NW_INITIATED_ACTIVATE_BEARER_REQUEST);
   if (message_p == NULL) {
@@ -2370,28 +2312,18 @@
       LOG_SPGW_APP,
       "Sending S11_PCRF_DED_BEARER_ACTV_REQUEST to MME with LBI %d\n",
       itti_s5_actv_bearer_req->lbi);
->>>>>>> dbbffc8d
     rc = itti_send_msg_to_task(TASK_MME, INSTANCE_DEFAULT, message_p);
   }
   OAILOG_FUNC_RETURN(LOG_SPGW_APP, rc);
 }
 
 /*
-<<<<<<< HEAD
  * Handle PCRF initiated Dedicated Bearer Activation Rsp from MME
- */
-
-int sgw_handle_pcrf_dedicated_bearer_actv_rsp(
-  const itti_s11_pcrf_ded_bearer_actv_rsp_t
- *const s11_pcrf_ded_bearer_actv_rsp)
-=======
- * Handle PGW initiated Dedicated Bearer Activation Rsp from MME
  */
 
 int sgw_handle_nw_initiated_actv_bearer_rsp(
   const itti_s11_nw_init_actv_bearer_rsp_t
  *const s11_actv_bearer_rsp)
->>>>>>> dbbffc8d
 {
   s_plus_p_gw_eps_bearer_context_information_t *spgw_context = NULL;
   uint32_t msg_bearer_index = 0;
@@ -2400,20 +2332,12 @@
   OAILOG_INFO(
     LOG_SPGW_APP,
     "Received pcrf_dedicated_bearer_actv_rsp from MME with EBI %d\n",
-<<<<<<< HEAD
-    s11_pcrf_ded_bearer_actv_rsp->bearer_contexts.bearer_contexts[msg_bearer_index].eps_bearer_id);
-  hashtable_rc_t hash_rc = HASH_TABLE_OK;
-  hash_rc = hashtable_ts_get(
-    sgw_app.s11_bearer_context_information_hashtable,
-    s11_pcrf_ded_bearer_actv_rsp->sgw_s11_teid,
-=======
     s11_actv_bearer_rsp->bearer_contexts.
     bearer_contexts[msg_bearer_index].eps_bearer_id);
   hashtable_rc_t hash_rc = HASH_TABLE_OK;
   hash_rc = hashtable_ts_get(
     sgw_app.s11_bearer_context_information_hashtable,
     s11_actv_bearer_rsp->sgw_s11_teid,
->>>>>>> dbbffc8d
     (void **) &spgw_context);
   if((spgw_context == NULL) || (hash_rc != HASH_TABLE_OK)) {
     OAILOG_ERROR(LOG_SPGW_APP, "Error in retrieving s_plus_p_gw context\n");
@@ -2423,55 +2347,6 @@
     // EPS bearer entry
     //--------------------------------------
     // TODO several bearers
-<<<<<<< HEAD
-  sgw_eps_bearer_ctxt_t *eps_bearer_ctxt_p =
-    sgw_cm_create_eps_bearer_ctxt_in_collection(
-    &spgw_context->sgw_eps_bearer_context_information
-      .pdn_connection,s11_pcrf_ded_bearer_actv_rsp->bearer_contexts.
-      bearer_contexts[msg_bearer_index].eps_bearer_id);
-
-  if (eps_bearer_ctxt_p == NULL) {
-    OAILOG_ERROR(LOG_SPGW_APP, "Failed to create new EPS bearer entry\n");
-    increment_counter(
-      "s11_pcrf_ded_bearer_actv_rsp",
-      1,
-      2,
-      "result",
-      "failure",
-      "cause",
-      "internal_software_error");
-    OAILOG_FUNC_RETURN(LOG_SPGW_APP, RETURNerror);
-  } else {
-    OAILOG_INFO(LOG_SPGW_APP, "Successfully created new EPS bearer entry with EBI %d\n",
-      eps_bearer_ctxt_p->eps_bearer_id);
-  }
-
-  //S1U SGW TEID
-  eps_bearer_ctxt_p->s_gw_teid_S1u_S12_S4_up =
-    s11_pcrf_ded_bearer_actv_rsp->bearer_contexts.bearer_contexts[msg_bearer_index]
-    .s1u_sgw_fteid.teid;
-  //S1U enb TEID
-  eps_bearer_ctxt_p->enb_teid_S1u =
-    s11_pcrf_ded_bearer_actv_rsp->bearer_contexts.bearer_contexts[msg_bearer_index]
-    .s1u_enb_fteid.teid;
-
-  //QoS
-  memcpy(
-    &eps_bearer_ctxt_p->eps_bearer_qos,
-    &s11_pcrf_ded_bearer_actv_rsp->eps_bearer_qos,
-    sizeof(bearer_qos_t));
-
-  //TFT
-  memcpy(
-    &eps_bearer_ctxt_p->tft,
-    &s11_pcrf_ded_bearer_actv_rsp->tft,
-    sizeof(traffic_flow_template_t));
-
-  //Send ACTIVATE_DEDICATED_BEARER_RSP to PGW
-  MessageDef *message_p = NULL;
-  message_p =
-    itti_alloc_new_message(TASK_PGW_APP, S5_ACTIVATE_DEDICATED_BEARER_RSP);
-=======
   if (s11_actv_bearer_rsp->cause.cause_value == REQUEST_ACCEPTED) {
     sgw_eps_bearer_ctxt_t *eps_bearer_ctxt_p =
       sgw_cm_create_eps_bearer_ctxt_in_collection(
@@ -2531,22 +2406,12 @@
   message_p =
     itti_alloc_new_message(TASK_PGW_APP,
       S5_NW_INITIATED_ACTIVATE_BEARER_RESP);
->>>>>>> dbbffc8d
   if (message_p == NULL) {
     OAILOG_ERROR(
       LOG_MME_APP,
       "itti_alloc_new_message failed for S5_ACTIVATE_DEDICATED_BEARER_RSP\n");
     OAILOG_FUNC_RETURN(LOG_SPGW_APP, RETURNerror);
   }
-<<<<<<< HEAD
-  itti_s5_activate_dedicated_bearer_rsp_t *act_ded_bearer_rsp =
-    &message_p->ittiMsg.s5_activate_dedicated_bearer_response;
-  memset(
-    act_ded_bearer_rsp, 0, sizeof(itti_s5_activate_dedicated_bearer_rsp_t));
-  //EBI
-  act_ded_bearer_rsp->ebi =
-    s11_pcrf_ded_bearer_actv_rsp->bearer_contexts.
-=======
   itti_s5_nw_init_actv_bearer_rsp_t
     *act_ded_bearer_rsp =
     &message_p->ittiMsg.s5_nw_init_actv_bearer_response;
@@ -2557,28 +2422,22 @@
   //EBI
   act_ded_bearer_rsp->ebi =
     s11_actv_bearer_rsp->bearer_contexts.
->>>>>>> dbbffc8d
       bearer_contexts[msg_bearer_index].eps_bearer_id;
   // S1-U enb FTEID
   memcpy(
     &act_ded_bearer_rsp->S1_U_enb_teid,
-<<<<<<< HEAD
-    &s11_pcrf_ded_bearer_actv_rsp->bearer_contexts.
-=======
     &s11_actv_bearer_rsp->bearer_contexts.
->>>>>>> dbbffc8d
       bearer_contexts[msg_bearer_index].s1u_enb_fteid.teid,
     sizeof(teid_t));
   //S1-U sgw FTEID
   memcpy(
     &act_ded_bearer_rsp->S1_U_sgw_teid,
-<<<<<<< HEAD
-    &s11_pcrf_ded_bearer_actv_rsp->bearer_contexts.
+    &s11_actv_bearer_rsp->bearer_contexts.
       bearer_contexts[msg_bearer_index].s1u_sgw_fteid.teid,
     sizeof(teid_t));
 
-  OAILOG_INFO(LOG_MME_APP, 
-    "Sending S5_ACTIVATE_DEDICATED_BEARER_RSP to PGW with EBI %d\n",
+  OAILOG_INFO(LOG_MME_APP,
+    "Sending S5_NW_INIT_ACTIVATE_BEARER_RSP to PGW with EBI %d\n",
     act_ded_bearer_rsp->ebi);
   rc = itti_send_msg_to_task(TASK_PGW_APP, INSTANCE_DEFAULT, message_p);
 
@@ -2792,15 +2651,3 @@
 
   OAILOG_FUNC_RETURN(LOG_SPGW_APP, rc);
 }
-=======
-    &s11_actv_bearer_rsp->bearer_contexts.
-      bearer_contexts[msg_bearer_index].s1u_sgw_fteid.teid,
-    sizeof(teid_t));
-
-  OAILOG_INFO(LOG_MME_APP,
-    "Sending S5_NW_INIT_ACTIVATE_BEARER_RSP to PGW with EBI %d\n",
-    act_ded_bearer_rsp->ebi);
-  rc = itti_send_msg_to_task(TASK_PGW_APP, INSTANCE_DEFAULT, message_p);
-  OAILOG_FUNC_RETURN(LOG_SPGW_APP, rc);
-}
->>>>>>> dbbffc8d
