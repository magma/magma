--- conflicted
+++ resolved
@@ -708,13 +708,8 @@
       enb.s_addr =
           eps_bearer_ctxt_p->enb_ip_address_S1u.address.ipv4_address.s_addr;
 
-<<<<<<< HEAD
-      rv = gtp_tunnel_ops->del_tunnel(enb,
-          ue, NULL, eps_bearer_ctxt_p->s_gw_teid_S1u_S12_S4_up,
-=======
       rv = gtp_tunnel_ops->del_tunnel(
           enb, ue, NULL, eps_bearer_ctxt_p->s_gw_teid_S1u_S12_S4_up,
->>>>>>> 2a806066
           eps_bearer_ctxt_p->enb_teid_S1u, NULL);
       if (rv < 0) {
         OAILOG_ERROR_UE(LOG_SPGW_APP, imsi64, "ERROR in deleting TUNNEL\n");
@@ -942,13 +937,8 @@
           // This is best effort, ignore return code.
           gtp_tunnel_ops->send_end_marker(enb, modify_bearer_pP->teid);
           // delete GTPv1-U tunnel
-<<<<<<< HEAD
-          rv = gtp_tunnel_ops->del_tunnel(enb,
-              ue, NULL, eps_bearer_ctxt_p->s_gw_teid_S1u_S12_S4_up,
-=======
           rv = gtp_tunnel_ops->del_tunnel(
               enb, ue, NULL, eps_bearer_ctxt_p->s_gw_teid_S1u_S12_S4_up,
->>>>>>> 2a806066
               eps_bearer_ctxt_p->enb_teid_S1u, NULL);
         }
         populate_sgi_end_point_update(
@@ -1060,13 +1050,8 @@
             enb.s_addr         = eps_bearer_ctxt_p->enb_ip_address_S1u.address
                              .ipv4_address.s_addr;
 
-<<<<<<< HEAD
-            rv = gtp_tunnel_ops->del_tunnel(enb,
-                eps_bearer_ctxt_p->paa.ipv4_address, NULL,
-=======
             rv = gtp_tunnel_ops->del_tunnel(
                 enb, eps_bearer_ctxt_p->paa.ipv4_address, NULL,
->>>>>>> 2a806066
                 eps_bearer_ctxt_p->s_gw_teid_S1u_S12_S4_up,
                 eps_bearer_ctxt_p->enb_teid_S1u, NULL);
             if (rv < 0) {
@@ -1230,13 +1215,8 @@
         enb.s_addr =
             eps_bearer_ctxt->enb_ip_address_S1u.address.ipv4_address.s_addr;
 
-<<<<<<< HEAD
-        rv = gtp_tunnel_ops->del_tunnel(enb,
-            eps_bearer_ctxt->paa.ipv4_address, NULL,
-=======
         rv = gtp_tunnel_ops->del_tunnel(
             enb, eps_bearer_ctxt->paa.ipv4_address, NULL,
->>>>>>> 2a806066
             eps_bearer_ctxt->s_gw_teid_S1u_S12_S4_up,
             eps_bearer_ctxt->enb_teid_S1u, NULL);
         if (rv < 0) {
@@ -1632,12 +1612,8 @@
                 ue.s_addr, &dlflow);
 
             rc = gtpv1u_add_tunnel(
-<<<<<<< HEAD
-                ue, NULL, vlan, enb, eps_bearer_ctxt_entry_p->s_gw_teid_S1u_S12_S4_up,
-=======
                 ue, NULL, vlan, enb,
                 eps_bearer_ctxt_entry_p->s_gw_teid_S1u_S12_S4_up,
->>>>>>> 2a806066
                 eps_bearer_ctxt_entry_p->enb_teid_S1u, imsi, &dlflow,
                 eps_bearer_ctxt_entry_p->tft.packetfilterlist.createnewtft[i]
                     .eval_precedence);
@@ -1736,13 +1712,8 @@
           enb.s_addr =
               eps_bearer_ctxt_p->enb_ip_address_S1u.address.ipv4_address.s_addr;
 
-<<<<<<< HEAD
-          rc = gtp_tunnel_ops->del_tunnel(enb,
-              eps_bearer_ctxt_p->paa.ipv4_address, NULL,
-=======
           rc = gtp_tunnel_ops->del_tunnel(
               enb, eps_bearer_ctxt_p->paa.ipv4_address, NULL,
->>>>>>> 2a806066
               eps_bearer_ctxt_p->s_gw_teid_S1u_S12_S4_up,
               eps_bearer_ctxt_p->enb_teid_S1u, NULL);
           if (rc < 0) {
@@ -1815,13 +1786,8 @@
           enb.s_addr =
               eps_bearer_ctxt_p->enb_ip_address_S1u.address.ipv4_address.s_addr;
 
-<<<<<<< HEAD
-          rc = gtp_tunnel_ops->del_tunnel(enb,
-              eps_bearer_ctxt_p->paa.ipv4_address, NULL,
-=======
           rc = gtp_tunnel_ops->del_tunnel(
               enb, eps_bearer_ctxt_p->paa.ipv4_address, NULL,
->>>>>>> 2a806066
               eps_bearer_ctxt_p->s_gw_teid_S1u_S12_S4_up,
               eps_bearer_ctxt_p->enb_teid_S1u, &dlflow);
           if (rc < 0) {
