--- conflicted
+++ resolved
@@ -66,10 +66,7 @@
 #include "queue.h"
 #include "sgw_config.h"
 #include "pgw_handlers.h"
-<<<<<<< HEAD
 #include "conversions.h"
-=======
->>>>>>> 8f761997
 
 extern sgw_app_t sgw_app;
 extern spgw_config_t spgw_config;
@@ -1232,27 +1229,6 @@
             sgw_no_pcef_create_dedicated_bearer(modify_bearer_pP->teid);
           }
         }
-    // For testing
-#if 0
-    Imsi_t imsi;
-    traffic_flow_template_t tft;
-    bearer_qos_t qos;
-    strcpy((char*)imsi.digit,"001010000000001");
-    imsi.length = 15;
-    ebi_t lbi = 5;
-    //Fill QoS
-    qos.pci = 1;
-    qos.pl = 1;
-    qos.pvi = 0;
-    qos.qci =1;
-    qos.gbr.br_ul = 100;
-    qos.gbr.br_dl = 200;
-    qos.mbr.br_ul = 300;
-    qos.mbr.br_dl = 400;
-    memset(&tft,0,sizeof(traffic_flow_template_t));
-    sleep(5);
-    pgw_handle_nw_initiated_bearer_actv_req(&imsi, lbi, &tft, &tft, &qos);
-#endif
       }
     }
   } else {
@@ -2231,11 +2207,8 @@
     itti_s11_nw_init_actv_bearer_request_t
       *s11_actv_bearer_request =
       &message_p->ittiMsg.s11_nw_init_actv_bearer_request;
-<<<<<<< HEAD
     memset(s11_actv_bearer_request, 0 ,
       sizeof(itti_s11_nw_init_actv_bearer_request_t));
-=======
->>>>>>> 8f761997
     //Context TEID
     s11_actv_bearer_request->s11_mme_teid =
       itti_s5_actv_bearer_req->mme_teid_S11;
@@ -2276,11 +2249,7 @@
 }
 
 /*
-<<<<<<< HEAD
- * Handle PCRF initiated Dedicated Bearer Activation Rsp from MME
-=======
- * Handle PGW initiated Dedicated Bearer Activation Rsp from MME
->>>>>>> 8f761997
+ * Handle NW initiated Dedicated Bearer Activation Rsp from MME
  */
 
 int sgw_handle_nw_initiated_actv_bearer_rsp(
@@ -2402,7 +2371,6 @@
     "Sending S5_NW_INIT_ACTIVATE_BEARER_RSP to PGW with EBI %d\n",
     act_ded_bearer_rsp->ebi);
   rc = itti_send_msg_to_task(TASK_PGW_APP, INSTANCE_DEFAULT, message_p);
-<<<<<<< HEAD
 
   OAILOG_FUNC_RETURN(LOG_SPGW_APP, rc);
 }
@@ -2426,7 +2394,7 @@
   //Build and send ITTI message to MME APP
   message_p =
     itti_alloc_new_message(TASK_SPGW_APP,
-      S11_NW_INITIATED_DEACTIVATE_BEARER_REQUEST);
+    S11_NW_INITIATED_DEACTIVATE_BEARER_REQUEST);
   if (message_p) {
     itti_s11_nw_init_deactv_bearer_request_t *s11_pcrf_bearer_deactv_request =
       &message_p->ittiMsg.s11_nw_init_deactv_bearer_request;
@@ -2453,9 +2421,8 @@
   OAILOG_FUNC_RETURN(LOG_SPGW_APP, rc);
 }
 
-
 /*
- * Handle PCRF initiated Dedicated Bearer Dectivation Rsp from MME
+ * Handle NW initiated Dedicated Bearer Dectivation Rsp from MME
  */
 
 int sgw_handle_nw_initiated_deactv_bearer_rsp(
@@ -2506,8 +2473,8 @@
       *s11_pcrf_ded_bearer_deactv_rsp->lbi);
     ebi = *s11_pcrf_ded_bearer_deactv_rsp->lbi;
     eps_bearer_ctxt_p = sgw_cm_get_eps_bearer_entry(
-          &spgw_ctxt->sgw_eps_bearer_context_information.pdn_connection,
-          ebi);
+      &spgw_ctxt->sgw_eps_bearer_context_information.pdn_connection,
+      ebi);
 
     rc = gtp_tunnel_ops->del_tunnel(
       eps_bearer_ctxt_p->paa.ipv4_address,
@@ -2550,7 +2517,7 @@
         eps_bearer_ctxt_p = sgw_cm_get_eps_bearer_entry(
           &spgw_ctxt->sgw_eps_bearer_context_information.pdn_connection,
           s11_pcrf_ded_bearer_deactv_rsp->bearer_contexts.bearer_contexts[i].
-            eps_bearer_id);
+          eps_bearer_id);
         if (eps_bearer_ctxt_p) {
           ebi = s11_pcrf_ded_bearer_deactv_rsp->bearer_contexts.
             bearer_contexts[i]
@@ -2583,7 +2550,7 @@
   MessageDef *message_p = NULL;
   message_p =
     itti_alloc_new_message(TASK_PGW_APP,
-      S5_NW_INITIATED_DEACTIVATE_BEARER_RESP);
+    S5_NW_INITIATED_DEACTIVATE_BEARER_RESP);
   if (message_p == NULL) {
     OAILOG_ERROR(
       LOG_MME_APP,
@@ -2611,10 +2578,6 @@
   rc = itti_send_msg_to_task(TASK_PGW_APP, INSTANCE_DEFAULT, message_p);
 
   OAILOG_FUNC_RETURN(LOG_SPGW_APP, rc);
-=======
-  OAILOG_FUNC_RETURN(LOG_SPGW_APP, rc);
-
->>>>>>> 8f761997
 }
 
 bool is_enb_ip_address_same(const fteid_t *fte_p, ip_address_t *ip_p)
