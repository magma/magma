/*
 * Copyright (c) 2015, EURECOM (www.eurecom.fr)
 * All rights reserved.
 *
 * Redistribution and use in source and binary forms, with or without
 * modification, are permitted provided that the following conditions are met:
 *
 * 1. Redistributions of source code must retain the above copyright notice, this
 *    list of conditions and the following disclaimer.
 * 2. Redistributions in binary form must reproduce the above copyright notice,
 *    this list of conditions and the following disclaimer in the documentation
 *    and/or other materials provided with the distribution.
 *
 * THIS SOFTWARE IS PROVIDED BY THE COPYRIGHT HOLDERS AND CONTRIBUTORS "AS IS" AND
 * ANY EXPRESS OR IMPLIED WARRANTIES, INCLUDING, BUT NOT LIMITED TO, THE IMPLIED
 * WARRANTIES OF MERCHANTABILITY AND FITNESS FOR A PARTICULAR PURPOSE ARE
 * DISCLAIMED. IN NO EVENT SHALL THE COPYRIGHT OWNER OR CONTRIBUTORS BE LIABLE FOR
 * ANY DIRECT, INDIRECT, INCIDENTAL, SPECIAL, EXEMPLARY, OR CONSEQUENTIAL DAMAGES
 * (INCLUDING, BUT NOT LIMITED TO, PROCUREMENT OF SUBSTITUTE GOODS OR SERVICES;
 * LOSS OF USE, DATA, OR PROFITS; OR BUSINESS INTERRUPTION) HOWEVER CAUSED AND
 * ON ANY THEORY OF LIABILITY, WHETHER IN CONTRACT, STRICT LIABILITY, OR TORT
 * (INCLUDING NEGLIGENCE OR OTHERWISE) ARISING IN ANY WAY OUT OF THE USE OF THIS
 * SOFTWARE, EVEN IF ADVISED OF THE POSSIBILITY OF SUCH DAMAGE.
 *
 * The views and conclusions contained in the software and documentation are those
 * of the authors and should not be interpreted as representing official policies,
 * either expressed or implied, of the FreeBSD Project.
 */
//WARNING: Do not include this header directly. Use intertask_interface.h instead.

/*! \file nas_messages_def.h
  \brief
  \author Sebastien ROUX, Lionel Gauthier
  \company Eurecom
  \email: lionel.gauthier@eurecom.fr
*/

MESSAGE_DEF(
  NAS_PDN_CONNECTIVITY_REQ,
  MESSAGE_PRIORITY_MED,
  itti_nas_pdn_connectivity_req_t,
  nas_pdn_connectivity_req)
MESSAGE_DEF(
  NAS_CONNECTION_ESTABLISHMENT_CNF,
  MESSAGE_PRIORITY_MED,
  itti_nas_conn_est_cnf_t,
  nas_conn_est_cnf)
MESSAGE_DEF(
  NAS_CONNECTION_RELEASE_IND,
  MESSAGE_PRIORITY_MED,
  itti_nas_conn_rel_ind_t,
  nas_conn_rel_ind)
MESSAGE_DEF(
  NAS_UPLINK_DATA_IND,
  MESSAGE_PRIORITY_MED,
  itti_nas_ul_data_ind_t,
  nas_ul_data_ind)
MESSAGE_DEF(
  NAS_DOWNLINK_DATA_REQ,
  MESSAGE_PRIORITY_MED,
  itti_nas_dl_data_req_t,
  nas_dl_data_req)
MESSAGE_DEF(
  NAS_DOWNLINK_DATA_CNF,
  MESSAGE_PRIORITY_MED,
  itti_nas_dl_data_cnf_t,
  nas_dl_data_cnf)
MESSAGE_DEF(
  NAS_DOWNLINK_DATA_REJ,
  MESSAGE_PRIORITY_MED,
  itti_nas_dl_data_rej_t,
  nas_dl_data_rej)
MESSAGE_DEF(
  NAS_ERAB_SETUP_REQ,
  MESSAGE_PRIORITY_MED,
  itti_erab_setup_req_t,
  itti_erab_setup_req)
//MESSAGE_DEF(NAS_RAB_RELEASE_REQ,                MESSAGE_PRIORITY_MED,   itti_nas_rab_rel_req_t,          nas_rab_rel_req)

/* NAS layer -> MME app messages */
MESSAGE_DEF(
  NAS_AUTHENTICATION_PARAM_REQ,
  MESSAGE_PRIORITY_MED,
  itti_nas_auth_param_req_t,
  nas_auth_param_req)
MESSAGE_DEF(
  NAS_SGS_DETACH_REQ,
  MESSAGE_PRIORITY_MED,
  itti_nas_sgs_detach_req_t,
  nas_sgs_detach_req)
MESSAGE_DEF(
  NAS_DETACH_REQ,
  MESSAGE_PRIORITY_MED,
  itti_nas_detach_req_t,
  nas_detach_req)
MESSAGE_DEF(
  NAS_PDN_CONFIG_REQ,
  MESSAGE_PRIORITY_MED,
  itti_nas_pdn_config_req_t,
  nas_pdn_config_req)

/* MME app -> NAS layer messages */
MESSAGE_DEF(
  NAS_PDN_CONNECTIVITY_RSP,
  MESSAGE_PRIORITY_MED,
  itti_nas_pdn_connectivity_rsp_t,
  nas_pdn_connectivity_rsp)
MESSAGE_DEF(
  NAS_PDN_CONNECTIVITY_FAIL,
  MESSAGE_PRIORITY_MED,
  itti_nas_pdn_connectivity_fail_t,
  nas_pdn_connectivity_fail)
MESSAGE_DEF(
  NAS_PDN_CONFIG_RSP,
  MESSAGE_PRIORITY_MED,
  itti_nas_pdn_config_rsp_t,
  nas_pdn_config_rsp)
MESSAGE_DEF(
  NAS_PDN_CONFIG_FAIL,
  MESSAGE_PRIORITY_MED,
  itti_nas_pdn_config_fail_t,
  nas_pdn_config_fail)
MESSAGE_DEF(
  NAS_IMPLICIT_DETACH_UE_IND,
  MESSAGE_PRIORITY_MED,
  itti_nas_implicit_detach_ue_ind_t,
  nas_implicit_detach_ue_ind)
MESSAGE_DEF(
  NAS_NW_INITIATED_DETACH_UE_REQ,
  MESSAGE_PRIORITY_MED,
  itti_nas_nw_initiated_detach_ue_req_t,
  nas_nw_initiated_detach_ue_req)
MESSAGE_DEF(
  NAS_EXTENDED_SERVICE_REQ,
  MESSAGE_PRIORITY_MED,
  itti_nas_extended_service_req_t,
  nas_extended_service_req)
MESSAGE_DEF(
  NAS_CS_SERVICE_NOTIFICATION,
  MESSAGE_PRIORITY_MED,
  itti_nas_cs_service_notification_t,
  nas_cs_service_notification)
MESSAGE_DEF(
  NAS_CS_DOMAIN_LOCATION_UPDATE_REQ,
  MESSAGE_PRIORITY_MED,
  itti_nas_cs_domain_location_update_req_t,
  nas_cs_domain_location_update_req)
MESSAGE_DEF(
  NAS_CS_DOMAIN_LOCATION_UPDATE_ACC,
  MESSAGE_PRIORITY_MED,
  itti_nas_cs_domain_location_update_acc_t,
  nas_cs_domain_location_update_acc)
MESSAGE_DEF(
  NAS_CS_DOMAIN_LOCATION_UPDATE_FAIL,
  MESSAGE_PRIORITY_MED,
  itti_nas_cs_domain_location_update_fail_t,
  nas_cs_domain_location_update_fail)
MESSAGE_DEF(
  NAS_TAU_COMPLETE,
  MESSAGE_PRIORITY_MED,
  itti_nas_tau_complete_t,
  nas_tau_complete)
MESSAGE_DEF(
  NAS_NOTIFY_SERVICE_REJECT,
  MESSAGE_PRIORITY_MED,
  itti_nas_notify_service_reject_t,
  nas_notify_service_reject)
MESSAGE_DEF(
  NAS_ERAB_REL_CMD,
  MESSAGE_PRIORITY_MED,
  itti_erab_rel_cmd_t,
<<<<<<< HEAD
  itti_erab_rel_cmd)
=======
  itti_erab_rel_cmd)
>>>>>>> dd5d34a4
<|MERGE_RESOLUTION|>--- conflicted
+++ resolved
@@ -169,8 +169,4 @@
   NAS_ERAB_REL_CMD,
   MESSAGE_PRIORITY_MED,
   itti_erab_rel_cmd_t,
-<<<<<<< HEAD
-  itti_erab_rel_cmd)
-=======
-  itti_erab_rel_cmd)
->>>>>>> dd5d34a4
+  itti_erab_rel_cmd)