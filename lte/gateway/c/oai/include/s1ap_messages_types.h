--- conflicted
+++ resolved
@@ -70,19 +70,15 @@
   (mSGpTR)->ittiMsg.s1ap_initial_ue_message
 #define S1AP_NAS_DL_DATA_REQ(mSGpTR) (mSGpTR)->ittiMsg.s1ap_nas_dl_data_req
 #define S1AP_PAGING_REQUEST(mSGpTR) (mSGpTR)->ittiMsg.s1ap_paging_request
-<<<<<<< HEAD
-
 #define S1AP_E_RAB_REL_CMD(mSGpTR) (mSGpTR)->ittiMsg.s1ap_e_rab_rel_cmd
 #define S1AP_E_RAB_REL_RSP(mSGpTR) (mSGpTR)->ittiMsg.s1ap_e_rab_rel_rsp
-
-=======
 #define S1AP_PATH_SWITCH_REQUEST(mSGpTR)                          \
   (mSGpTR)->ittiMsg.s1ap_path_switch_request
 #define S1AP_PATH_SWITCH_REQUEST_ACK(mSGpTR)                      \
   (mSGpTR)->ittiMsg.s1ap_path_switch_request_ack
 #define S1AP_PATH_SWITCH_REQUEST_FAILURE(mSGpTR)                      \
   (mSGpTR)->ittiMsg.s1ap_path_switch_request_failure
->>>>>>> 17f60f0d
+
 // NOT a ITTI message
 typedef struct s1ap_initial_ue_message_s {
   enb_ue_s1ap_id_t enb_ue_s1ap_id : 24;
@@ -296,7 +292,6 @@
 
 } itti_s1ap_e_rab_setup_rsp_t;
 
-<<<<<<< HEAD
 typedef struct itti_s1ap_e_rab_rel_cmd_s {
   mme_ue_s1ap_id_t mme_ue_s1ap_id;
   enb_ue_s1ap_id_t enb_ue_s1ap_id;
@@ -322,7 +317,6 @@
 
 } itti_s1ap_e_rab_rel_rsp_t;
 
-=======
 typedef struct itti_s1ap_path_switch_request_s {
   uint32_t sctp_assoc_id;
   uint32_t enb_id;
@@ -349,5 +343,4 @@
   enb_ue_s1ap_id_t enb_ue_s1ap_id : 24;
   mme_ue_s1ap_id_t mme_ue_s1ap_id;
 } itti_s1ap_path_switch_request_failure_t;
->>>>>>> 17f60f0d
 #endif /* FILE_S1AP_MESSAGES_TYPES_SEEN */