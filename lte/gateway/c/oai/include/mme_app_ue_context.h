/*
 * Licensed to the OpenAirInterface (OAI) Software Alliance under one or more
 * contributor license agreements.  See the NOTICE file distributed with
 * this work for additional information regarding copyright ownership.
 * The OpenAirInterface Software Alliance licenses this file to You under
 * the Apache License, Version 2.0  (the "License"); you may not use this file
 * except in compliance with the License.
 * You may obtain a copy of the License at
 *
 *      http://www.apache.org/licenses/LICENSE-2.0
 *
 * Unless required by applicable law or agreed to in writing, software
 * distributed under the License is distributed on an "AS IS" BASIS,
 * WITHOUT WARRANTIES OR CONDITIONS OF ANY KIND, either express or implied.
 * See the License for the specific language governing permissions and
 * limitations under the License.
 *-----------------------------------------------------------------------------
 * For more information about the OpenAirInterface (OAI) Software Alliance:
 *      contact@openairinterface.org
 */

/*! \file mme_app_ue_context.h
 *  \brief MME applicative layer
 *  \author Sebastien ROUX, Lionel Gauthier
 *  \date 2013
 *  \version 1.0
 *  \email: lionel.gauthier@eurecom.fr
 *  @defgroup _mme_app_impl_ MME applicative layer
 *  @ingroup _ref_implementation_
 *  @{
 */

#ifndef FILE_MME_APP_UE_CONTEXT_SEEN
#define FILE_MME_APP_UE_CONTEXT_SEEN
#include <stdint.h>
#include <inttypes.h> /* For sscanf formats */
#include <time.h>     /* to provide time_t */

#include "tree.h"
#include "queue.h"
#include "hashtable.h"
#include "obj_hashtable.h"
#include "bstrlib.h"
#include "common_types.h"
#include "common_defs.h"
#include "s1ap_messages_types.h"
#include "nas_messages_types.h"
#include "s6a_messages_types.h"
#include "security_types.h"
#include "sgw_ie_defs.h"
#include "mme_app_sgs_fsm.h"
#include "intertask_interface_types.h"
#include "emm_data.h"
#include "esm_data.h"

typedef enum {
  ECM_IDLE = 0,
  ECM_CONNECTED,
} ecm_state_t;

#define IMSI_DIGITS_MAX 15

typedef struct {
  uint32_t length;
  char data[IMSI_DIGITS_MAX + 1];
} mme_app_imsi_t;

// TODO: (amar) only used in testing
#define IMSI_FORMAT "s"
#define IMSI_DATA(MME_APP_IMSI) (MME_APP_IMSI.data)

/* Convert the IMSI contained by a char string NULL terminated to uint64_t */

bool mme_app_is_imsi_empty(mme_app_imsi_t const *imsi);

bool mme_app_imsi_compare(
  mme_app_imsi_t const *imsi_a,
  mme_app_imsi_t const *imsi_b);

void mme_app_copy_imsi(
  mme_app_imsi_t *imsi_dst,
  mme_app_imsi_t const *imsi_src);

void mme_app_string_to_imsi(
  mme_app_imsi_t *const imsi_dst,
  char const *const imsi_string_src);

void mme_app_imsi_to_string(
  char *const imsi_dst,
  mme_app_imsi_t const *const imsi_src);

uint64_t mme_app_imsi_to_u64(mme_app_imsi_t imsi_src);

void mme_app_ue_context_uint_to_imsi(
  uint64_t imsi_src,
  mme_app_imsi_t *imsi_dst);

void mme_app_convert_imsi_to_imsi_mme(
  mme_app_imsi_t *imsi_dst,
  const imsi_t *imsi_src);

mme_ue_s1ap_id_t mme_app_ctx_get_new_ue_id(void);

/*
 * Timer identifier returned when in inactive state (timer is stopped or has
 * failed to be started)
 */
#define MME_APP_TIMER_INACTIVE_ID (-1)

#define MME_APP_DELTA_T3412_REACHABILITY_TIMER 4           // in minutes
#define MME_APP_DELTA_REACHABILITY_IMPLICIT_DETACH_TIMER 0 // in minutes

#define BEARER_STATE_NULL 0
#define BEARER_STATE_SGW_CREATED (1 << 0)
#define BEARER_STATE_MME_CREATED (1 << 1)
#define BEARER_STATE_ENB_CREATED (1 << 2)
#define BEARER_STATE_ACTIVE (1 << 3)
#define BEARER_STATE_S1_RELEASED (1 << 4)
typedef uint8_t mme_app_bearer_state_t;

#define MME_APP_INITIAL_CONTEXT_SETUP_RSP_TIMER_VALUE 2 // In seconds
#define MME_APP_UE_CONTEXT_MODIFICATION_TIMER_VALUE 2   // In seconds
#define MME_APP_PAGING_RESPONSE_TIMER_VALUE 4           // In seconds
#define MME_APP_ULR_RESPONSE_TIMER_VALUE 3              // In seconds
/* Timer structure */
struct mme_app_timer_t {
  long id;  /* The timer identifier                 */
  long sec; /* The timer interval value in seconds  */
};

/** @struct bearer_context_t
 *  @brief Parameters that should be kept for an eps bearer.
 */
typedef struct bearer_context_s {
  /* EPS Bearer ID: An EPS bearer identity uniquely identifies
   * an EP S bearer for one UE accessing via E-UTRAN
   */
  ebi_t ebi;

  /* Procedure Transaction Identifier */
  proc_tid_t transaction_identifier;

  /* S-GW IP address for S1-u interfaces.
   * S-GW TEID for S1-u interface.
   * set by S11 CREATE_SESSION_RESPONSE
   */
  fteid_t s_gw_fteid_s1u;

  /* PDN GW TEID for S5/S8 (user plane), Used for S-GW change only
   * PDN GW IP address for S5/S8 (user plane), Used for S-GW change only
   *
   * NOTE:
   *      The PDN GW TEID and PDN GW IP address for user plane are needed
   *      in MME context as S-GW relocation is triggered without interaction
   *      with the source S-GW,
   *      e.g. when a TAU occurs. The Target SGW requires this Information
   *      Element, so it must be stored by the MME.
   */
  fteid_t p_gw_fteid_s5_s8_up;

  pdn_cid_t pdn_cx_id;
  mme_app_bearer_state_t bearer_state;
  esm_ebr_context_t esm_ebr_context;
  fteid_t enb_fteid_s1u;

  /* QoS for this bearer */
  qci_t qci;
  priority_level_t priority_level;
  pre_emption_vulnerability_t preemption_vulnerability;
  pre_emption_capability_t preemption_capability;
<<<<<<< HEAD
=======

  /* Save QoS and TFT to be sent to SGW.
   * At SGW, context will be created after
   * receiving itti_s11_pcrf_ded_bearer_actv_rsp_t
   */
  traffic_flow_template_t  *saved_tft;
  bearer_qos_t             *saved_qos;
>>>>>>> 9a11866a
} bearer_context_t;

/** @struct pdn_context_s
 *  Parameters that should be kept for a subscribed apn by the UE.
 */
typedef struct pdn_context_s {
  context_identifier_t context_identifier;

  /* APN in Use:an ID at P-GW through which a user can access the Subscribed APN
   *            This APN shall be composed of the APN Network
   *            Identifier and the default APN Operator Identifier,
   *            as specified in TS 23.003 [9],
   *            clause 9.1.2 (EURECOM: "mnc<MNC>.mcc<MCC>.gprs").
   *            Any received value in the APN OI Replacement field is not
   *            applied here.
   */
  bstring apn_in_use;

  /* APN Subscribed: The subscribed APN received from the HSS */
  bstring apn_subscribed;

  /* PDN Type: IPv4, IPv6 or IPv4v6 */
  pdn_type_t pdn_type;

  /* paa: IPv4 address and/or IPv6 prefix of UE set by
   *          S11 CREATE_SESSION_RESPONSE
   *          NOTE:
   *          The MME might not have information on the allocated IPv4 address.
   *          Alternatively, following mobility involving a pre-release 8 SGSN,
   *          This IPv4 address might not be the one allocated to the UE.
   */
  paa_t paa;

  /* APN-OI Replacement: APN level APN-OI Replacement which has same role as
   *            UE level APN-OI Replacement but with higher priority than
   *            UE level APN-OI Replacement. This is and optional parameter.
   *            When available, it shall be used to construct the PDN GW
   *            FQDN instead of UE level APN-OI Replacement.
   */
  bstring apn_oi_replacement;

  /* PDN GW Address in Use(control plane): The IP address of the PDN GW
   *           currently
   *           used for sending control plane signalling.
   */
  ip_address_t p_gw_address_s5_s8_cp;

  /* PDN GW TEID for S5/S8 (control plane), for GTP-based S5/S8 only */
  teid_t p_gw_teid_s5_s8_cp;

  /* EPS subscribed QoS profile:
   *            The bearer level QoS parameter values for that
   *            APN's default bearer's QCI and ARP (see clause 4.7.3).
   */
  eps_subscribed_qos_profile_t default_bearer_eps_subscribed_qos_profile;

  /* Subscribed APN-AMBR: The Maximum Aggregated uplink and downlink MBR values
   *            to be shared across all Non-GBR bearers,
   *             which are established for this APN, according to the
   *            subscription of the user.
   */
  ambr_t subscribed_apn_ambr;

  /* p_gw_apn_ambr: The Maximum Aggregated uplink and downlink MBR values to be
   *           shared across all Non-GBR bearers, which are established for this
   *           APN, as decided by the PDN GW.
   */
  ambr_t p_gw_apn_ambr;

  /* default_ebi: Identifies the EPS Bearer Id of the default bearer
   * within the given PDN connection.
   */
  ebi_t default_ebi;

  /* bearer_contexts[]: contains bearer indexes in
   *           ue_mm_context_t.bearer_contexts[], or -1
   */
  int bearer_contexts[BEARERS_PER_UE];

  /* S-GW teid and IP address for User-Plane
   * set by S11 CREATE_SESSION_RESPONSE
   */

  ip_address_t s_gw_address_s11_s4;
  teid_t s_gw_teid_s11_s4;

  esm_pdn_t esm_data;
  /* is_active == true indicates, PDN is active */
  bool is_active;

  protocol_configuration_options_t* pco;
} pdn_context_t;

typedef enum {
  GRANTED_SERVICE_EPS_ONLY,
  GRANTED_SERVICE_SMS_ONLY,
  GRANTED_SERVICE_CSFB_SMS
} granted_service_t;

typedef enum csfb_service_type_e {
  CSFB_SERVICE_NONE,
  CSFB_SERVICE_MT_CALL,
  CSFB_SERVICE_MO_CALL,
  CSFB_SERVICE_MT_SMS,
  CSFB_SERVICE_MT_CALL_OR_SMS_WITHOUT_LAI
} csfb_service_type_t;

/** @struct sgs_context_t
 *  @brief SGS Parameters that should be kept per UE.
 */
typedef struct sgs_context_s {
  sgs_fsm_state_t sgs_state;
  bool vlr_reliable;
#define SET_NEAF true;
#define RESET_NEAF false;
  /* Non EPS Alert Flag */
  bool neaf;
  /* SGS Location update timer */
  struct mme_app_timer_t ts6_1_timer;

#define EPS_DETACH_RETRANSMISSION_COUNTER_MAX 2
#define IMSI_DETACH_RETRANSMISSION_COUNTER_MAX 2
#define IMPLICIT_IMSI_DETACH_RETRANSMISSION_COUNTER_MAX 2
#define IMPLICIT_EPS_DETACH_RETRANSMISSION_COUNTER_MAX 2

  /* SGS EPS Detach indication timer */
  struct mme_app_timer_t ts8_timer;
  unsigned int ts8_retransmission_count;
  /* SGS IMSI Detach indication timer */
  struct mme_app_timer_t ts9_timer;
  unsigned int ts9_retransmission_count;
  /* SGS IMPLICIT IMSI DETACH INDICATION timer */
  struct mme_app_timer_t ts10_timer;
  unsigned int ts10_retransmission_count;
  /* SGS IMPLICIT EPS DETACH INDICATION timer */
  struct mme_app_timer_t ts13_timer;
  unsigned int ts13_retransmission_count;

  /* message_p: To store S1AP NAS DL DATA REQ in case of UE initiated IMSI or
   *             combined EPS/IMSI detach and
   *             send after recieving SGS IMSI Detach Ack
   */
  MessageDef* message_p;

  /* sgsap_msg: Received message over SGS interface */
  void* sgsap_msg;

  /* ongoing_procedure_t: SGS Location update procedure initiated due combined
   *             attach procedure or TAU procedure
   */
  ongoing_procedure_t ongoing_procedure;

  /* tau_active_flag: Value of active flagreceived in TAU Request */
  uint8_t tau_active_flag : 1;

  /* service_indicator: store the requested service (SMS or call),
   *             that shall be sent in SGS-Service Request
   *             while UE is in idle mode
   */
  uint8_t service_indicator;

  /* Indicates ongoing CSFB procedure */
  csfb_service_type_t csfb_service_type;

  /* Call Cancelled: is set on reception of SGS SERVICE ABORT message
   *             fom MSC to cancel the ongoing MT call
   */
  bool call_cancelled;

  /* mt_call_in_progress: If true, indicates MT call is in progress,
   *              used when SERVICE ABORT is received from MSC
   */
  bool mt_call_in_progress;

  /* is_emergency_call: True - if the call is of type Emergency call */
  bool is_emergency_call;
} sgs_context_t;

/** @struct ue_mm_context_t
 *  @brief Useful parameters to know in MME application layer. They are set
 * according to 3GPP TS.23.401 #5.7.2
 */
typedef struct ue_mm_context_s {
  /* mutex on the ue_mm_context_t + emm_context_s + esm_context_t */
  pthread_mutex_t recmutex;

  /* msisdn: The basic MSISDN of the UE. The presence is dictated by its storage
   *         in the HSS, set by S6A UPDATE LOCATION ANSWER
   */
  bstring msisdn;

  enum s1cause ue_context_rel_cause;
  mm_state_t mm_state;
  ecm_state_t ecm_state;

  /* Last known E-UTRAN cell, set by nas_attach_req_t */
  ecgi_t e_utran_cgi;

  /* cell_age: Time elapsed since the last E-UTRAN Cell Global Identity was
   *           acquired. Set by nas_auth_param_req_t
   */
  time_t cell_age;
  /* TODO: add csg_id */
  /* TODO: add csg_membership */
  /* TODO Access mode: Access mode of last known ECGI when the UE was active */

  /* apn_config_profile: set by S6A UPDATE LOCATION ANSWER */
  apn_config_profile_t apn_config_profile;

  /* access_restriction_data: The access restriction subscription information.
   *           set by S6A UPDATE LOCATION ANSWER
   */
  ard_t access_restriction_data;

  /* apn_oi_replacement: Indicates the domain name to replace the APN-OI
   *           when constructing the PDN GW FQDN upon which to perform a
   *           DNS resolution.
   *           This replacement applies for all the APNs provided in the
   *           subscriber's profile. See TS 23.003 [9] clause 9.1.2 for more
   */
  bstring apn_oi_replacement;
  teid_t mme_teid_s11;
  /* SCTP assoc id */
  sctp_assoc_id_t sctp_assoc_id_key;

  /* eNB UE S1AP ID,  Unique identity the UE within eNodeB */
  enb_ue_s1ap_id_t enb_ue_s1ap_id : 24;
  /* enb_s1ap_id_key = enb-ue-s1ap-id <24 bits> | enb-id <8 bits> */
  enb_s1ap_id_key_t enb_s1ap_id_key;

  /* MME UE S1AP ID, Unique identity the UE within MME */
  mme_ue_s1ap_id_t mme_ue_s1ap_id;

  /* Subscribed UE-AMBR: The Maximum Aggregated uplink and downlink MBR values
   *           to be shared across all Non-GBR bearers according to the
   *           subscription of the user. Set by S6A UPDATE LOCATION ANSWER
   */
  ambr_t subscribed_ue_ambr;
  /* used_ue_ambr: The currently used Maximum Aggregated uplink and downlink
   *           MBR values to be shared across all Non-GBR bearers.
   *           Set by S6A UPDATE LOCATION ANSWER
   */
  ambr_t used_ue_ambr;
  /* rau_tau_timer: Indicates a subscribed Periodic RAU/TAU Timer value
   *           Set by S6A UPDATE LOCATION ANSWER
   */
  rau_tau_timer_t rau_tau_timer;

  int nb_active_pdn_contexts;
  pdn_context_t* pdn_contexts[MAX_APN_PER_UE];

  emm_context_t emm_context;
  bearer_context_t* bearer_contexts[BEARERS_PER_UE];

  /* ue_radio_capability: Store the radio capabilities as received in
   *           S1AP UE capability indication message
   */
  bstring ue_radio_capability;

  /* mobile_reachability_timer: Start when UE moves to idle state.
   *             Stop when UE moves to connected state
   */
  struct mme_app_timer_t mobile_reachability_timer;
  /* implicit_detach_timer: Start at the expiry of Mobile Reachability timer.
   * Stop when UE moves to connected state
   */
  struct mme_app_timer_t implicit_detach_timer;
  /* Initial Context Setup Procedure Guard timer */
  struct mme_app_timer_t initial_context_setup_rsp_timer;
  /* UE Context Modification Procedure Guard timer */
  struct mme_app_timer_t ue_context_modification_timer;
  /* Timer for retrying paging messages */
  struct mme_app_timer_t paging_response_timer;
  /* send_ue_purge_request: If true MME shall send S6a- Purge Req to
   * delete contexts at HSS
   */
  bool send_ue_purge_request;

  bool hss_initiated_detach;
  bool location_info_confirmed_in_hss;
  /* S6a- update location request guard timer */
  struct mme_app_timer_t ulr_response_timer;
  sgs_context_t *sgs_context;
  uint8_t attach_type;
  lai_t lai;
  int cs_fallback_indicator;
  uint8_t sgs_detach_type;
  /* granted_service_t: informs the granted service to UE */
  granted_service_t granted_service;
  /*  paging_proceeding_flag (PPF) shall set to true, when UE moves to connected.
   * Indicates that paging procedure can be prooceeded,
   * Is set to false, due to "Inactivity of UE including lack of periodic TAU"
   */
  bool ppf;

#define SUBSCRIPTION_UNKNOWN false
#define SUBSCRIPTION_KNOWN true
  bool subscription_known;
  ambr_t used_ambr;
  subscriber_status_t subscriber_status;
  network_access_mode_t network_access_mode;

  bool path_switch_req;
  LIST_HEAD(s11_procedures_s, mme_app_s11_proc_s) * s11_procedures;
} ue_mm_context_t;

typedef struct mme_ue_context_s {
  uint32_t nb_ue_managed;
  uint32_t nb_ue_idle;

  uint32_t nb_bearers_managed;

  uint32_t nb_ue_since_last_stat;
  uint32_t nb_bearers_since_last_stat;

  hash_table_uint64_ts_t *imsi_ue_context_htbl;  // data is mme_ue_s1ap_id_t
  hash_table_uint64_ts_t *tun11_ue_context_htbl; // data is mme_ue_s1ap_id_t
  hash_table_ts_t *mme_ue_s1ap_id_ue_context_htbl;
  hash_table_uint64_ts_t *enb_ue_s1ap_id_ue_context_htbl;
  obj_hash_table_uint64_t *guti_ue_context_htbl; // data is mme_ue_s1ap_id_t
} mme_ue_context_t;

/** \brief Retrieve an UE context by selecting the provided IMSI
 * \param imsi Imsi to find in UE map
 * @returns an UE context matching the IMSI or NULL if the context doesn't exists
 **/
ue_mm_context_t *mme_ue_context_exists_imsi(
  mme_ue_context_t *const mme_ue_context,
  const imsi64_t imsi);

/** \brief Retrieve an UE context by selecting the provided S11 teid
 * \param teid The tunnel endpoint identifier used between MME and S-GW
 * @returns an UE context matching the teid or NULL if the context doesn't exists
 **/
ue_mm_context_t *mme_ue_context_exists_s11_teid(
  mme_ue_context_t *const mme_ue_context,
  const s11_teid_t teid);

/** \brief Retrieve an UE context by selecting the provided mme_ue_s1ap_id
 * \param mme_ue_s1ap_id The UE id identifier used in S1AP MME (and NAS)
 * @returns an UE context matching the mme_ue_s1ap_id or NULL if the context doesn't exists
 **/
ue_mm_context_t *mme_ue_context_exists_mme_ue_s1ap_id(
  mme_ue_context_t *const mme_ue_context,
  const mme_ue_s1ap_id_t mme_ue_s1ap_id);

/** \brief Retrieve an UE context by selecting the provided enb_ue_s1ap_id
 * \param enb_ue_s1ap_id The UE id identifier used in S1AP MME
 * @returns an UE context matching the enb_ue_s1ap_id or NULL if the context doesn't exists
 **/
ue_mm_context_t *mme_ue_context_exists_enb_ue_s1ap_id(
  mme_ue_context_t *const mme_ue_context_p,
  const enb_s1ap_id_key_t enb_key);

/** \brief Retrieve an UE context by selecting the provided guti
 * \param guti The GUTI used by the UE
 * @returns an UE context matching the guti or NULL if the context doesn't exists
 **/
ue_mm_context_t *mme_ue_context_exists_guti(
  mme_ue_context_t *const mme_ue_context,
  const guti_t *const guti);

/** \brief Move the content of a context to another context
 * \param dst            The destination context
 * \param src            The source context
 **/
void mme_app_move_context(ue_mm_context_t *dst, ue_mm_context_t *src);

/** \brief Notify the MME_APP that a duplicated ue_context_t exist (both share the same mme_ue_s1ap_id)
 * \param enb_key        The UE id identifier used in S1AP and MME_APP (agregated with a enb_id)
 * \param mme_ue_s1ap_id The UE id identifier used in MME_APP and NAS
 * \param is_remove_old  Remove old UE context or new UE context ?
 **/
void mme_ue_context_duplicate_enb_ue_s1ap_id_detected(
  const enb_s1ap_id_key_t enb_key,
  const mme_ue_s1ap_id_t mme_ue_s1ap_id,
  const bool is_remove_old);

/** \brief Update an UE context by selecting the provided guti
 * \param mme_ue_context_p The MME context
 * \param ue_context_p The UE context
 * \param enb_s1ap_id_key The eNB UE id identifier
 * \param mme_ue_s1ap_id The UE id identifier used in S1AP MME (and NAS)
 * \param imsi
 * \param len
 * \param mme_s11_teid The tunnel endpoint identifier used between MME and S-GW
 * \param nas_ue_id The UE id identifier used in S1AP MME and NAS
 * \param guti_p The GUTI used by the UE
 **/
void mme_ue_context_update_coll_keys(
  mme_ue_context_t *const mme_ue_context_p,
  ue_mm_context_t *const ue_context_p,
  const enb_s1ap_id_key_t enb_s1ap_id_key,
  const mme_ue_s1ap_id_t mme_ue_s1ap_id,
  const imsi64_t imsi,
  uint8_t imsi_len,
  const s11_teid_t mme_s11_teid,
  const guti_t *const guti_p);

/** \brief dump MME associative collections
 **/

void mme_ue_context_dump_coll_keys(const mme_ue_context_t *mme_ue_contexts_p);

/** \brief Insert a new UE context in the tree of known UEs.
 * At least the IMSI should be known to insert the context in the tree.
 * \param ue_context_p The UE context to insert
 * @returns 0 in case of success, -1 otherwise
 **/
int mme_insert_ue_context(
  mme_ue_context_t *const mme_ue_context,
  const struct ue_mm_context_s *const ue_context_p);

/** \brief TODO WORK HERE Remove UE context unnecessary information.
 *  mark it as released. It is necessary to keep track of the association (s_tmsi (guti), mme_ue_s1ap_id)
 * \param ue_context_p The UE context to remove
 **/
void mme_notify_ue_context_released(
  mme_ue_context_t *const mme_ue_context_p,
  struct ue_mm_context_s *ue_context_p);

/** \brief Remove a UE context of the tree of known UEs.
 * \param ue_context_p The UE context to remove
 **/
void mme_remove_ue_context(
  mme_ue_context_t *const mme_ue_context,
  struct ue_mm_context_s *const ue_context_p);

int lock_ue_contexts(ue_mm_context_t *const ue_context_p);

int unlock_ue_contexts(ue_mm_context_t *const ue_context_p);

/** \brief Allocate memory for a new UE context
 * @returns Pointer to the new structure, NULL if allocation failed
 **/
ue_mm_context_t *mme_create_new_ue_context(void);

void mme_app_free_pdn_connection(pdn_context_t **const pdn_connection);

void mme_app_ue_context_free_content(ue_mm_context_t *const mme_ue_context_p);

/**
  * Release memory allocated by MmeNasStateManager through MmeNasStateConverter
  * and NasStateConverter for each UE context, this is called by
  * hashtable_ts_destroy
  */
void mme_app_state_free_ue_context(void **ue_context_node);

/** \brief Dump the UE contexts present in the tree
 **/
void mme_app_dump_ue_contexts(const mme_ue_context_t *const mme_ue_context);

void mme_app_handle_s1ap_ue_context_release_req(
  const itti_s1ap_ue_context_release_req_t *s1ap_ue_context_release_req);

bearer_context_t *mme_app_get_bearer_context(
  ue_mm_context_t *const ue_context,
  const ebi_t ebi);

void mme_app_handle_enb_deregister_ind(
  const itti_s1ap_eNB_deregistered_ind_t *eNB_deregistered_ind);

bearer_context_t *mme_app_get_bearer_context_by_state(
  ue_mm_context_t *const ue_context,
  const pdn_cid_t cid,
  const mme_app_bearer_state_t state);

ebi_t mme_app_get_free_bearer_id(ue_mm_context_t *const ue_context);

void mme_app_free_bearer_context(bearer_context_t **bc);

void mme_app_send_delete_session_request(
  struct ue_mm_context_s *const ue_context_p,
  const ebi_t ebi,
  const pdn_cid_t cid);

void mme_app_handle_s1ap_ue_context_modification_resp(
    mme_ue_context_t *mme_ue_contexts_p,
    const itti_s1ap_ue_context_mod_resp_t *s1ap_ue_context_mod_resp);
void mme_app_handle_s1ap_ue_context_modification_fail(
    mme_ue_context_t *mme_ue_contexts_p,
    const itti_s1ap_ue_context_mod_resp_fail_t *s1ap_ue_context_mod_fail);

void mme_app_ue_sgs_context_free_content(
  sgs_context_t *const sgs_context_p,
  imsi64_t imsi);
bool is_mme_ue_context_network_access_mode_packet_only(
  ue_mm_context_t  *ue_context_p);

#endif /* FILE_MME_APP_UE_CONTEXT_SEEN */

/* @} */<|MERGE_RESOLUTION|>--- conflicted
+++ resolved
@@ -168,16 +168,6 @@
   priority_level_t priority_level;
   pre_emption_vulnerability_t preemption_vulnerability;
   pre_emption_capability_t preemption_capability;
-<<<<<<< HEAD
-=======
-
-  /* Save QoS and TFT to be sent to SGW.
-   * At SGW, context will be created after
-   * receiving itti_s11_pcrf_ded_bearer_actv_rsp_t
-   */
-  traffic_flow_template_t  *saved_tft;
-  bearer_qos_t             *saved_qos;
->>>>>>> 9a11866a
 } bearer_context_t;
 
 /** @struct pdn_context_s
