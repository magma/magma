/*
 * Licensed to the OpenAirInterface (OAI) Software Alliance under one or more
 * contributor license agreements.  See the NOTICE file distributed with
 * this work for additional information regarding copyright ownership.
 * The OpenAirInterface Software Alliance licenses this file to You under
 * the Apache License, Version 2.0  (the "License"); you may not use this file
 * except in compliance with the License.
 * You may obtain a copy of the License at
 *
 *      http://www.apache.org/licenses/LICENSE-2.0
 *
 * Unless required by applicable law or agreed to in writing, software
 * distributed under the License is distributed on an "AS IS" BASIS,
 * WITHOUT WARRANTIES OR CONDITIONS OF ANY KIND, either express or implied.
 * See the License for the specific language governing permissions and
 * limitations under the License.
 *-------------------------------------------------------------------------------
 * For more information about the OpenAirInterface (OAI) Software Alliance:
 *      contact@openairinterface.org
 */

/*****************************************************************************

Source      as_message.h

Version     0.1

Date        2012/10/18

Product     NAS stack

Subsystem   Application Programming Interface

Author      Frederic Maurel, Lionel GAUTHIER

Description Defines the messages supported by the Access Stratum sublayer
        protocol (usually RRC and S1AP for E-UTRAN) and functions used
        to encode and decode

*****************************************************************************/
#ifndef FILE_AS_MESSAGE_H_SEEN
#define FILE_AS_MESSAGE_H_SEEN

#include "nas/commonDef.h"
#include "nas/networkDef.h"
#include "3gpp_24.007.h"
#include "3gpp_24.301.h"
#include "3gpp_23.003.h"
#include "3gpp_36.331.h"
#include "3gpp_36.401.h"
#include "TrackingAreaIdentity.h"
#include "common_types.h"

/****************************************************************************/
/*********************  G L O B A L    C O N S T A N T S  *******************/
/****************************************************************************/

/*
 * --------------------------------------------------------------------------
 *              Access Stratum message types
 * --------------------------------------------------------------------------
 */
#define AS_REQUEST 0x0100
#define AS_RESPONSE 0x0200
#define AS_INDICATION 0x0400
#define AS_CONFIRM 0x0800

/*
 * --------------------------------------------------------------------------
 *          Access Stratum message identifiers
 * --------------------------------------------------------------------------
 */

/* Broadcast information */
#define AS_BROADCAST_INFO 0x01
#define AS_BROADCAST_INFO_IND (AS_BROADCAST_INFO | AS_INDICATION)

/* Paging information */
#define AS_PAGING 0x03
#define AS_PAGING_REQ (AS_PAGING | AS_REQUEST)

/* NAS signalling connection establishment */
#define AS_NAS_ESTABLISH 0x04
#define AS_NAS_ESTABLISH_REQ (AS_NAS_ESTABLISH | AS_REQUEST)
#define AS_NAS_ESTABLISH_IND (AS_NAS_ESTABLISH | AS_INDICATION)
#define AS_NAS_ESTABLISH_RSP (AS_NAS_ESTABLISH | AS_RESPONSE)
#define AS_NAS_ESTABLISH_CNF (AS_NAS_ESTABLISH | AS_CONFIRM)

/* NAS signalling connection release */
#define AS_NAS_RELEASE 0x05
#define AS_NAS_RELEASE_REQ (AS_NAS_RELEASE | AS_REQUEST)
#define AS_NAS_RELEASE_IND (AS_NAS_RELEASE | AS_INDICATION)

/* Uplink information transfer */
#define AS_UL_INFO_TRANSFER 0x06
#define AS_UL_INFO_TRANSFER_REQ (AS_UL_INFO_TRANSFER | AS_REQUEST)
#define AS_UL_INFO_TRANSFER_CNF (AS_UL_INFO_TRANSFER | AS_CONFIRM)
#define AS_UL_INFO_TRANSFER_IND (AS_UL_INFO_TRANSFER | AS_INDICATION)

/* Downlink information transfer */
#define AS_DL_INFO_TRANSFER 0x07
#define AS_DL_INFO_TRANSFER_REQ (AS_DL_INFO_TRANSFER | AS_REQUEST)
#define AS_DL_INFO_TRANSFER_CNF (AS_DL_INFO_TRANSFER | AS_CONFIRM)
#define AS_DL_INFO_TRANSFER_IND (AS_DL_INFO_TRANSFER | AS_INDICATION)

/* Radio Access Bearer establishment */
#define AS_ACTIVATE_BEARER_CONTEXT 0x08
#define AS_ACTIVATE_BEARER_CONTEXT_REQ (AS_ACTIVATE_BEARER_CONTEXT | AS_REQUEST)

/* Radio Access Bearer release */
#define AS_RAB_RELEASE 0x09
#define AS_RAB_RELEASE_REQ (AS_RAB_RELEASE | AS_REQUEST)
#define AS_RAB_RELEASE_IND (AS_RAB_RELEASE | AS_INDICATION)

/* Deactivate Bearer */
#define AS_DEACTIVATE_BEARER_CONTEXT 0xa
<<<<<<< HEAD
#define AS_DEACTIVATE_BEARER_CONTEXT_REQ (AS_DEACTIVATE_BEARER_CONTEXT | AS_REQUEST)
=======
#define AS_DEACTIVATE_BEARER_CONTEXT_REQ \
  (AS_DEACTIVATE_BEARER_CONTEXT | AS_REQUEST)
>>>>>>> dd5d34a4

/* NAS Cause */
typedef enum nas_cause_s {
  NAS_CAUSE_IMSI_UNKNOWN_IN_HSS = EMM_CAUSE_IMSI_UNKNOWN_IN_HSS,
  NAS_CAUSE_ILLEGAL_UE = EMM_CAUSE_ILLEGAL_UE,
  NAS_CAUSE_ILLEGAL_ME = EMM_CAUSE_ILLEGAL_ME,
  NAS_CAUSE_UE_IDENTITY_CANT_BE_DERIVED_BY_NW =
    EMM_CAUSE_UE_IDENTITY_CANT_BE_DERIVED_BY_NW,
  NAS_CAUSE_IMPLICITLY_DETACHED = EMM_CAUSE_IMPLICITLY_DETACHED,
  NAS_CAUSE_IMEI_NOT_ACCEPTED = EMM_CAUSE_IMEI_NOT_ACCEPTED,
  NAS_CAUSE_EPS_SERVICES_NOT_ALLOWED = EMM_CAUSE_EPS_NOT_ALLOWED,
  NAS_CAUSE_EPS_SERVICES_AND_NON_EPS_SERVICES_NOT_ALLOWED =
    EMM_CAUSE_BOTH_NOT_ALLOWED,
  NAS_CAUSE_PLMN_NOT_ALLOWED = EMM_CAUSE_PLMN_NOT_ALLOWED,
  NAS_CAUSE_TRACKING_AREA_NOT_ALLOWED = EMM_CAUSE_TA_NOT_ALLOWED,
  NAS_CAUSE_ROAMING_NOT_ALLOWED_IN_THIS_TRACKING_AREA =
    EMM_CAUSE_ROAMING_NOT_ALLOWED,
  NAS_CAUSE_EPS_NOT_ALLOWED_IN_PLMN = EMM_CAUSE_EPS_NOT_ALLOWED_IN_PLMN,
  NAS_CAUSE_NO_SUITABLE_CELLS_IN_TRACKING_AREA = EMM_CAUSE_NO_SUITABLE_CELLS,
  NAS_CAUSE_CSG_NOT_AUTHORIZED = EMM_CAUSE_CSG_NOT_AUTHORIZED,
  NAS_CAUSE_NOT_AUTHORIZED_IN_PLMN = EMM_CAUSE_NOT_AUTHORIZED_IN_PLMN,
  NAS_CAUSE_NO_EPS_BEARER_CTX_ACTIVE = EMM_CAUSE_NO_EPS_BEARER_CTX_ACTIVE,
  NAS_CAUSE_MSC_NOT_REACHABLE = EMM_CAUSE_MSC_NOT_REACHABLE,
  NAS_CAUSE_NETWORK_FAILURE = EMM_CAUSE_NETWORK_FAILURE,
  NAS_CAUSE_CS_DOMAIN_NOT_AVAILABLE = EMM_CAUSE_CS_DOMAIN_NOT_AVAILABLE,
  NAS_CAUSE_ESM_FAILURE = EMM_CAUSE_ESM_FAILURE,
  NAS_CAUSE__MAC_FAILURE = EMM_CAUSE_MAC_FAILURE,
  NAS_CAUSE_SYNCH_FAILURE = EMM_CAUSE_SYNCH_FAILURE,
  NAS_CAUSE_CONGESTION = EMM_CAUSE_CONGESTION,
  NAS_CAUSE_SECURITY_MISMATCH = EMM_CAUSE_UE_SECURITY_MISMATCH,
  NAS_CAUSE_SECURITY_MODE_REJECTED = EMM_CAUSE_SECURITY_MODE_REJECTED,
  NAS_CAUSE_NON_EPS_AUTH_UNACCEPTABLE = EMM_CAUSE_NON_EPS_AUTH_UNACCEPTABLE,
  NAS_CAUSE_CS_SERVICE_NOT_AVAILABLE = EMM_CAUSE_CS_SERVICE_NOT_AVAILABLE
} nas_cause_t;

/*
 * --------------------------------------------------------------------------
 *          Access Stratum message global parameters
 * --------------------------------------------------------------------------
 */

/* Error code */
typedef enum nas_error_code_s {
  AS_SUCCESS = 1,          /* Success code, transaction is going on    */
  AS_TERMINATED_NAS,       /* Transaction terminated by NAS        */
  AS_TERMINATED_AS,        /* Transaction terminated by AS         */
  AS_NON_DELIVERED_DUE_HO, /* Failure code                 */
  AS_FAILURE /* Failure code, stand also for lower layer failure AS_LOWER_LAYER_FAILURE */
} nas_error_code_t;

/* Core network domain */
typedef enum core_network_s {
  AS_PS = 1, /* Packet-Switched  */
  AS_CS      /* Circuit-Switched */
} core_network_t;

/* SAE Temporary Mobile Subscriber Identity */
typedef struct as_stmsi_s {
  uint8_t mme_code; /* MME code that allocated the GUTI     */
  uint32_t m_tmsi;  /* M-Temporary Mobile Subscriber Identity   */
} as_stmsi_t;

/* Radio Access Bearer identity */
typedef uint8_t as_rab_id_t;

/****************************************************************************/
/************************  G L O B A L    T Y P E S  ************************/
/****************************************************************************/

/*
 * --------------------------------------------------------------------------
 *              Broadcast information
 * --------------------------------------------------------------------------
 */

/*
 * AS->NAS - Broadcast information indication
 * AS may asynchronously report to NAS available PLMNs within specific
 * location area
 */
typedef struct broadcast_info_ind_s {
#define PLMN_LIST_MAX_SIZE 6
  PLMN_LIST_T(PLMN_LIST_MAX_SIZE) plmn_ids; /* List of PLMN identifiers */
  eci_t cell_id; /* Identity of the cell serving the listed PLMNs */
  tac_t tac;     /* Code of the tracking area the cell belongs to */
} broadcast_info_ind_t;

/*
 * --------------------------------------------------------------------------
 *     Cell information relevant for cell selection processing
 * --------------------------------------------------------------------------
 */

/* Radio access technologies supported by the network */
#define AS_GSM (1 << NET_ACCESS_GSM)
#define AS_COMPACT (1 << NET_ACCESS_COMPACT)
#define AS_UTRAN (1 << NET_ACCESS_UTRAN)
#define AS_EGPRS (1 << NET_ACCESS_EGPRS)
#define AS_HSDPA (1 << NET_ACCESS_HSDPA)
#define AS_HSUPA (1 << NET_ACCESS_HSUPA)
#define AS_HSDUPA (1 << NET_ACCESS_HSDUPA)
#define AS_EUTRAN (1 << NET_ACCESS_EUTRAN)

/*
 * NAS->AS - Cell Information request
 * NAS request AS to search for a suitable cell belonging to the selected
 * PLMN to camp on.
 */
typedef struct cell_info_req_s {
  plmn_t plmn_id; /* Selected PLMN identity           */
  uint8_t rat;    /* Bitmap - set of radio access technologies    */
} cell_info_req_t;

/*
 * AS->NAS - Cell Information confirm
 * AS search for a suitable cell and respond to NAS. If found, the cell
 * is selected to camp on.
 */
typedef struct cell_info_cnf_s {
  uint8_t err_code; /* Error code                     */
  eci_t cell_id;    /* Identity of the cell serving the selected PLMN */
  tac_t tac;        /* Code of the tracking area the cell belongs to  */
  AcT_t rat;        /* Radio access technology supported by the cell  */
  uint8_t rsrq;     /* Reference signal received quality         */
  uint8_t rsrp;     /* Reference signal received power       */
} cell_info_cnf_t;

/*
 * AS->NAS - Cell Information indication
 * AS may change cell selection if a more suitable cell is found.
 */
typedef struct cell_info_ind_s {
  eci_t cell_id; /* Identity of the new serving cell      */
  tac_t tac;     /* Code of the tracking area the cell belongs to */
} cell_info_ind_t;

/*
 * --------------------------------------------------------------------------
 *              Paging information
 * --------------------------------------------------------------------------
 */

/* Paging cause */
typedef enum paging_cause_s {
  AS_CONNECTION_ESTABLISH, /* Establish NAS signalling connection  */
  AS_EPS_ATTACH,           /* Perform local detach and initiate EPS
                 * attach procedure         */
  AS_CS_FALLBACK           /* Inititate CS fallback procedure  */
} paging_cause_t;

/*
 * NAS->AS - Paging Information request
 * NAS requests the AS that NAS signalling messages or user data is pending
 * to be sent.
 */
typedef struct paging_req_s {
  s_tmsi_t s_tmsi;   /* UE identity                  */
  uint8_t cn_domain; /* Core network domain              */
} paging_req_t;

/*
 * AS->NAS - Paging Information indication
 * AS reports to the NAS that appropriate procedure has to be initiated.
 */
typedef struct paging_ind_s {
  paging_cause_t cause; /* Paging cause                 */
} paging_ind_t;

/*
 * --------------------------------------------------------------------------
 *          NAS signalling connection establishment
 * --------------------------------------------------------------------------
 */

/* Cause of RRC connection establishment */
typedef enum as_cause_s {
  AS_CAUSE_UNKNOWN = 0,
  AS_CAUSE_EMERGENCY = EMERGENCY,
  AS_CAUSE_HIGH_PRIO = HIGH_PRIORITY_ACCESS,
  AS_CAUSE_MT_ACCESS = MT_ACCESS,
  AS_CAUSE_MO_SIGNAL = MO_SIGNALLING,
  AS_CAUSE_MO_DATA = MO_DATA,
  AS_CAUSE_V1020 = DELAY_TOLERANT_ACCESS_V1020
} as_cause_t;

/* Type of the call associated to the RRC connection establishment */
typedef enum as_call_type_s {
  AS_TYPE_ORIGINATING_SIGNAL = NET_ESTABLISH_TYPE_ORIGINATING_SIGNAL,
  AS_TYPE_EMERGENCY_CALLS = NET_ESTABLISH_TYPE_EMERGENCY_CALLS,
  AS_TYPE_ORIGINATING_CALLS = NET_ESTABLISH_TYPE_ORIGINATING_CALLS,
  AS_TYPE_TERMINATING_CALLS = NET_ESTABLISH_TYPE_TERMINATING_CALLS,
  AS_TYPE_MO_CS_FALLBACK = NET_ESTABLISH_TYPE_MO_CS_FALLBACK
} as_call_type_t;

/*
 * NAS->AS - NAS signalling connection establishment request
 * NAS requests the AS to perform the RRC connection establishment procedure
 * to transfer initial NAS message to the network while UE is in IDLE mode.
 */
typedef struct nas_establish_req_s {
  as_cause_t cause;        /* RRC connection establishment cause   */
  as_call_type_t type;     /* RRC associated call type             */
  s_tmsi_t s_tmsi;         /* UE identity                          */
  plmn_t plmn_id;          /* Selected PLMN identity               */
  bstring initial_nas_msg; /* Initial NAS message to transfer      */
} nas_establish_req_t;

/*
 * AS->NAS - NAS signalling connection establishment indication
 * AS transfers the initial NAS message to the NAS.
 */
typedef struct nas_establish_ind_s {
  mme_ue_s1ap_id_t ue_id; /* UE lower layer identifier               */
  tai_t
    tai; /* Indicating the Tracking Area from which the UE has sent the NAS message.                         */
  ecgi_t
    ecgi; /* Indicating the cell from which the UE has sent the NAS message.                         */
  as_cause_t as_cause; /* Establishment cause                     */
  s_tmsi_t
    s_tmsi; /* UE identity optional field, if not present, value is NOT_A_S_TMSI */
  bstring initial_nas_msg; /* Initial NAS message to transfer         */
} nas_establish_ind_t;

/*
 * NAS->AS - NAS signalling connection establishment response
 * NAS responds to the AS that initial answer message has to be provided to
 * the UE.
 */
typedef struct nas_establish_rsp_s {
  mme_ue_s1ap_id_t ue_id;    /* UE lower layer identifier   */
  s_tmsi_t s_tmsi;           /* UE identity                 */
  nas_error_code_t err_code; /* Transaction status          */
  bstring nas_msg;           /* NAS message to transfer     */
  uint32_t nas_ul_count;     /* UL NAS COUNT                */
  uint16_t selected_encryption_algorithm;
  uint16_t selected_integrity_algorithm;
  uint8_t csfb_response;
#define SERVICE_TYPE_PRESENT (1 << 0)
  uint8_t
    presencemask; /* Indicates the presence of some params like service type */
  uint8_t service_type;
} nas_establish_rsp_t;

/*
 * AS->NAS - NAS signalling connection establishment confirm
 * AS transfers the initial answer message to the NAS.
 */
typedef struct nas_establish_cnf_s {
  mme_ue_s1ap_id_t ue_id;    /* UE lower layer identifier   */
  nas_error_code_t err_code; /* Transaction status          */
  bstring nas_msg;           /* NAS message to transfer     */
  uint32_t ul_nas_count;
  uint16_t selected_encryption_algorithm;
  uint16_t selected_integrity_algorithm;
} nas_establish_cnf_t;

/*
 * --------------------------------------------------------------------------
 *          NAS signalling connection release
 * --------------------------------------------------------------------------
 */

/* Release cause */
typedef enum release_cause_s {
  AS_AUTHENTICATION_FAILURE = 1, /* Authentication procedure failed   */
  AS_DETACH                      /* Detach requested                  */
} release_cause_t;

/*
 * NAS->AS - NAS signalling connection release request
 * NAS requests the termination of the connection with the UE.
 */
typedef struct nas_release_req_s {
  mme_ue_s1ap_id_t ue_id; /* UE lower layer identifier    */
  s_tmsi_t s_tmsi;        /* UE identity                  */
  release_cause_t cause;  /* Release cause                */
} nas_release_req_t;

/*
 * AS->NAS - NAS signalling connection release indication
 * AS reports that connection has been terminated by the network.
 */
typedef struct nas_release_ind_s {
  release_cause_t cause; /* Release cause            */
} nas_release_ind_t;

/*
 * --------------------------------------------------------------------------
 *              NAS information transfer
 * --------------------------------------------------------------------------
 */

/*
 * NAS->AS - Uplink data transfer request
 * NAS requests the AS to transfer uplink information to the NAS that
 * operates at the network side.
 */
typedef struct ul_info_transfer_req_s {
  mme_ue_s1ap_id_t ue_id; /* UE lower layer identifier        */
  s_tmsi_t s_tmsi;        /* UE identity              */
  bstring nas_msg;        /* Uplink NAS message           */
} ul_info_transfer_req_t;

/*
 * AS->NAS - Uplink data transfer confirm
 * AS immediately notifies the NAS whether uplink information has been
 * successfully sent to the network or not.
 */
typedef struct ul_info_transfer_cnf_s {
  mme_ue_s1ap_id_t ue_id;    /* UE lower layer identifier        */
  nas_error_code_t err_code; /* Transaction status               */
} ul_info_transfer_cnf_t;

/*
 * AS->NAS - Uplink data transfer indication
 * AS delivers the uplink information message to the NAS that operates
 * at the network side.
 */
typedef struct ul_info_transfer_ind_s {
  mme_ue_s1ap_id_t ue_id; /* UE lower layer identifier        */
  bstring nas_msg;        /* Uplink NAS message           */
} ul_info_transfer_ind_t;

/*
 * NAS->AS - Downlink data transfer request
 * NAS requests the AS to transfer downlink information to the NAS that
 * operates at the UE side.
 */
typedef struct dl_info_transfer_req_s {
  mme_ue_s1ap_id_t ue_id;    /* UE lower layer identifier        */
  s_tmsi_t s_tmsi;           /* UE identity              */
  bstring nas_msg;           /* Uplink NAS message           */
  nas_error_code_t err_code; /* Transaction status               */
} dl_info_transfer_req_t;

/*
 * AS->NAS - Downlink data transfer confirm
 * AS immediately notifies the NAS whether downlink information has been
 * successfully sent to the network or not.
 */
typedef ul_info_transfer_cnf_t dl_info_transfer_cnf_t;

/*
 * AS->NAS - Downlink data transfer indication
 * AS delivers the downlink information message to the NAS that operates
 * at the UE side.
 */
typedef ul_info_transfer_ind_t dl_info_transfer_ind_t;

/*
 * --------------------------------------------------------------------------
 *          Radio Access Bearer establishment
 * --------------------------------------------------------------------------
 */

/*
 * NAS->AS - Radio access bearer establishment request
 * NAS requests the AS to allocate transmission resources to radio access
 * bearer initialized at the network side.
 */
typedef struct activate_bearer_context_req_s {
  mme_ue_s1ap_id_t ue_id; /* UE lower layer identifier        */
  ebi_t ebi;              /* EPS bearer id    */
  bitrate_t mbr_dl;
  bitrate_t mbr_ul;
  bitrate_t gbr_dl;
  bitrate_t gbr_ul;
  bstring nas_msg; /* NAS message to transfer     */
} activate_bearer_context_req_t;

/*
 * AS->NAS - Radio access bearer establishment indication
 * AS notifies the NAS that specific radio access bearer has to be setup.
 */
typedef struct rab_establish_ind_s {
  mme_ue_s1ap_id_t ue_id; /* UE lower layer identifier        */
  ebi_t ebi;              /* EPS bearer id    */
} rab_establish_ind_t;

/*
 * NAS->AS - Radio access bearer establishment response
 * NAS responds to AS whether the specified radio access bearer has been
 * successfully setup or not.
 */
typedef struct rab_establish_rsp_s {
  mme_ue_s1ap_id_t ue_id;    /* UE lower layer identifier        */
  ebi_t ebi;                 /* EPS bearer id    */
  nas_error_code_t err_code; /* Transaction status               */
} rab_establish_rsp_t;

/*
 * AS->NAS - Radio access bearer establishment confirm
 * AS notifies NAS whether the specified radio access bearer has been
 * successfully setup at the UE side or not.
 */
typedef struct rab_establish_cnf_s {
  mme_ue_s1ap_id_t ue_id;    /* UE lower layer identifier        */
  ebi_t ebi;                 /* EPS bearer id    */
  nas_error_code_t err_code; /* Transaction status               */
} rab_establish_cnf_t;

/*
 * --------------------------------------------------------------------------
 *              Radio Access Bearer release
 * --------------------------------------------------------------------------
 */

/*
 * NAS->AS - Radio access bearer release request
 * NAS requests the AS to release transmission resources previously allocated
 * to specific radio access bearer at the network side.
 */
typedef struct rab_release_req_s {
  s_tmsi_t s_tmsi;    /* UE identity                      */
  as_rab_id_t rab_id; /* Radio access bearer identity     */
} rab_release_req_t;

/*
 * AS->NAS - Radio access bearer release indication
 * AS notifies NAS that specific radio access bearer has been released.
 */
typedef struct rab_release_ind_s {
  as_rab_id_t rab_id; /* Radio access bearer identity     */
} rab_release_ind_t;

/*
 * NAS->AS - Deactivate EPS Bearer context request
 * NAS requests the AS to deactivate bearer
 */
typedef struct deactivate_bearer_context_req_s {
  mme_ue_s1ap_id_t ue_id; /* UE lower layer identifier        */
  ebi_t ebi;              /* EPS bearer id    */
  bstring nas_msg; /* NAS message to transfer     */
} deactivate_bearer_context_req_t;



/*
 * --------------------------------------------------------------------------
 *  Structure of the AS messages handled by the network sublayer
 * --------------------------------------------------------------------------
 */
typedef struct as_message_s {
  uint16_t msg_id;
  union {
    broadcast_info_ind_t broadcast_info_ind;
    cell_info_req_t cell_info_req;
    cell_info_cnf_t cell_info_cnf;
    cell_info_ind_t cell_info_ind;
    paging_req_t paging_req;
    paging_ind_t paging_ind;
    nas_establish_req_t nas_establish_req;
    nas_establish_ind_t nas_establish_ind;
    nas_establish_rsp_t nas_establish_rsp;
    nas_establish_cnf_t nas_establish_cnf;
    nas_release_req_t nas_release_req;
    nas_release_ind_t nas_release_ind;
    ul_info_transfer_req_t ul_info_transfer_req;
    ul_info_transfer_cnf_t ul_info_transfer_cnf;
    ul_info_transfer_ind_t ul_info_transfer_ind;
    dl_info_transfer_req_t dl_info_transfer_req;
    dl_info_transfer_cnf_t dl_info_transfer_cnf;
    dl_info_transfer_ind_t dl_info_transfer_ind;
    activate_bearer_context_req_t activate_bearer_context_req;
    rab_establish_ind_t rab_establish_ind;
    rab_establish_rsp_t rab_establish_rsp;
    rab_establish_cnf_t rab_establish_cnf;
    rab_release_req_t rab_release_req;
    rab_release_ind_t rab_release_ind;
    deactivate_bearer_context_req_t deactivate_bearer_context_req;
  } __attribute__((__packed__)) msg;
} as_message_t;

/****************************************************************************/
/********************  G L O B A L    V A R I A B L E S  ********************/
/****************************************************************************/

/****************************************************************************/
/******************  E X P O R T E D    F U N C T I O N S  ******************/
/****************************************************************************/

int as_message_decode(const char *buffer, as_message_t *msg, size_t length);

int as_message_encode(char *buffer, as_message_t *msg, size_t length);

/* Implemented in the network_api.c body file */
int as_message_send(as_message_t *as_msg);

#endif /* FILE_AS_MESSAGE_H_SEEN*/<|MERGE_RESOLUTION|>--- conflicted
+++ resolved
@@ -114,12 +114,8 @@
 
 /* Deactivate Bearer */
 #define AS_DEACTIVATE_BEARER_CONTEXT 0xa
-<<<<<<< HEAD
-#define AS_DEACTIVATE_BEARER_CONTEXT_REQ (AS_DEACTIVATE_BEARER_CONTEXT | AS_REQUEST)
-=======
 #define AS_DEACTIVATE_BEARER_CONTEXT_REQ \
   (AS_DEACTIVATE_BEARER_CONTEXT | AS_REQUEST)
->>>>>>> dd5d34a4
 
 /* NAS Cause */
 typedef enum nas_cause_s {
