--- conflicted
+++ resolved
@@ -177,7 +177,6 @@
   itti_s1ap_ue_context_mod_resp_fail_t,
   s1ap_ue_context_mod_failure)
 MESSAGE_DEF(
-<<<<<<< HEAD
   S1AP_E_RAB_REL_CMD,
   MESSAGE_PRIORITY_MED,
   itti_s1ap_e_rab_rel_cmd_t,
@@ -187,7 +186,7 @@
   MESSAGE_PRIORITY_MED,
   itti_s1ap_e_rab_rel_rsp_t,
   s1ap_e_rab_rel_rsp)
-=======
+MESSAGE_DEF(
   S1AP_ENB_CONFIGURATION_TRANSFER_LOG,
   MESSAGE_PRIORITY_MED,
   IttiMsgText,
@@ -211,5 +210,4 @@
   S1AP_PATH_SWITCH_REQUEST_FAILURE,
   MESSAGE_PRIORITY_MED,
   itti_s1ap_path_switch_request_failure_t,
-  s1ap_path_switch_request_failure)
->>>>>>> 17f60f0d
+  s1ap_path_switch_request_failure)