--- conflicted
+++ resolved
@@ -29,23 +29,16 @@
 
   std::string imsi("901700000000001");
   std::string apn("magmacore.com");
-  uint32_t pdu_session_id = 0x5;
-  uint32_t pdu_session_type = 3;
-  uint32_t gnb_gtp_teid = 1;
-  uint8_t pti = 10;
-  uint8_t gnb_gtp_teid_ip_addr[4] = {0};  //("10.20.30.40")
-<<<<<<< HEAD
-  gnb_gtp_teid_ip_addr[0]         = 0xA;
-  gnb_gtp_teid_ip_addr[1]         = 0x14;
-  gnb_gtp_teid_ip_addr[2]         = 0x1E;
-  gnb_gtp_teid_ip_addr[3]         = 0x28;
+  uint32_t pdu_session_id                 = 0x5;
+  uint32_t pdu_session_type               = 3;
+  uint32_t gnb_gtp_teid                   = 1;
+  uint8_t pti                             = 10;
+  uint8_t gnb_gtp_teid_ip_addr[4]         = {0};  //("10.20.30.40")
+  gnb_gtp_teid_ip_addr[0]                 = 0xA;
+  gnb_gtp_teid_ip_addr[1]                 = 0x14;
+  gnb_gtp_teid_ip_addr[2]                 = 0x1E;
+  gnb_gtp_teid_ip_addr[3]                 = 0x28;
   eps_subscribed_qos_profile_t qos_proile = {0};
-=======
-  gnb_gtp_teid_ip_addr[0] = 0xA;
-  gnb_gtp_teid_ip_addr[1] = 0x14;
-  gnb_gtp_teid_ip_addr[2] = 0x1E;
-  gnb_gtp_teid_ip_addr[3] = 0x28;
->>>>>>> a989e6c7
   std::string gnb_ip_addr;
   for (int i = 0; i < 4; ++i) {
     gnb_ip_addr += std::to_string(gnb_gtp_teid_ip_addr[i]);
@@ -61,43 +54,37 @@
 
   ambr_t default_ambr;
 
-<<<<<<< HEAD
   // qos profile
-  qos_proile.qci = 5;
+  qos_proile.qci                                          = 5;
   qos_proile.allocation_retention_priority.priority_level = 15;
 
-  request = magma5g::create_sm_pdu_session_v4(
+  request = magma5g::create_sm_pdu_session(
       imsi, (uint8_t*) apn.c_str(), pdu_session_id, pdu_session_type,
-      gnb_gtp_teid, pti, gnb_gtp_teid_ip_addr, (char*) ue_ipv4_addr.c_str(),
-      version, default_ambr, qos_proile);
-=======
-  request = magma5g::create_sm_pdu_session(
-      imsi, (uint8_t*)apn.c_str(), pdu_session_id, pdu_session_type,
       gnb_gtp_teid, pti, gnb_gtp_teid_ip_addr, ue_ipv4_addr, ue_ipv6_addr,
-      default_ambr, version);
->>>>>>> a989e6c7
+      default_ambr, version, qos_proile);
 
   auto* rat_req =
       request.mutable_rat_specific_context()->mutable_m5gsm_session_context();
   auto* req_cmn = request.mutable_common_context();
 
   EXPECT_TRUE(imsi == req_cmn->sid().id().substr(4));
-  EXPECT_TRUE(magma::lte::SubscriberID_IDType::SubscriberID_IDType_IMSI ==
-              req_cmn->sid().type());
+  EXPECT_TRUE(
+      magma::lte::SubscriberID_IDType::SubscriberID_IDType_IMSI ==
+      req_cmn->sid().type());
   EXPECT_TRUE(apn == req_cmn->apn());
   EXPECT_TRUE(magma::lte::RATType::TGPP_NR == req_cmn->rat_type());
-  EXPECT_TRUE(magma::lte::SMSessionFSMState::CREATING_0 ==
-              req_cmn->sm_session_state());
+  EXPECT_TRUE(
+      magma::lte::SMSessionFSMState::CREATING_0 == req_cmn->sm_session_state());
   EXPECT_TRUE(0 == req_cmn->sm_session_version());
   EXPECT_TRUE(pdu_session_id == rat_req->pdu_session_id());
-  EXPECT_TRUE(magma::lte::RequestType::INITIAL_REQUEST ==
-              rat_req->request_type());
+  EXPECT_TRUE(
+      magma::lte::RequestType::INITIAL_REQUEST == rat_req->request_type());
 
   EXPECT_TRUE(magma::lte::PduSessionType::IPV4 == rat_req->pdu_session_type());
   EXPECT_TRUE(1 == rat_req->mutable_gnode_endpoint()->teid());
-  EXPECT_TRUE(gnb_ip_addr ==
-              rat_req->mutable_gnode_endpoint()->end_ipv4_addr());
-  uint8_t* pti_decoded = (uint8_t*)rat_req->procedure_trans_identity().c_str();
+  EXPECT_TRUE(
+      gnb_ip_addr == rat_req->mutable_gnode_endpoint()->end_ipv4_addr());
+  uint8_t* pti_decoded = (uint8_t*) rat_req->procedure_trans_identity().c_str();
   EXPECT_TRUE(pti == *pti_decoded);
   EXPECT_TRUE(ue_ipv4_addr == req_cmn->ue_ipv4());
 }
