/**
 * Copyright 2020 The Magma Authors.
 *
 * This source code is licensed under the BSD-style license found in the
 * LICENSE file in the root directory of this source tree.
 *
 * Unless required by applicable law or agreed to in writing, software
 * distributed under the License is distributed on an "AS IS" BASIS,
 * WITHOUT WARRANTIES OR CONDITIONS OF ANY KIND, either express or implied.
 * See the License for the specific language governing permissions and
 * limitations under the License.
 */
#include <gtest/gtest.h>
#include <glog/logging.h>
#include "lte/gateway/c/core/oai/include/mme_config.h"

#include "lte/protos/session_manager.pb.h"
#include "lte/gateway/c/core/oai/lib/n11/SmfServiceClient.h"

using ::testing::Test;

struct mme_config_s mme_config;

namespace magma {
namespace lte {

TEST(test_create_sm_pdu_session_v4, create_sm_pdu_session_v4) {
  SetSMSessionContext request;

  std::string imsi("901700000000001");
  std::string apn("magmacore.com");
  uint32_t pdu_session_id = 0x5;
  uint32_t pdu_session_type = 3;
  uint32_t gnb_gtp_teid = 1;
  uint8_t pti = 10;
  uint8_t gnb_gtp_teid_ip_addr[4] = {0};  //("10.20.30.40")
<<<<<<< HEAD
  gnb_gtp_teid_ip_addr[0]         = 0xA;
  gnb_gtp_teid_ip_addr[1]         = 0x14;
  gnb_gtp_teid_ip_addr[2]         = 0x1E;
  gnb_gtp_teid_ip_addr[3]         = 0x28;
  eps_subscribed_qos_profile_t qos_proile = {0};
=======
  gnb_gtp_teid_ip_addr[0] = 0xA;
  gnb_gtp_teid_ip_addr[1] = 0x14;
  gnb_gtp_teid_ip_addr[2] = 0x1E;
  gnb_gtp_teid_ip_addr[3] = 0x28;
>>>>>>> 7315653e
  std::string gnb_ip_addr;
  for (int i = 0; i < 4; ++i) {
    gnb_ip_addr += std::to_string(gnb_gtp_teid_ip_addr[i]);
    if (i != 3) {
      gnb_ip_addr += ".";
    }
  }

  std::string ue_ipv4_addr("10.20.30.44");
  std::string ue_ipv6_addr;

  uint32_t version = 0;

  ambr_t default_ambr;

<<<<<<< HEAD
  // qos profile
  qos_proile.qci = 5;
  qos_proile.allocation_retention_priority.priority_level = 15;

  request = magma5g::create_sm_pdu_session_v4(
      imsi, (uint8_t*) apn.c_str(), pdu_session_id, pdu_session_type,
      gnb_gtp_teid, pti, gnb_gtp_teid_ip_addr, (char*) ue_ipv4_addr.c_str(),
      version, default_ambr, qos_proile);
=======
  request = magma5g::create_sm_pdu_session(
      imsi, (uint8_t*)apn.c_str(), pdu_session_id, pdu_session_type,
      gnb_gtp_teid, pti, gnb_gtp_teid_ip_addr, ue_ipv4_addr, ue_ipv6_addr,
      default_ambr, version);
>>>>>>> 7315653e

  auto* rat_req =
      request.mutable_rat_specific_context()->mutable_m5gsm_session_context();
  auto* req_cmn = request.mutable_common_context();

  EXPECT_TRUE(imsi == req_cmn->sid().id().substr(4));
  EXPECT_TRUE(magma::lte::SubscriberID_IDType::SubscriberID_IDType_IMSI ==
              req_cmn->sid().type());
  EXPECT_TRUE(apn == req_cmn->apn());
  EXPECT_TRUE(magma::lte::RATType::TGPP_NR == req_cmn->rat_type());
  EXPECT_TRUE(magma::lte::SMSessionFSMState::CREATING_0 ==
              req_cmn->sm_session_state());
  EXPECT_TRUE(0 == req_cmn->sm_session_version());
  EXPECT_TRUE(pdu_session_id == rat_req->pdu_session_id());
  EXPECT_TRUE(magma::lte::RequestType::INITIAL_REQUEST ==
              rat_req->request_type());

  EXPECT_TRUE(magma::lte::PduSessionType::IPV4 == rat_req->pdu_session_type());
  EXPECT_TRUE(1 == rat_req->mutable_gnode_endpoint()->teid());
  EXPECT_TRUE(gnb_ip_addr ==
              rat_req->mutable_gnode_endpoint()->end_ipv4_addr());
  uint8_t* pti_decoded = (uint8_t*)rat_req->procedure_trans_identity().c_str();
  EXPECT_TRUE(pti == *pti_decoded);
  EXPECT_TRUE(ue_ipv4_addr == req_cmn->ue_ipv4());
}

int main(int argc, char** argv) {
  ::testing::InitGoogleTest(&argc, argv);
  return RUN_ALL_TESTS();
}
}  // namespace lte
}  // namespace magma<|MERGE_RESOLUTION|>--- conflicted
+++ resolved
@@ -34,18 +34,11 @@
   uint32_t gnb_gtp_teid = 1;
   uint8_t pti = 10;
   uint8_t gnb_gtp_teid_ip_addr[4] = {0};  //("10.20.30.40")
-<<<<<<< HEAD
-  gnb_gtp_teid_ip_addr[0]         = 0xA;
-  gnb_gtp_teid_ip_addr[1]         = 0x14;
-  gnb_gtp_teid_ip_addr[2]         = 0x1E;
-  gnb_gtp_teid_ip_addr[3]         = 0x28;
-  eps_subscribed_qos_profile_t qos_proile = {0};
-=======
   gnb_gtp_teid_ip_addr[0] = 0xA;
   gnb_gtp_teid_ip_addr[1] = 0x14;
   gnb_gtp_teid_ip_addr[2] = 0x1E;
   gnb_gtp_teid_ip_addr[3] = 0x28;
->>>>>>> 7315653e
+  eps_subscribed_qos_profile_t qos_profile = {0};
   std::string gnb_ip_addr;
   for (int i = 0; i < 4; ++i) {
     gnb_ip_addr += std::to_string(gnb_gtp_teid_ip_addr[i]);
@@ -61,21 +54,14 @@
 
   ambr_t default_ambr;
 
-<<<<<<< HEAD
   // qos profile
-  qos_proile.qci = 5;
-  qos_proile.allocation_retention_priority.priority_level = 15;
+  qos_profile.qci = 5;
+  qos_profile.allocation_retention_priority.priority_level = 15;
 
-  request = magma5g::create_sm_pdu_session_v4(
-      imsi, (uint8_t*) apn.c_str(), pdu_session_id, pdu_session_type,
-      gnb_gtp_teid, pti, gnb_gtp_teid_ip_addr, (char*) ue_ipv4_addr.c_str(),
-      version, default_ambr, qos_proile);
-=======
   request = magma5g::create_sm_pdu_session(
       imsi, (uint8_t*)apn.c_str(), pdu_session_id, pdu_session_type,
       gnb_gtp_teid, pti, gnb_gtp_teid_ip_addr, ue_ipv4_addr, ue_ipv6_addr,
-      default_ambr, version);
->>>>>>> 7315653e
+      default_ambr, version, qos_profile);
 
   auto* rat_req =
       request.mutable_rat_specific_context()->mutable_m5gsm_session_context();
