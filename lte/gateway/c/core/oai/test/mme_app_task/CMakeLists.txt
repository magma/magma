--- conflicted
+++ resolved
@@ -33,7 +33,7 @@
 set(MME_APP_UE_CONTEXT_IMSI_SRC
     test_mme_app_ue_context.c
     )
-<<<<<<< HEAD
+
 set(MME_APP_NAS_ENCODE_DECODE_SRC
 test_mme_app_nas_encode_decode.cpp
     )
@@ -45,31 +45,24 @@
 set(NAS_APN_AMBR
     test_ApnAggregateMaximumBitRate.cpp
     )
-set(MME_APP_CONFIG_SRC
-=======
+
 set(MME_APP_TEST_SRC
     mme_app_test.cpp
     test_mme_app_emm_decode.cpp
->>>>>>> 19a5952c
     test_mme_app_config_partial_tai_list.cpp
     test_mme_procedures.cpp
     )
 
 add_executable(test_mme_app_ue_context_imsi ${MME_APP_UE_CONTEXT_IMSI_SRC})
-<<<<<<< HEAD
 add_executable(test_nas_encode_decode ${MME_APP_NAS_ENCODE_DECODE_SRC})
 add_executable(test_nas_eps_quality_of_service ${NAS_EPS_QUALITY_OF_SERVICE})
 add_executable(test_nas_apn_ambr ${NAS_APN_AMBR})
-add_executable(test_mme_app_config ${MME_APP_CONFIG_SRC})
-=======
 add_executable(mme_app_test ${MME_APP_TEST_SRC})
->>>>>>> 19a5952c
 
 target_link_libraries(test_mme_app_ue_context_imsi
     TASK_MME_APP ${CHECK_LIBRARIES} ${CMAKE_THREAD_LIBS_INIT}
     LIB_BSTR LIB_HASHTABLE
     )
-<<<<<<< HEAD
 
 target_link_libraries(test_nas_encode_decode
     TASK_MME_APP TASK_NAS ${CHECK_LIBRARIES} ${CMAKE_THREAD_LIBS_INIT}
@@ -86,9 +79,10 @@
     LIB_BSTR LIB_HASHTABLE gtest gtest_main
     )
 
-target_link_libraries(test_mme_app_config
-    TASK_MME_APP ${CHECK_LIBRARIES} ${CMAKE_THREAD_LIBS_INIT}
-    gtest gtest_main
+target_link_libraries(mme_app_test
+    TASK_MME_APP TASK_NAS ${CHECK_LIBRARIES} ${CMAKE_THREAD_LIBS_INIT}
+    LIB_BSTR LIB_ITTI MOCK_TASKS gtest gtest_main ${CRYPTO_LIBRARIES} ${OPENSSL_LIBRARIES}
+    ${NETTLE_LIBRARIES}
     )
 
 target_include_directories(test_mme_app_ue_context_imsi PUBLIC
@@ -110,23 +104,8 @@
     ${CHECK_INCLUDE_DIRS}
     )
 
-target_include_directories(test_mme_app_config PUBLIC
-    ${CMAKE_CURRENT_SOURCE_DIR}
-    ${CHECK_INCLUDE_DIRS}
-    )
-
 add_test(NAME test_mme_app_ue_context COMMAND test_mme_app_ue_context_imsi)
 add_test(NAME test_mme_app_nas_encode_decode COMMAND test_nas_encode_decode)
 add_test(NAME test_nas_eps_quality_of_service COMMAND test_nas_eps_quality_of_service)
 add_test(NAME test_nas_apn_ambr COMMAND test_nas_apn_ambr)
-add_test(NAME test_mme_app_config COMMAND test_mme_app_config)
-=======
-target_link_libraries(mme_app_test
-    TASK_MME_APP TASK_NAS ${CHECK_LIBRARIES} ${CMAKE_THREAD_LIBS_INIT}
-    LIB_BSTR LIB_ITTI MOCK_TASKS gtest gtest_main ${CRYPTO_LIBRARIES} ${OPENSSL_LIBRARIES}
-    ${NETTLE_LIBRARIES}
-    )
-
-add_test(NAME test_mme_app_ue_context COMMAND test_mme_app_ue_context_imsi)
-add_test(NAME test_mme_app COMMAND mme_app_test)
->>>>>>> 19a5952c
+add_test(NAME test_mme_app COMMAND mme_app_test)