--- conflicted
+++ resolved
@@ -36,26 +36,16 @@
 set(MME_APP_TEST_SRC
     mme_app_test.cpp
     test_mme_app_emm_decode.cpp
-<<<<<<< HEAD
+    test_mme_app_config_partial_tai_list.cpp
+    test_mme_procedures.cpp
     )
 set(NAS_EXTENDED_APN_AMBR
     test_ExtendedApnAggregateMaximumBitRate.cpp
     )
-set(MME_APP_CONFIG_SRC
-=======
->>>>>>> 5725c3bc
-    test_mme_app_config_partial_tai_list.cpp
-    test_mme_procedures.cpp
-    )
 
 add_executable(test_mme_app_ue_context_imsi ${MME_APP_UE_CONTEXT_IMSI_SRC})
-<<<<<<< HEAD
-add_executable(test_mme_app_emm_decode ${MME_APP_EMM_DECODE_SRC})
 add_executable(test_nas_extended_apn_ambr ${NAS_EXTENDED_APN_AMBR})
-add_executable(test_mme_app_config ${MME_APP_CONFIG_SRC})
-=======
 add_executable(mme_app_test ${MME_APP_TEST_SRC})
->>>>>>> 5725c3bc
 
 target_link_libraries(test_mme_app_ue_context_imsi
     TASK_MME_APP ${CHECK_LIBRARIES} ${CMAKE_THREAD_LIBS_INIT}
@@ -63,46 +53,18 @@
     )
 target_link_libraries(mme_app_test
     TASK_MME_APP TASK_NAS ${CHECK_LIBRARIES} ${CMAKE_THREAD_LIBS_INIT}
-<<<<<<< HEAD
-    LIB_BSTR gtest gtest_main
+    LIB_BSTR LIB_ITTI MOCK_TASKS gtest gtest_main ${CRYPTO_LIBRARIES} ${OPENSSL_LIBRARIES}
+    ${NETTLE_LIBRARIES}
     )
 target_link_libraries(test_nas_extended_apn_ambr
     TASK_MME_APP ${CHECK_LIBRARIES} ${CMAKE_THREAD_LIBS_INIT}
     LIB_BSTR LIB_HASHTABLE gtest gtest_main
      )
-
-target_link_libraries(test_mme_app_config
-    TASK_MME_APP ${CHECK_LIBRARIES} ${CMAKE_THREAD_LIBS_INIT}
-    gtest gtest_main
-    )
-
-target_include_directories(test_mme_app_ue_context_imsi PUBLIC
-    ${CMAKE_CURRENT_SOURCE_DIR}
-    ${CHECK_INCLUDE_DIRS}
-    )
-target_include_directories(test_mme_app_emm_decode PUBLIC
-    ${CMAKE_CURRENT_SOURCE_DIR}
-    ${CHECK_INCLUDE_DIRS}
-    )
 target_include_directories(test_nas_extended_apn_ambr PUBLIC
     ${CMAKE_CURRENT_SOURCE_DIR}
     ${CHECK_INCLUDE_DIRS}
     )
 
-target_include_directories(test_mme_app_config PUBLIC
-    ${CMAKE_CURRENT_SOURCE_DIR}
-    ${CHECK_INCLUDE_DIRS}
-    )
-
-add_test(NAME test_mme_app_ue_context COMMAND test_mme_app_ue_context_imsi)
-add_test(NAME test_mme_app_emm_decode COMMAND test_mme_app_emm_decode)
-add_test(NAME test_nas_extended_apn_ambr COMMAND test_nas_extended_apn_ambr)
-add_test(NAME test_mme_app_config COMMAND test_mme_app_config)
-=======
-    LIB_BSTR LIB_ITTI MOCK_TASKS gtest gtest_main ${CRYPTO_LIBRARIES} ${OPENSSL_LIBRARIES}
-    ${NETTLE_LIBRARIES}
-    )
-
 add_test(NAME test_mme_app_ue_context COMMAND test_mme_app_ue_context_imsi)
 add_test(NAME test_mme_app COMMAND mme_app_test)
->>>>>>> 5725c3bc
+add_test(NAME test_nas_extended_apn_ambr COMMAND test_nas_extended_apn_ambr)
