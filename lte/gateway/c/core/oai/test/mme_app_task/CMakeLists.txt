# Copyright 2020 The Magma Authors.
# This source code is licensed under the BSD-style license found in the
# LICENSE file in the root directory of this source tree.
# Unless required by applicable law or agreed to in writing, software
# distributed under the License is distributed on an "AS IS" BASIS,
# WITHOUT WARRANTIES OR CONDITIONS OF ANY KIND, either express or implied.
# See the License for the specific language governing permissions and
# limitations under the License.

cmake_minimum_required(VERSION 3.7.2)

set(CMAKE_CXX_STANDARD 14)
set(CMAKE_CXX_STANDARD_REQUIRED ON)
set(CMAKE_CXX_EXTENSIONS OFF)

find_package(Check REQUIRED)
find_package(Threads REQUIRED)

include_directories(${PROJECT_SOURCE_DIR})
include_directories("/usr/src/googletest/googlemock/include/")
link_directories(/usr/src/googletest/googlemock/lib/)

set(MME_APP_UE_CONTEXT_IMSI_SRC
    test_mme_app_ue_context.c
    )
set(MME_APP_NAS_ENCODE_DECODE_SRC
test_mme_app_nas_encode_decode.cpp
    )

set(NAS_EPS_QUALITY_OF_SERVICE
    test_EPSQualityOfService.cpp
    )

set(NAS_APN_AMBR
    test_ApnAggregateMaximumBitRate.cpp
    )
set(MME_APP_CONFIG_SRC
    test_mme_app_config_partial_tai_list.cpp
    )

add_executable(test_mme_app_ue_context_imsi ${MME_APP_UE_CONTEXT_IMSI_SRC})
<<<<<<< HEAD
add_executable(test_nas_encode_decode ${MME_APP_NAS_ENCODE_DECODE_SRC})
add_executable(test_nas_eps_quality_of_service ${NAS_EPS_QUALITY_OF_SERVICE})
add_executable(test_nas_apn_ambr ${NAS_APN_AMBR})
=======
add_executable(test_mme_app_emm_decode ${MME_APP_EMM_DECODE_SRC})
add_executable(test_mme_app_config ${MME_APP_CONFIG_SRC})
>>>>>>> ccf6b1c5

target_link_libraries(test_mme_app_ue_context_imsi
    TASK_MME_APP ${CHECK_LIBRARIES} ${CMAKE_THREAD_LIBS_INIT}
    LIB_BSTR LIB_HASHTABLE
    )
target_link_libraries(test_nas_encode_decode
    TASK_MME_APP TASK_NAS ${CHECK_LIBRARIES} ${CMAKE_THREAD_LIBS_INIT}
    LIB_BSTR gtest gtest_main
    )

<<<<<<< HEAD
target_link_libraries(test_nas_apn_ambr
TASK_MME_APP ${CHECK_LIBRARIES} ${CMAKE_THREAD_LIBS_INIT}
    LIB_BSTR LIB_HASHTABLE gtest gtest_main
    )

target_link_libraries(test_nas_eps_quality_of_service
TASK_MME_APP ${CHECK_LIBRARIES} ${CMAKE_THREAD_LIBS_INIT}
    LIB_BSTR LIB_HASHTABLE gtest gtest_main
=======
target_link_libraries(test_mme_app_config
    TASK_MME_APP ${CHECK_LIBRARIES} ${CMAKE_THREAD_LIBS_INIT}
    gtest gtest_main
>>>>>>> ccf6b1c5
    )

target_include_directories(test_mme_app_ue_context_imsi PUBLIC
    ${CMAKE_CURRENT_SOURCE_DIR}
    ${CHECK_INCLUDE_DIRS}
    )
target_include_directories(test_nas_encode_decode PUBLIC
    ${CMAKE_CURRENT_SOURCE_DIR}
    ${CHECK_INCLUDE_DIRS}
    )

<<<<<<< HEAD
target_include_directories(test_nas_eps_quality_of_service PUBLIC
   ${CMAKE_CURRENT_SOURCE_DIR}
    ${CHECK_INCLUDE_DIRS}
    )

target_include_directories(test_nas_apn_ambr PUBLIC
    ${CMAKE_CURRENT_SOURCE_DIR}
   ${CHECK_INCLUDE_DIRS}
    )

add_test(NAME test_mme_app_ue_context COMMAND test_mme_app_ue_context_imsi)
add_test(NAME test_mme_app_nas_encode_decode COMMAND test_nas_encode_decode)
add_test(NAME test_nas_eps_quality_of_service COMMAND test_nas_eps_quality_of_service)
add_test(NAME test_nas_apn_ambr COMMAND test_nas_apn_ambr)
=======
target_include_directories(test_mme_app_config PUBLIC
    ${CMAKE_CURRENT_SOURCE_DIR}
    ${CHECK_INCLUDE_DIRS}
    )

add_test(NAME test_mme_app_ue_context COMMAND test_mme_app_ue_context_imsi)
add_test(NAME test_mme_app_emm_decode COMMAND test_mme_app_emm_decode)
add_test(NAME test_mme_app_config COMMAND test_mme_app_config)
>>>>>>> ccf6b1c5
<|MERGE_RESOLUTION|>--- conflicted
+++ resolved
@@ -39,38 +39,33 @@
     )
 
 add_executable(test_mme_app_ue_context_imsi ${MME_APP_UE_CONTEXT_IMSI_SRC})
-<<<<<<< HEAD
 add_executable(test_nas_encode_decode ${MME_APP_NAS_ENCODE_DECODE_SRC})
 add_executable(test_nas_eps_quality_of_service ${NAS_EPS_QUALITY_OF_SERVICE})
 add_executable(test_nas_apn_ambr ${NAS_APN_AMBR})
-=======
-add_executable(test_mme_app_emm_decode ${MME_APP_EMM_DECODE_SRC})
 add_executable(test_mme_app_config ${MME_APP_CONFIG_SRC})
->>>>>>> ccf6b1c5
 
 target_link_libraries(test_mme_app_ue_context_imsi
     TASK_MME_APP ${CHECK_LIBRARIES} ${CMAKE_THREAD_LIBS_INIT}
     LIB_BSTR LIB_HASHTABLE
     )
+
 target_link_libraries(test_nas_encode_decode
     TASK_MME_APP TASK_NAS ${CHECK_LIBRARIES} ${CMAKE_THREAD_LIBS_INIT}
     LIB_BSTR gtest gtest_main
     )
 
-<<<<<<< HEAD
 target_link_libraries(test_nas_apn_ambr
-TASK_MME_APP ${CHECK_LIBRARIES} ${CMAKE_THREAD_LIBS_INIT}
+    TASK_MME_APP ${CHECK_LIBRARIES} ${CMAKE_THREAD_LIBS_INIT}
     LIB_BSTR LIB_HASHTABLE gtest gtest_main
     )
 
 target_link_libraries(test_nas_eps_quality_of_service
-TASK_MME_APP ${CHECK_LIBRARIES} ${CMAKE_THREAD_LIBS_INIT}
+    TASK_MME_APP ${CHECK_LIBRARIES} ${CMAKE_THREAD_LIBS_INIT}
     LIB_BSTR LIB_HASHTABLE gtest gtest_main
-=======
+
 target_link_libraries(test_mme_app_config
     TASK_MME_APP ${CHECK_LIBRARIES} ${CMAKE_THREAD_LIBS_INIT}
     gtest gtest_main
->>>>>>> ccf6b1c5
     )
 
 target_include_directories(test_mme_app_ue_context_imsi PUBLIC
@@ -82,28 +77,23 @@
     ${CHECK_INCLUDE_DIRS}
     )
 
-<<<<<<< HEAD
 target_include_directories(test_nas_eps_quality_of_service PUBLIC
-   ${CMAKE_CURRENT_SOURCE_DIR}
+    ${CMAKE_CURRENT_SOURCE_DIR}
     ${CHECK_INCLUDE_DIRS}
     )
 
 target_include_directories(test_nas_apn_ambr PUBLIC
     ${CMAKE_CURRENT_SOURCE_DIR}
-   ${CHECK_INCLUDE_DIRS}
+    ${CHECK_INCLUDE_DIRS}
+    )
+
+target_include_directories(test_mme_app_config PUBLIC
+    ${CMAKE_CURRENT_SOURCE_DIR}
+    ${CHECK_INCLUDE_DIRS}
     )
 
 add_test(NAME test_mme_app_ue_context COMMAND test_mme_app_ue_context_imsi)
 add_test(NAME test_mme_app_nas_encode_decode COMMAND test_nas_encode_decode)
 add_test(NAME test_nas_eps_quality_of_service COMMAND test_nas_eps_quality_of_service)
 add_test(NAME test_nas_apn_ambr COMMAND test_nas_apn_ambr)
-=======
-target_include_directories(test_mme_app_config PUBLIC
-    ${CMAKE_CURRENT_SOURCE_DIR}
-    ${CHECK_INCLUDE_DIRS}
-    )
-
-add_test(NAME test_mme_app_ue_context COMMAND test_mme_app_ue_context_imsi)
-add_test(NAME test_mme_app_emm_decode COMMAND test_mme_app_emm_decode)
-add_test(NAME test_mme_app_config COMMAND test_mme_app_config)
->>>>>>> ccf6b1c5
+add_test(NAME test_mme_app_config COMMAND test_mme_app_config)