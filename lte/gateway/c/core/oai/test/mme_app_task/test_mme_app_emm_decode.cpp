/**
 * Copyright 2020 The Magma Authors.
 *
 * This source code is licensed under the BSD-style license found in the
 * LICENSE file in the root directory of this source tree.
 *
 * Unless required by applicable law or agreed to in writing, software
 * distributed under the License is distributed on an "AS IS" BASIS,
 * WITHOUT WARRANTIES OR CONDITIONS OF ANY KIND, either express or implied.
 * See the License for the specific language governing permissions and
 * limitations under the License.
 */
#include <gtest/gtest.h>

extern "C" {
#include "AttachRequest.h"
#include "ExtendedApnAggregateMaximumBitRate.h"
#include "dynamic_memory_check.h"
#include "log.h"
}

namespace magma {
namespace lte {

class EMMDecodeTest : public ::testing::Test {
  virtual void SetUp() {}
  virtual void TearDown() {}
};

TEST_F(EMMDecodeTest, TestDecodeAttachRequest1) {
  //   Combined attach, NAS message generated from s1ap tester
  uint8_t buffer[] = {0x72, 0x08, 0x09, 0x10, 0x10, 0x00, 0x00, 0x00,
                      0x00, 0x10, 0x02, 0xe0, 0xe0, 0x00, 0x04, 0x02,
                      0x01, 0xd0, 0x11, 0x40, 0x08, 0x04, 0x02, 0x60,
                      0x04, 0x00, 0x02, 0x1c, 0x00};
  uint32_t len     = 29;
  attach_request_msg attach_request;

  int rc = decode_attach_request(&attach_request, buffer, len);
  ASSERT_EQ(rc, len);
  ASSERT_EQ(attach_request.epsattachtype, 2);
  ASSERT_EQ(attach_request.naskeysetidentifier.naskeysetidentifier, 7);
  ASSERT_EQ(attach_request.naskeysetidentifier.tsc, 0);

  bdestroy_wrapper(&attach_request.esmmessagecontainer);
}

TEST_F(EMMDecodeTest, TestDecodeAttachRequest2) {
  //   Combined attach, NAS message generated from Pixel 4
  uint8_t buffer[] = {
      0x72, 0x08, 0x39, 0x51, 0x10, 0x00, 0x30, 0x09, 0x01, 0x07, 0x07, 0xf0,
      0x70, 0xc0, 0x40, 0x19, 0x00, 0x80, 0x00, 0x34, 0x02, 0x0c, 0xd0, 0x11,
      0xd1, 0x27, 0x2d, 0x80, 0x80, 0x21, 0x10, 0x01, 0x00, 0x00, 0x10, 0x81,
      0x06, 0x00, 0x00, 0x00, 0x00, 0x83, 0x06, 0x00, 0x00, 0x00, 0x00, 0x00,
      0x0d, 0x00, 0x00, 0x0a, 0x00, 0x00, 0x05, 0x00, 0x00, 0x10, 0x00, 0x00,
      0x11, 0x00, 0x00, 0x1a, 0x01, 0x01, 0x00, 0x23, 0x00, 0x00, 0x24, 0x00,
      0x5c, 0x0a, 0x01, 0x31, 0x04, 0x65, 0xe0, 0x3e, 0x00, 0x90, 0x11, 0x03,
      0x57, 0x58, 0xa6, 0x20, 0x0d, 0x60, 0x14, 0x04, 0xef, 0x65, 0x23, 0x3b,
      0x88, 0x00, 0x92, 0xf2, 0x00, 0x00, 0x40, 0x08, 0x04, 0x02, 0x60, 0x04,
      0x00, 0x02, 0x1f, 0x00, 0x5d, 0x01, 0x03, 0xc1};

  uint32_t len = 116;
  attach_request_msg attach_request;

  int rc = decode_attach_request(&attach_request, buffer, len);
  ASSERT_EQ(rc, len);
  ASSERT_EQ(attach_request.epsattachtype, 2);
  ASSERT_EQ(attach_request.naskeysetidentifier.naskeysetidentifier, 7);
  ASSERT_EQ(attach_request.naskeysetidentifier.tsc, 0);

  bdestroy_wrapper(&attach_request.esmmessagecontainer);
}

<<<<<<< HEAD
TEST_F(EMMDecodeTest, TestDecodeEncodeExtendedAPNAMBR) {
  ExtendedApnAggregateMaximumBitRate extended_apn_ambr = {0};

  uint8_t extended_apn_ambr_buffersize1[] = {0x06, 0x03, 0x7A, 0x3F,
                                             0x03, 0x7A, 0x3F};
  ASSERT_EQ(
      decode_extended_apn_aggregate_maximum_bit_rate(
          &extended_apn_ambr, 0, extended_apn_ambr_buffersize1,
          sizeof(extended_apn_ambr_buffersize1)),
      sizeof(extended_apn_ambr_buffersize1));
  ASSERT_EQ((extended_apn_ambr.extendedapnambrfordownlinkunit), 3);
  ASSERT_EQ((extended_apn_ambr.extendedapnambrfordownlink), 122);
  ASSERT_EQ((extended_apn_ambr.extendedapnambrfordownlink_continued), 63);
  ASSERT_EQ((extended_apn_ambr.extendedapnambrforuplinkunit), 3);
  ASSERT_EQ((extended_apn_ambr.extendedapnambrforuplink), 122);
  ASSERT_EQ((extended_apn_ambr.extendedapnambrforuplink_continued), 63);

  uint8_t extended_apn_ambr_encoded_buffersize1[7] = {0};
  ASSERT_EQ(
      encode_extended_apn_aggregate_maximum_bit_rate(
          &extended_apn_ambr, 0, extended_apn_ambr_encoded_buffersize1,
          sizeof(extended_apn_ambr_encoded_buffersize1)),
      sizeof(extended_apn_ambr_encoded_buffersize1));
  ASSERT_EQ(
      (memcmp(
          extended_apn_ambr_encoded_buffersize1, extended_apn_ambr_buffersize1,
          sizeof(extended_apn_ambr_buffersize1))),
      0);

  uint8_t extended_apn_ambr_buffersize2[] = {0x06, 0x03, 0xA8, 0x61,
                                             0x03, 0xA8, 0x61};
  ASSERT_EQ(
      decode_extended_apn_aggregate_maximum_bit_rate(
          &extended_apn_ambr, 0, extended_apn_ambr_buffersize2,
          sizeof(extended_apn_ambr_buffersize2)),
      sizeof(extended_apn_ambr_buffersize2));
  ASSERT_EQ((extended_apn_ambr.extendedapnambrfordownlinkunit), 3);
  ASSERT_EQ((extended_apn_ambr.extendedapnambrfordownlink), 168);
  ASSERT_EQ((extended_apn_ambr.extendedapnambrfordownlink_continued), 97);
  ASSERT_EQ((extended_apn_ambr.extendedapnambrforuplinkunit), 3);
  ASSERT_EQ((extended_apn_ambr.extendedapnambrforuplink), 168);
  ASSERT_EQ((extended_apn_ambr.extendedapnambrforuplink_continued), 97);

  uint8_t extended_apn_ambr_encoded_buffersize2[7] = {0};
  ASSERT_EQ(
      encode_extended_apn_aggregate_maximum_bit_rate(
          &extended_apn_ambr, 0, extended_apn_ambr_encoded_buffersize2,
          sizeof(extended_apn_ambr_encoded_buffersize2)),
      sizeof(extended_apn_ambr_encoded_buffersize2));
  ASSERT_EQ(
      (memcmp(
          extended_apn_ambr_encoded_buffersize2, extended_apn_ambr_buffersize2,
          sizeof(extended_apn_ambr_buffersize2))),
      0);

  uint8_t extended_apn_ambr_buffersize3[] = {0x06, 0x03, 0xFF, 0xFF,
                                             0x03, 0xFF, 0xFF};
  ASSERT_EQ(
      decode_extended_apn_aggregate_maximum_bit_rate(
          &extended_apn_ambr, 0, extended_apn_ambr_buffersize3,
          sizeof(extended_apn_ambr_buffersize3)),
      sizeof(extended_apn_ambr_buffersize3));
  ASSERT_EQ((extended_apn_ambr.extendedapnambrfordownlinkunit), 3);
  ASSERT_EQ((extended_apn_ambr.extendedapnambrfordownlink), 255);
  ASSERT_EQ((extended_apn_ambr.extendedapnambrfordownlink_continued), 255);
  ASSERT_EQ((extended_apn_ambr.extendedapnambrforuplinkunit), 3);
  ASSERT_EQ((extended_apn_ambr.extendedapnambrforuplink), 255);
  ASSERT_EQ((extended_apn_ambr.extendedapnambrforuplink_continued), 255);

  uint8_t extended_apn_ambr_encoded_buffersize3[7] = {0};
  ASSERT_EQ(
      encode_extended_apn_aggregate_maximum_bit_rate(
          &extended_apn_ambr, 0, extended_apn_ambr_encoded_buffersize3,
          sizeof(extended_apn_ambr_encoded_buffersize3)),
      sizeof(extended_apn_ambr_encoded_buffersize3));
  ASSERT_EQ(
      (memcmp(
          extended_apn_ambr_encoded_buffersize3, extended_apn_ambr_buffersize3,
          sizeof(extended_apn_ambr_buffersize3))),
      0);

  uint8_t extended_apn_ambr_buffersize4[] = {0x06, 0x04, 0x24, 0xF4,
                                             0x04, 0x24, 0xF4};
  ASSERT_EQ(
      decode_extended_apn_aggregate_maximum_bit_rate(
          &extended_apn_ambr, 0, extended_apn_ambr_buffersize4,
          sizeof(extended_apn_ambr_buffersize4)),
      sizeof(extended_apn_ambr_buffersize4));
  ASSERT_EQ((extended_apn_ambr.extendedapnambrfordownlinkunit), 4);
  ASSERT_EQ((extended_apn_ambr.extendedapnambrfordownlink), 36);
  ASSERT_EQ((extended_apn_ambr.extendedapnambrfordownlink_continued), 244);
  ASSERT_EQ((extended_apn_ambr.extendedapnambrforuplinkunit), 4);
  ASSERT_EQ((extended_apn_ambr.extendedapnambrforuplink), 36);
  ASSERT_EQ((extended_apn_ambr.extendedapnambrforuplink_continued), 244);

  uint8_t extended_apn_ambr_encoded_buffersize4[7] = {0};
  ASSERT_EQ(
      encode_extended_apn_aggregate_maximum_bit_rate(
          &extended_apn_ambr, 0, extended_apn_ambr_encoded_buffersize4,
          sizeof(extended_apn_ambr_encoded_buffersize4)),
      sizeof(extended_apn_ambr_encoded_buffersize4));
  ASSERT_EQ(
      (memcmp(
          extended_apn_ambr_encoded_buffersize4, extended_apn_ambr_buffersize4,
          sizeof(extended_apn_ambr_buffersize4))),
      0);

  uint8_t extended_apn_ambr_buffersize5[] = {0x06, 0x04, 0xFF, 0xFF,
                                             0x04, 0xFF, 0xFF};
  ASSERT_EQ(
      decode_extended_apn_aggregate_maximum_bit_rate(
          &extended_apn_ambr, 0, extended_apn_ambr_buffersize5,
          sizeof(extended_apn_ambr_buffersize5)),
      sizeof(extended_apn_ambr_buffersize5));
  ASSERT_EQ((extended_apn_ambr.extendedapnambrfordownlinkunit), 4);
  ASSERT_EQ((extended_apn_ambr.extendedapnambrfordownlink), 255);
  ASSERT_EQ((extended_apn_ambr.extendedapnambrfordownlink_continued), 255);
  ASSERT_EQ((extended_apn_ambr.extendedapnambrforuplinkunit), 4);
  ASSERT_EQ((extended_apn_ambr.extendedapnambrforuplink), 255);
  ASSERT_EQ((extended_apn_ambr.extendedapnambrforuplink_continued), 255);

  uint8_t extended_apn_ambr_encoded_buffersize5[7] = {0};
  ASSERT_EQ(
      encode_extended_apn_aggregate_maximum_bit_rate(
          &extended_apn_ambr, 0, extended_apn_ambr_encoded_buffersize5,
          sizeof(extended_apn_ambr_encoded_buffersize5)),
      sizeof(extended_apn_ambr_encoded_buffersize5));
  ASSERT_EQ(
      (memcmp(
          extended_apn_ambr_encoded_buffersize5, extended_apn_ambr_buffersize5,
          sizeof(extended_apn_ambr_buffersize5))),
      0);

  uint8_t extended_apn_ambr_buffersize6[] = {0x06, 0x05, 0x96, 0x98,
                                             0x05, 0x96, 0x98};
  ASSERT_EQ(
      decode_extended_apn_aggregate_maximum_bit_rate(
          &extended_apn_ambr, 0, extended_apn_ambr_buffersize6,
          sizeof(extended_apn_ambr_buffersize6)),
      sizeof(extended_apn_ambr_buffersize6));
  ASSERT_EQ((extended_apn_ambr.extendedapnambrfordownlinkunit), 5);
  ASSERT_EQ((extended_apn_ambr.extendedapnambrfordownlink), 150);
  ASSERT_EQ((extended_apn_ambr.extendedapnambrfordownlink_continued), 152);
  ASSERT_EQ((extended_apn_ambr.extendedapnambrforuplinkunit), 5);
  ASSERT_EQ((extended_apn_ambr.extendedapnambrforuplink), 150);
  ASSERT_EQ((extended_apn_ambr.extendedapnambrforuplink_continued), 152);

  uint8_t extended_apn_ambr_encoded_buffersize6[7] = {0};
  ASSERT_EQ(
      encode_extended_apn_aggregate_maximum_bit_rate(
          &extended_apn_ambr, 0, extended_apn_ambr_encoded_buffersize6,
          sizeof(extended_apn_ambr_encoded_buffersize6)),
      sizeof(extended_apn_ambr_encoded_buffersize6));
  ASSERT_EQ(
      (memcmp(
          extended_apn_ambr_encoded_buffersize6, extended_apn_ambr_buffersize6,
          sizeof(extended_apn_ambr_buffersize6))),
      0);

  uint8_t extended_apn_ambr_buffersize7[] = {0x06, 0x05, 0xFF, 0xFF,
                                             0x05, 0xFF, 0xFF};
  ASSERT_EQ(
      decode_extended_apn_aggregate_maximum_bit_rate(
          &extended_apn_ambr, 0, extended_apn_ambr_buffersize7,
          sizeof(extended_apn_ambr_buffersize7)),
      sizeof(extended_apn_ambr_buffersize7));
  ASSERT_EQ((extended_apn_ambr.extendedapnambrfordownlinkunit), 5);
  ASSERT_EQ((extended_apn_ambr.extendedapnambrfordownlink), 255);
  ASSERT_EQ((extended_apn_ambr.extendedapnambrfordownlink_continued), 255);
  ASSERT_EQ((extended_apn_ambr.extendedapnambrforuplinkunit), 5);
  ASSERT_EQ((extended_apn_ambr.extendedapnambrforuplink), 255);
  ASSERT_EQ((extended_apn_ambr.extendedapnambrforuplink_continued), 255);

  uint8_t extended_apn_ambr_encoded_buffersize7[7] = {0};
  ASSERT_EQ(
      encode_extended_apn_aggregate_maximum_bit_rate(
          &extended_apn_ambr, 0, extended_apn_ambr_encoded_buffersize7,
          sizeof(extended_apn_ambr_encoded_buffersize7)),
      sizeof(extended_apn_ambr_encoded_buffersize7));
  ASSERT_EQ(
      (memcmp(
          extended_apn_ambr_encoded_buffersize7, extended_apn_ambr_buffersize7,
          sizeof(extended_apn_ambr_buffersize7))),
      0);

  uint8_t extended_apn_ambr_buffersize8[] = {0x06, 0x06, 0x16, 0x40,
                                             0x06, 0x16, 0x40};
  ASSERT_EQ(
      decode_extended_apn_aggregate_maximum_bit_rate(
          &extended_apn_ambr, 0, extended_apn_ambr_buffersize8,
          sizeof(extended_apn_ambr_buffersize8)),
      sizeof(extended_apn_ambr_buffersize8));
  ASSERT_EQ((extended_apn_ambr.extendedapnambrfordownlinkunit), 6);
  ASSERT_EQ((extended_apn_ambr.extendedapnambrfordownlink), 22);
  ASSERT_EQ((extended_apn_ambr.extendedapnambrfordownlink_continued), 64);
  ASSERT_EQ((extended_apn_ambr.extendedapnambrforuplinkunit), 6);
  ASSERT_EQ((extended_apn_ambr.extendedapnambrforuplink), 22);
  ASSERT_EQ((extended_apn_ambr.extendedapnambrforuplink_continued), 64);

  uint8_t extended_apn_ambr_encoded_buffersize8[7] = {0};
  ASSERT_EQ(
      encode_extended_apn_aggregate_maximum_bit_rate(
          &extended_apn_ambr, 0, extended_apn_ambr_encoded_buffersize8,
          sizeof(extended_apn_ambr_encoded_buffersize8)),
      sizeof(extended_apn_ambr_encoded_buffersize8));
  ASSERT_EQ(
      (memcmp(
          extended_apn_ambr_encoded_buffersize8, extended_apn_ambr_buffersize8,
          sizeof(extended_apn_ambr_buffersize8))),
      0);

  uint8_t extended_apn_ambr_buffersize9[] = {0x06, 0x06, 0xFF, 0xFF,
                                             0x06, 0xFF, 0xFF};
  ASSERT_EQ(
      decode_extended_apn_aggregate_maximum_bit_rate(
          &extended_apn_ambr, 0, extended_apn_ambr_buffersize9,
          sizeof(extended_apn_ambr_buffersize9)),
      sizeof(extended_apn_ambr_buffersize9));
  ASSERT_EQ((extended_apn_ambr.extendedapnambrfordownlinkunit), 6);
  ASSERT_EQ((extended_apn_ambr.extendedapnambrfordownlink), 255);
  ASSERT_EQ((extended_apn_ambr.extendedapnambrfordownlink_continued), 255);
  ASSERT_EQ((extended_apn_ambr.extendedapnambrforuplinkunit), 6);
  ASSERT_EQ((extended_apn_ambr.extendedapnambrforuplink), 255);
  ASSERT_EQ((extended_apn_ambr.extendedapnambrforuplink_continued), 255);

  uint8_t extended_apn_ambr_encoded_buffersize9[7] = {0};
  ASSERT_EQ(
      encode_extended_apn_aggregate_maximum_bit_rate(
          &extended_apn_ambr, 0, extended_apn_ambr_encoded_buffersize9,
          sizeof(extended_apn_ambr_encoded_buffersize9)),
      sizeof(extended_apn_ambr_encoded_buffersize9));
  ASSERT_EQ(
      (memcmp(
          extended_apn_ambr_encoded_buffersize9, extended_apn_ambr_buffersize9,
          sizeof(extended_apn_ambr_buffersize9))),
      0);

  uint8_t extended_apn_ambr_buffersize10[] = {0x06, 0x07, 0x4B, 0x4C,
                                              0x07, 0x4B, 0x4C};
  ASSERT_EQ(
      decode_extended_apn_aggregate_maximum_bit_rate(
          &extended_apn_ambr, 0, extended_apn_ambr_buffersize10,
          sizeof(extended_apn_ambr_buffersize10)),
      sizeof(extended_apn_ambr_buffersize10));
  ASSERT_EQ((extended_apn_ambr.extendedapnambrfordownlinkunit), 7);
  ASSERT_EQ((extended_apn_ambr.extendedapnambrfordownlink), 75);
  ASSERT_EQ((extended_apn_ambr.extendedapnambrfordownlink_continued), 76);
  ASSERT_EQ((extended_apn_ambr.extendedapnambrforuplinkunit), 7);
  ASSERT_EQ((extended_apn_ambr.extendedapnambrforuplink), 75);
  ASSERT_EQ((extended_apn_ambr.extendedapnambrforuplink_continued), 76);

  uint8_t extended_apn_ambr_encoded_buffersize10[7] = {0};
  ASSERT_EQ(
      encode_extended_apn_aggregate_maximum_bit_rate(
          &extended_apn_ambr, 0, extended_apn_ambr_encoded_buffersize10,
          sizeof(extended_apn_ambr_encoded_buffersize10)),
      sizeof(extended_apn_ambr_encoded_buffersize10));
  ASSERT_EQ(
      (memcmp(
          extended_apn_ambr_encoded_buffersize10,
          extended_apn_ambr_buffersize10,
          sizeof(extended_apn_ambr_buffersize10))),
      0);

  uint8_t extended_apn_ambr_buffersize11[] = {0x06, 0x07, 0xFF, 0xFF,
                                              0x07, 0xFF, 0xFF};
  ASSERT_EQ(
      decode_extended_apn_aggregate_maximum_bit_rate(
          &extended_apn_ambr, 0, extended_apn_ambr_buffersize11,
          sizeof(extended_apn_ambr_buffersize11)),
      sizeof(extended_apn_ambr_buffersize11));
  ASSERT_EQ((extended_apn_ambr.extendedapnambrfordownlinkunit), 7);
  ASSERT_EQ((extended_apn_ambr.extendedapnambrfordownlink), 255);
  ASSERT_EQ((extended_apn_ambr.extendedapnambrfordownlink_continued), 255);
  ASSERT_EQ((extended_apn_ambr.extendedapnambrforuplinkunit), 7);
  ASSERT_EQ((extended_apn_ambr.extendedapnambrforuplink), 255);
  ASSERT_EQ((extended_apn_ambr.extendedapnambrforuplink_continued), 255);

  uint8_t extended_apn_ambr_encoded_buffersize11[7] = {0};
  ASSERT_EQ(
      encode_extended_apn_aggregate_maximum_bit_rate(
          &extended_apn_ambr, 0, extended_apn_ambr_encoded_buffersize11,
          sizeof(extended_apn_ambr_encoded_buffersize11)),
      sizeof(extended_apn_ambr_encoded_buffersize11));
  ASSERT_EQ(
      (memcmp(
          extended_apn_ambr_encoded_buffersize11,
          extended_apn_ambr_buffersize11,
          sizeof(extended_apn_ambr_buffersize11))),
      0);

  uint8_t extended_apn_ambr_buffersize12[] = {0x06, 0x08, 0x6B, 0xEE,
                                              0x08, 0x6B, 0xEE};
  ASSERT_EQ(
      decode_extended_apn_aggregate_maximum_bit_rate(
          &extended_apn_ambr, 0, extended_apn_ambr_buffersize12,
          sizeof(extended_apn_ambr_buffersize12)),
      sizeof(extended_apn_ambr_buffersize12));
  ASSERT_EQ((extended_apn_ambr.extendedapnambrfordownlinkunit), 8);
  ASSERT_EQ((extended_apn_ambr.extendedapnambrfordownlink), 107);
  ASSERT_EQ((extended_apn_ambr.extendedapnambrfordownlink_continued), 238);
  ASSERT_EQ((extended_apn_ambr.extendedapnambrforuplinkunit), 8);
  ASSERT_EQ((extended_apn_ambr.extendedapnambrforuplink), 107);
  ASSERT_EQ((extended_apn_ambr.extendedapnambrforuplink_continued), 238);

  uint8_t extended_apn_ambr_encoded_buffersize12[7] = {0};
  ASSERT_EQ(
      encode_extended_apn_aggregate_maximum_bit_rate(
          &extended_apn_ambr, 0, extended_apn_ambr_encoded_buffersize12,
          sizeof(extended_apn_ambr_encoded_buffersize12)),
      sizeof(extended_apn_ambr_encoded_buffersize12));
  ASSERT_EQ(
      (memcmp(
          extended_apn_ambr_encoded_buffersize12,
          extended_apn_ambr_buffersize12,
          sizeof(extended_apn_ambr_buffersize12))),
      0);

  uint8_t extended_apn_ambr_buffersize13[] = {0x06, 0x08, 0xFF, 0xFF,
                                              0x08, 0xFF, 0xFF};
  ASSERT_EQ(
      decode_extended_apn_aggregate_maximum_bit_rate(
          &extended_apn_ambr, 0, extended_apn_ambr_buffersize13,
          sizeof(extended_apn_ambr_buffersize13)),
      sizeof(extended_apn_ambr_buffersize13));
  ASSERT_EQ((extended_apn_ambr.extendedapnambrfordownlinkunit), 8);
  ASSERT_EQ((extended_apn_ambr.extendedapnambrfordownlink), 255);
  ASSERT_EQ((extended_apn_ambr.extendedapnambrfordownlink_continued), 255);
  ASSERT_EQ((extended_apn_ambr.extendedapnambrforuplinkunit), 8);
  ASSERT_EQ((extended_apn_ambr.extendedapnambrforuplink), 255);
  ASSERT_EQ((extended_apn_ambr.extendedapnambrforuplink_continued), 255);

  uint8_t extended_apn_ambr_encoded_buffersize13[7] = {0};
  ASSERT_EQ(
      encode_extended_apn_aggregate_maximum_bit_rate(
          &extended_apn_ambr, 0, extended_apn_ambr_encoded_buffersize13,
          sizeof(extended_apn_ambr_encoded_buffersize13)),
      sizeof(extended_apn_ambr_encoded_buffersize13));
  ASSERT_EQ(
      (memcmp(
          extended_apn_ambr_encoded_buffersize13,
          extended_apn_ambr_buffersize13,
          sizeof(extended_apn_ambr_buffersize13))),
      0);

  uint8_t extended_apn_ambr_buffersize14[] = {0x06, 0x09, 0x00, 0x40,
                                              0x09, 0x00, 0x40};
  ASSERT_EQ(
      decode_extended_apn_aggregate_maximum_bit_rate(
          &extended_apn_ambr, 0, extended_apn_ambr_buffersize14,
          sizeof(extended_apn_ambr_buffersize14)),
      sizeof(extended_apn_ambr_buffersize14));
  ASSERT_EQ((extended_apn_ambr.extendedapnambrfordownlinkunit), 9);
  ASSERT_EQ((extended_apn_ambr.extendedapnambrfordownlink), 0);
  ASSERT_EQ((extended_apn_ambr.extendedapnambrfordownlink_continued), 64);
  ASSERT_EQ((extended_apn_ambr.extendedapnambrforuplinkunit), 9);
  ASSERT_EQ((extended_apn_ambr.extendedapnambrforuplink), 0);
  ASSERT_EQ((extended_apn_ambr.extendedapnambrforuplink_continued), 64);

  uint8_t extended_apn_ambr_encoded_buffersize14[7] = {0};
  ASSERT_EQ(
      encode_extended_apn_aggregate_maximum_bit_rate(
          &extended_apn_ambr, 0, extended_apn_ambr_encoded_buffersize14,
          sizeof(extended_apn_ambr_encoded_buffersize14)),
      sizeof(extended_apn_ambr_encoded_buffersize14));
  ASSERT_EQ(
      (memcmp(
          extended_apn_ambr_encoded_buffersize14,
          extended_apn_ambr_buffersize14,
          sizeof(extended_apn_ambr_buffersize14))),
      0);

  uint8_t extended_apn_ambr_buffersize15[] = {0x06, 0x09, 0xFF, 0xFF,
                                              0x09, 0xFF, 0xFF};
  ASSERT_EQ(
      decode_extended_apn_aggregate_maximum_bit_rate(
          &extended_apn_ambr, 0, extended_apn_ambr_buffersize15,
          sizeof(extended_apn_ambr_buffersize15)),
      sizeof(extended_apn_ambr_buffersize15));
  ASSERT_EQ((extended_apn_ambr.extendedapnambrfordownlinkunit), 9);
  ASSERT_EQ((extended_apn_ambr.extendedapnambrfordownlink), 255);
  ASSERT_EQ((extended_apn_ambr.extendedapnambrfordownlink_continued), 255);
  ASSERT_EQ((extended_apn_ambr.extendedapnambrforuplinkunit), 9);
  ASSERT_EQ((extended_apn_ambr.extendedapnambrforuplink), 255);
  ASSERT_EQ((extended_apn_ambr.extendedapnambrforuplink_continued), 255);

  uint8_t extended_apn_ambr_encoded_buffersize15[7] = {0};
  ASSERT_EQ(
      encode_extended_apn_aggregate_maximum_bit_rate(
          &extended_apn_ambr, 0, extended_apn_ambr_encoded_buffersize15,
          sizeof(extended_apn_ambr_encoded_buffersize15)),
      sizeof(extended_apn_ambr_encoded_buffersize15));
  ASSERT_EQ(
      (memcmp(
          extended_apn_ambr_encoded_buffersize15,
          extended_apn_ambr_buffersize15,
          sizeof(extended_apn_ambr_buffersize15))),
      0);

  uint8_t extended_apn_ambr_buffersize16[] = {0x06, 0x0A, 0xD0, 0xB2,
                                              0x0A, 0xD0, 0xB2};
  ASSERT_EQ(
      decode_extended_apn_aggregate_maximum_bit_rate(
          &extended_apn_ambr, 0, extended_apn_ambr_buffersize16,
          sizeof(extended_apn_ambr_buffersize16)),
      sizeof(extended_apn_ambr_buffersize16));
  ASSERT_EQ((extended_apn_ambr.extendedapnambrfordownlinkunit), 10);
  ASSERT_EQ((extended_apn_ambr.extendedapnambrfordownlink), 208);
  ASSERT_EQ((extended_apn_ambr.extendedapnambrfordownlink_continued), 178);
  ASSERT_EQ((extended_apn_ambr.extendedapnambrforuplinkunit), 10);
  ASSERT_EQ((extended_apn_ambr.extendedapnambrforuplink), 208);
  ASSERT_EQ((extended_apn_ambr.extendedapnambrforuplink_continued), 178);

  uint8_t extended_apn_ambr_encoded_buffersize16[7] = {0};
  ASSERT_EQ(
      encode_extended_apn_aggregate_maximum_bit_rate(
          &extended_apn_ambr, 0, extended_apn_ambr_encoded_buffersize16,
          sizeof(extended_apn_ambr_encoded_buffersize16)),
      sizeof(extended_apn_ambr_encoded_buffersize16));
  ASSERT_EQ(
      (memcmp(
          extended_apn_ambr_encoded_buffersize16,
          extended_apn_ambr_buffersize16,
          sizeof(extended_apn_ambr_buffersize16))),
      0);

  uint8_t extended_apn_ambr_buffersize17[] = {0x06, 0x0A, 0xFF, 0xFF,
                                              0x0A, 0xFF, 0xFF};
  ASSERT_EQ(
      decode_extended_apn_aggregate_maximum_bit_rate(
          &extended_apn_ambr, 0, extended_apn_ambr_buffersize17,
          sizeof(extended_apn_ambr_buffersize17)),
      sizeof(extended_apn_ambr_buffersize17));
  ASSERT_EQ((extended_apn_ambr.extendedapnambrfordownlinkunit), 10);
  ASSERT_EQ((extended_apn_ambr.extendedapnambrfordownlink), 255);
  ASSERT_EQ((extended_apn_ambr.extendedapnambrfordownlink_continued), 255);
  ASSERT_EQ((extended_apn_ambr.extendedapnambrforuplinkunit), 10);
  ASSERT_EQ((extended_apn_ambr.extendedapnambrforuplink), 255);
  ASSERT_EQ((extended_apn_ambr.extendedapnambrforuplink_continued), 255);

  uint8_t extended_apn_ambr_encoded_buffersize17[7] = {0};
  ASSERT_EQ(
      encode_extended_apn_aggregate_maximum_bit_rate(
          &extended_apn_ambr, 0, extended_apn_ambr_encoded_buffersize17,
          sizeof(extended_apn_ambr_encoded_buffersize17)),
      sizeof(extended_apn_ambr_encoded_buffersize17));
  ASSERT_EQ(
      (memcmp(
          extended_apn_ambr_encoded_buffersize17,
          extended_apn_ambr_buffersize17,
          sizeof(extended_apn_ambr_buffersize17))),
      0);

  uint8_t extended_apn_ambr_buffersize18[] = {0x06, 0x0B, 0x68, 0x59,
                                              0x0B, 0x68, 0x59};
  ASSERT_EQ(
      decode_extended_apn_aggregate_maximum_bit_rate(
          &extended_apn_ambr, 0, extended_apn_ambr_buffersize18,
          sizeof(extended_apn_ambr_buffersize18)),
      sizeof(extended_apn_ambr_buffersize18));
  ASSERT_EQ((extended_apn_ambr.extendedapnambrfordownlinkunit), 11);
  ASSERT_EQ((extended_apn_ambr.extendedapnambrfordownlink), 104);
  ASSERT_EQ((extended_apn_ambr.extendedapnambrfordownlink_continued), 89);
  ASSERT_EQ((extended_apn_ambr.extendedapnambrforuplinkunit), 11);
  ASSERT_EQ((extended_apn_ambr.extendedapnambrforuplink), 104);
  ASSERT_EQ((extended_apn_ambr.extendedapnambrforuplink_continued), 89);

  uint8_t extended_apn_ambr_encoded_buffersize18[7] = {0};
  ASSERT_EQ(
      encode_extended_apn_aggregate_maximum_bit_rate(
          &extended_apn_ambr, 0, extended_apn_ambr_encoded_buffersize18,
          sizeof(extended_apn_ambr_encoded_buffersize18)),
      sizeof(extended_apn_ambr_encoded_buffersize18));
  ASSERT_EQ(
      (memcmp(
          extended_apn_ambr_encoded_buffersize18,
          extended_apn_ambr_buffersize18,
          sizeof(extended_apn_ambr_buffersize18))),
      0);

  uint8_t extended_apn_ambr_buffersize19[] = {0x06, 0x0B, 0xFF, 0xFF,
                                              0x0B, 0xFF, 0xFF};
  ASSERT_EQ(
      decode_extended_apn_aggregate_maximum_bit_rate(
          &extended_apn_ambr, 0, extended_apn_ambr_buffersize19,
          sizeof(extended_apn_ambr_buffersize19)),
      sizeof(extended_apn_ambr_buffersize19));
  ASSERT_EQ((extended_apn_ambr.extendedapnambrfordownlinkunit), 11);
  ASSERT_EQ((extended_apn_ambr.extendedapnambrfordownlink), 255);
  ASSERT_EQ((extended_apn_ambr.extendedapnambrfordownlink_continued), 255);
  ASSERT_EQ((extended_apn_ambr.extendedapnambrforuplinkunit), 11);
  ASSERT_EQ((extended_apn_ambr.extendedapnambrforuplink), 255);
  ASSERT_EQ((extended_apn_ambr.extendedapnambrforuplink_continued), 255);

  uint8_t extended_apn_ambr_encoded_buffersize19[7] = {0};
  ASSERT_EQ(
      encode_extended_apn_aggregate_maximum_bit_rate(
          &extended_apn_ambr, 0, extended_apn_ambr_encoded_buffersize19,
          sizeof(extended_apn_ambr_encoded_buffersize19)),
      sizeof(extended_apn_ambr_encoded_buffersize19));
  ASSERT_EQ(
      (memcmp(
          extended_apn_ambr_encoded_buffersize19,
          extended_apn_ambr_buffersize19,
          sizeof(extended_apn_ambr_buffersize19))),
      0);

  uint8_t extended_apn_ambr_buffersize20[] = {0x06, 0x0C, 0xC7, 0x46,
                                              0x0C, 0xC7, 0x46};
  ASSERT_EQ(
      decode_extended_apn_aggregate_maximum_bit_rate(
          &extended_apn_ambr, 0, extended_apn_ambr_buffersize20,
          sizeof(extended_apn_ambr_buffersize20)),
      sizeof(extended_apn_ambr_buffersize20));
  ASSERT_EQ((extended_apn_ambr.extendedapnambrfordownlinkunit), 12);
  ASSERT_EQ((extended_apn_ambr.extendedapnambrfordownlink), 199);
  ASSERT_EQ((extended_apn_ambr.extendedapnambrfordownlink_continued), 70);
  ASSERT_EQ((extended_apn_ambr.extendedapnambrforuplinkunit), 12);
  ASSERT_EQ((extended_apn_ambr.extendedapnambrforuplink), 199);
  ASSERT_EQ((extended_apn_ambr.extendedapnambrforuplink_continued), 70);

  uint8_t extended_apn_ambr_encoded_buffersize20[7] = {0};
  ASSERT_EQ(
      encode_extended_apn_aggregate_maximum_bit_rate(
          &extended_apn_ambr, 0, extended_apn_ambr_encoded_buffersize20,
          sizeof(extended_apn_ambr_encoded_buffersize20)),
      sizeof(extended_apn_ambr_encoded_buffersize20));
  ASSERT_EQ(
      (memcmp(
          extended_apn_ambr_encoded_buffersize20,
          extended_apn_ambr_buffersize20,
          sizeof(extended_apn_ambr_buffersize20))),
      0);

  uint8_t extended_apn_ambr_buffersize21[] = {0x06, 0x0C, 0xFF, 0xFF,
                                              0x0C, 0xFF, 0xFF};
  ASSERT_EQ(
      decode_extended_apn_aggregate_maximum_bit_rate(
          &extended_apn_ambr, 0, extended_apn_ambr_buffersize21,
          sizeof(extended_apn_ambr_buffersize21)),
      sizeof(extended_apn_ambr_buffersize21));
  ASSERT_EQ((extended_apn_ambr.extendedapnambrfordownlinkunit), 12);
  ASSERT_EQ((extended_apn_ambr.extendedapnambrfordownlink), 255);
  ASSERT_EQ((extended_apn_ambr.extendedapnambrfordownlink_continued), 255);
  ASSERT_EQ((extended_apn_ambr.extendedapnambrforuplinkunit), 12);
  ASSERT_EQ((extended_apn_ambr.extendedapnambrforuplink), 255);
  ASSERT_EQ((extended_apn_ambr.extendedapnambrforuplink_continued), 255);

  uint8_t extended_apn_ambr_encoded_buffersize21[7] = {0};
  ASSERT_EQ(
      encode_extended_apn_aggregate_maximum_bit_rate(
          &extended_apn_ambr, 0, extended_apn_ambr_encoded_buffersize21,
          sizeof(extended_apn_ambr_encoded_buffersize21)),
      sizeof(extended_apn_ambr_encoded_buffersize21));
  ASSERT_EQ(
      (memcmp(
          extended_apn_ambr_encoded_buffersize21,
          extended_apn_ambr_buffersize21,
          sizeof(extended_apn_ambr_buffersize21))),
      0);

  uint8_t extended_apn_ambr_buffersize22[] = {0x06, 0x0D, 0x75, 0xFB,
                                              0x0D, 0x75, 0xFB};
  ASSERT_EQ(
      decode_extended_apn_aggregate_maximum_bit_rate(
          &extended_apn_ambr, 0, extended_apn_ambr_buffersize22,
          sizeof(extended_apn_ambr_buffersize22)),
      sizeof(extended_apn_ambr_buffersize22));
  ASSERT_EQ((extended_apn_ambr.extendedapnambrfordownlinkunit), 13);
  ASSERT_EQ((extended_apn_ambr.extendedapnambrfordownlink), 117);
  ASSERT_EQ((extended_apn_ambr.extendedapnambrfordownlink_continued), 251);
  ASSERT_EQ((extended_apn_ambr.extendedapnambrforuplinkunit), 13);
  ASSERT_EQ((extended_apn_ambr.extendedapnambrforuplink), 117);
  ASSERT_EQ((extended_apn_ambr.extendedapnambrforuplink_continued), 251);

  uint8_t extended_apn_ambr_encoded_buffersize22[7] = {0};
  ASSERT_EQ(
      encode_extended_apn_aggregate_maximum_bit_rate(
          &extended_apn_ambr, 0, extended_apn_ambr_encoded_buffersize22,
          sizeof(extended_apn_ambr_encoded_buffersize22)),
      sizeof(extended_apn_ambr_encoded_buffersize22));
  ASSERT_EQ(
      (memcmp(
          extended_apn_ambr_encoded_buffersize22,
          extended_apn_ambr_buffersize22,
          sizeof(extended_apn_ambr_buffersize22))),
      0);

  uint8_t extended_apn_ambr_buffersize23[] = {0x06, 0x0D, 0xFF, 0xFF,
                                              0x0D, 0xFF, 0xFF};
  ASSERT_EQ(
      decode_extended_apn_aggregate_maximum_bit_rate(
          &extended_apn_ambr, 0, extended_apn_ambr_buffersize23,
          sizeof(extended_apn_ambr_buffersize23)),
      sizeof(extended_apn_ambr_buffersize23));
  ASSERT_EQ((extended_apn_ambr.extendedapnambrfordownlinkunit), 13);
  ASSERT_EQ((extended_apn_ambr.extendedapnambrfordownlink), 255);
  ASSERT_EQ((extended_apn_ambr.extendedapnambrfordownlink_continued), 255);
  ASSERT_EQ((extended_apn_ambr.extendedapnambrforuplinkunit), 13);
  ASSERT_EQ((extended_apn_ambr.extendedapnambrforuplink), 255);
  ASSERT_EQ((extended_apn_ambr.extendedapnambrforuplink_continued), 255);

  uint8_t extended_apn_ambr_encoded_buffersize23[7] = {0};
  ASSERT_EQ(
      encode_extended_apn_aggregate_maximum_bit_rate(
          &extended_apn_ambr, 0, extended_apn_ambr_encoded_buffersize23,
          sizeof(extended_apn_ambr_encoded_buffersize23)),
      sizeof(extended_apn_ambr_encoded_buffersize23));
  ASSERT_EQ(
      (memcmp(
          extended_apn_ambr_encoded_buffersize23,
          extended_apn_ambr_buffersize23,
          sizeof(extended_apn_ambr_buffersize23))),
      0);

  uint8_t extended_apn_ambr_buffersize24[] = {0x06, 0x0E, 0xD4, 0xE8,
                                              0x0E, 0xD4, 0xE8};
  ASSERT_EQ(
      decode_extended_apn_aggregate_maximum_bit_rate(
          &extended_apn_ambr, 0, extended_apn_ambr_buffersize24,
          sizeof(extended_apn_ambr_buffersize24)),
      sizeof(extended_apn_ambr_buffersize24));
  ASSERT_EQ((extended_apn_ambr.extendedapnambrfordownlinkunit), 14);
  ASSERT_EQ((extended_apn_ambr.extendedapnambrfordownlink), 212);
  ASSERT_EQ((extended_apn_ambr.extendedapnambrfordownlink_continued), 232);
  ASSERT_EQ((extended_apn_ambr.extendedapnambrforuplinkunit), 14);
  ASSERT_EQ((extended_apn_ambr.extendedapnambrforuplink), 212);
  ASSERT_EQ((extended_apn_ambr.extendedapnambrforuplink_continued), 232);

  uint8_t extended_apn_ambr_encoded_buffersize24[7] = {0};
  ASSERT_EQ(
      encode_extended_apn_aggregate_maximum_bit_rate(
          &extended_apn_ambr, 0, extended_apn_ambr_encoded_buffersize24,
          sizeof(extended_apn_ambr_encoded_buffersize24)),
      sizeof(extended_apn_ambr_encoded_buffersize24));
  ASSERT_EQ(
      (memcmp(
          extended_apn_ambr_encoded_buffersize24,
          extended_apn_ambr_buffersize24,
          sizeof(extended_apn_ambr_buffersize24))),
      0);

  uint8_t extended_apn_ambr_buffersize25[] = {0x06, 0x0E, 0xFF, 0xFF,
                                              0x0E, 0xFF, 0xFF};
  ASSERT_EQ(
      decode_extended_apn_aggregate_maximum_bit_rate(
          &extended_apn_ambr, 0, extended_apn_ambr_buffersize25,
          sizeof(extended_apn_ambr_buffersize25)),
      sizeof(extended_apn_ambr_buffersize25));
  ASSERT_EQ((extended_apn_ambr.extendedapnambrfordownlinkunit), 14);
  ASSERT_EQ((extended_apn_ambr.extendedapnambrfordownlink), 255);
  ASSERT_EQ((extended_apn_ambr.extendedapnambrfordownlink_continued), 255);
  ASSERT_EQ((extended_apn_ambr.extendedapnambrforuplinkunit), 14);
  ASSERT_EQ((extended_apn_ambr.extendedapnambrforuplink), 255);
  ASSERT_EQ((extended_apn_ambr.extendedapnambrforuplink_continued), 255);

  uint8_t extended_apn_ambr_encoded_buffersize25[7] = {0};
  ASSERT_EQ(
      encode_extended_apn_aggregate_maximum_bit_rate(
          &extended_apn_ambr, 0, extended_apn_ambr_encoded_buffersize25,
          sizeof(extended_apn_ambr_encoded_buffersize25)),
      sizeof(extended_apn_ambr_encoded_buffersize25));
  ASSERT_EQ(
      (memcmp(
          extended_apn_ambr_encoded_buffersize25,
          extended_apn_ambr_buffersize25,
          sizeof(extended_apn_ambr_buffersize25))),
      0);

  uint8_t extended_apn_ambr_buffersize26[] = {0x06, 0x0F, 0xD4, 0xE8,
                                              0x0F, 0xD4, 0xE8};
  ASSERT_EQ(
      decode_extended_apn_aggregate_maximum_bit_rate(
          &extended_apn_ambr, 0, extended_apn_ambr_buffersize26,
          sizeof(extended_apn_ambr_buffersize26)),
      sizeof(extended_apn_ambr_buffersize26));
  ASSERT_EQ((extended_apn_ambr.extendedapnambrfordownlinkunit), 15);
  ASSERT_EQ((extended_apn_ambr.extendedapnambrfordownlink), 212);
  ASSERT_EQ((extended_apn_ambr.extendedapnambrfordownlink_continued), 232);
  ASSERT_EQ((extended_apn_ambr.extendedapnambrforuplinkunit), 15);
  ASSERT_EQ((extended_apn_ambr.extendedapnambrforuplink), 212);
  ASSERT_EQ((extended_apn_ambr.extendedapnambrforuplink_continued), 232);

  uint8_t extended_apn_ambr_encoded_buffersize26[7] = {0};
  ASSERT_EQ(
      encode_extended_apn_aggregate_maximum_bit_rate(
          &extended_apn_ambr, 0, extended_apn_ambr_encoded_buffersize26,
          sizeof(extended_apn_ambr_encoded_buffersize26)),
      sizeof(extended_apn_ambr_encoded_buffersize26));
  ASSERT_EQ(
      (memcmp(
          extended_apn_ambr_encoded_buffersize26,
          extended_apn_ambr_buffersize26,
          sizeof(extended_apn_ambr_buffersize26))),
      0);

  uint8_t extended_apn_ambr_buffersize27[] = {0x06, 0x0F, 0xFF, 0xFF,
                                              0x0F, 0xFF, 0xFF};
  ASSERT_EQ(
      decode_extended_apn_aggregate_maximum_bit_rate(
          &extended_apn_ambr, 0, extended_apn_ambr_buffersize27,
          sizeof(extended_apn_ambr_buffersize27)),
      sizeof(extended_apn_ambr_buffersize27));
  ASSERT_EQ((extended_apn_ambr.extendedapnambrfordownlinkunit), 15);
  ASSERT_EQ((extended_apn_ambr.extendedapnambrfordownlink), 255);
  ASSERT_EQ((extended_apn_ambr.extendedapnambrfordownlink_continued), 255);
  ASSERT_EQ((extended_apn_ambr.extendedapnambrforuplinkunit), 15);
  ASSERT_EQ((extended_apn_ambr.extendedapnambrforuplink), 255);
  ASSERT_EQ((extended_apn_ambr.extendedapnambrforuplink_continued), 255);

  uint8_t extended_apn_ambr_encoded_buffersize27[7] = {0};
  ASSERT_EQ(
      encode_extended_apn_aggregate_maximum_bit_rate(
          &extended_apn_ambr, 0, extended_apn_ambr_encoded_buffersize27,
          sizeof(extended_apn_ambr_encoded_buffersize27)),
      sizeof(extended_apn_ambr_encoded_buffersize27));
  ASSERT_EQ(
      (memcmp(
          extended_apn_ambr_encoded_buffersize27,
          extended_apn_ambr_buffersize27,
          sizeof(extended_apn_ambr_buffersize27))),
      0);

  uint8_t extended_apn_ambr_buffersize28[] = {0x06, 0x10, 0xDA, 0x47,
                                              0x10, 0xDA, 0x47};
  ASSERT_EQ(
      decode_extended_apn_aggregate_maximum_bit_rate(
          &extended_apn_ambr, 0, extended_apn_ambr_buffersize28,
          sizeof(extended_apn_ambr_buffersize28)),
      sizeof(extended_apn_ambr_buffersize28));
  ASSERT_EQ((extended_apn_ambr.extendedapnambrfordownlinkunit), 16);
  ASSERT_EQ((extended_apn_ambr.extendedapnambrfordownlink), 218);
  ASSERT_EQ((extended_apn_ambr.extendedapnambrfordownlink_continued), 71);
  ASSERT_EQ((extended_apn_ambr.extendedapnambrforuplinkunit), 16);
  ASSERT_EQ((extended_apn_ambr.extendedapnambrforuplink), 218);
  ASSERT_EQ((extended_apn_ambr.extendedapnambrforuplink_continued), 71);

  uint8_t extended_apn_ambr_encoded_buffersize28[7] = {0};
  ASSERT_EQ(
      encode_extended_apn_aggregate_maximum_bit_rate(
          &extended_apn_ambr, 0, extended_apn_ambr_encoded_buffersize28,
          sizeof(extended_apn_ambr_encoded_buffersize28)),
      sizeof(extended_apn_ambr_encoded_buffersize28));
  ASSERT_EQ(
      (memcmp(
          extended_apn_ambr_encoded_buffersize28,
          extended_apn_ambr_buffersize28,
          sizeof(extended_apn_ambr_buffersize28))),
      0);

  uint8_t extended_apn_ambr_buffersize29[] = {0x06, 0x10, 0xFF, 0xFF,
                                              0x10, 0xFF, 0xFF};
  ASSERT_EQ(
      decode_extended_apn_aggregate_maximum_bit_rate(
          &extended_apn_ambr, 0, extended_apn_ambr_buffersize29,
          sizeof(extended_apn_ambr_buffersize29)),
      sizeof(extended_apn_ambr_buffersize29));
  ASSERT_EQ((extended_apn_ambr.extendedapnambrfordownlinkunit), 16);
  ASSERT_EQ((extended_apn_ambr.extendedapnambrfordownlink), 255);
  ASSERT_EQ((extended_apn_ambr.extendedapnambrfordownlink_continued), 255);
  ASSERT_EQ((extended_apn_ambr.extendedapnambrforuplinkunit), 16);
  ASSERT_EQ((extended_apn_ambr.extendedapnambrforuplink), 255);
  ASSERT_EQ((extended_apn_ambr.extendedapnambrforuplink_continued), 255);

  uint8_t extended_apn_ambr_encoded_buffersize29[7] = {0};
  ASSERT_EQ(
      encode_extended_apn_aggregate_maximum_bit_rate(
          &extended_apn_ambr, 0, extended_apn_ambr_encoded_buffersize29,
          sizeof(extended_apn_ambr_encoded_buffersize29)),
      sizeof(extended_apn_ambr_encoded_buffersize29));
  ASSERT_EQ(
      (memcmp(
          extended_apn_ambr_encoded_buffersize29,
          extended_apn_ambr_buffersize29,
          sizeof(extended_apn_ambr_buffersize29))),
      0);
}

int main(int argc, char** argv) {
  ::testing::InitGoogleTest(&argc, argv);
  OAILOG_INIT("MME", OAILOG_LEVEL_DEBUG, MAX_LOG_PROTOS);
  return RUN_ALL_TESTS();
}
=======
}  // namespace lte
}  // namespace magma
>>>>>>> 5725c3bc
<|MERGE_RESOLUTION|>--- conflicted
+++ resolved
@@ -71,7 +71,6 @@
   bdestroy_wrapper(&attach_request.esmmessagecontainer);
 }
 
-<<<<<<< HEAD
 TEST_F(EMMDecodeTest, TestDecodeEncodeExtendedAPNAMBR) {
   ExtendedApnAggregateMaximumBitRate extended_apn_ambr = {0};
 
@@ -850,12 +849,5 @@
       0);
 }
 
-int main(int argc, char** argv) {
-  ::testing::InitGoogleTest(&argc, argv);
-  OAILOG_INIT("MME", OAILOG_LEVEL_DEBUG, MAX_LOG_PROTOS);
-  return RUN_ALL_TESTS();
-}
-=======
 }  // namespace lte
-}  // namespace magma
->>>>>>> 5725c3bc
+}  // namespace magma