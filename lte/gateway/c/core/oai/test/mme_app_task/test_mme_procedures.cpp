--- conflicted
+++ resolved
@@ -254,55 +254,19 @@
                  .mnc_digit2 = 1,
                  .mnc_digit1 = 0};
   guti_eps_mobile_identity_t guti = {0};
-<<<<<<< HEAD
-=======
+
+  void attach_ue(std::condition_variable& cv,
+                 std::unique_lock<std::mutex>& lock,
+                 mme_app_desc_t* mme_state_p, guti_eps_mobile_identity_t* guti);
 };
 
-TEST_F(MmeAppProcedureTest, TestInitialUeMessageFaultyNasMsg) {
-  mme_app_desc_t* mme_state_p =
-      magma::lte::MmeNasStateManager::getInstance().get_state(false);
-  std::condition_variable cv;
-  std::mutex mx;
-  std::unique_lock<std::mutex> lock(mx);
-
-  MME_APP_EXPECT_CALLS(1, 0, 0, 0, 0, 0, 0, 0, 0, 0, 1);
-
+void MmeAppProcedureTest ::attach_ue(std::condition_variable& cv,
+                                     std::unique_lock<std::mutex>& lock,
+                                     mme_app_desc_t* mme_state_p,
+                                     guti_eps_mobile_identity_t* guti) {
   // Constructing and sending Initial Attach Request to mme_app mimicing S1AP
-  // The following buffer just includes an attach request
-  uint8_t nas_msg_faulty[29] = {0x72, 0x08, 0x09, 0x10, 0x10, 0x00, 0x00, 0x00,
-                                0x00, 0x10, 0x02, 0xe0, 0xe0, 0x00, 0x04, 0x02,
-                                0x01, 0xd0, 0x11, 0x40, 0x08, 0x04, 0x02, 0x60,
-                                0x04, 0x00, 0x02, 0x1c, 0x00};
-  send_mme_app_initial_ue_msg(nas_msg_faulty, sizeof(nas_msg_faulty), plmn,
-                              guti, 1);
-
-  // Wait for DL NAS Transport for once
-  cv.wait_for(lock, std::chrono::milliseconds(STATE_MAX_WAIT_MS));
-
-  // Check MME state: at this point, MME should be sending
-  // EMM_STATUS NAS message and holding onto the UE context
-  send_activate_message_to_mme_app();
-  cv.wait_for(lock, std::chrono::milliseconds(STATE_MAX_WAIT_MS));
-  EXPECT_EQ(mme_state_p->nb_ue_attached, 0);
-  EXPECT_EQ(mme_state_p->nb_ue_connected, 1);
-  EXPECT_EQ(mme_state_p->nb_default_eps_bearers, 0);
-  EXPECT_EQ(mme_state_p->nb_ue_idle, 0);
-}
->>>>>>> a989e6c7
-
-  void attach_ue(std::condition_variable &cv, std::unique_lock<std::mutex> &lock, mme_app_desc_t* mme_state_p, guti_eps_mobile_identity_t *guti);
-};
-
-void MmeAppProcedureTest :: attach_ue(std::condition_variable &cv, std::unique_lock<std::mutex> &lock, mme_app_desc_t* mme_state_p, guti_eps_mobile_identity_t *guti) {
-
-  // Constructing and sending Initial Attach Request to mme_app mimicing S1AP
-<<<<<<< HEAD
-  send_mme_app_initial_ue_msg(
-      nas_msg_imsi_attach_req, sizeof(nas_msg_imsi_attach_req), plmn, *guti, 1);
-=======
   send_mme_app_initial_ue_msg(nas_msg_imsi_attach_req,
-                              sizeof(nas_msg_imsi_attach_req), plmn, guti, 1);
->>>>>>> a989e6c7
+                              sizeof(nas_msg_imsi_attach_req), plmn, *guti, 1);
 
   // Sending AIA to mme_app mimicing successful S6A response for AIR
   send_authentication_info_resp(imsi, true);
@@ -310,14 +274,9 @@
   // Wait for DL NAS Transport for once
   cv.wait_for(lock, std::chrono::milliseconds(STATE_MAX_WAIT_MS));
   // Constructing and sending Authentication Response to mme_app mimicing S1AP
-<<<<<<< HEAD
-  send_mme_app_uplink_data_ind(
-      nas_msg_auth_resp, sizeof(nas_msg_auth_resp), plmn);
-=======
   send_mme_app_uplink_data_ind(nas_msg_auth_resp, sizeof(nas_msg_auth_resp),
                                plmn);
 
->>>>>>> a989e6c7
   // Wait for DL NAS Transport for once
   cv.wait_for(lock, std::chrono::milliseconds(STATE_MAX_WAIT_MS));
   // Constructing and sending SMC Response to mme_app mimicing S1AP
@@ -345,7 +304,7 @@
   // Wait for DL NAS Transport for EMM Information
   cv.wait_for(lock, std::chrono::milliseconds(STATE_MAX_WAIT_MS));
 
-   nas_message_t nas_msg_decoded = {0};
+  nas_message_t nas_msg_decoded = {0};
   emm_security_context_t emm_security_context;
   nas_message_decode_status_t decode_status;
   status_code_e decoder_rc;
@@ -390,8 +349,8 @@
                                 0x00, 0x10, 0x02, 0xe0, 0xe0, 0x00, 0x04, 0x02,
                                 0x01, 0xd0, 0x11, 0x40, 0x08, 0x04, 0x02, 0x60,
                                 0x04, 0x00, 0x02, 0x1c, 0x00};
-  send_mme_app_initial_ue_msg(
-      nas_msg_faulty, sizeof(nas_msg_faulty), plmn, guti, 1);
+  send_mme_app_initial_ue_msg(nas_msg_faulty, sizeof(nas_msg_faulty), plmn,
+                              guti, 1);
 
   // Wait for DL NAS Transport for once
   cv.wait_for(lock, std::chrono::milliseconds(STATE_MAX_WAIT_MS));
@@ -1276,50 +1235,239 @@
 
   MME_APP_EXPECT_CALLS(4, 1, 1, 1, 1, 1, 1, 1, 0, 1, 2);
 
-<<<<<<< HEAD
   // Attach the UE
   guti = {0};
   attach_ue(cv, lock, mme_state_p, &guti);
-=======
-  // Constructing and sending Initial Attach Request to mme_app mimicing S1AP
-  send_mme_app_initial_ue_msg(nas_msg_imsi_attach_req,
-                              sizeof(nas_msg_imsi_attach_req), plmn, guti, 1);
-
-  // Sending AIA to mme_app mimicing successful S6A response for AIR
-  send_authentication_info_resp(imsi, true);
-
-  // Wait for DL NAS Transport for once
-  cv.wait_for(lock, std::chrono::milliseconds(STATE_MAX_WAIT_MS));
-  // Constructing and sending Authentication Response to mme_app mimicing S1AP
-  send_mme_app_uplink_data_ind(nas_msg_auth_resp, sizeof(nas_msg_auth_resp),
-                               plmn);
-
-  // Wait for DL NAS Transport for once
-  cv.wait_for(lock, std::chrono::milliseconds(STATE_MAX_WAIT_MS));
-  // Constructing and sending SMC Response to mme_app mimicing S1AP
-  send_mme_app_uplink_data_ind(nas_msg_smc_resp, sizeof(nas_msg_smc_resp),
-                               plmn);
-
-  // Sending ULA to mme_app mimicing successful S6A response for ULR
-  send_s6a_ula(imsi, true);
-
-  // Constructing and sending Create Session Response to mme_app mimicing SPGW
-  send_create_session_resp(REQUEST_ACCEPTED, DEFAULT_LBI);
+
+  uint8_t ebi_to_be_deactivated = 5;
+  // Constructing and sending deactivate bearer request
+  // for default bearer that should trigger session termination
+  send_s11_deactivate_bearer_req(1, &ebi_to_be_deactivated, true);
+
+  // Wait for DL NAS Transport for Detach Request
+  cv.wait_for(lock, std::chrono::milliseconds(STATE_MAX_WAIT_MS));
+
+  // Constructing and sending Detach Accept to mme_app
+  // mimicing S1AP
+  send_mme_app_uplink_data_ind(nas_msg_detach_accept,
+                               sizeof(nas_msg_detach_accept), plmn);
+
+  // Constructing and sending Delete Session Response to mme_app
+  // mimicing SPGW task
+  cv.wait_for(lock, std::chrono::milliseconds(STATE_MAX_WAIT_MS));
+  send_delete_session_resp(DEFAULT_LBI);
+
+  // Wait for context release command
+  cv.wait_for(lock, std::chrono::milliseconds(STATE_MAX_WAIT_MS));
+  // Constructing and sending CONTEXT RELEASE COMPLETE to mme_app
+  // mimicing S1AP task
+  send_ue_ctx_release_complete();
+
+  // Check MME state after detach complete
+  send_activate_message_to_mme_app();
+  cv.wait_for(lock, std::chrono::milliseconds(STATE_MAX_WAIT_MS));
+  EXPECT_EQ(mme_state_p->nb_ue_attached, 0);
+  EXPECT_EQ(mme_state_p->nb_ue_connected, 0);
+  EXPECT_EQ(mme_state_p->nb_default_eps_bearers, 0);
+  EXPECT_EQ(mme_state_p->nb_ue_idle, 0);
+}
+
+TEST_F(MmeAppProcedureTest, TestNwInitiatedExpiredDetach) {
+  mme_app_desc_t* mme_state_p =
+      magma::lte::MmeNasStateManager::getInstance().get_state(false);
+  std::condition_variable cv;
+  std::mutex mx;
+  std::unique_lock<std::mutex> lock(mx);
+
+  MME_APP_EXPECT_CALLS(8, 1, 1, 1, 1, 1, 1, 1, 0, 1, 2);
+
+  // Attach the UE
+  guti = {0};
+  attach_ue(cv, lock, mme_state_p, &guti);
+
+  uint8_t ebi_to_be_deactivated = 5;
+  // Constructing and sending deactivate bearer request
+  // for default bearer that should trigger session termination
+  send_s11_deactivate_bearer_req(1, &ebi_to_be_deactivated, true);
+
+  // Wait for DL NAS Transport for Detach Request up to retransmission limit.
+  for (int i = 0; i < NAS_RETX_LIMIT; ++i) {
+    cv.wait_for(lock, std::chrono::milliseconds(STATE_MAX_WAIT_MS));
+  }
+
+  // Constructing and sending Detach Accept to mme_app
+  // mimicing S1AP
+  send_mme_app_uplink_data_ind(nas_msg_detach_accept,
+                               sizeof(nas_msg_detach_accept), plmn);
+
+  // Constructing and sending Delete Session Response to mme_app
+  // mimicing SPGW task
+  cv.wait_for(lock, std::chrono::milliseconds(STATE_MAX_WAIT_MS));
+  send_delete_session_resp(DEFAULT_LBI);
+
+  // Wait for context release command
+  cv.wait_for(lock, std::chrono::milliseconds(STATE_MAX_WAIT_MS));
+  // Constructing and sending CONTEXT RELEASE COMPLETE to mme_app
+  // mimicing S1AP task
+  send_ue_ctx_release_complete();
+
+  // Check MME state after detach complete
+  send_activate_message_to_mme_app();
+  cv.wait_for(lock, std::chrono::milliseconds(STATE_MAX_WAIT_MS));
+  EXPECT_EQ(mme_state_p->nb_ue_attached, 0);
+  EXPECT_EQ(mme_state_p->nb_ue_connected, 0);
+  EXPECT_EQ(mme_state_p->nb_default_eps_bearers, 0);
+  EXPECT_EQ(mme_state_p->nb_ue_idle, 0);
+}
+
+TEST_F(MmeAppProcedureTest, TestNwInitiatedDetachRetxFailure) {
+  mme_app_desc_t* mme_state_p =
+      magma::lte::MmeNasStateManager::getInstance().get_state(false);
+  std::condition_variable cv;
+  std::mutex mx;
+  std::unique_lock<std::mutex> lock(mx);
+
+  MME_APP_EXPECT_CALLS(8, 1, 1, 1, 1, 1, 1, 1, 0, 1, 2);
+
+  // Attach the UE
+  guti = {0};
+  attach_ue(cv, lock, mme_state_p, &guti);
+
+  uint8_t ebi_to_be_deactivated = 5;
+  // Constructing and sending deactivate bearer request
+  // for default bearer that should trigger session termination
+  send_s11_deactivate_bearer_req(1, &ebi_to_be_deactivated, true);
+
+  // Wait for DL NAS Transport for Detach Request up to retransmission limit.
+  for (int i = 0; i < NAS_RETX_LIMIT; ++i) {
+    cv.wait_for(lock, std::chrono::milliseconds(STATE_MAX_WAIT_MS));
+  }
+
+  // We are not sending Detach Accept here, so timer T3422 will expire
+  // once more. This should trigger implicit detach.
+
+  // Constructing and sending Delete Session Response to mme_app
+  // mimicing SPGW task
+  cv.wait_for(lock, std::chrono::milliseconds(STATE_MAX_WAIT_MS));
+  send_delete_session_resp(DEFAULT_LBI);
+
+  // Wait for context release command
+  cv.wait_for(lock, std::chrono::milliseconds(STATE_MAX_WAIT_MS));
+  // Constructing and sending CONTEXT RELEASE COMPLETE to mme_app
+  // mimicing S1AP task
+  send_ue_ctx_release_complete();
+
+  // Check MME state after detach complete
+  send_activate_message_to_mme_app();
+  cv.wait_for(lock, std::chrono::milliseconds(STATE_MAX_WAIT_MS));
+  EXPECT_EQ(mme_state_p->nb_ue_attached, 0);
+  EXPECT_EQ(mme_state_p->nb_ue_connected, 0);
+  EXPECT_EQ(mme_state_p->nb_default_eps_bearers, 0);
+  EXPECT_EQ(mme_state_p->nb_ue_idle, 0);
+}
+
+TEST_F(MmeAppProcedureTest, TestAttachIdleDetach) {
+  mme_app_desc_t* mme_state_p =
+      magma::lte::MmeNasStateManager::getInstance().get_state(false);
+  std::condition_variable cv;
+  std::mutex mx;
+  std::unique_lock<std::mutex> lock(mx);
+
+  MME_APP_EXPECT_CALLS(3, 1, 2, 1, 1, 1, 1, 1, 1, 1, 3);
+
+  // Attach the UE
+  guti = {0};
+  attach_ue(cv, lock, mme_state_p, &guti);
+
+  // Send context release request mimicing S1AP
+  send_context_release_req(S1AP_RADIO_EUTRAN_GENERATED_REASON, TASK_S1AP);
+
+  // Constructing and sending Release Access Bearer Response to mme_app
+  // mimicing SPGW
+  sgw_send_release_access_bearer_response(REQUEST_ACCEPTED);
+
+  // Wait for context release command
+  cv.wait_for(lock, std::chrono::milliseconds(STATE_MAX_WAIT_MS));
+  // Constructing and sending CONTEXT RELEASE COMPLETE to mme_app
+  // mimicing S1AP task
+  send_ue_ctx_release_complete();
+
+  // Check MME state after context release request is processed
+  send_activate_message_to_mme_app();
+  cv.wait_for(lock, std::chrono::milliseconds(STATE_MAX_WAIT_MS));
+  EXPECT_EQ(mme_state_p->nb_ue_attached, 1);
+  EXPECT_EQ(mme_state_p->nb_ue_connected, 0);
+  EXPECT_EQ(mme_state_p->nb_default_eps_bearers, 1);
+  EXPECT_EQ(mme_state_p->nb_ue_idle, 1);
+  EXPECT_EQ(mme_state_p->nb_s1u_bearers, 0);
+
+  // Constructing and sending Detach Request to mme_app
+  // mimicing S1AP
+  send_mme_app_uplink_data_ind(nas_msg_detach_req, sizeof(nas_msg_detach_req),
+                               plmn);
+
+  // Constructing and sending Delete Session Response to mme_app
+  // mimicing SPGW task
+  cv.wait_for(lock, std::chrono::milliseconds(STATE_MAX_WAIT_MS));
+  send_delete_session_resp(DEFAULT_LBI);
+
+  // Wait for context release command
+  cv.wait_for(lock, std::chrono::milliseconds(STATE_MAX_WAIT_MS));
+  // Constructing and sending CONTEXT RELEASE COMPLETE to mme_app
+  // mimicing S1AP task
+  send_ue_ctx_release_complete();
+
+  // Check MME state after detach complete
+  send_activate_message_to_mme_app();
+  cv.wait_for(lock, std::chrono::milliseconds(STATE_MAX_WAIT_MS));
+  EXPECT_EQ(mme_state_p->nb_ue_attached, 0);
+  EXPECT_EQ(mme_state_p->nb_ue_connected, 0);
+  EXPECT_EQ(mme_state_p->nb_default_eps_bearers, 0);
+  EXPECT_EQ(mme_state_p->nb_ue_idle, 0);
+  EXPECT_EQ(mme_state_p->nb_s1u_bearers, 0);
+}
+
+TEST_F(MmeAppProcedureTest, TestAttachIdleServiceReqDetach) {
+  mme_app_desc_t* mme_state_p =
+      magma::lte::MmeNasStateManager::getInstance().get_state(false);
+  std::condition_variable cv;
+  std::mutex mx;
+  std::unique_lock<std::mutex> lock(mx);
+
+  MME_APP_EXPECT_CALLS(3, 2, 2, 1, 1, 1, 1, 2, 1, 1, 4);
+
+  // Attach the UE
+  guti = {0};
+  attach_ue(cv, lock, mme_state_p, &guti);
+
+  // Send context release request mimicing S1AP
+  send_context_release_req(S1AP_RADIO_EUTRAN_GENERATED_REASON, TASK_S1AP);
+
+  // Constructing and sending Release Access Bearer Response to mme_app
+  // mimicing SPGW
+  sgw_send_release_access_bearer_response(REQUEST_ACCEPTED);
+
+  // Wait for context release command
+  cv.wait_for(lock, std::chrono::milliseconds(STATE_MAX_WAIT_MS));
+  // Constructing and sending CONTEXT RELEASE COMPLETE to mme_app
+  // mimicing S1AP task
+  send_ue_ctx_release_complete();
+
+  // Check MME state after context release request is processed
+  send_activate_message_to_mme_app();
+  cv.wait_for(lock, std::chrono::milliseconds(STATE_MAX_WAIT_MS));
+  EXPECT_EQ(mme_state_p->nb_ue_attached, 1);
+  EXPECT_EQ(mme_state_p->nb_ue_connected, 0);
+  EXPECT_EQ(mme_state_p->nb_default_eps_bearers, 1);
+  EXPECT_EQ(mme_state_p->nb_ue_idle, 1);
+  EXPECT_EQ(mme_state_p->nb_s1u_bearers, 0);
+
+  // Constructing and sending Service Request
+  send_mme_app_initial_ue_msg(nas_msg_service_req, sizeof(nas_msg_service_req),
+                              plmn, guti, 1);
 
   // Constructing and sending ICS Response to mme_app mimicing S1AP
   send_ics_response();
-
-  // Constructing UE Capability Indication message to mme_app
-  // mimicing S1AP with dummy radio capabilities
-  send_ue_capabilities_ind();
-
-  // Constructing and sending Attach Complete to mme_app
-  // mimicing S1AP
-  send_mme_app_uplink_data_ind(nas_msg_attach_comp, sizeof(nas_msg_attach_comp),
-                               plmn);
-
-  // Wait for DL NAS Transport for EMM Information
-  cv.wait_for(lock, std::chrono::milliseconds(STATE_MAX_WAIT_MS));
 
   // Constructing and sending Modify Bearer Response to mme_app
   // mimicing SPGW
@@ -1334,20 +1482,12 @@
   EXPECT_EQ(mme_state_p->nb_ue_connected, 1);
   EXPECT_EQ(mme_state_p->nb_default_eps_bearers, 1);
   EXPECT_EQ(mme_state_p->nb_ue_idle, 0);
->>>>>>> a989e6c7
-
-  uint8_t ebi_to_be_deactivated = 5;
-  // Constructing and sending deactivate bearer request
-  // for default bearer that should trigger session termination
-  send_s11_deactivate_bearer_req(1, &ebi_to_be_deactivated, true);
-
-  // Wait for DL NAS Transport for Detach Request
-  cv.wait_for(lock, std::chrono::milliseconds(STATE_MAX_WAIT_MS));
-
-  // Constructing and sending Detach Accept to mme_app
-  // mimicing S1AP
-  send_mme_app_uplink_data_ind(nas_msg_detach_accept,
-                               sizeof(nas_msg_detach_accept), plmn);
+  EXPECT_EQ(mme_state_p->nb_s1u_bearers, 1);
+
+  // Constructing and sending Detach Request to mme_app
+  // mimicing S1AP
+  send_mme_app_uplink_data_ind(nas_msg_detach_req, sizeof(nas_msg_detach_req),
+                               plmn);
 
   // Constructing and sending Delete Session Response to mme_app
   // mimicing SPGW task
@@ -1367,61 +1507,59 @@
   EXPECT_EQ(mme_state_p->nb_ue_connected, 0);
   EXPECT_EQ(mme_state_p->nb_default_eps_bearers, 0);
   EXPECT_EQ(mme_state_p->nb_ue_idle, 0);
-}
-
-TEST_F(MmeAppProcedureTest, TestNwInitiatedExpiredDetach) {
-  mme_app_desc_t* mme_state_p =
-      magma::lte::MmeNasStateManager::getInstance().get_state(false);
-  std::condition_variable cv;
-  std::mutex mx;
-  std::unique_lock<std::mutex> lock(mx);
-
-  MME_APP_EXPECT_CALLS(8, 1, 1, 1, 1, 1, 1, 1, 0, 1, 2);
-
-<<<<<<< HEAD
-  // Attach the UE
+  EXPECT_EQ(mme_state_p->nb_s1u_bearers, 0);
+}
+
+TEST_F(MmeAppProcedureTest, TestPagingMaxRetx) {
+  mme_app_desc_t* mme_state_p =
+      magma::lte::MmeNasStateManager::getInstance().get_state(false);
+  std::condition_variable cv;
+  std::mutex mx;
+  std::unique_lock<std::mutex> lock(mx);
+
+  MME_APP_EXPECT_CALLS(3, 2, 2, 1, 1, 1, 1, 2, 1, 1, 4);
+
   guti = {0};
   attach_ue(cv, lock, mme_state_p, &guti);
-=======
-  // Constructing and sending Initial Attach Request to mme_app mimicing S1AP
-  send_mme_app_initial_ue_msg(nas_msg_imsi_attach_req,
-                              sizeof(nas_msg_imsi_attach_req), plmn, guti, 1);
-
-  // Sending AIA to mme_app mimicing successful S6A response for AIR
-  send_authentication_info_resp(imsi, true);
-
-  // Wait for DL NAS Transport for once
-  cv.wait_for(lock, std::chrono::milliseconds(STATE_MAX_WAIT_MS));
-  // Constructing and sending Authentication Response to mme_app mimicing S1AP
-  send_mme_app_uplink_data_ind(nas_msg_auth_resp, sizeof(nas_msg_auth_resp),
-                               plmn);
-
-  // Wait for DL NAS Transport for once
-  cv.wait_for(lock, std::chrono::milliseconds(STATE_MAX_WAIT_MS));
-  // Constructing and sending SMC Response to mme_app mimicing S1AP
-  send_mme_app_uplink_data_ind(nas_msg_smc_resp, sizeof(nas_msg_smc_resp),
-                               plmn);
-
-  // Sending ULA to mme_app mimicing successful S6A response for ULR
-  send_s6a_ula(imsi, true);
-
-  // Constructing and sending Create Session Response to mme_app mimicing SPGW
-  send_create_session_resp(REQUEST_ACCEPTED, DEFAULT_LBI);
+
+  // Send context release request mimicing S1AP
+  send_context_release_req(S1AP_RADIO_EUTRAN_GENERATED_REASON, TASK_S1AP);
+
+  // Constructing and sending Release Access Bearer Response to mme_app
+  // mimicing SPGW
+  sgw_send_release_access_bearer_response(REQUEST_ACCEPTED);
+
+  // Wait for context release command
+  cv.wait_for(lock, std::chrono::milliseconds(STATE_MAX_WAIT_MS));
+  // Constructing and sending CONTEXT RELEASE COMPLETE to mme_app
+  // mimicing S1AP task
+  send_ue_ctx_release_complete();
+
+  // Check MME state after context release request is processed
+  send_activate_message_to_mme_app();
+  cv.wait_for(lock, std::chrono::milliseconds(STATE_MAX_WAIT_MS));
+  EXPECT_EQ(mme_state_p->nb_ue_attached, 1);
+  EXPECT_EQ(mme_state_p->nb_ue_connected, 0);
+  EXPECT_EQ(mme_state_p->nb_default_eps_bearers, 1);
+  EXPECT_EQ(mme_state_p->nb_ue_idle, 1);
+  EXPECT_EQ(mme_state_p->nb_s1u_bearers, 0);
+
+  // Constructing and sending Paging Request
+  send_paging_request();
+  EXPECT_CALL(*s1ap_handler, s1ap_handle_paging_request())
+      .Times(2)
+      .WillRepeatedly(ReturnFromAsyncTask(&cv));
+
+  // wait for s1ap_handle_paging_request to arrive twice
+  cv.wait_for(lock, std::chrono::milliseconds(STATE_MAX_WAIT_MS));
+  cv.wait_for(lock, std::chrono::milliseconds(STATE_MAX_WAIT_MS));
+
+  // Constructing and sending Service Request
+  send_mme_app_initial_ue_msg(nas_msg_service_req, sizeof(nas_msg_service_req),
+                              plmn, guti, 1);
 
   // Constructing and sending ICS Response to mme_app mimicing S1AP
   send_ics_response();
-
-  // Constructing UE Capability Indication message to mme_app
-  // mimicing S1AP with dummy radio capabilities
-  send_ue_capabilities_ind();
-
-  // Constructing and sending Attach Complete to mme_app
-  // mimicing S1AP
-  send_mme_app_uplink_data_ind(nas_msg_attach_comp, sizeof(nas_msg_attach_comp),
-                               plmn);
-
-  // Wait for DL NAS Transport for EMM Information
-  cv.wait_for(lock, std::chrono::milliseconds(STATE_MAX_WAIT_MS));
 
   // Constructing and sending Modify Bearer Response to mme_app
   // mimicing SPGW
@@ -1436,22 +1574,12 @@
   EXPECT_EQ(mme_state_p->nb_ue_connected, 1);
   EXPECT_EQ(mme_state_p->nb_default_eps_bearers, 1);
   EXPECT_EQ(mme_state_p->nb_ue_idle, 0);
->>>>>>> a989e6c7
-
-  uint8_t ebi_to_be_deactivated = 5;
-  // Constructing and sending deactivate bearer request
-  // for default bearer that should trigger session termination
-  send_s11_deactivate_bearer_req(1, &ebi_to_be_deactivated, true);
-
-  // Wait for DL NAS Transport for Detach Request up to retransmission limit.
-  for (int i = 0; i < NAS_RETX_LIMIT; ++i) {
-    cv.wait_for(lock, std::chrono::milliseconds(STATE_MAX_WAIT_MS));
-  }
-
-  // Constructing and sending Detach Accept to mme_app
-  // mimicing S1AP
-  send_mme_app_uplink_data_ind(nas_msg_detach_accept,
-                               sizeof(nas_msg_detach_accept), plmn);
+  EXPECT_EQ(mme_state_p->nb_s1u_bearers, 1);
+
+  // Constructing and sending Detach Request to mme_app
+  // mimicing S1AP
+  send_mme_app_uplink_data_ind(nas_msg_detach_req, sizeof(nas_msg_detach_req),
+                               plmn);
 
   // Constructing and sending Delete Session Response to mme_app
   // mimicing SPGW task
@@ -1471,620 +1599,22 @@
   EXPECT_EQ(mme_state_p->nb_ue_connected, 0);
   EXPECT_EQ(mme_state_p->nb_default_eps_bearers, 0);
   EXPECT_EQ(mme_state_p->nb_ue_idle, 0);
-}
-
-TEST_F(MmeAppProcedureTest, TestNwInitiatedDetachRetxFailure) {
-  mme_app_desc_t* mme_state_p =
-      magma::lte::MmeNasStateManager::getInstance().get_state(false);
-  std::condition_variable cv;
-  std::mutex mx;
-  std::unique_lock<std::mutex> lock(mx);
-
-  MME_APP_EXPECT_CALLS(8, 1, 1, 1, 1, 1, 1, 1, 0, 1, 2);
-
-<<<<<<< HEAD
+  EXPECT_EQ(mme_state_p->nb_s1u_bearers, 0);
+}
+
+TEST_F(MmeAppProcedureTest,
+       TestNwInitiatedActivateDeactivateDedicatedBearerRequest) {
+  mme_app_desc_t* mme_state_p =
+      magma::lte::MmeNasStateManager::getInstance().get_state(false);
+  std::condition_variable cv;
+  std::mutex mx;
+  std::unique_lock<std::mutex> lock(mx);
+
+  MME_APP_EXPECT_CALLS(3, 1, 1, 1, 1, 1, 1, 1, 0, 1, 4);
+
   // Attach the UE
   guti = {0};
   attach_ue(cv, lock, mme_state_p, &guti);
-=======
-  // Constructing and sending Initial Attach Request to mme_app mimicing S1AP
-  send_mme_app_initial_ue_msg(nas_msg_imsi_attach_req,
-                              sizeof(nas_msg_imsi_attach_req), plmn, guti, 1);
-
-  // Sending AIA to mme_app mimicing successful S6A response for AIR
-  send_authentication_info_resp(imsi, true);
-
-  // Wait for DL NAS Transport for once
-  cv.wait_for(lock, std::chrono::milliseconds(STATE_MAX_WAIT_MS));
-  // Constructing and sending Authentication Response to mme_app mimicing S1AP
-  send_mme_app_uplink_data_ind(nas_msg_auth_resp, sizeof(nas_msg_auth_resp),
-                               plmn);
-
-  // Wait for DL NAS Transport for once
-  cv.wait_for(lock, std::chrono::milliseconds(STATE_MAX_WAIT_MS));
-  // Constructing and sending SMC Response to mme_app mimicing S1AP
-  send_mme_app_uplink_data_ind(nas_msg_smc_resp, sizeof(nas_msg_smc_resp),
-                               plmn);
-
-  // Sending ULA to mme_app mimicing successful S6A response for ULR
-  send_s6a_ula(imsi, true);
-
-  // Constructing and sending Create Session Response to mme_app mimicing SPGW
-  send_create_session_resp(REQUEST_ACCEPTED, DEFAULT_LBI);
-
-  // Constructing and sending ICS Response to mme_app mimicing S1AP
-  send_ics_response();
-
-  // Constructing UE Capability Indication message to mme_app
-  // mimicing S1AP with dummy radio capabilities
-  send_ue_capabilities_ind();
-
-  // Constructing and sending Attach Complete to mme_app
-  // mimicing S1AP
-  send_mme_app_uplink_data_ind(nas_msg_attach_comp, sizeof(nas_msg_attach_comp),
-                               plmn);
-
-  // Wait for DL NAS Transport for EMM Information
-  cv.wait_for(lock, std::chrono::milliseconds(STATE_MAX_WAIT_MS));
-
-  // Constructing and sending Modify Bearer Response to mme_app
-  // mimicing SPGW
-  std::vector<int> b_modify = {5};
-  std::vector<int> b_rm = {};
-  send_modify_bearer_resp(b_modify, b_rm);
-
-  // Check MME state after Modify Bearer Response
-  send_activate_message_to_mme_app();
-  cv.wait_for(lock, std::chrono::milliseconds(STATE_MAX_WAIT_MS));
-  EXPECT_EQ(mme_state_p->nb_ue_attached, 1);
-  EXPECT_EQ(mme_state_p->nb_ue_connected, 1);
-  EXPECT_EQ(mme_state_p->nb_default_eps_bearers, 1);
-  EXPECT_EQ(mme_state_p->nb_ue_idle, 0);
->>>>>>> a989e6c7
-
-  uint8_t ebi_to_be_deactivated = 5;
-  // Constructing and sending deactivate bearer request
-  // for default bearer that should trigger session termination
-  send_s11_deactivate_bearer_req(1, &ebi_to_be_deactivated, true);
-
-  // Wait for DL NAS Transport for Detach Request up to retransmission limit.
-  for (int i = 0; i < NAS_RETX_LIMIT; ++i) {
-    cv.wait_for(lock, std::chrono::milliseconds(STATE_MAX_WAIT_MS));
-  }
-
-  // We are not sending Detach Accept here, so timer T3422 will expire
-  // once more. This should trigger implicit detach.
-
-  // Constructing and sending Delete Session Response to mme_app
-  // mimicing SPGW task
-  cv.wait_for(lock, std::chrono::milliseconds(STATE_MAX_WAIT_MS));
-  send_delete_session_resp(DEFAULT_LBI);
-
-  // Wait for context release command
-  cv.wait_for(lock, std::chrono::milliseconds(STATE_MAX_WAIT_MS));
-  // Constructing and sending CONTEXT RELEASE COMPLETE to mme_app
-  // mimicing S1AP task
-  send_ue_ctx_release_complete();
-
-  // Check MME state after detach complete
-  send_activate_message_to_mme_app();
-  cv.wait_for(lock, std::chrono::milliseconds(STATE_MAX_WAIT_MS));
-  EXPECT_EQ(mme_state_p->nb_ue_attached, 0);
-  EXPECT_EQ(mme_state_p->nb_ue_connected, 0);
-  EXPECT_EQ(mme_state_p->nb_default_eps_bearers, 0);
-  EXPECT_EQ(mme_state_p->nb_ue_idle, 0);
-}
-
-TEST_F(MmeAppProcedureTest, TestAttachIdleDetach) {
-  mme_app_desc_t* mme_state_p =
-      magma::lte::MmeNasStateManager::getInstance().get_state(false);
-  std::condition_variable cv;
-  std::mutex mx;
-  std::unique_lock<std::mutex> lock(mx);
-
-  MME_APP_EXPECT_CALLS(3, 1, 2, 1, 1, 1, 1, 1, 1, 1, 3);
-
-<<<<<<< HEAD
-  // Attach the UE
-  guti = {0};
-  attach_ue(cv, lock, mme_state_p, &guti);
-=======
-  // Constructing and sending Initial Attach Request to mme_app mimicing S1AP
-  send_mme_app_initial_ue_msg(nas_msg_imsi_attach_req,
-                              sizeof(nas_msg_imsi_attach_req), plmn, guti, 1);
-
-  // Sending AIA to mme_app mimicing successful S6A response for AIR
-  send_authentication_info_resp(imsi, true);
-
-  // Wait for DL NAS Transport for once
-  cv.wait_for(lock, std::chrono::milliseconds(STATE_MAX_WAIT_MS));
-  // Constructing and sending Authentication Response to mme_app mimicing S1AP
-  send_mme_app_uplink_data_ind(nas_msg_auth_resp, sizeof(nas_msg_auth_resp),
-                               plmn);
-
-  // Wait for DL NAS Transport for once
-  cv.wait_for(lock, std::chrono::milliseconds(STATE_MAX_WAIT_MS));
-  // Constructing and sending SMC Response to mme_app mimicing S1AP
-  send_mme_app_uplink_data_ind(nas_msg_smc_resp, sizeof(nas_msg_smc_resp),
-                               plmn);
-
-  // Sending ULA to mme_app mimicing successful S6A response for ULR
-  send_s6a_ula(imsi, true);
-
-  // Constructing and sending Create Session Response to mme_app mimicing SPGW
-  send_create_session_resp(REQUEST_ACCEPTED, DEFAULT_LBI);
-
-  // Constructing and sending ICS Response to mme_app mimicing S1AP
-  send_ics_response();
-
-  // Constructing UE Capability Indication message to mme_app
-  // mimicing S1AP with dummy radio capabilities
-  send_ue_capabilities_ind();
-
-  // Constructing and sending Attach Complete to mme_app
-  // mimicing S1AP
-  send_mme_app_uplink_data_ind(nas_msg_attach_comp, sizeof(nas_msg_attach_comp),
-                               plmn);
-
-  // Wait for DL NAS Transport for EMM Information
-  cv.wait_for(lock, std::chrono::milliseconds(STATE_MAX_WAIT_MS));
-
-  // Constructing and sending Modify Bearer Response to mme_app
-  // mimicing SPGW
-  std::vector<int> b_modify = {5};
-  std::vector<int> b_rm = {};
-  send_modify_bearer_resp(b_modify, b_rm);
-
-  // Check MME state after Modify Bearer Response
-  send_activate_message_to_mme_app();
-  cv.wait_for(lock, std::chrono::milliseconds(STATE_MAX_WAIT_MS));
-  EXPECT_EQ(mme_state_p->nb_ue_attached, 1);
-  EXPECT_EQ(mme_state_p->nb_ue_connected, 1);
-  EXPECT_EQ(mme_state_p->nb_default_eps_bearers, 1);
-  EXPECT_EQ(mme_state_p->nb_ue_idle, 0);
-  EXPECT_EQ(mme_state_p->nb_s1u_bearers, 1);
->>>>>>> a989e6c7
-
-  // Send context release request mimicing S1AP
-  send_context_release_req(S1AP_RADIO_EUTRAN_GENERATED_REASON, TASK_S1AP);
-
-  // Constructing and sending Release Access Bearer Response to mme_app
-  // mimicing SPGW
-  sgw_send_release_access_bearer_response(REQUEST_ACCEPTED);
-
-  // Wait for context release command
-  cv.wait_for(lock, std::chrono::milliseconds(STATE_MAX_WAIT_MS));
-  // Constructing and sending CONTEXT RELEASE COMPLETE to mme_app
-  // mimicing S1AP task
-  send_ue_ctx_release_complete();
-
-  // Check MME state after context release request is processed
-  send_activate_message_to_mme_app();
-  cv.wait_for(lock, std::chrono::milliseconds(STATE_MAX_WAIT_MS));
-  EXPECT_EQ(mme_state_p->nb_ue_attached, 1);
-  EXPECT_EQ(mme_state_p->nb_ue_connected, 0);
-  EXPECT_EQ(mme_state_p->nb_default_eps_bearers, 1);
-  EXPECT_EQ(mme_state_p->nb_ue_idle, 1);
-  EXPECT_EQ(mme_state_p->nb_s1u_bearers, 0);
-
-  // Constructing and sending Detach Request to mme_app
-  // mimicing S1AP
-  send_mme_app_uplink_data_ind(nas_msg_detach_req, sizeof(nas_msg_detach_req),
-                               plmn);
-
-  // Constructing and sending Delete Session Response to mme_app
-  // mimicing SPGW task
-  cv.wait_for(lock, std::chrono::milliseconds(STATE_MAX_WAIT_MS));
-  send_delete_session_resp(DEFAULT_LBI);
-
-  // Wait for context release command
-  cv.wait_for(lock, std::chrono::milliseconds(STATE_MAX_WAIT_MS));
-  // Constructing and sending CONTEXT RELEASE COMPLETE to mme_app
-  // mimicing S1AP task
-  send_ue_ctx_release_complete();
-
-  // Check MME state after detach complete
-  send_activate_message_to_mme_app();
-  cv.wait_for(lock, std::chrono::milliseconds(STATE_MAX_WAIT_MS));
-  EXPECT_EQ(mme_state_p->nb_ue_attached, 0);
-  EXPECT_EQ(mme_state_p->nb_ue_connected, 0);
-  EXPECT_EQ(mme_state_p->nb_default_eps_bearers, 0);
-  EXPECT_EQ(mme_state_p->nb_ue_idle, 0);
-  EXPECT_EQ(mme_state_p->nb_s1u_bearers, 0);
-}
-
-TEST_F(MmeAppProcedureTest, TestAttachIdleServiceReqDetach) {
-  mme_app_desc_t* mme_state_p =
-      magma::lte::MmeNasStateManager::getInstance().get_state(false);
-  std::condition_variable cv;
-  std::mutex mx;
-  std::unique_lock<std::mutex> lock(mx);
-
-  MME_APP_EXPECT_CALLS(3, 2, 2, 1, 1, 1, 1, 2, 1, 1, 4);
-
-<<<<<<< HEAD
-  // Attach the UE
-  guti = {0};
-  attach_ue(cv, lock, mme_state_p, &guti);
-=======
-  // Constructing and sending Initial Attach Request to mme_app mimicing S1AP
-  send_mme_app_initial_ue_msg(nas_msg_imsi_attach_req,
-                              sizeof(nas_msg_imsi_attach_req), plmn, guti, 1);
-
-  // Sending AIA to mme_app mimicing successful S6A response for AIR
-  send_authentication_info_resp(imsi, true);
-
-  // Wait for DL NAS Transport for once
-  cv.wait_for(lock, std::chrono::milliseconds(STATE_MAX_WAIT_MS));
-  EXPECT_EQ(msg_nas_dl_data.mme_ue_s1ap_id, 1);
-  // Constructing and sending Authentication Response to mme_app mimicing S1AP
-  send_mme_app_uplink_data_ind(nas_msg_auth_resp, sizeof(nas_msg_auth_resp),
-                               plmn);
-
-  // Wait for DL NAS Transport for once
-  cv.wait_for(lock, std::chrono::milliseconds(STATE_MAX_WAIT_MS));
-  // Constructing and sending SMC Response to mme_app mimicing S1AP
-  send_mme_app_uplink_data_ind(nas_msg_smc_resp, sizeof(nas_msg_smc_resp),
-                               plmn);
-
-  // Sending ULA to mme_app mimicing successful S6A response for ULR
-  send_s6a_ula(imsi, true);
-
-  // Constructing and sending Create Session Response to mme_app mimicing SPGW
-  send_create_session_resp(REQUEST_ACCEPTED, DEFAULT_LBI);
-
-  // Constructing and sending ICS Response to mme_app mimicing S1AP
-  send_ics_response();
-
-  // Constructing UE Capability Indication message to mme_app
-  // mimicing S1AP with dummy radio capabilities
-  send_ue_capabilities_ind();
-
-  // Constructing and sending Attach Complete to mme_app
-  // mimicing S1AP
-  send_mme_app_uplink_data_ind(nas_msg_attach_comp, sizeof(nas_msg_attach_comp),
-                               plmn);
-
-  // Wait for DL NAS Transport for EMM Information
-  cv.wait_for(lock, std::chrono::milliseconds(STATE_MAX_WAIT_MS));
-
-  nas_message_t nas_msg_decoded = {0};
-  emm_security_context_t emm_security_context;
-  nas_message_decode_status_t decode_status;
-  status_code_e decoder_rc;
-  decoder_rc =
-      nas_message_decode(nas_msg->data, &nas_msg_decoded, nas_msg->slen,
-                         (void*)&emm_security_context, &decode_status);
-  EXPECT_EQ(nas_msg->slen, 67);
-  EXPECT_EQ(decoder_rc, nas_msg->slen);
-  guti = nas_msg_decoded.plain.emm.attach_accept.guti.guti;
-  bdestroy_wrapper(
-      &nas_msg_decoded.plain.emm.attach_accept.esmmessagecontainer);
-  // Destruction at tear down is not sufficient as ICS occurs
-  // twice in this test case.
-  bdestroy_wrapper(&nas_msg);
-
-  // Constructing and sending Modify Bearer Response to mme_app
-  // mimicing SPGW
-  std::vector<int> b_modify = {5};
-  std::vector<int> b_rm = {};
-  send_modify_bearer_resp(b_modify, b_rm);
-
-  // Check MME state after Modify Bearer Response
-  send_activate_message_to_mme_app();
-  cv.wait_for(lock, std::chrono::milliseconds(STATE_MAX_WAIT_MS));
-  EXPECT_EQ(mme_state_p->nb_ue_attached, 1);
-  EXPECT_EQ(mme_state_p->nb_ue_connected, 1);
-  EXPECT_EQ(mme_state_p->nb_default_eps_bearers, 1);
-  EXPECT_EQ(mme_state_p->nb_ue_idle, 0);
-  EXPECT_EQ(mme_state_p->nb_s1u_bearers, 1);
->>>>>>> a989e6c7
-
-  // Send context release request mimicing S1AP
-  send_context_release_req(S1AP_RADIO_EUTRAN_GENERATED_REASON, TASK_S1AP);
-
-  // Constructing and sending Release Access Bearer Response to mme_app
-  // mimicing SPGW
-  sgw_send_release_access_bearer_response(REQUEST_ACCEPTED);
-
-  // Wait for context release command
-  cv.wait_for(lock, std::chrono::milliseconds(STATE_MAX_WAIT_MS));
-  // Constructing and sending CONTEXT RELEASE COMPLETE to mme_app
-  // mimicing S1AP task
-  send_ue_ctx_release_complete();
-
-  // Check MME state after context release request is processed
-  send_activate_message_to_mme_app();
-  cv.wait_for(lock, std::chrono::milliseconds(STATE_MAX_WAIT_MS));
-  EXPECT_EQ(mme_state_p->nb_ue_attached, 1);
-  EXPECT_EQ(mme_state_p->nb_ue_connected, 0);
-  EXPECT_EQ(mme_state_p->nb_default_eps_bearers, 1);
-  EXPECT_EQ(mme_state_p->nb_ue_idle, 1);
-  EXPECT_EQ(mme_state_p->nb_s1u_bearers, 0);
-
-  // Constructing and sending Service Request
-  send_mme_app_initial_ue_msg(nas_msg_service_req, sizeof(nas_msg_service_req),
-                              plmn, guti, 1);
-
-  // Constructing and sending ICS Response to mme_app mimicing S1AP
-  send_ics_response();
-
-  // Constructing and sending Modify Bearer Response to mme_app
-  // mimicing SPGW
-  std::vector<int> b_modify = {5};
-  std::vector<int> b_rm     = {};
-  send_modify_bearer_resp(b_modify, b_rm);
-
-  // Check MME state after Modify Bearer Response
-  send_activate_message_to_mme_app();
-  cv.wait_for(lock, std::chrono::milliseconds(STATE_MAX_WAIT_MS));
-  EXPECT_EQ(mme_state_p->nb_ue_attached, 1);
-  EXPECT_EQ(mme_state_p->nb_ue_connected, 1);
-  EXPECT_EQ(mme_state_p->nb_default_eps_bearers, 1);
-  EXPECT_EQ(mme_state_p->nb_ue_idle, 0);
-  EXPECT_EQ(mme_state_p->nb_s1u_bearers, 1);
-
-  // Constructing and sending Detach Request to mme_app
-  // mimicing S1AP
-  send_mme_app_uplink_data_ind(nas_msg_detach_req, sizeof(nas_msg_detach_req),
-                               plmn);
-
-  // Constructing and sending Delete Session Response to mme_app
-  // mimicing SPGW task
-  cv.wait_for(lock, std::chrono::milliseconds(STATE_MAX_WAIT_MS));
-  send_delete_session_resp(DEFAULT_LBI);
-
-  // Wait for context release command
-  cv.wait_for(lock, std::chrono::milliseconds(STATE_MAX_WAIT_MS));
-  // Constructing and sending CONTEXT RELEASE COMPLETE to mme_app
-  // mimicing S1AP task
-  send_ue_ctx_release_complete();
-
-  // Check MME state after detach complete
-  send_activate_message_to_mme_app();
-  cv.wait_for(lock, std::chrono::milliseconds(STATE_MAX_WAIT_MS));
-  EXPECT_EQ(mme_state_p->nb_ue_attached, 0);
-  EXPECT_EQ(mme_state_p->nb_ue_connected, 0);
-  EXPECT_EQ(mme_state_p->nb_default_eps_bearers, 0);
-  EXPECT_EQ(mme_state_p->nb_ue_idle, 0);
-  EXPECT_EQ(mme_state_p->nb_s1u_bearers, 0);
-}
-
-TEST_F(MmeAppProcedureTest, TestPagingMaxRetx) {
-  mme_app_desc_t* mme_state_p =
-      magma::lte::MmeNasStateManager::getInstance().get_state(false);
-  std::condition_variable cv;
-  std::mutex mx;
-  std::unique_lock<std::mutex> lock(mx);
-
-  MME_APP_EXPECT_CALLS(3, 2, 2, 1, 1, 1, 1, 2, 1, 1, 4);
-
-<<<<<<< HEAD
-  guti = {0};
-  attach_ue(cv, lock, mme_state_p, &guti);
-=======
-  // Constructing and sending Initial Attach Request to mme_app mimicing S1AP
-  send_mme_app_initial_ue_msg(nas_msg_imsi_attach_req,
-                              sizeof(nas_msg_imsi_attach_req), plmn, guti, 1);
-
-  // Sending AIA to mme_app mimicing successful S6A response for AIR
-  send_authentication_info_resp(imsi, true);
-
-  // Wait for DL NAS Transport for once
-  cv.wait_for(lock, std::chrono::milliseconds(STATE_MAX_WAIT_MS));
-  EXPECT_EQ(msg_nas_dl_data.mme_ue_s1ap_id, 1);
-  // Constructing and sending Authentication Response to mme_app mimicing S1AP
-  send_mme_app_uplink_data_ind(nas_msg_auth_resp, sizeof(nas_msg_auth_resp),
-                               plmn);
-
-  // Wait for DL NAS Transport for once
-  cv.wait_for(lock, std::chrono::milliseconds(STATE_MAX_WAIT_MS));
-  // Constructing and sending SMC Response to mme_app mimicing S1AP
-  send_mme_app_uplink_data_ind(nas_msg_smc_resp, sizeof(nas_msg_smc_resp),
-                               plmn);
-
-  // Sending ULA to mme_app mimicing successful S6A response for ULR
-  send_s6a_ula(imsi, true);
-
-  // Constructing and sending Create Session Response to mme_app mimicing SPGW
-  send_create_session_resp(REQUEST_ACCEPTED, DEFAULT_LBI);
-
-  // Constructing and sending ICS Response to mme_app mimicing S1AP
-  send_ics_response();
-
-  // Constructing UE Capability Indication message to mme_app
-  // mimicing S1AP with dummy radio capabilities
-  send_ue_capabilities_ind();
-
-  // Constructing and sending Attach Complete to mme_app
-  // mimicing S1AP
-  send_mme_app_uplink_data_ind(nas_msg_attach_comp, sizeof(nas_msg_attach_comp),
-                               plmn);
-
-  // Wait for DL NAS Transport for EMM Information
-  cv.wait_for(lock, std::chrono::milliseconds(STATE_MAX_WAIT_MS));
-
-  nas_message_t nas_msg_decoded = {0};
-  emm_security_context_t emm_security_context;
-  nas_message_decode_status_t decode_status;
-  status_code_e decoder_rc;
-  decoder_rc =
-      nas_message_decode(nas_msg->data, &nas_msg_decoded, nas_msg->slen,
-                         (void*)&emm_security_context, &decode_status);
-  EXPECT_EQ(nas_msg->slen, 67);
-  EXPECT_EQ(decoder_rc, nas_msg->slen);
-  guti = nas_msg_decoded.plain.emm.attach_accept.guti.guti;
-  bdestroy_wrapper(
-      &nas_msg_decoded.plain.emm.attach_accept.esmmessagecontainer);
-  // Destruction at tear down is not sufficient as ICS occurs
-  // twice in this test case.
-  bdestroy_wrapper(&nas_msg);
-
-  // Constructing and sending Modify Bearer Response to mme_app
-  // mimicing SPGW
-  std::vector<int> b_modify = {5};
-  std::vector<int> b_rm = {};
-  send_modify_bearer_resp(b_modify, b_rm);
-
-  // Check MME state after Modify Bearer Response
-  send_activate_message_to_mme_app();
-  cv.wait_for(lock, std::chrono::milliseconds(STATE_MAX_WAIT_MS));
-  EXPECT_EQ(mme_state_p->nb_ue_attached, 1);
-  EXPECT_EQ(mme_state_p->nb_ue_connected, 1);
-  EXPECT_EQ(mme_state_p->nb_default_eps_bearers, 1);
-  EXPECT_EQ(mme_state_p->nb_ue_idle, 0);
-  EXPECT_EQ(mme_state_p->nb_s1u_bearers, 1);
->>>>>>> a989e6c7
-
-  // Send context release request mimicing S1AP
-  send_context_release_req(S1AP_RADIO_EUTRAN_GENERATED_REASON, TASK_S1AP);
-
-  // Constructing and sending Release Access Bearer Response to mme_app
-  // mimicing SPGW
-  sgw_send_release_access_bearer_response(REQUEST_ACCEPTED);
-
-  // Wait for context release command
-  cv.wait_for(lock, std::chrono::milliseconds(STATE_MAX_WAIT_MS));
-  // Constructing and sending CONTEXT RELEASE COMPLETE to mme_app
-  // mimicing S1AP task
-  send_ue_ctx_release_complete();
-
-  // Check MME state after context release request is processed
-  send_activate_message_to_mme_app();
-  cv.wait_for(lock, std::chrono::milliseconds(STATE_MAX_WAIT_MS));
-  EXPECT_EQ(mme_state_p->nb_ue_attached, 1);
-  EXPECT_EQ(mme_state_p->nb_ue_connected, 0);
-  EXPECT_EQ(mme_state_p->nb_default_eps_bearers, 1);
-  EXPECT_EQ(mme_state_p->nb_ue_idle, 1);
-  EXPECT_EQ(mme_state_p->nb_s1u_bearers, 0);
-
-  // Constructing and sending Paging Request
-  send_paging_request();
-  EXPECT_CALL(*s1ap_handler, s1ap_handle_paging_request())
-      .Times(2)
-      .WillRepeatedly(ReturnFromAsyncTask(&cv));
-
-  // wait for s1ap_handle_paging_request to arrive twice
-  cv.wait_for(lock, std::chrono::milliseconds(STATE_MAX_WAIT_MS));
-  cv.wait_for(lock, std::chrono::milliseconds(STATE_MAX_WAIT_MS));
-
-  // Constructing and sending Service Request
-  send_mme_app_initial_ue_msg(nas_msg_service_req, sizeof(nas_msg_service_req),
-                              plmn, guti, 1);
-
-  // Constructing and sending ICS Response to mme_app mimicing S1AP
-  send_ics_response();
-
-  // Constructing and sending Modify Bearer Response to mme_app
-  // mimicing SPGW
-  std::vector<int> b_modify = {5};
-  std::vector<int> b_rm     = {};
-  send_modify_bearer_resp(b_modify, b_rm);
-
-  // Check MME state after Modify Bearer Response
-  send_activate_message_to_mme_app();
-  cv.wait_for(lock, std::chrono::milliseconds(STATE_MAX_WAIT_MS));
-  EXPECT_EQ(mme_state_p->nb_ue_attached, 1);
-  EXPECT_EQ(mme_state_p->nb_ue_connected, 1);
-  EXPECT_EQ(mme_state_p->nb_default_eps_bearers, 1);
-  EXPECT_EQ(mme_state_p->nb_ue_idle, 0);
-  EXPECT_EQ(mme_state_p->nb_s1u_bearers, 1);
-
-  // Constructing and sending Detach Request to mme_app
-  // mimicing S1AP
-  send_mme_app_uplink_data_ind(nas_msg_detach_req, sizeof(nas_msg_detach_req),
-                               plmn);
-
-  // Constructing and sending Delete Session Response to mme_app
-  // mimicing SPGW task
-  cv.wait_for(lock, std::chrono::milliseconds(STATE_MAX_WAIT_MS));
-  send_delete_session_resp(DEFAULT_LBI);
-
-  // Wait for context release command
-  cv.wait_for(lock, std::chrono::milliseconds(STATE_MAX_WAIT_MS));
-  // Constructing and sending CONTEXT RELEASE COMPLETE to mme_app
-  // mimicing S1AP task
-  send_ue_ctx_release_complete();
-
-  // Check MME state after detach complete
-  send_activate_message_to_mme_app();
-  cv.wait_for(lock, std::chrono::milliseconds(STATE_MAX_WAIT_MS));
-  EXPECT_EQ(mme_state_p->nb_ue_attached, 0);
-  EXPECT_EQ(mme_state_p->nb_ue_connected, 0);
-  EXPECT_EQ(mme_state_p->nb_default_eps_bearers, 0);
-  EXPECT_EQ(mme_state_p->nb_ue_idle, 0);
-  EXPECT_EQ(mme_state_p->nb_s1u_bearers, 0);
-}
-
-TEST_F(MmeAppProcedureTest,
-       TestNwInitiatedActivateDeactivateDedicatedBearerRequest) {
-  mme_app_desc_t* mme_state_p =
-      magma::lte::MmeNasStateManager::getInstance().get_state(false);
-  std::condition_variable cv;
-  std::mutex mx;
-  std::unique_lock<std::mutex> lock(mx);
-
-  MME_APP_EXPECT_CALLS(3, 1, 1, 1, 1, 1, 1, 1, 0, 1, 4);
-
-<<<<<<< HEAD
-  // Attach the UE
-  guti = {0};
-  attach_ue(cv, lock, mme_state_p, &guti);
-=======
-  // Constructing and sending Initial Attach Request to mme_app mimicing S1AP
-  send_mme_app_initial_ue_msg(nas_msg_imsi_attach_req,
-                              sizeof(nas_msg_imsi_attach_req), plmn, guti, 1);
-
-  // Sending AIA to mme_app mimicing successful S6A response for AIR
-  send_authentication_info_resp(imsi, true);
-
-  // Wait for DL NAS Transport for once
-  cv.wait_for(lock, std::chrono::milliseconds(STATE_MAX_WAIT_MS));
-  // Constructing and sending Authentication Response to mme_app mimicing S1AP
-  send_mme_app_uplink_data_ind(nas_msg_auth_resp, sizeof(nas_msg_auth_resp),
-                               plmn);
-
-  // Wait for DL NAS Transport for once
-  cv.wait_for(lock, std::chrono::milliseconds(STATE_MAX_WAIT_MS));
-  // Constructing and sending SMC Response to mme_app mimicing S1AP
-  send_mme_app_uplink_data_ind(nas_msg_smc_resp, sizeof(nas_msg_smc_resp),
-                               plmn);
-
-  // Sending ULA to mme_app mimicing successful S6A response for ULR
-  send_s6a_ula(imsi, true);
-
-  // Constructing and sending Create Session Response to mme_app mimicing SPGW
-  send_create_session_resp(REQUEST_ACCEPTED, DEFAULT_LBI);
-
-  // Constructing and sending ICS Response to mme_app mimicing S1AP
-  send_ics_response();
-
-  // Constructing UE Capability Indication message to mme_app
-  // mimicing S1AP with dummy radio capabilities
-  send_ue_capabilities_ind();
-
-  // Constructing and sending Attach Complete to mme_app
-  // mimicing S1AP
-  send_mme_app_uplink_data_ind(nas_msg_attach_comp, sizeof(nas_msg_attach_comp),
-                               plmn);
-
-  // Wait for DL NAS Transport for EMM Information
-  cv.wait_for(lock, std::chrono::milliseconds(STATE_MAX_WAIT_MS));
-
-  // Constructing and sending Modify Bearer Response to mme_app
-  // mimicing SPGW
-  std::vector<int> b_modify = {5};
-  std::vector<int> b_rm = {};
-  send_modify_bearer_resp(b_modify, b_rm);
-
-  // Check MME state after Modify Bearer Response
-  send_activate_message_to_mme_app();
-  cv.wait_for(lock, std::chrono::milliseconds(STATE_MAX_WAIT_MS));
-  EXPECT_EQ(mme_state_p->nb_ue_attached, 1);
-  EXPECT_EQ(mme_state_p->nb_ue_connected, 1);
-  EXPECT_EQ(mme_state_p->nb_default_eps_bearers, 1);
-  EXPECT_EQ(mme_state_p->nb_ue_idle, 0);
->>>>>>> a989e6c7
 
   // Send activate dedicated bearer request for lbi 5 mimicing SPGW
   send_s11_create_bearer_req(5);
@@ -2170,67 +1700,10 @@
 
   MME_APP_EXPECT_CALLS(7, 1, 1, 1, 1, 1, 1, 1, 0, 1, 4);
 
-<<<<<<< HEAD
   // Attach the UE
   guti = {0};
   attach_ue(cv, lock, mme_state_p, &guti);
 
-=======
-  // Constructing and sending Initial Attach Request to mme_app mimicing S1AP
-  send_mme_app_initial_ue_msg(nas_msg_imsi_attach_req,
-                              sizeof(nas_msg_imsi_attach_req), plmn, guti, 1);
-
-  // Sending AIA to mme_app mimicing successful S6A response for AIR
-  send_authentication_info_resp(imsi, true);
-
-  // Wait for DL NAS Transport for once
-  cv.wait_for(lock, std::chrono::milliseconds(STATE_MAX_WAIT_MS));
-  // Constructing and sending Authentication Response to mme_app mimicing S1AP
-  send_mme_app_uplink_data_ind(nas_msg_auth_resp, sizeof(nas_msg_auth_resp),
-                               plmn);
-
-  // Wait for DL NAS Transport for once
-  cv.wait_for(lock, std::chrono::milliseconds(STATE_MAX_WAIT_MS));
-  // Constructing and sending SMC Response to mme_app mimicing S1AP
-  send_mme_app_uplink_data_ind(nas_msg_smc_resp, sizeof(nas_msg_smc_resp),
-                               plmn);
-
-  // Sending ULA to mme_app mimicing successful S6A response for ULR
-  send_s6a_ula(imsi, true);
-
-  // Constructing and sending Create Session Response to mme_app mimicing SPGW
-  send_create_session_resp(REQUEST_ACCEPTED, DEFAULT_LBI);
-
-  // Constructing and sending ICS Response to mme_app mimicing S1AP
-  send_ics_response();
-
-  // Constructing UE Capability Indication message to mme_app
-  // mimicing S1AP with dummy radio capabilities
-  send_ue_capabilities_ind();
-
-  // Constructing and sending Attach Complete to mme_app
-  // mimicing S1AP
-  send_mme_app_uplink_data_ind(nas_msg_attach_comp, sizeof(nas_msg_attach_comp),
-                               plmn);
-
-  // Wait for DL NAS Transport for EMM Information
-  cv.wait_for(lock, std::chrono::milliseconds(STATE_MAX_WAIT_MS));
-
-  // Constructing and sending Modify Bearer Response to mme_app
-  // mimicing SPGW
-  std::vector<int> b_modify = {5};
-  std::vector<int> b_rm = {};
-  send_modify_bearer_resp(b_modify, b_rm);
-
-  // Check MME state after Modify Bearer Response
-  send_activate_message_to_mme_app();
-  cv.wait_for(lock, std::chrono::milliseconds(STATE_MAX_WAIT_MS));
-  EXPECT_EQ(mme_state_p->nb_ue_attached, 1);
-  EXPECT_EQ(mme_state_p->nb_ue_connected, 1);
-  EXPECT_EQ(mme_state_p->nb_default_eps_bearers, 1);
-  EXPECT_EQ(mme_state_p->nb_ue_idle, 0);
-
->>>>>>> a989e6c7
   // Send activate dedicated bearer request for lbi 5 mimicing SPGW
   send_s11_create_bearer_req(5);
   EXPECT_CALL(*s1ap_handler, s1ap_generate_s1ap_e_rab_setup_req()).Times(1);
@@ -2328,66 +1801,38 @@
 
   MME_APP_EXPECT_CALLS(3, 2, 2, 1, 1, 1, 1, 2, 1, 1, 4);
 
-<<<<<<< HEAD
   guti = {0};
   attach_ue(cv, lock, mme_state_p, &guti);
-=======
-  // Constructing and sending Initial Attach Request to mme_app mimicing S1AP
-  send_mme_app_initial_ue_msg(nas_msg_imsi_attach_req,
-                              sizeof(nas_msg_imsi_attach_req), plmn, guti, 1);
-
-  // Sending AIA to mme_app mimicing successful S6A response for AIR
-  send_authentication_info_resp(imsi, true);
-
-  // Wait for DL NAS Transport for once
-  cv.wait_for(lock, std::chrono::milliseconds(STATE_MAX_WAIT_MS));
-  EXPECT_EQ(msg_nas_dl_data.mme_ue_s1ap_id, 1);
-  // Constructing and sending Authentication Response to mme_app mimicing S1AP
-  send_mme_app_uplink_data_ind(nas_msg_auth_resp, sizeof(nas_msg_auth_resp),
-                               plmn);
-
-  // Wait for DL NAS Transport for once
-  cv.wait_for(lock, std::chrono::milliseconds(STATE_MAX_WAIT_MS));
-  // Constructing and sending SMC Response to mme_app mimicing S1AP
-  send_mme_app_uplink_data_ind(nas_msg_smc_resp, sizeof(nas_msg_smc_resp),
-                               plmn);
-
-  // Sending ULA to mme_app mimicing successful S6A response for ULR
-  send_s6a_ula(imsi, true);
-
-  // Constructing and sending Create Session Response to mme_app mimicing SPGW
-  send_create_session_resp(REQUEST_ACCEPTED, DEFAULT_LBI);
+
+  // Send context release request mimicing S1AP
+  send_context_release_req(S1AP_RADIO_EUTRAN_GENERATED_REASON, TASK_S1AP);
+
+  // Constructing and sending Release Access Bearer Response to mme_app
+  // mimicing SPGW
+  sgw_send_release_access_bearer_response(REQUEST_ACCEPTED);
+
+  // Wait for context release command
+  cv.wait_for(lock, std::chrono::milliseconds(STATE_MAX_WAIT_MS));
+  // Constructing and sending CONTEXT RELEASE COMPLETE to mme_app
+  // mimicing S1AP task
+  send_ue_ctx_release_complete();
+
+  // Check MME state after context release request is processed
+  send_activate_message_to_mme_app();
+  cv.wait_for(lock, std::chrono::milliseconds(STATE_MAX_WAIT_MS));
+  EXPECT_EQ(mme_state_p->nb_ue_attached, 1);
+  EXPECT_EQ(mme_state_p->nb_ue_connected, 0);
+  EXPECT_EQ(mme_state_p->nb_default_eps_bearers, 1);
+  EXPECT_EQ(mme_state_p->nb_ue_idle, 1);
+  EXPECT_EQ(mme_state_p->nb_s1u_bearers, 0);
+
+  // Constructing and sending periodic TAU Request with active flag
+  send_mme_app_initial_ue_msg(nas_msg_periodic_tau_req_with_actv_flag,
+                              sizeof(nas_msg_periodic_tau_req_with_actv_flag),
+                              plmn, guti, 1);
 
   // Constructing and sending ICS Response to mme_app mimicing S1AP
   send_ics_response();
-
-  // Constructing UE Capability Indication message to mme_app
-  // mimicing S1AP with dummy radio capabilities
-  send_ue_capabilities_ind();
-
-  // Constructing and sending Attach Complete to mme_app
-  // mimicing S1AP
-  send_mme_app_uplink_data_ind(nas_msg_attach_comp, sizeof(nas_msg_attach_comp),
-                               plmn);
-
-  // Wait for DL NAS Transport for EMM Information
-  cv.wait_for(lock, std::chrono::milliseconds(STATE_MAX_WAIT_MS));
-
-  nas_message_t nas_msg_decoded = {0};
-  emm_security_context_t emm_security_context;
-  nas_message_decode_status_t decode_status;
-  status_code_e decoder_rc;
-  decoder_rc =
-      nas_message_decode(nas_msg->data, &nas_msg_decoded, nas_msg->slen,
-                         (void*)&emm_security_context, &decode_status);
-  EXPECT_EQ(nas_msg->slen, 67);
-  EXPECT_EQ(decoder_rc, nas_msg->slen);
-  guti = nas_msg_decoded.plain.emm.attach_accept.guti.guti;
-  bdestroy_wrapper(
-      &nas_msg_decoded.plain.emm.attach_accept.esmmessagecontainer);
-  // Destruction at tear down is not sufficient as ICS occurs
-  // twice in this test case.
-  bdestroy_wrapper(&nas_msg);
 
   // Constructing and sending Modify Bearer Response to mme_app
   // mimicing SPGW
@@ -2403,7 +1848,45 @@
   EXPECT_EQ(mme_state_p->nb_default_eps_bearers, 1);
   EXPECT_EQ(mme_state_p->nb_ue_idle, 0);
   EXPECT_EQ(mme_state_p->nb_s1u_bearers, 1);
->>>>>>> a989e6c7
+
+  // Constructing and sending Detach Request to mme_app
+  // mimicing S1AP
+  send_mme_app_uplink_data_ind(nas_msg_detach_req, sizeof(nas_msg_detach_req),
+                               plmn);
+
+  // Constructing and sending Delete Session Response to mme_app
+  // mimicing SPGW task
+  cv.wait_for(lock, std::chrono::milliseconds(STATE_MAX_WAIT_MS));
+  send_delete_session_resp(DEFAULT_LBI);
+
+  // Wait for context release command
+  cv.wait_for(lock, std::chrono::milliseconds(STATE_MAX_WAIT_MS));
+  // Constructing and sending CONTEXT RELEASE COMPLETE to mme_app
+  // mimicing S1AP task
+  send_ue_ctx_release_complete();
+
+  // Check MME state after detach complete
+  send_activate_message_to_mme_app();
+  cv.wait_for(lock, std::chrono::milliseconds(STATE_MAX_WAIT_MS));
+  EXPECT_EQ(mme_state_p->nb_ue_attached, 0);
+  EXPECT_EQ(mme_state_p->nb_ue_connected, 0);
+  EXPECT_EQ(mme_state_p->nb_default_eps_bearers, 0);
+  EXPECT_EQ(mme_state_p->nb_ue_idle, 0);
+  EXPECT_EQ(mme_state_p->nb_s1u_bearers, 0);
+}
+
+// Periodic TAU with active flag set to false
+TEST_F(MmeAppProcedureTest, TestAttachIdlePeriodicTauReqWithoutActiveFlag) {
+  mme_app_desc_t* mme_state_p =
+      magma::lte::MmeNasStateManager::getInstance().get_state(false);
+  std::condition_variable cv;
+  std::mutex mx;
+  std::unique_lock<std::mutex> lock(mx);
+
+  MME_APP_EXPECT_CALLS(4, 1, 3, 1, 1, 1, 1, 1, 1, 1, 4);
+
+  guti = {0};
+  attach_ue(cv, lock, mme_state_p, &guti);
 
   // Send context release request mimicing S1AP
   send_context_release_req(S1AP_RADIO_EUTRAN_GENERATED_REASON, TASK_S1AP);
@@ -2427,125 +1910,94 @@
   EXPECT_EQ(mme_state_p->nb_ue_idle, 1);
   EXPECT_EQ(mme_state_p->nb_s1u_bearers, 0);
 
-  // Constructing and sending periodic TAU Request with active flag
-  send_mme_app_initial_ue_msg(nas_msg_periodic_tau_req_with_actv_flag,
-                              sizeof(nas_msg_periodic_tau_req_with_actv_flag),
+  // Constructing and sending periodic TAU Request without active flag
+  send_mme_app_initial_ue_msg(
+      nas_msg_periodic_tau_req_without_actv_flag,
+      sizeof(nas_msg_periodic_tau_req_without_actv_flag), plmn, guti, 1);
+
+  // Wait for UE context release cmd and DL NAS Transport
+  cv.wait_for(lock, std::chrono::milliseconds(STATE_MAX_WAIT_MS));
+  cv.wait_for(lock, std::chrono::milliseconds(STATE_MAX_WAIT_MS));
+  // Constructing and sending CONTEXT RELEASE COMPLETE to mme_app
+  // mimicing S1AP task
+  send_ue_ctx_release_complete();
+
+  send_activate_message_to_mme_app();
+  cv.wait_for(lock, std::chrono::milliseconds(STATE_MAX_WAIT_MS));
+  EXPECT_EQ(mme_state_p->nb_ue_attached, 1);
+  EXPECT_EQ(mme_state_p->nb_ue_connected, 0);
+  EXPECT_EQ(mme_state_p->nb_default_eps_bearers, 1);
+  EXPECT_EQ(mme_state_p->nb_ue_idle, 1);
+  EXPECT_EQ(mme_state_p->nb_s1u_bearers, 0);
+
+  // Constructing and sending Detach Request to mme_app
+  // mimicing S1AP
+  send_mme_app_initial_ue_msg(nas_msg_detach_req, sizeof(nas_msg_detach_req),
+                              plmn, guti, 1);
+
+  // Constructing and sending Delete Session Response to mme_app
+  // mimicing SPGW task
+  cv.wait_for(lock, std::chrono::milliseconds(STATE_MAX_WAIT_MS));
+  send_delete_session_resp(DEFAULT_LBI);
+
+  // Wait for context release command
+  cv.wait_for(lock, std::chrono::milliseconds(STATE_MAX_WAIT_MS));
+  // Constructing and sending CONTEXT RELEASE COMPLETE to mme_app
+  // mimicing S1AP task
+  send_ue_ctx_release_complete();
+
+  // Check MME state after detach complete
+  send_activate_message_to_mme_app();
+  cv.wait_for(lock, std::chrono::milliseconds(STATE_MAX_WAIT_MS));
+  EXPECT_EQ(mme_state_p->nb_ue_attached, 0);
+  EXPECT_EQ(mme_state_p->nb_ue_connected, 0);
+  EXPECT_EQ(mme_state_p->nb_default_eps_bearers, 0);
+  EXPECT_EQ(mme_state_p->nb_ue_idle, 0);
+  EXPECT_EQ(mme_state_p->nb_s1u_bearers, 0);
+}
+
+// Normal TAU sent in idle mode with active flag set to true
+TEST_F(MmeAppProcedureTest, TestAttachIdleNormalTauReqWithActiveFlag) {
+  mme_app_desc_t* mme_state_p =
+      magma::lte::MmeNasStateManager::getInstance().get_state(false);
+  std::condition_variable cv;
+  std::mutex mx;
+  std::unique_lock<std::mutex> lock(mx);
+
+  MME_APP_EXPECT_CALLS(3, 2, 2, 1, 1, 1, 1, 2, 1, 1, 4);
+
+  guti = {0};
+  attach_ue(cv, lock, mme_state_p, &guti);
+
+  // Send context release request mimicing S1AP
+  send_context_release_req(S1AP_RADIO_EUTRAN_GENERATED_REASON, TASK_S1AP);
+
+  // Constructing and sending Release Access Bearer Response to mme_app
+  // mimicing SPGW
+  sgw_send_release_access_bearer_response(REQUEST_ACCEPTED);
+
+  // Wait for context release command
+  cv.wait_for(lock, std::chrono::milliseconds(STATE_MAX_WAIT_MS));
+  // Constructing and sending CONTEXT RELEASE COMPLETE to mme_app
+  // mimicing S1AP task
+  send_ue_ctx_release_complete();
+
+  // Check MME state after context release request is processed
+  send_activate_message_to_mme_app();
+  cv.wait_for(lock, std::chrono::milliseconds(STATE_MAX_WAIT_MS));
+  EXPECT_EQ(mme_state_p->nb_ue_attached, 1);
+  EXPECT_EQ(mme_state_p->nb_ue_connected, 0);
+  EXPECT_EQ(mme_state_p->nb_default_eps_bearers, 1);
+  EXPECT_EQ(mme_state_p->nb_ue_idle, 1);
+  EXPECT_EQ(mme_state_p->nb_s1u_bearers, 0);
+
+  // Constructing and sending Normal TAU Request with active flag
+  send_mme_app_initial_ue_msg(nas_msg_normal_tau_req_with_actv_flag,
+                              sizeof(nas_msg_normal_tau_req_with_actv_flag),
                               plmn, guti, 1);
 
   // Constructing and sending ICS Response to mme_app mimicing S1AP
   send_ics_response();
-
-  // Constructing and sending Modify Bearer Response to mme_app
-  // mimicing SPGW
-  std::vector<int> b_modify = {5};
-  std::vector<int> b_rm     = {};
-  send_modify_bearer_resp(b_modify, b_rm);
-
-  // Check MME state after Modify Bearer Response
-  send_activate_message_to_mme_app();
-  cv.wait_for(lock, std::chrono::milliseconds(STATE_MAX_WAIT_MS));
-  EXPECT_EQ(mme_state_p->nb_ue_attached, 1);
-  EXPECT_EQ(mme_state_p->nb_ue_connected, 1);
-  EXPECT_EQ(mme_state_p->nb_default_eps_bearers, 1);
-  EXPECT_EQ(mme_state_p->nb_ue_idle, 0);
-  EXPECT_EQ(mme_state_p->nb_s1u_bearers, 1);
-
-  // Constructing and sending Detach Request to mme_app
-  // mimicing S1AP
-  send_mme_app_uplink_data_ind(nas_msg_detach_req, sizeof(nas_msg_detach_req),
-                               plmn);
-
-  // Constructing and sending Delete Session Response to mme_app
-  // mimicing SPGW task
-  cv.wait_for(lock, std::chrono::milliseconds(STATE_MAX_WAIT_MS));
-  send_delete_session_resp(DEFAULT_LBI);
-
-  // Wait for context release command
-  cv.wait_for(lock, std::chrono::milliseconds(STATE_MAX_WAIT_MS));
-  // Constructing and sending CONTEXT RELEASE COMPLETE to mme_app
-  // mimicing S1AP task
-  send_ue_ctx_release_complete();
-
-  // Check MME state after detach complete
-  send_activate_message_to_mme_app();
-  cv.wait_for(lock, std::chrono::milliseconds(STATE_MAX_WAIT_MS));
-  EXPECT_EQ(mme_state_p->nb_ue_attached, 0);
-  EXPECT_EQ(mme_state_p->nb_ue_connected, 0);
-  EXPECT_EQ(mme_state_p->nb_default_eps_bearers, 0);
-  EXPECT_EQ(mme_state_p->nb_ue_idle, 0);
-  EXPECT_EQ(mme_state_p->nb_s1u_bearers, 0);
-}
-
-// Periodic TAU with active flag set to false
-TEST_F(MmeAppProcedureTest, TestAttachIdlePeriodicTauReqWithoutActiveFlag) {
-  mme_app_desc_t* mme_state_p =
-      magma::lte::MmeNasStateManager::getInstance().get_state(false);
-  std::condition_variable cv;
-  std::mutex mx;
-  std::unique_lock<std::mutex> lock(mx);
-
-  MME_APP_EXPECT_CALLS(4, 1, 3, 1, 1, 1, 1, 1, 1, 1, 4);
-
-<<<<<<< HEAD
-  guti = {0};
-  attach_ue(cv, lock, mme_state_p, &guti);
-=======
-  // Constructing and sending Initial Attach Request to mme_app mimicing S1AP
-  send_mme_app_initial_ue_msg(nas_msg_imsi_attach_req,
-                              sizeof(nas_msg_imsi_attach_req), plmn, guti, 1);
-
-  // Sending AIA to mme_app mimicing successful S6A response for AIR
-  send_authentication_info_resp(imsi, true);
-
-  // Wait for DL NAS Transport for once
-  cv.wait_for(lock, std::chrono::milliseconds(STATE_MAX_WAIT_MS));
-  EXPECT_EQ(msg_nas_dl_data.mme_ue_s1ap_id, 1);
-  // Constructing and sending Authentication Response to mme_app mimicing S1AP
-  send_mme_app_uplink_data_ind(nas_msg_auth_resp, sizeof(nas_msg_auth_resp),
-                               plmn);
-
-  // Wait for DL NAS Transport for once
-  cv.wait_for(lock, std::chrono::milliseconds(STATE_MAX_WAIT_MS));
-  // Constructing and sending SMC Response to mme_app mimicing S1AP
-  send_mme_app_uplink_data_ind(nas_msg_smc_resp, sizeof(nas_msg_smc_resp),
-                               plmn);
-
-  // Sending ULA to mme_app mimicing successful S6A response for ULR
-  send_s6a_ula(imsi, true);
-
-  // Constructing and sending Create Session Response to mme_app mimicing SPGW
-  send_create_session_resp(REQUEST_ACCEPTED, DEFAULT_LBI);
-
-  // Constructing and sending ICS Response to mme_app mimicing S1AP
-  send_ics_response();
-
-  // Constructing UE Capability Indication message to mme_app
-  // mimicing S1AP with dummy radio capabilities
-  send_ue_capabilities_ind();
-
-  // Constructing and sending Attach Complete to mme_app
-  // mimicing S1AP
-  send_mme_app_uplink_data_ind(nas_msg_attach_comp, sizeof(nas_msg_attach_comp),
-                               plmn);
-
-  // Wait for DL NAS Transport for EMM Information
-  cv.wait_for(lock, std::chrono::milliseconds(STATE_MAX_WAIT_MS));
-
-  nas_message_t nas_msg_decoded = {0};
-  emm_security_context_t emm_security_context;
-  nas_message_decode_status_t decode_status;
-  status_code_e decoder_rc;
-  decoder_rc =
-      nas_message_decode(nas_msg->data, &nas_msg_decoded, nas_msg->slen,
-                         (void*)&emm_security_context, &decode_status);
-  EXPECT_EQ(nas_msg->slen, 67);
-  EXPECT_EQ(decoder_rc, nas_msg->slen);
-  guti = nas_msg_decoded.plain.emm.attach_accept.guti.guti;
-  bdestroy_wrapper(
-      &nas_msg_decoded.plain.emm.attach_accept.esmmessagecontainer);
-  // Destruction at tear down is not sufficient as ICS occurs
-  // twice in this test case.
-  bdestroy_wrapper(&nas_msg);
 
   // Constructing and sending Modify Bearer Response to mme_app
   // mimicing SPGW
@@ -2561,54 +2013,11 @@
   EXPECT_EQ(mme_state_p->nb_default_eps_bearers, 1);
   EXPECT_EQ(mme_state_p->nb_ue_idle, 0);
   EXPECT_EQ(mme_state_p->nb_s1u_bearers, 1);
->>>>>>> a989e6c7
-
-  // Send context release request mimicing S1AP
-  send_context_release_req(S1AP_RADIO_EUTRAN_GENERATED_REASON, TASK_S1AP);
-
-  // Constructing and sending Release Access Bearer Response to mme_app
-  // mimicing SPGW
-  sgw_send_release_access_bearer_response(REQUEST_ACCEPTED);
-
-  // Wait for context release command
-  cv.wait_for(lock, std::chrono::milliseconds(STATE_MAX_WAIT_MS));
-  // Constructing and sending CONTEXT RELEASE COMPLETE to mme_app
-  // mimicing S1AP task
-  send_ue_ctx_release_complete();
-
-  // Check MME state after context release request is processed
-  send_activate_message_to_mme_app();
-  cv.wait_for(lock, std::chrono::milliseconds(STATE_MAX_WAIT_MS));
-  EXPECT_EQ(mme_state_p->nb_ue_attached, 1);
-  EXPECT_EQ(mme_state_p->nb_ue_connected, 0);
-  EXPECT_EQ(mme_state_p->nb_default_eps_bearers, 1);
-  EXPECT_EQ(mme_state_p->nb_ue_idle, 1);
-  EXPECT_EQ(mme_state_p->nb_s1u_bearers, 0);
-
-  // Constructing and sending periodic TAU Request without active flag
-  send_mme_app_initial_ue_msg(
-      nas_msg_periodic_tau_req_without_actv_flag,
-      sizeof(nas_msg_periodic_tau_req_without_actv_flag), plmn, guti, 1);
-
-  // Wait for UE context release cmd and DL NAS Transport
-  cv.wait_for(lock, std::chrono::milliseconds(STATE_MAX_WAIT_MS));
-  cv.wait_for(lock, std::chrono::milliseconds(STATE_MAX_WAIT_MS));
-  // Constructing and sending CONTEXT RELEASE COMPLETE to mme_app
-  // mimicing S1AP task
-  send_ue_ctx_release_complete();
-
-  send_activate_message_to_mme_app();
-  cv.wait_for(lock, std::chrono::milliseconds(STATE_MAX_WAIT_MS));
-  EXPECT_EQ(mme_state_p->nb_ue_attached, 1);
-  EXPECT_EQ(mme_state_p->nb_ue_connected, 0);
-  EXPECT_EQ(mme_state_p->nb_default_eps_bearers, 1);
-  EXPECT_EQ(mme_state_p->nb_ue_idle, 1);
-  EXPECT_EQ(mme_state_p->nb_s1u_bearers, 0);
 
   // Constructing and sending Detach Request to mme_app
   // mimicing S1AP
-  send_mme_app_initial_ue_msg(nas_msg_detach_req, sizeof(nas_msg_detach_req),
-                              plmn, guti, 1);
+  send_mme_app_uplink_data_ind(nas_msg_detach_req, sizeof(nas_msg_detach_req),
+                               plmn);
 
   // Constructing and sending Delete Session Response to mme_app
   // mimicing SPGW task
@@ -2631,250 +2040,18 @@
   EXPECT_EQ(mme_state_p->nb_s1u_bearers, 0);
 }
 
-// Normal TAU sent in idle mode with active flag set to true
-TEST_F(MmeAppProcedureTest, TestAttachIdleNormalTauReqWithActiveFlag) {
-  mme_app_desc_t* mme_state_p =
-      magma::lte::MmeNasStateManager::getInstance().get_state(false);
-  std::condition_variable cv;
-  std::mutex mx;
-  std::unique_lock<std::mutex> lock(mx);
-
-  MME_APP_EXPECT_CALLS(3, 2, 2, 1, 1, 1, 1, 2, 1, 1, 4);
-
-<<<<<<< HEAD
+// Normal TAU sent in idle mode with active flag set to false
+TEST_F(MmeAppProcedureTest, TestAttachIdleNormalTauReqWithoutActiveFlag) {
+  mme_app_desc_t* mme_state_p =
+      magma::lte::MmeNasStateManager::getInstance().get_state(false);
+  std::condition_variable cv;
+  std::mutex mx;
+  std::unique_lock<std::mutex> lock(mx);
+
+  MME_APP_EXPECT_CALLS(4, 1, 3, 1, 1, 1, 1, 1, 1, 1, 4);
+
   guti = {0};
   attach_ue(cv, lock, mme_state_p, &guti);
-=======
-  // Constructing and sending Initial Attach Request to mme_app mimicing S1AP
-  send_mme_app_initial_ue_msg(nas_msg_imsi_attach_req,
-                              sizeof(nas_msg_imsi_attach_req), plmn, guti, 1);
-
-  // Sending AIA to mme_app mimicing successful S6A response for AIR
-  send_authentication_info_resp(imsi, true);
-
-  // Wait for DL NAS Transport for once
-  cv.wait_for(lock, std::chrono::milliseconds(STATE_MAX_WAIT_MS));
-  EXPECT_EQ(msg_nas_dl_data.mme_ue_s1ap_id, 1);
-  // Constructing and sending Authentication Response to mme_app mimicing S1AP
-  send_mme_app_uplink_data_ind(nas_msg_auth_resp, sizeof(nas_msg_auth_resp),
-                               plmn);
-
-  // Wait for DL NAS Transport for once
-  cv.wait_for(lock, std::chrono::milliseconds(STATE_MAX_WAIT_MS));
-  // Constructing and sending SMC Response to mme_app mimicing S1AP
-  send_mme_app_uplink_data_ind(nas_msg_smc_resp, sizeof(nas_msg_smc_resp),
-                               plmn);
-
-  // Sending ULA to mme_app mimicing successful S6A response for ULR
-  send_s6a_ula(imsi, true);
-
-  // Constructing and sending Create Session Response to mme_app mimicing SPGW
-  send_create_session_resp(REQUEST_ACCEPTED, DEFAULT_LBI);
-
-  // Constructing and sending ICS Response to mme_app mimicing S1AP
-  send_ics_response();
-
-  // Constructing UE Capability Indication message to mme_app
-  // mimicing S1AP with dummy radio capabilities
-  send_ue_capabilities_ind();
-
-  // Constructing and sending Attach Complete to mme_app
-  // mimicing S1AP
-  send_mme_app_uplink_data_ind(nas_msg_attach_comp, sizeof(nas_msg_attach_comp),
-                               plmn);
-
-  // Wait for DL NAS Transport for EMM Information
-  cv.wait_for(lock, std::chrono::milliseconds(STATE_MAX_WAIT_MS));
-
-  nas_message_t nas_msg_decoded = {0};
-  emm_security_context_t emm_security_context;
-  nas_message_decode_status_t decode_status;
-  status_code_e decoder_rc;
-  decoder_rc =
-      nas_message_decode(nas_msg->data, &nas_msg_decoded, nas_msg->slen,
-                         (void*)&emm_security_context, &decode_status);
-  EXPECT_EQ(nas_msg->slen, 67);
-  EXPECT_EQ(decoder_rc, nas_msg->slen);
-  guti = nas_msg_decoded.plain.emm.attach_accept.guti.guti;
-  bdestroy_wrapper(
-      &nas_msg_decoded.plain.emm.attach_accept.esmmessagecontainer);
-  // Destruction at tear down is not sufficient as ICS occurs
-  // twice in this test case.
-  bdestroy_wrapper(&nas_msg);
-
-  // Constructing and sending Modify Bearer Response to mme_app
-  // mimicing SPGW
-  std::vector<int> b_modify = {5};
-  std::vector<int> b_rm = {};
-  send_modify_bearer_resp(b_modify, b_rm);
-
-  // Check MME state after Modify Bearer Response
-  send_activate_message_to_mme_app();
-  cv.wait_for(lock, std::chrono::milliseconds(STATE_MAX_WAIT_MS));
-  EXPECT_EQ(mme_state_p->nb_ue_attached, 1);
-  EXPECT_EQ(mme_state_p->nb_ue_connected, 1);
-  EXPECT_EQ(mme_state_p->nb_default_eps_bearers, 1);
-  EXPECT_EQ(mme_state_p->nb_ue_idle, 0);
-  EXPECT_EQ(mme_state_p->nb_s1u_bearers, 1);
->>>>>>> a989e6c7
-
-  // Send context release request mimicing S1AP
-  send_context_release_req(S1AP_RADIO_EUTRAN_GENERATED_REASON, TASK_S1AP);
-
-  // Constructing and sending Release Access Bearer Response to mme_app
-  // mimicing SPGW
-  sgw_send_release_access_bearer_response(REQUEST_ACCEPTED);
-
-  // Wait for context release command
-  cv.wait_for(lock, std::chrono::milliseconds(STATE_MAX_WAIT_MS));
-  // Constructing and sending CONTEXT RELEASE COMPLETE to mme_app
-  // mimicing S1AP task
-  send_ue_ctx_release_complete();
-
-  // Check MME state after context release request is processed
-  send_activate_message_to_mme_app();
-  cv.wait_for(lock, std::chrono::milliseconds(STATE_MAX_WAIT_MS));
-  EXPECT_EQ(mme_state_p->nb_ue_attached, 1);
-  EXPECT_EQ(mme_state_p->nb_ue_connected, 0);
-  EXPECT_EQ(mme_state_p->nb_default_eps_bearers, 1);
-  EXPECT_EQ(mme_state_p->nb_ue_idle, 1);
-  EXPECT_EQ(mme_state_p->nb_s1u_bearers, 0);
-
-  // Constructing and sending Normal TAU Request with active flag
-  send_mme_app_initial_ue_msg(nas_msg_normal_tau_req_with_actv_flag,
-                              sizeof(nas_msg_normal_tau_req_with_actv_flag),
-                              plmn, guti, 1);
-
-  // Constructing and sending ICS Response to mme_app mimicing S1AP
-  send_ics_response();
-
-  // Constructing and sending Modify Bearer Response to mme_app
-  // mimicing SPGW
-  std::vector<int> b_modify = {5};
-  std::vector<int> b_rm     = {};
-  send_modify_bearer_resp(b_modify, b_rm);
-
-  // Check MME state after Modify Bearer Response
-  send_activate_message_to_mme_app();
-  cv.wait_for(lock, std::chrono::milliseconds(STATE_MAX_WAIT_MS));
-  EXPECT_EQ(mme_state_p->nb_ue_attached, 1);
-  EXPECT_EQ(mme_state_p->nb_ue_connected, 1);
-  EXPECT_EQ(mme_state_p->nb_default_eps_bearers, 1);
-  EXPECT_EQ(mme_state_p->nb_ue_idle, 0);
-  EXPECT_EQ(mme_state_p->nb_s1u_bearers, 1);
-
-  // Constructing and sending Detach Request to mme_app
-  // mimicing S1AP
-  send_mme_app_uplink_data_ind(nas_msg_detach_req, sizeof(nas_msg_detach_req),
-                               plmn);
-
-  // Constructing and sending Delete Session Response to mme_app
-  // mimicing SPGW task
-  cv.wait_for(lock, std::chrono::milliseconds(STATE_MAX_WAIT_MS));
-  send_delete_session_resp(DEFAULT_LBI);
-
-  // Wait for context release command
-  cv.wait_for(lock, std::chrono::milliseconds(STATE_MAX_WAIT_MS));
-  // Constructing and sending CONTEXT RELEASE COMPLETE to mme_app
-  // mimicing S1AP task
-  send_ue_ctx_release_complete();
-
-  // Check MME state after detach complete
-  send_activate_message_to_mme_app();
-  cv.wait_for(lock, std::chrono::milliseconds(STATE_MAX_WAIT_MS));
-  EXPECT_EQ(mme_state_p->nb_ue_attached, 0);
-  EXPECT_EQ(mme_state_p->nb_ue_connected, 0);
-  EXPECT_EQ(mme_state_p->nb_default_eps_bearers, 0);
-  EXPECT_EQ(mme_state_p->nb_ue_idle, 0);
-  EXPECT_EQ(mme_state_p->nb_s1u_bearers, 0);
-}
-
-// Normal TAU sent in idle mode with active flag set to false
-TEST_F(MmeAppProcedureTest, TestAttachIdleNormalTauReqWithoutActiveFlag) {
-  mme_app_desc_t* mme_state_p =
-      magma::lte::MmeNasStateManager::getInstance().get_state(false);
-  std::condition_variable cv;
-  std::mutex mx;
-  std::unique_lock<std::mutex> lock(mx);
-
-  MME_APP_EXPECT_CALLS(4, 1, 3, 1, 1, 1, 1, 1, 1, 1, 4);
-
-<<<<<<< HEAD
-  guti = {0};
-  attach_ue(cv, lock, mme_state_p, &guti);
-=======
-  // Constructing and sending Initial Attach Request to mme_app mimicing S1AP
-  send_mme_app_initial_ue_msg(nas_msg_imsi_attach_req,
-                              sizeof(nas_msg_imsi_attach_req), plmn, guti, 1);
-
-  // Sending AIA to mme_app mimicing successful S6A response for AIR
-  send_authentication_info_resp(imsi, true);
-
-  // Wait for DL NAS Transport for once
-  cv.wait_for(lock, std::chrono::milliseconds(STATE_MAX_WAIT_MS));
-  EXPECT_EQ(msg_nas_dl_data.mme_ue_s1ap_id, 1);
-  // Constructing and sending Authentication Response to mme_app mimicing S1AP
-  send_mme_app_uplink_data_ind(nas_msg_auth_resp, sizeof(nas_msg_auth_resp),
-                               plmn);
-
-  // Wait for DL NAS Transport for once
-  cv.wait_for(lock, std::chrono::milliseconds(STATE_MAX_WAIT_MS));
-  // Constructing and sending SMC Response to mme_app mimicing S1AP
-  send_mme_app_uplink_data_ind(nas_msg_smc_resp, sizeof(nas_msg_smc_resp),
-                               plmn);
-
-  // Sending ULA to mme_app mimicing successful S6A response for ULR
-  send_s6a_ula(imsi, true);
-
-  // Constructing and sending Create Session Response to mme_app mimicing SPGW
-  send_create_session_resp(REQUEST_ACCEPTED, DEFAULT_LBI);
-
-  // Constructing and sending ICS Response to mme_app mimicing S1AP
-  send_ics_response();
-
-  // Constructing UE Capability Indication message to mme_app
-  // mimicing S1AP with dummy radio capabilities
-  send_ue_capabilities_ind();
-
-  // Constructing and sending Attach Complete to mme_app
-  // mimicing S1AP
-  send_mme_app_uplink_data_ind(nas_msg_attach_comp, sizeof(nas_msg_attach_comp),
-                               plmn);
-
-  // Wait for DL NAS Transport for EMM Information
-  cv.wait_for(lock, std::chrono::milliseconds(STATE_MAX_WAIT_MS));
-
-  nas_message_t nas_msg_decoded = {0};
-  emm_security_context_t emm_security_context;
-  nas_message_decode_status_t decode_status;
-  status_code_e decoder_rc;
-  decoder_rc =
-      nas_message_decode(nas_msg->data, &nas_msg_decoded, nas_msg->slen,
-                         (void*)&emm_security_context, &decode_status);
-  EXPECT_EQ(nas_msg->slen, 67);
-  EXPECT_EQ(decoder_rc, nas_msg->slen);
-  guti = nas_msg_decoded.plain.emm.attach_accept.guti.guti;
-  bdestroy_wrapper(
-      &nas_msg_decoded.plain.emm.attach_accept.esmmessagecontainer);
-  // Destruction at tear down is not sufficient as ICS occurs
-  // twice in this test case.
-  bdestroy_wrapper(&nas_msg);
-
-  // Constructing and sending Modify Bearer Response to mme_app
-  // mimicing SPGW
-  std::vector<int> b_modify = {5};
-  std::vector<int> b_rm = {};
-  send_modify_bearer_resp(b_modify, b_rm);
-
-  // Check MME state after Modify Bearer Response
-  send_activate_message_to_mme_app();
-  cv.wait_for(lock, std::chrono::milliseconds(STATE_MAX_WAIT_MS));
-  EXPECT_EQ(mme_state_p->nb_ue_attached, 1);
-  EXPECT_EQ(mme_state_p->nb_ue_connected, 1);
-  EXPECT_EQ(mme_state_p->nb_default_eps_bearers, 1);
-  EXPECT_EQ(mme_state_p->nb_ue_idle, 0);
-  EXPECT_EQ(mme_state_p->nb_s1u_bearers, 1);
->>>>>>> a989e6c7
 
   // Send context release request mimicing S1AP
   send_context_release_req(S1AP_RADIO_EUTRAN_GENERATED_REASON, TASK_S1AP);
@@ -2953,82 +2130,8 @@
 
   MME_APP_EXPECT_CALLS(4, 1, 1, 1, 1, 1, 1, 1, 0, 1, 2);
 
-<<<<<<< HEAD
   guti = {0};
   attach_ue(cv, lock, mme_state_p, &guti);
-=======
-  // Constructing and sending Initial Attach Request to mme_app mimicing S1AP
-  send_mme_app_initial_ue_msg(nas_msg_imsi_attach_req,
-                              sizeof(nas_msg_imsi_attach_req), plmn, guti, 1);
-
-  // Sending AIA to mme_app mimicing successful S6A response for AIR
-  send_authentication_info_resp(imsi, true);
-
-  // Wait for DL NAS Transport for once
-  cv.wait_for(lock, std::chrono::milliseconds(STATE_MAX_WAIT_MS));
-  EXPECT_EQ(msg_nas_dl_data.mme_ue_s1ap_id, 1);
-  // Constructing and sending Authentication Response to mme_app mimicing S1AP
-  send_mme_app_uplink_data_ind(nas_msg_auth_resp, sizeof(nas_msg_auth_resp),
-                               plmn);
-
-  // Wait for DL NAS Transport for once
-  cv.wait_for(lock, std::chrono::milliseconds(STATE_MAX_WAIT_MS));
-  // Constructing and sending SMC Response to mme_app mimicing S1AP
-  send_mme_app_uplink_data_ind(nas_msg_smc_resp, sizeof(nas_msg_smc_resp),
-                               plmn);
-
-  // Sending ULA to mme_app mimicing successful S6A response for ULR
-  send_s6a_ula(imsi, true);
-
-  // Constructing and sending Create Session Response to mme_app mimicing SPGW
-  send_create_session_resp(REQUEST_ACCEPTED, DEFAULT_LBI);
-
-  // Constructing and sending ICS Response to mme_app mimicing S1AP
-  send_ics_response();
-
-  // Constructing UE Capability Indication message to mme_app
-  // mimicing S1AP with dummy radio capabilities
-  send_ue_capabilities_ind();
-
-  // Constructing and sending Attach Complete to mme_app
-  // mimicing S1AP
-  send_mme_app_uplink_data_ind(nas_msg_attach_comp, sizeof(nas_msg_attach_comp),
-                               plmn);
-
-  // Wait for DL NAS Transport for EMM Information
-  cv.wait_for(lock, std::chrono::milliseconds(STATE_MAX_WAIT_MS));
-
-  nas_message_t nas_msg_decoded = {0};
-  emm_security_context_t emm_security_context;
-  nas_message_decode_status_t decode_status;
-  status_code_e decoder_rc;
-  decoder_rc = nas_message_decode(
-      nas_msg->data, &nas_msg_decoded, nas_msg->slen,
-      reinterpret_cast<void*>(&emm_security_context), &decode_status);
-  EXPECT_EQ(nas_msg->slen, 67);
-  EXPECT_EQ(decoder_rc, nas_msg->slen);
-  guti = nas_msg_decoded.plain.emm.attach_accept.guti.guti;
-  bdestroy_wrapper(
-      &nas_msg_decoded.plain.emm.attach_accept.esmmessagecontainer);
-  // Destruction at tear down is not sufficient as ICS occurs
-  // twice in this test case.
-  bdestroy_wrapper(&nas_msg);
-
-  // Constructing and sending Modify Bearer Response to mme_app
-  // mimicing SPGW
-  std::vector<int> b_modify = {5};
-  std::vector<int> b_rm = {};
-  send_modify_bearer_resp(b_modify, b_rm);
-
-  // Check MME state after Modify Bearer Response
-  send_activate_message_to_mme_app();
-  cv.wait_for(lock, std::chrono::milliseconds(STATE_MAX_WAIT_MS));
-  EXPECT_EQ(mme_state_p->nb_ue_attached, 1);
-  EXPECT_EQ(mme_state_p->nb_ue_connected, 1);
-  EXPECT_EQ(mme_state_p->nb_default_eps_bearers, 1);
-  EXPECT_EQ(mme_state_p->nb_ue_idle, 0);
-  EXPECT_EQ(mme_state_p->nb_s1u_bearers, 1);
->>>>>>> a989e6c7
 
   // Constructing and sending TAU Request without active flag
   send_mme_app_uplink_data_ind(nas_msg_normal_tau_req_without_actv_flag,
@@ -3078,82 +2181,8 @@
 
   MME_APP_EXPECT_CALLS(4, 1, 3, 1, 1, 1, 1, 1, 1, 1, 4);
 
-<<<<<<< HEAD
   guti = {0};
   attach_ue(cv, lock, mme_state_p, &guti);
-=======
-  // Constructing and sending Initial Attach Request to mme_app mimicing S1AP
-  send_mme_app_initial_ue_msg(nas_msg_imsi_attach_req,
-                              sizeof(nas_msg_imsi_attach_req), plmn, guti, 1);
-
-  // Sending AIA to mme_app mimicing successful S6A response for AIR
-  send_authentication_info_resp(imsi, true);
-
-  // Wait for DL NAS Transport for once
-  cv.wait_for(lock, std::chrono::milliseconds(STATE_MAX_WAIT_MS));
-  EXPECT_EQ(msg_nas_dl_data.mme_ue_s1ap_id, 1);
-  // Constructing and sending Authentication Response to mme_app mimicing S1AP
-  send_mme_app_uplink_data_ind(nas_msg_auth_resp, sizeof(nas_msg_auth_resp),
-                               plmn);
-
-  // Wait for DL NAS Transport for once
-  cv.wait_for(lock, std::chrono::milliseconds(STATE_MAX_WAIT_MS));
-  // Constructing and sending SMC Response to mme_app mimicing S1AP
-  send_mme_app_uplink_data_ind(nas_msg_smc_resp, sizeof(nas_msg_smc_resp),
-                               plmn);
-
-  // Sending ULA to mme_app mimicing successful S6A response for ULR
-  send_s6a_ula(imsi, true);
-
-  // Constructing and sending Create Session Response to mme_app mimicing SPGW
-  send_create_session_resp(REQUEST_ACCEPTED, DEFAULT_LBI);
-
-  // Constructing and sending ICS Response to mme_app mimicing S1AP
-  send_ics_response();
-
-  // Constructing UE Capability Indication message to mme_app
-  // mimicing S1AP with dummy radio capabilities
-  send_ue_capabilities_ind();
-
-  // Constructing and sending Attach Complete to mme_app
-  // mimicing S1AP
-  send_mme_app_uplink_data_ind(nas_msg_attach_comp, sizeof(nas_msg_attach_comp),
-                               plmn);
-
-  // Wait for DL NAS Transport for EMM Information
-  cv.wait_for(lock, std::chrono::milliseconds(STATE_MAX_WAIT_MS));
-
-  nas_message_t nas_msg_decoded = {0};
-  emm_security_context_t emm_security_context;
-  nas_message_decode_status_t decode_status;
-  status_code_e decoder_rc;
-  decoder_rc =
-      nas_message_decode(nas_msg->data, &nas_msg_decoded, nas_msg->slen,
-                         (void*)&emm_security_context, &decode_status);
-  EXPECT_EQ(nas_msg->slen, 67);
-  EXPECT_EQ(decoder_rc, nas_msg->slen);
-  guti = nas_msg_decoded.plain.emm.attach_accept.guti.guti;
-  bdestroy_wrapper(
-      &nas_msg_decoded.plain.emm.attach_accept.esmmessagecontainer);
-  // Destruction at tear down is not sufficient as ICS occurs
-  // twice in this test case.
-  bdestroy_wrapper(&nas_msg);
-
-  // Constructing and sending Modify Bearer Response to mme_app
-  // mimicing SPGW
-  std::vector<int> b_modify = {5};
-  std::vector<int> b_rm = {};
-  send_modify_bearer_resp(b_modify, b_rm);
-
-  // Check MME state after Modify Bearer Response
-  send_activate_message_to_mme_app();
-  cv.wait_for(lock, std::chrono::milliseconds(STATE_MAX_WAIT_MS));
-  EXPECT_EQ(mme_state_p->nb_ue_attached, 1);
-  EXPECT_EQ(mme_state_p->nb_ue_connected, 1);
-  EXPECT_EQ(mme_state_p->nb_default_eps_bearers, 1);
-  EXPECT_EQ(mme_state_p->nb_ue_idle, 0);
-  EXPECT_EQ(mme_state_p->nb_s1u_bearers, 1);
->>>>>>> a989e6c7
 
   // Send context release request mimicing S1AP
   send_context_release_req(S1AP_RADIO_EUTRAN_GENERATED_REASON, TASK_S1AP);
@@ -3237,65 +2266,9 @@
 
   MME_APP_EXPECT_CALLS(3, 1, 2, 1, 1, 1, 1, 1, 1, 1, 4);
 
-<<<<<<< HEAD
   // Attach the UE
   guti = {0};
   attach_ue(cv, lock, mme_state_p, &guti);
-=======
-  // Constructing and sending Initial Attach Request to mme_app mimicing S1AP
-  send_mme_app_initial_ue_msg(nas_msg_imsi_attach_req,
-                              sizeof(nas_msg_imsi_attach_req), plmn, guti, 1);
-
-  // Sending AIA to mme_app mimicing successful S6A response for AIR
-  send_authentication_info_resp(imsi, true);
-
-  // Wait for DL NAS Transport for once
-  cv.wait_for(lock, std::chrono::milliseconds(STATE_MAX_WAIT_MS));
-  // Constructing and sending Authentication Response to mme_app mimicing S1AP
-  send_mme_app_uplink_data_ind(nas_msg_auth_resp, sizeof(nas_msg_auth_resp),
-                               plmn);
-
-  // Wait for DL NAS Transport for once
-  cv.wait_for(lock, std::chrono::milliseconds(STATE_MAX_WAIT_MS));
-  // Constructing and sending SMC Response to mme_app mimicing S1AP
-  send_mme_app_uplink_data_ind(nas_msg_smc_resp, sizeof(nas_msg_smc_resp),
-                               plmn);
-
-  // Sending ULA to mme_app mimicing successful S6A response for ULR
-  send_s6a_ula(imsi, true);
-
-  // Constructing and sending Create Session Response to mme_app mimicing SPGW
-  send_create_session_resp(REQUEST_ACCEPTED, DEFAULT_LBI);
-
-  // Constructing and sending ICS Response to mme_app mimicing S1AP
-  send_ics_response();
-
-  // Constructing UE Capability Indication message to mme_app
-  // mimicing S1AP with dummy radio capabilities
-  send_ue_capabilities_ind();
-
-  // Constructing and sending Attach Complete to mme_app
-  // mimicing S1AP
-  send_mme_app_uplink_data_ind(nas_msg_attach_comp, sizeof(nas_msg_attach_comp),
-                               plmn);
-
-  // Wait for DL NAS Transport for EMM Information
-  cv.wait_for(lock, std::chrono::milliseconds(STATE_MAX_WAIT_MS));
-
-  // Constructing and sending Modify Bearer Response to mme_app
-  // mimicing SPGW
-  std::vector<int> b_modify = {5};
-  std::vector<int> b_rm = {};
-  send_modify_bearer_resp(b_modify, b_rm);
-
-  // Check MME state after Modify Bearer Response
-  send_activate_message_to_mme_app();
-  cv.wait_for(lock, std::chrono::milliseconds(STATE_MAX_WAIT_MS));
-  EXPECT_EQ(mme_state_p->nb_ue_attached, 1);
-  EXPECT_EQ(mme_state_p->nb_ue_connected, 1);
-  EXPECT_EQ(mme_state_p->nb_default_eps_bearers, 1);
-  EXPECT_EQ(mme_state_p->nb_ue_idle, 0);
->>>>>>> a989e6c7
 
   // Force switching to IDLE Mode
   // Send context release request mimicing S1AP
@@ -3359,73 +2332,6 @@
   // Constructing and sending CONTEXT RELEASE COMPLETE to mme_app
   // mimicing S1AP task
   send_ue_ctx_release_complete();
-<<<<<<< HEAD
-=======
-
-  // Check MME state after detach complete
-  send_activate_message_to_mme_app();
-  cv.wait_for(lock, std::chrono::milliseconds(STATE_MAX_WAIT_MS));
-  EXPECT_EQ(mme_state_p->nb_ue_attached, 0);
-  EXPECT_EQ(mme_state_p->nb_ue_connected, 0);
-  EXPECT_EQ(mme_state_p->nb_default_eps_bearers, 0);
-  EXPECT_EQ(mme_state_p->nb_ue_idle, 0);
-}
-
-TEST_F(MmeAppProcedureTest, TestMobileReachabilityTimer) {
-  mme_app_desc_t* mme_state_p =
-      magma::lte::MmeNasStateManager::getInstance().get_state(false);
-  std::condition_variable cv;
-  std::mutex mx;
-  std::unique_lock<std::mutex> lock(mx);
-
-  MME_APP_EXPECT_CALLS(3, 1, 2, 1, 1, 1, 1, 1, 1, 1, 3);
-
-  // Constructing and sending Initial Attach Request to mme_app mimicing S1AP
-  send_mme_app_initial_ue_msg(nas_msg_imsi_attach_req,
-                              sizeof(nas_msg_imsi_attach_req), plmn, guti, 1);
-
-  // Sending AIA to mme_app mimicing successful S6A response for AIR
-  send_authentication_info_resp(imsi, true);
-
-  // Wait for DL NAS Transport for once
-  cv.wait_for(lock, std::chrono::milliseconds(STATE_MAX_WAIT_MS));
-  // Constructing and sending Authentication Response to mme_app mimicing S1AP
-  send_mme_app_uplink_data_ind(nas_msg_auth_resp, sizeof(nas_msg_auth_resp),
-                               plmn);
-
-  // Wait for DL NAS Transport for once
-  cv.wait_for(lock, std::chrono::milliseconds(STATE_MAX_WAIT_MS));
-  // Constructing and sending SMC Response to mme_app mimicing S1AP
-  send_mme_app_uplink_data_ind(nas_msg_smc_resp, sizeof(nas_msg_smc_resp),
-                               plmn);
-
-  // Sending ULA to mme_app mimicing successful S6A response for ULR
-  send_s6a_ula(imsi, true);
-
-  // Constructing and sending Create Session Response to mme_app mimicing SPGW
-  send_create_session_resp(REQUEST_ACCEPTED, DEFAULT_LBI);
-
-  // Constructing and sending ICS Response to mme_app mimicing S1AP
-  send_ics_response();
-
-  // Constructing UE Capability Indication message to mme_app
-  // mimicing S1AP with dummy radio capabilities
-  send_ue_capabilities_ind();
-
-  // Constructing and sending Attach Complete to mme_app
-  // mimicing S1AP
-  send_mme_app_uplink_data_ind(nas_msg_attach_comp, sizeof(nas_msg_attach_comp),
-                               plmn);
-
-  // Wait for DL NAS Transport for EMM Information
-  cv.wait_for(lock, std::chrono::milliseconds(STATE_MAX_WAIT_MS));
-
-  // Constructing and sending Modify Bearer Response to mme_app
-  // mimicing SPGW
-  std::vector<int> b_modify = {5};
-  std::vector<int> b_rm = {};
-  send_modify_bearer_resp(b_modify, b_rm);
->>>>>>> a989e6c7
 
   // Check MME state after detach complete
   send_activate_message_to_mme_app();
@@ -3499,65 +2405,9 @@
 
   MME_APP_EXPECT_CALLS(3, 1, 1, 1, 1, 1, 1, 2, 0, 1, 3);
 
-<<<<<<< HEAD
   // Attach the UE
   guti = {0};
   attach_ue(cv, lock, mme_state_p, &guti);
-=======
-  // Construction and sending Initial Attach Request to mme_app mimicing S1AP
-  send_mme_app_initial_ue_msg(nas_msg_imsi_attach_req,
-                              sizeof(nas_msg_imsi_attach_req), plmn, guti, 1);
-
-  // Sending AIA to mme_app mimicing successful S6A response for AIR
-  send_authentication_info_resp(imsi, true);
-
-  // Wait for DL NAS Transport for once
-  cv.wait_for(lock, std::chrono::milliseconds(STATE_MAX_WAIT_MS));
-  // Constructing and sending Authentication Response to mme_app mimicing S1AP
-  send_mme_app_uplink_data_ind(nas_msg_auth_resp, sizeof(nas_msg_auth_resp),
-                               plmn);
-
-  // Wait for DL NAS Transport for once
-  cv.wait_for(lock, std::chrono::milliseconds(STATE_MAX_WAIT_MS));
-  // Constructing and sending SMC Response to mme_app mimicing S1AP
-  send_mme_app_uplink_data_ind(nas_msg_smc_resp, sizeof(nas_msg_smc_resp),
-                               plmn);
-
-  // Sending ULA to mme_app mimicing successful S6A response for ULR
-  send_s6a_ula(imsi, true);
-
-  // Constructing and sending Create Session Response to mme_app mimicing SPGW
-  send_create_session_resp(REQUEST_ACCEPTED, DEFAULT_LBI);
-
-  // Constructing and sending ICS Response to mme_app mimicing S1AP
-  send_ics_response();
-
-  // Constructing UE Capability Indication message to mme_app
-  // mimicing S1AP with dummy radio capabilities
-  send_ue_capabilities_ind();
-
-  // Constructing and sending Attach Complete to mme_app
-  // mimicing S1AP
-  send_mme_app_uplink_data_ind(nas_msg_attach_comp, sizeof(nas_msg_attach_comp),
-                               plmn);
-
-  // Wait for DL NAS Transport for EMM Information
-  cv.wait_for(lock, std::chrono::milliseconds(STATE_MAX_WAIT_MS));
-
-  // Constructing and sending Modify Bearer Response to mme_app
-  // mimicing SPGW
-  std::vector<int> b_modify = {5};
-  std::vector<int> b_rm = {};
-  send_modify_bearer_resp(b_modify, b_rm);
-
-  // Check MME state after Modify Bearer Response
-  send_activate_message_to_mme_app();
-  cv.wait_for(lock, std::chrono::milliseconds(STATE_MAX_WAIT_MS));
-  EXPECT_EQ(mme_state_p->nb_ue_attached, 1);
-  EXPECT_EQ(mme_state_p->nb_ue_connected, 1);
-  EXPECT_EQ(mme_state_p->nb_default_eps_bearers, 1);
-  EXPECT_EQ(mme_state_p->nb_ue_idle, 0);
->>>>>>> a989e6c7
 
   // Send path switch request to mme_app mimicing S1AP, use 1 for all new ids,
   // since Initial UE message is using 0
@@ -3577,7 +2427,7 @@
   // Constructing and sending Modify Bearer Response to mme_app
   // mimicing SPGW, with same parameters as last one
   std::vector<int> b_modify = {5};
-  std::vector<int> b_rm     = {};
+  std::vector<int> b_rm = {};
   send_modify_bearer_resp(b_modify, b_rm);
 
   // Check MME state after Modify Bearer Response
@@ -3623,66 +2473,9 @@
 
   MME_APP_EXPECT_CALLS(3, 1, 1, 1, 1, 1, 1, 2, 0, 1, 3);
 
-<<<<<<< HEAD
   // Attach the UE
   guti = {0};
   attach_ue(cv, lock, mme_state_p, &guti);
-=======
-  // Construction and sending Initial Attach Request to mme_app mimicing S1AP
-  send_mme_app_initial_ue_msg(nas_msg_imsi_attach_req,
-                              sizeof(nas_msg_imsi_attach_req), plmn, guti, 1);
-
-  // Sending AIA to mme_app mimicing successful S6A response for AIR
-  send_authentication_info_resp(imsi, true);
-
-  // Wait for DL NAS Transport for once
-  cv.wait_for(lock, std::chrono::milliseconds(STATE_MAX_WAIT_MS));
-  // Constructing and sending Authentication Response to mme_app mimicing S1AP
-  send_mme_app_uplink_data_ind(nas_msg_auth_resp, sizeof(nas_msg_auth_resp),
-                               plmn);
-
-  // Wait for DL NAS Transport for once
-  cv.wait_for(lock, std::chrono::milliseconds(STATE_MAX_WAIT_MS));
-  // Constructing and sending SMC Response to mme_app mimicing S1AP
-  send_mme_app_uplink_data_ind(nas_msg_smc_resp, sizeof(nas_msg_smc_resp),
-                               plmn);
-
-  // Sending ULA to mme_app mimicing successful S6A response for ULR
-  send_s6a_ula(imsi, true);
-
-  // Constructing and sending Create Session Response to mme_app mimicing SPGW
-  send_create_session_resp(REQUEST_ACCEPTED, DEFAULT_LBI);
-
-  // Constructing and sending ICS Response to mme_app mimicing S1AP
-  send_ics_response();
-
-  // Constructing UE Capability Indication message to mme_app
-  // mimicing S1AP with dummy radio capabilities
-  send_ue_capabilities_ind();
-
-  // Constructing and sending Attach Complete to mme_app
-  // mimicing S1AP
-  send_mme_app_uplink_data_ind(nas_msg_attach_comp, sizeof(nas_msg_attach_comp),
-                               plmn);
-
-  // Wait for DL NAS Transport for EMM Information
-  cv.wait_for(lock, std::chrono::milliseconds(STATE_MAX_WAIT_MS));
-
-  // Constructing and sending Modify Bearer Response to mme_app
-  // mimicing SPGW
-  std::vector<int> b_modify = {5};
-  std::vector<int> b_rm = {};
-  send_modify_bearer_resp(b_modify, b_rm);
-
-  // Check MME state after Modify Bearer Response
-  send_activate_message_to_mme_app();
-  cv.wait_for(lock, std::chrono::milliseconds(STATE_MAX_WAIT_MS));
-  EXPECT_EQ(mme_state_p->nb_ue_attached, 1);
-  EXPECT_EQ(mme_state_p->nb_ue_connected, 1);
-  EXPECT_EQ(mme_state_p->nb_default_eps_bearers, 1);
-  EXPECT_EQ(mme_state_p->nb_ue_idle, 0);
-  EXPECT_EQ(mme_state_p->nb_s1u_bearers, 1);
->>>>>>> a989e6c7
 
   // Send path switch request to mme_app mimicing S1AP, use 1 for all new ids,
   // since Initial UE message is using 0
@@ -3702,8 +2495,8 @@
   // Constructing and sending Modify Bearer Response to mme_app
   // mimicing SPGW, with empty modify bearer list to trigger failure
   std::vector<int> b_modify = {};
-  std::vector<int> b_rm     = {};
-  //b_modify = {};
+  std::vector<int> b_rm = {};
+  // b_modify = {};
   send_modify_bearer_resp(b_modify, b_rm);
 
   // Check MME state after Modify Bearer Response
@@ -3754,82 +2547,8 @@
 
   MME_APP_EXPECT_CALLS(3, 2, 2, 1, 1, 1, 2, 3, 1, 2, 4);
 
-<<<<<<< HEAD
   guti = {0};
   attach_ue(cv, lock, mme_state_p, &guti);
-=======
-  // Construction and sending Initial Attach Request to mme_app mimicing S1AP
-  send_mme_app_initial_ue_msg(nas_msg_imsi_attach_req,
-                              sizeof(nas_msg_imsi_attach_req), plmn, guti, 1);
-
-  // Sending AIA to mme_app mimicing successful S6A response for AIR
-  send_authentication_info_resp(imsi, true);
-
-  // Wait for DL NAS Transport for once
-  cv.wait_for(lock, std::chrono::milliseconds(STATE_MAX_WAIT_MS));
-  EXPECT_EQ(msg_nas_dl_data.mme_ue_s1ap_id, 1);
-  // Constructing and sending Authentication Response to mme_app mimicing S1AP
-  send_mme_app_uplink_data_ind(nas_msg_auth_resp, sizeof(nas_msg_auth_resp),
-                               plmn);
-
-  // Wait for DL NAS Transport for once
-  cv.wait_for(lock, std::chrono::milliseconds(STATE_MAX_WAIT_MS));
-  // Constructing and sending SMC Response to mme_app mimicing S1AP
-  send_mme_app_uplink_data_ind(nas_msg_smc_resp, sizeof(nas_msg_smc_resp),
-                               plmn);
-
-  // Sending ULA to mme_app mimicing successful S6A response for ULR
-  send_s6a_ula(imsi, true);
-
-  // Constructing and sending Create Session Response to mme_app mimicing SPGW
-  send_create_session_resp(REQUEST_ACCEPTED, DEFAULT_LBI);
-
-  // Constructing and sending ICS Response to mme_app mimicing S1AP
-  send_ics_response();
-
-  // Constructing UE Capability Indication message to mme_app
-  // mimicing S1AP with dummy radio capabilities
-  send_ue_capabilities_ind();
-
-  // Constructing and sending Attach Complete to mme_app
-  // mimicing S1AP
-  send_mme_app_uplink_data_ind(nas_msg_attach_comp, sizeof(nas_msg_attach_comp),
-                               plmn);
-
-  // Wait for DL NAS Transport for EMM Information
-  cv.wait_for(lock, std::chrono::milliseconds(STATE_MAX_WAIT_MS));
-
-  nas_message_t nas_msg_decoded = {0};
-  emm_security_context_t emm_security_context;
-  nas_message_decode_status_t decode_status;
-  status_code_e decoder_rc;
-  decoder_rc =
-      nas_message_decode(nas_msg->data, &nas_msg_decoded, nas_msg->slen,
-                         (void*)&emm_security_context, &decode_status);
-  EXPECT_EQ(nas_msg->slen, 67);
-  EXPECT_EQ(decoder_rc, nas_msg->slen);
-  guti = nas_msg_decoded.plain.emm.attach_accept.guti.guti;
-  bdestroy_wrapper(
-      &nas_msg_decoded.plain.emm.attach_accept.esmmessagecontainer);
-  // Destruction at tear down is not sufficient as ICS occurs
-  // twice in this test case.
-  bdestroy_wrapper(&nas_msg);
-
-  // Constructing and sending Modify Bearer Response to mme_app
-  // mimicing SPGW
-  std::vector<int> b_modify = {5};
-  std::vector<int> b_rm = {};
-  send_modify_bearer_resp(b_modify, b_rm);
-
-  // Check MME state after Modify Bearer Response
-  send_activate_message_to_mme_app();
-  cv.wait_for(lock, std::chrono::milliseconds(STATE_MAX_WAIT_MS));
-  EXPECT_EQ(mme_state_p->nb_ue_attached, 1);
-  EXPECT_EQ(mme_state_p->nb_ue_connected, 1);
-  EXPECT_EQ(mme_state_p->nb_default_eps_bearers, 1);
-  EXPECT_EQ(mme_state_p->nb_ue_idle, 0);
-  EXPECT_EQ(mme_state_p->nb_s1u_bearers, 1);
->>>>>>> a989e6c7
 
   // Send PDN connectivity request
   send_mme_app_uplink_data_ind(nas_msg_pdn_connectivity_req_ims,
@@ -3848,7 +2567,7 @@
 
   // Send modify bearer response for secondary PDN
   std::vector<int> b_modify = {6};
-  std::vector<int> b_rm     = {};
+  std::vector<int> b_rm = {};
   send_modify_bearer_resp(b_modify, b_rm);
 
   // Add dedicated bearer for LBI 6
@@ -3951,82 +2670,8 @@
 
   MME_APP_EXPECT_CALLS(3, 2, 2, 1, 1, 1, 2, 4, 1, 2, 4);
 
-<<<<<<< HEAD
   guti = {0};
   attach_ue(cv, lock, mme_state_p, &guti);
-=======
-  // Construction and sending Initial Attach Request to mme_app mimicing S1AP
-  send_mme_app_initial_ue_msg(nas_msg_imsi_attach_req,
-                              sizeof(nas_msg_imsi_attach_req), plmn, guti, 1);
-
-  // Sending AIA to mme_app mimicing successful S6A response for AIR
-  send_authentication_info_resp(imsi, true);
-
-  // Wait for DL NAS Transport for once
-  cv.wait_for(lock, std::chrono::milliseconds(STATE_MAX_WAIT_MS));
-  EXPECT_EQ(msg_nas_dl_data.mme_ue_s1ap_id, 1);
-  // Constructing and sending Authentication Response to mme_app mimicing S1AP
-  send_mme_app_uplink_data_ind(nas_msg_auth_resp, sizeof(nas_msg_auth_resp),
-                               plmn);
-
-  // Wait for DL NAS Transport for once
-  cv.wait_for(lock, std::chrono::milliseconds(STATE_MAX_WAIT_MS));
-  // Constructing and sending SMC Response to mme_app mimicing S1AP
-  send_mme_app_uplink_data_ind(nas_msg_smc_resp, sizeof(nas_msg_smc_resp),
-                               plmn);
-
-  // Sending ULA to mme_app mimicing successful S6A response for ULR
-  send_s6a_ula(imsi, true);
-
-  // Constructing and sending Create Session Response to mme_app mimicing SPGW
-  send_create_session_resp(REQUEST_ACCEPTED, DEFAULT_LBI);
-
-  // Constructing and sending ICS Response to mme_app mimicing S1AP
-  send_ics_response();
-
-  // Constructing UE Capability Indication message to mme_app
-  // mimicing S1AP with dummy radio capabilities
-  send_ue_capabilities_ind();
-
-  // Constructing and sending Attach Complete to mme_app
-  // mimicing S1AP
-  send_mme_app_uplink_data_ind(nas_msg_attach_comp, sizeof(nas_msg_attach_comp),
-                               plmn);
-
-  // Wait for DL NAS Transport for EMM Information
-  cv.wait_for(lock, std::chrono::milliseconds(STATE_MAX_WAIT_MS));
-
-  nas_message_t nas_msg_decoded = {0};
-  emm_security_context_t emm_security_context;
-  nas_message_decode_status_t decode_status;
-  status_code_e decoder_rc;
-  decoder_rc =
-      nas_message_decode(nas_msg->data, &nas_msg_decoded, nas_msg->slen,
-                         (void*)&emm_security_context, &decode_status);
-  EXPECT_EQ(nas_msg->slen, 67);
-  EXPECT_EQ(decoder_rc, nas_msg->slen);
-  guti = nas_msg_decoded.plain.emm.attach_accept.guti.guti;
-  bdestroy_wrapper(
-      &nas_msg_decoded.plain.emm.attach_accept.esmmessagecontainer);
-  // Destruction at tear down is not sufficient as ICS occurs
-  // twice in this test case.
-  bdestroy_wrapper(&nas_msg);
-
-  // Constructing and sending Modify Bearer Response to mme_app
-  // mimicing SPGW
-  std::vector<int> b_modify = {5};
-  std::vector<int> b_rm = {};
-  send_modify_bearer_resp(b_modify, b_rm);
-
-  // Check MME state after Modify Bearer Response
-  send_activate_message_to_mme_app();
-  cv.wait_for(lock, std::chrono::milliseconds(STATE_MAX_WAIT_MS));
-  EXPECT_EQ(mme_state_p->nb_ue_attached, 1);
-  EXPECT_EQ(mme_state_p->nb_ue_connected, 1);
-  EXPECT_EQ(mme_state_p->nb_default_eps_bearers, 1);
-  EXPECT_EQ(mme_state_p->nb_ue_idle, 0);
-  EXPECT_EQ(mme_state_p->nb_s1u_bearers, 1);
->>>>>>> a989e6c7
 
   // Send PDN connectivity request
   send_mme_app_uplink_data_ind(nas_msg_pdn_connectivity_req_ims,
@@ -4046,7 +2691,7 @@
   // Constructing and sending Modify Bearer Response to mme_app
   // mimicing SPGW
   std::vector<int> b_modify = {6};
-  std::vector<int> b_rm     = {};
+  std::vector<int> b_rm = {};
   send_modify_bearer_resp(b_modify, b_rm);
 
   // Add dedicated bearer for LBI 6
@@ -4153,12 +2798,94 @@
 
   MME_APP_EXPECT_CALLS(3, 1, 1, 1, 1, 1, 1, 2, 0, 1, 3);
 
-<<<<<<< HEAD
   // Attach the UE
   guti = {0};
   attach_ue(cv, lock, mme_state_p, &guti);
-=======
-  // Construction and sending Initial Attach Request to mme_app mimicing S1AP
+
+  // EXPECT_EQ(mme_state_p->nb_s1u_bearers, 1);
+
+  uint32_t new_enb_ue_s1ap_id = DEFAULT_eNB_S1AP_UE_ID + 1;
+  uint32_t new_sctp_assoc_id = DEFAULT_SCTP_ASSOC_ID + 1;
+  uint32_t new_enb_id = DEFAULT_ENB_ID + 1;
+  uint32_t mme_ue_s1ap_id = 1;
+
+  // Send Handover Required to mme_app mimicing S1AP, use 1 for all new ids,
+  // since Initial UE message is using 0
+  send_s1ap_handover_required(DEFAULT_SCTP_ASSOC_ID, new_enb_id,
+                              new_enb_ue_s1ap_id, mme_ue_s1ap_id);
+
+  // Expect that MME Handover Request is sent to S1AP from mme_app
+  EXPECT_CALL(*s1ap_handler, s1ap_mme_handle_handover_request(
+                                 check_params_in_mme_app_handover_request(
+                                     mme_ue_s1ap_id, DEFAULT_SCTP_ASSOC_ID)))
+      .Times(1);
+
+  // Send Handover Request Ack to mme_app mimicing S1AP
+  send_s1ap_handover_request_ack(DEFAULT_SCTP_ASSOC_ID, DEFAULT_ENB_ID,
+                                 new_enb_id, DEFAULT_eNB_S1AP_UE_ID,
+                                 new_enb_ue_s1ap_id, mme_ue_s1ap_id);
+
+  // Expect that MME Handover Command is sent to S1AP from mme_app
+  EXPECT_CALL(*s1ap_handler, s1ap_mme_handle_handover_command(
+                                 check_params_in_mme_app_handover_command(
+                                     mme_ue_s1ap_id, new_enb_id)))
+      .Times(1);
+
+  // Send Handover Notify to mme_app mimicing S1AP
+  send_s1ap_handover_notify(new_sctp_assoc_id, DEFAULT_ENB_ID, new_enb_id,
+                            DEFAULT_eNB_S1AP_UE_ID, new_enb_ue_s1ap_id,
+                            mme_ue_s1ap_id);
+
+  // Constructing and sending Modify Bearer Response to mme_app
+  // mimicing SPGW, with same parameters as last one
+  std::vector<int> b_modify = {5};
+  std::vector<int> b_rm = {};
+  send_modify_bearer_resp(b_modify, b_rm);
+
+  // Check MME state after Modify Bearer Response
+  send_activate_message_to_mme_app();
+  cv.wait_for(lock, std::chrono::milliseconds(STATE_MAX_WAIT_MS));
+  EXPECT_EQ(mme_state_p->nb_ue_attached, 1);
+  EXPECT_EQ(mme_state_p->nb_ue_connected, 1);
+  EXPECT_EQ(mme_state_p->nb_default_eps_bearers, 1);
+  EXPECT_EQ(mme_state_p->nb_ue_idle, 0);
+  EXPECT_EQ(mme_state_p->nb_s1u_bearers, 2);
+
+  // Constructing and sending Detach Request to mme_app
+  // mimicing S1AP
+  send_mme_app_uplink_data_ind(nas_msg_detach_req, sizeof(nas_msg_detach_req),
+                               plmn);
+
+  // Constructing and sending Delete Session Response to mme_app
+  // mimicing SPGW task
+  cv.wait_for(lock, std::chrono::milliseconds(STATE_MAX_WAIT_MS));
+  send_delete_session_resp(DEFAULT_LBI);
+
+  // Wait for context release command
+  cv.wait_for(lock, std::chrono::milliseconds(STATE_MAX_WAIT_MS));
+  // Constructing and sending CONTEXT RELEASE COMPLETE to mme_app
+  // mimicing S1AP task
+  send_ue_ctx_release_complete();
+
+  // Check MME state after detach complete
+  send_activate_message_to_mme_app();
+  cv.wait_for(lock, std::chrono::milliseconds(STATE_MAX_WAIT_MS));
+  EXPECT_EQ(mme_state_p->nb_ue_attached, 0);
+  EXPECT_EQ(mme_state_p->nb_ue_connected, 0);
+  EXPECT_EQ(mme_state_p->nb_default_eps_bearers, 0);
+  EXPECT_EQ(mme_state_p->nb_ue_idle, 0);
+}
+
+TEST_F(MmeAppProcedureTest, TestDuplicateAttach) {
+  mme_app_desc_t* mme_state_p =
+      magma::lte::MmeNasStateManager::getInstance().get_state(false);
+  std::condition_variable cv;
+  std::mutex mx;
+  std::unique_lock<std::mutex> lock(mx);
+
+  MME_APP_EXPECT_CALLS(6, 2, 2, 2, 2, 1, 2, 2, 1, 2, 4);
+
+  // Constructing and sending Initial Attach Request to mme_app mimicing S1AP
   send_mme_app_initial_ue_msg(nas_msg_imsi_attach_req,
                               sizeof(nas_msg_imsi_attach_req), plmn, guti, 1);
 
@@ -4197,53 +2924,16 @@
 
   // Wait for DL NAS Transport for EMM Information
   cv.wait_for(lock, std::chrono::milliseconds(STATE_MAX_WAIT_MS));
+
+  // Destruction at tear down is not sufficient as ICS occurs
+  // twice in this test case.
+  bdestroy_wrapper(&nas_msg);
 
   // Constructing and sending Modify Bearer Response to mme_app
   // mimicing SPGW
   std::vector<int> b_modify = {5};
   std::vector<int> b_rm = {};
   send_modify_bearer_resp(b_modify, b_rm);
->>>>>>> a989e6c7
-
-  //EXPECT_EQ(mme_state_p->nb_s1u_bearers, 1);
-
-  uint32_t new_enb_ue_s1ap_id = DEFAULT_eNB_S1AP_UE_ID + 1;
-  uint32_t new_sctp_assoc_id = DEFAULT_SCTP_ASSOC_ID + 1;
-  uint32_t new_enb_id = DEFAULT_ENB_ID + 1;
-  uint32_t mme_ue_s1ap_id = 1;
-
-  // Send Handover Required to mme_app mimicing S1AP, use 1 for all new ids,
-  // since Initial UE message is using 0
-  send_s1ap_handover_required(DEFAULT_SCTP_ASSOC_ID, new_enb_id,
-                              new_enb_ue_s1ap_id, mme_ue_s1ap_id);
-
-  // Expect that MME Handover Request is sent to S1AP from mme_app
-  EXPECT_CALL(*s1ap_handler, s1ap_mme_handle_handover_request(
-                                 check_params_in_mme_app_handover_request(
-                                     mme_ue_s1ap_id, DEFAULT_SCTP_ASSOC_ID)))
-      .Times(1);
-
-  // Send Handover Request Ack to mme_app mimicing S1AP
-  send_s1ap_handover_request_ack(DEFAULT_SCTP_ASSOC_ID, DEFAULT_ENB_ID,
-                                 new_enb_id, DEFAULT_eNB_S1AP_UE_ID,
-                                 new_enb_ue_s1ap_id, mme_ue_s1ap_id);
-
-  // Expect that MME Handover Command is sent to S1AP from mme_app
-  EXPECT_CALL(*s1ap_handler, s1ap_mme_handle_handover_command(
-                                 check_params_in_mme_app_handover_command(
-                                     mme_ue_s1ap_id, new_enb_id)))
-      .Times(1);
-
-  // Send Handover Notify to mme_app mimicing S1AP
-  send_s1ap_handover_notify(new_sctp_assoc_id, DEFAULT_ENB_ID, new_enb_id,
-                            DEFAULT_eNB_S1AP_UE_ID, new_enb_ue_s1ap_id,
-                            mme_ue_s1ap_id);
-
-  // Constructing and sending Modify Bearer Response to mme_app
-  // mimicing SPGW, with same parameters as last one
-  std::vector<int> b_modify = {5};
-  std::vector<int> b_rm     = {};
-  send_modify_bearer_resp(b_modify, b_rm);
 
   // Check MME state after Modify Bearer Response
   send_activate_message_to_mme_app();
@@ -4252,18 +2942,102 @@
   EXPECT_EQ(mme_state_p->nb_ue_connected, 1);
   EXPECT_EQ(mme_state_p->nb_default_eps_bearers, 1);
   EXPECT_EQ(mme_state_p->nb_ue_idle, 0);
-  EXPECT_EQ(mme_state_p->nb_s1u_bearers, 2);
-
-  // Constructing and sending Detach Request to mme_app
-  // mimicing S1AP
-  send_mme_app_uplink_data_ind(nas_msg_detach_req, sizeof(nas_msg_detach_req),
-                               plmn);
-
+  EXPECT_EQ(mme_state_p->nb_s1u_bearers, 1);
+
+  /* Move UE to ECM_IDLE mode */
+  // Send context release request mimicing S1AP
+  send_context_release_req(S1AP_RADIO_EUTRAN_GENERATED_REASON, TASK_S1AP);
+
+  // Constructing and sending Release Access Bearer Response to mme_app
+  // mimicing SPGW
+  sgw_send_release_access_bearer_response(REQUEST_ACCEPTED);
+
+  // Wait for context release command
+  cv.wait_for(lock, std::chrono::milliseconds(STATE_MAX_WAIT_MS));
+  // Constructing and sending CONTEXT RELEASE COMPLETE to mme_app
+  // mimicing S1AP task
+  send_ue_ctx_release_complete();
+
+  // Check MME state after context release request is processed
+  send_activate_message_to_mme_app();
+  cv.wait_for(lock, std::chrono::milliseconds(STATE_MAX_WAIT_MS));
+  EXPECT_EQ(mme_state_p->nb_ue_attached, 1);
+  EXPECT_EQ(mme_state_p->nb_ue_connected, 0);
+  EXPECT_EQ(mme_state_p->nb_default_eps_bearers, 1);
+  EXPECT_EQ(mme_state_p->nb_ue_idle, 1);
+  EXPECT_EQ(mme_state_p->nb_s1u_bearers, 0);
+
+  /* Duplicate Attach Request */
+  // Constructing and sending Duplicate Attach Request to mme_app mimicing S1AP
+  send_mme_app_uplink_data_ind(nas_msg_imsi_attach_req,
+                               sizeof(nas_msg_imsi_attach_req), plmn);
+
+  // An implicit detach event should occur leading to Delete Session Request
   // Constructing and sending Delete Session Response to mme_app
   // mimicing SPGW task
   cv.wait_for(lock, std::chrono::milliseconds(STATE_MAX_WAIT_MS));
   send_delete_session_resp(DEFAULT_LBI);
 
+  // Now the new attach request should proceed
+  // Sending AIA to mme_app mimicing successful S6A response for AIR
+  send_authentication_info_resp(imsi, true);
+
+  // Wait for DL NAS Transport for once
+  cv.wait_for(lock, std::chrono::milliseconds(STATE_MAX_WAIT_MS));
+  // Constructing and sending Authentication Response to mme_app mimicing S1AP
+  send_mme_app_uplink_data_ind(nas_msg_auth_resp, sizeof(nas_msg_auth_resp),
+                               plmn);
+
+  // Wait for DL NAS Transport for once
+  cv.wait_for(lock, std::chrono::milliseconds(STATE_MAX_WAIT_MS));
+  // Constructing and sending SMC Response to mme_app mimicing S1AP
+  send_mme_app_uplink_data_ind(nas_msg_smc_resp, sizeof(nas_msg_smc_resp),
+                               plmn);
+
+  // Sending ULA to mme_app mimicing successful S6A response for ULR
+  send_s6a_ula(imsi, true);
+
+  // Constructing and sending Create Session Response to mme_app mimicing SPGW
+  send_create_session_resp(REQUEST_ACCEPTED, DEFAULT_LBI);
+
+  // Constructing and sending ICS Response to mme_app mimicing S1AP
+  send_ics_response();
+
+  // Constructing UE Capability Indication message to mme_app
+  // mimicing S1AP with dummy radio capabilities
+  send_ue_capabilities_ind();
+
+  // Constructing and sending Attach Complete to mme_app
+  // mimicing S1AP
+  send_mme_app_uplink_data_ind(nas_msg_attach_comp, sizeof(nas_msg_attach_comp),
+                               plmn);
+
+  // Wait for DL NAS Transport for EMM Information
+  cv.wait_for(lock, std::chrono::milliseconds(STATE_MAX_WAIT_MS));
+
+  // Constructing and sending Modify Bearer Response to mme_app
+  // mimicing SPGW
+  send_modify_bearer_resp(b_modify, b_rm);
+
+  // Check MME state after Modify Bearer Response
+  send_activate_message_to_mme_app();
+  cv.wait_for(lock, std::chrono::milliseconds(STATE_MAX_WAIT_MS));
+  EXPECT_EQ(mme_state_p->nb_ue_attached, 1);
+  EXPECT_EQ(mme_state_p->nb_ue_connected, 1);
+  EXPECT_EQ(mme_state_p->nb_default_eps_bearers, 1);
+  EXPECT_EQ(mme_state_p->nb_ue_idle, 0);
+  EXPECT_EQ(mme_state_p->nb_s1u_bearers, 1);
+
+  // Constructing and sending Detach Request to mme_app
+  // mimicing S1AP
+  send_mme_app_uplink_data_ind(nas_msg_detach_req, sizeof(nas_msg_detach_req),
+                               plmn);
+
+  // Constructing and sending Delete Session Response to mme_app
+  // mimicing SPGW task
+  cv.wait_for(lock, std::chrono::milliseconds(STATE_MAX_WAIT_MS));
+  send_delete_session_resp(DEFAULT_LBI);
+
   // Wait for context release command
   cv.wait_for(lock, std::chrono::milliseconds(STATE_MAX_WAIT_MS));
   // Constructing and sending CONTEXT RELEASE COMPLETE to mme_app
@@ -4277,16 +3051,21 @@
   EXPECT_EQ(mme_state_p->nb_ue_connected, 0);
   EXPECT_EQ(mme_state_p->nb_default_eps_bearers, 0);
   EXPECT_EQ(mme_state_p->nb_ue_idle, 0);
-}
-
-TEST_F(MmeAppProcedureTest, TestDuplicateAttach) {
-  mme_app_desc_t* mme_state_p =
-      magma::lte::MmeNasStateManager::getInstance().get_state(false);
-  std::condition_variable cv;
-  std::mutex mx;
-  std::unique_lock<std::mutex> lock(mx);
-
-  MME_APP_EXPECT_CALLS(6, 2, 2, 2, 2, 1, 2, 2, 1, 2, 4);
+  EXPECT_EQ(mme_state_p->nb_s1u_bearers, 0);
+}
+// Test case validates the handling of cancel location request,
+// which initiates network initiated detach
+TEST_F(MmeAppProcedureTest, TestCLRNwInitiatedDetach) {
+  mme_app_desc_t* mme_state_p =
+      magma::lte::MmeNasStateManager::getInstance().get_state(false);
+  std::condition_variable cv;
+  std::mutex mx;
+  std::unique_lock<std::mutex> lock(mx);
+
+  MME_APP_EXPECT_CALLS(4, 1, 1, 1, 1, 0, 1, 1, 0, 1, 2);
+  // Setting the 3422 and 3460 timers to standard duration
+  mme_config.nas_config.t3422_msec = 8000;
+  mme_config.nas_config.t3460_msec = 8000;
 
   // Constructing and sending Initial Attach Request to mme_app mimicing S1AP
   send_mme_app_initial_ue_msg(nas_msg_imsi_attach_req,
@@ -4327,10 +3106,6 @@
 
   // Wait for DL NAS Transport for EMM Information
   cv.wait_for(lock, std::chrono::milliseconds(STATE_MAX_WAIT_MS));
-
-  // Destruction at tear down is not sufficient as ICS occurs
-  // twice in this test case.
-  bdestroy_wrapper(&nas_msg);
 
   // Constructing and sending Modify Bearer Response to mme_app
   // mimicing SPGW
@@ -4345,103 +3120,22 @@
   EXPECT_EQ(mme_state_p->nb_ue_connected, 1);
   EXPECT_EQ(mme_state_p->nb_default_eps_bearers, 1);
   EXPECT_EQ(mme_state_p->nb_ue_idle, 0);
-  EXPECT_EQ(mme_state_p->nb_s1u_bearers, 1);
-
-  /* Move UE to ECM_IDLE mode */
-  // Send context release request mimicing S1AP
-  send_context_release_req(S1AP_RADIO_EUTRAN_GENERATED_REASON, TASK_S1AP);
-
-  // Constructing and sending Release Access Bearer Response to mme_app
-  // mimicing SPGW
-  sgw_send_release_access_bearer_response(REQUEST_ACCEPTED);
-
-  // Wait for context release command
-  cv.wait_for(lock, std::chrono::milliseconds(STATE_MAX_WAIT_MS));
-  // Constructing and sending CONTEXT RELEASE COMPLETE to mme_app
-  // mimicing S1AP task
-  send_ue_ctx_release_complete();
-
-  // Check MME state after context release request is processed
-  send_activate_message_to_mme_app();
-  cv.wait_for(lock, std::chrono::milliseconds(STATE_MAX_WAIT_MS));
-  EXPECT_EQ(mme_state_p->nb_ue_attached, 1);
-  EXPECT_EQ(mme_state_p->nb_ue_connected, 0);
-  EXPECT_EQ(mme_state_p->nb_default_eps_bearers, 1);
-  EXPECT_EQ(mme_state_p->nb_ue_idle, 1);
-  EXPECT_EQ(mme_state_p->nb_s1u_bearers, 0);
-
-  /* Duplicate Attach Request */
-  // Constructing and sending Duplicate Attach Request to mme_app mimicing S1AP
-  send_mme_app_uplink_data_ind(nas_msg_imsi_attach_req,
-                               sizeof(nas_msg_imsi_attach_req), plmn);
-
-  // An implicit detach event should occur leading to Delete Session Request
+  EXPECT_CALL(*s6a_handler, s6a_cancel_location_ans()).Times(1);
+  send_s6a_clr(imsi);
+  // Wait for DL NAS Transport for Detach Request
+  cv.wait_for(lock, std::chrono::milliseconds(STATE_MAX_WAIT_MS));
+
+  // Constructing and sending Detach Accept to mme_app
+  // mimicing S1AP
+  send_mme_app_uplink_data_ind(nas_msg_detach_accept,
+                               sizeof(nas_msg_detach_accept), plmn);
+
   // Constructing and sending Delete Session Response to mme_app
   // mimicing SPGW task
   cv.wait_for(lock, std::chrono::milliseconds(STATE_MAX_WAIT_MS));
   send_delete_session_resp(DEFAULT_LBI);
 
-  // Now the new attach request should proceed
-  // Sending AIA to mme_app mimicing successful S6A response for AIR
-  send_authentication_info_resp(imsi, true);
-
-  // Wait for DL NAS Transport for once
-  cv.wait_for(lock, std::chrono::milliseconds(STATE_MAX_WAIT_MS));
-  // Constructing and sending Authentication Response to mme_app mimicing S1AP
-  send_mme_app_uplink_data_ind(nas_msg_auth_resp, sizeof(nas_msg_auth_resp),
-                               plmn);
-
-  // Wait for DL NAS Transport for once
-  cv.wait_for(lock, std::chrono::milliseconds(STATE_MAX_WAIT_MS));
-  // Constructing and sending SMC Response to mme_app mimicing S1AP
-  send_mme_app_uplink_data_ind(nas_msg_smc_resp, sizeof(nas_msg_smc_resp),
-                               plmn);
-
-  // Sending ULA to mme_app mimicing successful S6A response for ULR
-  send_s6a_ula(imsi, true);
-
-  // Constructing and sending Create Session Response to mme_app mimicing SPGW
-  send_create_session_resp(REQUEST_ACCEPTED, DEFAULT_LBI);
-
-  // Constructing and sending ICS Response to mme_app mimicing S1AP
-  send_ics_response();
-
-  // Constructing UE Capability Indication message to mme_app
-  // mimicing S1AP with dummy radio capabilities
-  send_ue_capabilities_ind();
-
-  // Constructing and sending Attach Complete to mme_app
-  // mimicing S1AP
-  send_mme_app_uplink_data_ind(nas_msg_attach_comp, sizeof(nas_msg_attach_comp),
-                               plmn);
-
-  // Wait for DL NAS Transport for EMM Information
-  cv.wait_for(lock, std::chrono::milliseconds(STATE_MAX_WAIT_MS));
-
-  // Constructing and sending Modify Bearer Response to mme_app
-  // mimicing SPGW
-  send_modify_bearer_resp(b_modify, b_rm);
-
-  // Check MME state after Modify Bearer Response
-  send_activate_message_to_mme_app();
-  cv.wait_for(lock, std::chrono::milliseconds(STATE_MAX_WAIT_MS));
-  EXPECT_EQ(mme_state_p->nb_ue_attached, 1);
-  EXPECT_EQ(mme_state_p->nb_ue_connected, 1);
-  EXPECT_EQ(mme_state_p->nb_default_eps_bearers, 1);
-  EXPECT_EQ(mme_state_p->nb_ue_idle, 0);
-  EXPECT_EQ(mme_state_p->nb_s1u_bearers, 1);
-
-  // Constructing and sending Detach Request to mme_app
-  // mimicing S1AP
-  send_mme_app_uplink_data_ind(nas_msg_detach_req, sizeof(nas_msg_detach_req),
-                               plmn);
-
-  // Constructing and sending Delete Session Response to mme_app
-  // mimicing SPGW task
-  cv.wait_for(lock, std::chrono::milliseconds(STATE_MAX_WAIT_MS));
-  send_delete_session_resp(DEFAULT_LBI);
-
-  // Wait for context release command
+  // Wait for context release request
   cv.wait_for(lock, std::chrono::milliseconds(STATE_MAX_WAIT_MS));
   // Constructing and sending CONTEXT RELEASE COMPLETE to mme_app
   // mimicing S1AP task
@@ -4454,18 +3148,18 @@
   EXPECT_EQ(mme_state_p->nb_ue_connected, 0);
   EXPECT_EQ(mme_state_p->nb_default_eps_bearers, 0);
   EXPECT_EQ(mme_state_p->nb_ue_idle, 0);
-  EXPECT_EQ(mme_state_p->nb_s1u_bearers, 0);
-}
-// Test case validates the handling of cancel location request,
-// which initiates network initiated detach
-TEST_F(MmeAppProcedureTest, TestCLRNwInitiatedDetach) {
-  mme_app_desc_t* mme_state_p =
-      magma::lte::MmeNasStateManager::getInstance().get_state(false);
-  std::condition_variable cv;
-  std::mutex mx;
-  std::unique_lock<std::mutex> lock(mx);
-
-  MME_APP_EXPECT_CALLS(4, 1, 1, 1, 1, 0, 1, 1, 0, 1, 2);
+}
+
+// Test case validates the handling of S6a Reset message,
+// which sends update location request
+TEST_F(MmeAppProcedureTest, TestS6aReset) {
+  mme_app_desc_t* mme_state_p =
+      magma::lte::MmeNasStateManager::getInstance().get_state(false);
+  std::condition_variable cv;
+  std::mutex mx;
+  std::unique_lock<std::mutex> lock(mx);
+
+  MME_APP_EXPECT_CALLS(3, 1, 1, 1, 2, 1, 1, 1, 0, 1, 2);
   // Setting the 3422 and 3460 timers to standard duration
   mme_config.nas_config.t3422_msec = 8000;
   mme_config.nas_config.t3460_msec = 8000;
@@ -4523,103 +3217,6 @@
   EXPECT_EQ(mme_state_p->nb_ue_connected, 1);
   EXPECT_EQ(mme_state_p->nb_default_eps_bearers, 1);
   EXPECT_EQ(mme_state_p->nb_ue_idle, 0);
-  EXPECT_CALL(*s6a_handler, s6a_cancel_location_ans()).Times(1);
-  send_s6a_clr(imsi);
-  // Wait for DL NAS Transport for Detach Request
-  cv.wait_for(lock, std::chrono::milliseconds(STATE_MAX_WAIT_MS));
-
-  // Constructing and sending Detach Accept to mme_app
-  // mimicing S1AP
-  send_mme_app_uplink_data_ind(nas_msg_detach_accept,
-                               sizeof(nas_msg_detach_accept), plmn);
-
-  // Constructing and sending Delete Session Response to mme_app
-  // mimicing SPGW task
-  cv.wait_for(lock, std::chrono::milliseconds(STATE_MAX_WAIT_MS));
-  send_delete_session_resp(DEFAULT_LBI);
-
-  // Wait for context release request
-  cv.wait_for(lock, std::chrono::milliseconds(STATE_MAX_WAIT_MS));
-  // Constructing and sending CONTEXT RELEASE COMPLETE to mme_app
-  // mimicing S1AP task
-  send_ue_ctx_release_complete();
-
-  // Check MME state after detach complete
-  send_activate_message_to_mme_app();
-  cv.wait_for(lock, std::chrono::milliseconds(STATE_MAX_WAIT_MS));
-  EXPECT_EQ(mme_state_p->nb_ue_attached, 0);
-  EXPECT_EQ(mme_state_p->nb_ue_connected, 0);
-  EXPECT_EQ(mme_state_p->nb_default_eps_bearers, 0);
-  EXPECT_EQ(mme_state_p->nb_ue_idle, 0);
-}
-
-// Test case validates the handling of S6a Reset message,
-// which sends update location request
-TEST_F(MmeAppProcedureTest, TestS6aReset) {
-  mme_app_desc_t* mme_state_p =
-      magma::lte::MmeNasStateManager::getInstance().get_state(false);
-  std::condition_variable cv;
-  std::mutex mx;
-  std::unique_lock<std::mutex> lock(mx);
-
-  MME_APP_EXPECT_CALLS(3, 1, 1, 1, 2, 1, 1, 1, 0, 1, 2);
-  // Setting the 3422 and 3460 timers to standard duration
-  mme_config.nas_config.t3422_msec = 8000;
-  mme_config.nas_config.t3460_msec = 8000;
-
-  // Constructing and sending Initial Attach Request to mme_app mimicing S1AP
-  send_mme_app_initial_ue_msg(nas_msg_imsi_attach_req,
-                              sizeof(nas_msg_imsi_attach_req), plmn, guti, 1);
-
-  // Sending AIA to mme_app mimicing successful S6A response for AIR
-  send_authentication_info_resp(imsi, true);
-
-  // Wait for DL NAS Transport for once
-  cv.wait_for(lock, std::chrono::milliseconds(STATE_MAX_WAIT_MS));
-  // Constructing and sending Authentication Response to mme_app mimicing S1AP
-  send_mme_app_uplink_data_ind(nas_msg_auth_resp, sizeof(nas_msg_auth_resp),
-                               plmn);
-
-  // Wait for DL NAS Transport for once
-  cv.wait_for(lock, std::chrono::milliseconds(STATE_MAX_WAIT_MS));
-  // Constructing and sending SMC Response to mme_app mimicing S1AP
-  send_mme_app_uplink_data_ind(nas_msg_smc_resp, sizeof(nas_msg_smc_resp),
-                               plmn);
-
-  // Sending ULA to mme_app mimicing successful S6A response for ULR
-  send_s6a_ula(imsi, true);
-
-  // Constructing and sending Create Session Response to mme_app mimicing SPGW
-  send_create_session_resp(REQUEST_ACCEPTED, DEFAULT_LBI);
-
-  // Constructing and sending ICS Response to mme_app mimicing S1AP
-  send_ics_response();
-
-  // Constructing UE Capability Indication message to mme_app
-  // mimicing S1AP with dummy radio capabilities
-  send_ue_capabilities_ind();
-
-  // Constructing and sending Attach Complete to mme_app
-  // mimicing S1AP
-  send_mme_app_uplink_data_ind(nas_msg_attach_comp, sizeof(nas_msg_attach_comp),
-                               plmn);
-
-  // Wait for DL NAS Transport for EMM Information
-  cv.wait_for(lock, std::chrono::milliseconds(STATE_MAX_WAIT_MS));
-
-  // Constructing and sending Modify Bearer Response to mme_app
-  // mimicing SPGW
-  std::vector<int> b_modify = {5};
-  std::vector<int> b_rm = {};
-  send_modify_bearer_resp(b_modify, b_rm);
-
-  // Check MME state after Modify Bearer Response
-  send_activate_message_to_mme_app();
-  cv.wait_for(lock, std::chrono::milliseconds(STATE_MAX_WAIT_MS));
-  EXPECT_EQ(mme_state_p->nb_ue_attached, 1);
-  EXPECT_EQ(mme_state_p->nb_ue_connected, 1);
-  EXPECT_EQ(mme_state_p->nb_default_eps_bearers, 1);
-  EXPECT_EQ(mme_state_p->nb_ue_idle, 0);
 
   send_s6a_reset();
   // ULR is sent in response S6a reset message handling
@@ -4674,9 +3271,9 @@
   // mimicing S1AP
   EXPECT_CALL(*spgw_handler, sgw_handle_nw_initiated_actv_bearer_rsp())
       .Times(1);
-  send_mme_app_uplink_data_ind(
-      nas_msg_activate_ded_bearer_reject,
-      sizeof(nas_msg_activate_ded_bearer_reject), plmn);
+  send_mme_app_uplink_data_ind(nas_msg_activate_ded_bearer_reject,
+                               sizeof(nas_msg_activate_ded_bearer_reject),
+                               plmn);
 
   // Check MME state after Bearer Activation Reject
   send_activate_message_to_mme_app();
@@ -4689,8 +3286,8 @@
 
   // Constructing and sending Detach Request to mme_app
   // mimicing S1AP
-  send_mme_app_uplink_data_ind(
-      nas_msg_detach_req, sizeof(nas_msg_detach_req), plmn);
+  send_mme_app_uplink_data_ind(nas_msg_detach_req, sizeof(nas_msg_detach_req),
+                               plmn);
 
   // Constructing and sending Delete Session Response to mme_app
   // mimicing SPGW task
@@ -4712,9 +3309,8 @@
   EXPECT_EQ(mme_state_p->nb_ue_idle, 0);
 }
 
-TEST_F(
-    MmeAppProcedureTest,
-    TestNwInitiatedDedicatedBearerActivationFailureWithT3485Expiry) {
+TEST_F(MmeAppProcedureTest,
+       TestNwInitiatedDedicatedBearerActivationFailureWithT3485Expiry) {
   mme_app_desc_t* mme_state_p =
       magma::lte::MmeNasStateManager::getInstance().get_state(false);
   std::condition_variable cv;
@@ -4752,8 +3348,8 @@
 
   // Constructing and sending Detach Request to mme_app
   // mimicing S1AP
-  send_mme_app_uplink_data_ind(
-      nas_msg_detach_req, sizeof(nas_msg_detach_req), plmn);
+  send_mme_app_uplink_data_ind(nas_msg_detach_req, sizeof(nas_msg_detach_req),
+                               plmn);
 
   // Constructing and sending Delete Session Response to mme_app
   // mimicing SPGW task
@@ -4775,9 +3371,8 @@
   EXPECT_EQ(mme_state_p->nb_ue_idle, 0);
 }
 
-TEST_F(
-    MmeAppProcedureTest,
-    TestNwInitiatedBearerDeactivationFailureWithT3495Expiry) {
+TEST_F(MmeAppProcedureTest,
+       TestNwInitiatedBearerDeactivationFailureWithT3495Expiry) {
   mme_app_desc_t* mme_state_p =
       magma::lte::MmeNasStateManager::getInstance().get_state(false);
   std::condition_variable cv;
@@ -4801,9 +3396,9 @@
   // mimicing S1AP
   EXPECT_CALL(*spgw_handler, sgw_handle_nw_initiated_actv_bearer_rsp())
       .Times(1);
-  send_mme_app_uplink_data_ind(
-      nas_msg_activate_ded_bearer_accept,
-      sizeof(nas_msg_activate_ded_bearer_accept), plmn);
+  send_mme_app_uplink_data_ind(nas_msg_activate_ded_bearer_accept,
+                               sizeof(nas_msg_activate_ded_bearer_accept),
+                               plmn);
 
   // Check MME state after Bearer Activation
   send_activate_message_to_mme_app();
@@ -4842,8 +3437,8 @@
 
   // Constructing and sending Detach Request to mme_app
   // mimicing S1AP
-  send_mme_app_uplink_data_ind(
-      nas_msg_detach_req, sizeof(nas_msg_detach_req), plmn);
+  send_mme_app_uplink_data_ind(nas_msg_detach_req, sizeof(nas_msg_detach_req),
+                               plmn);
 
   // Constructing and sending Delete Session Response to mme_app
   // mimicing SPGW task
