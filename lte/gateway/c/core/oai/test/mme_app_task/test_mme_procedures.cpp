--- conflicted
+++ resolved
@@ -3196,27 +3196,13 @@
   EXPECT_EQ(mme_state_p->nb_s1u_bearers, 0);
 }
 
-<<<<<<< HEAD
-// Test case validates the handling of cancel location request,
-// which initiates network initiated detach
-TEST_F(MmeAppProcedureTest, TestCLRNwInitiatedDetach) {
-=======
 TEST_F(MmeAppProcedureTest, TestX2HandoverPathSwitchSuccess) {
->>>>>>> 2bc6732c
   mme_app_desc_t* mme_state_p =
       magma::lte::MmeNasStateManager::getInstance().get_state(false);
   std::condition_variable cv;
   std::mutex mx;
   std::unique_lock<std::mutex> lock(mx);
 
-<<<<<<< HEAD
-  MME_APP_EXPECT_CALLS(4, 1, 1, 1, 1, 0, 1, 1, 0, 1, 2);
-  // Setting the 3422 and 3460 timers to standard duration
-  mme_config.nas_config.t3422_msec = 8000;
-  mme_config.nas_config.t3460_msec = 8000;
-
-  // Constructing and sending Initial Attach Request to mme_app mimicing S1AP
-=======
   MME_APP_EXPECT_CALLS(3, 1, 1, 1, 1, 1, 1, 2, 0, 1, 3);
 
   // Construction and sending Initial Attach Request to mme_app mimicing S1AP
@@ -3850,7 +3836,6 @@
   MME_APP_EXPECT_CALLS(3, 1, 1, 1, 1, 1, 1, 2, 0, 1, 3);
 
   // Construction and sending Initial Attach Request to mme_app mimicing S1AP
->>>>>>> 2bc6732c
   send_mme_app_initial_ue_msg(
       nas_msg_imsi_attach_req, sizeof(nas_msg_imsi_attach_req), plmn, guti, 1);
 
@@ -3873,11 +3858,7 @@
   send_s6a_ula(imsi, true);
 
   // Constructing and sending Create Session Response to mme_app mimicing SPGW
-<<<<<<< HEAD
-  send_create_session_resp(REQUEST_ACCEPTED);
-=======
   send_create_session_resp(REQUEST_ACCEPTED, DEFAULT_LBI);
->>>>>>> 2bc6732c
 
   // Constructing and sending ICS Response to mme_app mimicing S1AP
   send_ics_response();
@@ -3907,17 +3888,6 @@
   EXPECT_EQ(mme_state_p->nb_ue_connected, 1);
   EXPECT_EQ(mme_state_p->nb_default_eps_bearers, 1);
   EXPECT_EQ(mme_state_p->nb_ue_idle, 0);
-<<<<<<< HEAD
-  EXPECT_CALL(*s6a_handler, s6a_cancel_location_ans()).Times(1);
-  send_s6a_clr(imsi);
-  // Wait for DL NAS Transport for Detach Request
-  cv.wait_for(lock, std::chrono::milliseconds(STATE_MAX_WAIT_MS));
-
-  // Constructing and sending Detach Accept to mme_app
-  // mimicing S1AP
-  send_mme_app_uplink_data_ind(
-      nas_msg_detach_accept, sizeof(nas_msg_detach_accept), plmn);
-=======
   EXPECT_EQ(mme_state_p->nb_s1u_bearers, 1);
 
   uint32_t new_enb_ue_s1ap_id = DEFAULT_eNB_S1AP_UE_ID + 1;
@@ -3971,20 +3941,13 @@
   // mimicing S1AP
   send_mme_app_uplink_data_ind(
       nas_msg_detach_req, sizeof(nas_msg_detach_req), plmn);
->>>>>>> 2bc6732c
 
   // Constructing and sending Delete Session Response to mme_app
   // mimicing SPGW task
   cv.wait_for(lock, std::chrono::milliseconds(STATE_MAX_WAIT_MS));
-<<<<<<< HEAD
-  send_delete_session_resp();
-
-  // Wait for context release request
-=======
   send_delete_session_resp(DEFAULT_LBI);
 
   // Wait for context release command
->>>>>>> 2bc6732c
   cv.wait_for(lock, std::chrono::milliseconds(STATE_MAX_WAIT_MS));
   // Constructing and sending CONTEXT RELEASE COMPLETE to mme_app
   // mimicing S1AP task
@@ -3999,27 +3962,293 @@
   EXPECT_EQ(mme_state_p->nb_ue_idle, 0);
 }
 
-<<<<<<< HEAD
-// Test case validates the handling of S6a Reset message,
-// which sends update location request
-TEST_F(MmeAppProcedureTest, TestS6aReset) {
-=======
 TEST_F(MmeAppProcedureTest, TestDuplicateAttach) {
->>>>>>> 2bc6732c
   mme_app_desc_t* mme_state_p =
       magma::lte::MmeNasStateManager::getInstance().get_state(false);
   std::condition_variable cv;
   std::mutex mx;
   std::unique_lock<std::mutex> lock(mx);
 
-<<<<<<< HEAD
+  MME_APP_EXPECT_CALLS(6, 2, 2, 2, 2, 1, 2, 2, 1, 2, 4);
+
+  // Constructing and sending Initial Attach Request to mme_app mimicing S1AP
+  send_mme_app_initial_ue_msg(
+      nas_msg_imsi_attach_req, sizeof(nas_msg_imsi_attach_req), plmn, guti, 1);
+
+  // Sending AIA to mme_app mimicing successful S6A response for AIR
+  send_authentication_info_resp(imsi, true);
+
+  // Wait for DL NAS Transport for once
+  cv.wait_for(lock, std::chrono::milliseconds(STATE_MAX_WAIT_MS));
+  // Constructing and sending Authentication Response to mme_app mimicing S1AP
+  send_mme_app_uplink_data_ind(
+      nas_msg_auth_resp, sizeof(nas_msg_auth_resp), plmn);
+
+  // Wait for DL NAS Transport for once
+  cv.wait_for(lock, std::chrono::milliseconds(STATE_MAX_WAIT_MS));
+  // Constructing and sending SMC Response to mme_app mimicing S1AP
+  send_mme_app_uplink_data_ind(
+      nas_msg_smc_resp, sizeof(nas_msg_smc_resp), plmn);
+
+  // Sending ULA to mme_app mimicing successful S6A response for ULR
+  send_s6a_ula(imsi, true);
+
+  // Constructing and sending Create Session Response to mme_app mimicing SPGW
+  send_create_session_resp(REQUEST_ACCEPTED, DEFAULT_LBI);
+
+  // Constructing and sending ICS Response to mme_app mimicing S1AP
+  send_ics_response();
+
+  // Constructing UE Capability Indication message to mme_app
+  // mimicing S1AP with dummy radio capabilities
+  send_ue_capabilities_ind();
+
+  // Constructing and sending Attach Complete to mme_app
+  // mimicing S1AP
+  send_mme_app_uplink_data_ind(
+      nas_msg_attach_comp, sizeof(nas_msg_attach_comp), plmn);
+
+  // Wait for DL NAS Transport for EMM Information
+  cv.wait_for(lock, std::chrono::milliseconds(STATE_MAX_WAIT_MS));
+
+  // Destruction at tear down is not sufficient as ICS occurs
+  // twice in this test case.
+  bdestroy_wrapper(&nas_msg);
+
+  // Constructing and sending Modify Bearer Response to mme_app
+  // mimicing SPGW
+  std::vector<int> b_modify = {5};
+  std::vector<int> b_rm     = {};
+  send_modify_bearer_resp(b_modify, b_rm);
+
+  // Check MME state after Modify Bearer Response
+  send_activate_message_to_mme_app();
+  cv.wait_for(lock, std::chrono::milliseconds(STATE_MAX_WAIT_MS));
+  EXPECT_EQ(mme_state_p->nb_ue_attached, 1);
+  EXPECT_EQ(mme_state_p->nb_ue_connected, 1);
+  EXPECT_EQ(mme_state_p->nb_default_eps_bearers, 1);
+  EXPECT_EQ(mme_state_p->nb_ue_idle, 0);
+  EXPECT_EQ(mme_state_p->nb_s1u_bearers, 1);
+
+  /* Move UE to ECM_IDLE mode */
+  // Send context release request mimicing S1AP
+  send_context_release_req(S1AP_RADIO_EUTRAN_GENERATED_REASON, TASK_S1AP);
+
+  // Constructing and sending Release Access Bearer Response to mme_app
+  // mimicing SPGW
+  sgw_send_release_access_bearer_response(REQUEST_ACCEPTED);
+
+  // Wait for context release command
+  cv.wait_for(lock, std::chrono::milliseconds(STATE_MAX_WAIT_MS));
+  // Constructing and sending CONTEXT RELEASE COMPLETE to mme_app
+  // mimicing S1AP task
+  send_ue_ctx_release_complete();
+
+  // Check MME state after context release request is processed
+  send_activate_message_to_mme_app();
+  cv.wait_for(lock, std::chrono::milliseconds(STATE_MAX_WAIT_MS));
+  EXPECT_EQ(mme_state_p->nb_ue_attached, 1);
+  EXPECT_EQ(mme_state_p->nb_ue_connected, 0);
+  EXPECT_EQ(mme_state_p->nb_default_eps_bearers, 1);
+  EXPECT_EQ(mme_state_p->nb_ue_idle, 1);
+  EXPECT_EQ(mme_state_p->nb_s1u_bearers, 0);
+
+  /* Duplicate Attach Request */
+  // Constructing and sending Duplicate Attach Request to mme_app mimicing S1AP
+  send_mme_app_uplink_data_ind(
+      nas_msg_imsi_attach_req, sizeof(nas_msg_imsi_attach_req), plmn);
+
+  // An implicit detach event should occur leading to Delete Session Request
+  // Constructing and sending Delete Session Response to mme_app
+  // mimicing SPGW task
+  cv.wait_for(lock, std::chrono::milliseconds(STATE_MAX_WAIT_MS));
+  send_delete_session_resp(DEFAULT_LBI);
+
+  // Now the new attach request should proceed
+  // Sending AIA to mme_app mimicing successful S6A response for AIR
+  send_authentication_info_resp(imsi, true);
+
+  // Wait for DL NAS Transport for once
+  cv.wait_for(lock, std::chrono::milliseconds(STATE_MAX_WAIT_MS));
+  // Constructing and sending Authentication Response to mme_app mimicing S1AP
+  send_mme_app_uplink_data_ind(
+      nas_msg_auth_resp, sizeof(nas_msg_auth_resp), plmn);
+
+  // Wait for DL NAS Transport for once
+  cv.wait_for(lock, std::chrono::milliseconds(STATE_MAX_WAIT_MS));
+  // Constructing and sending SMC Response to mme_app mimicing S1AP
+  send_mme_app_uplink_data_ind(
+      nas_msg_smc_resp, sizeof(nas_msg_smc_resp), plmn);
+
+  // Sending ULA to mme_app mimicing successful S6A response for ULR
+  send_s6a_ula(imsi, true);
+
+  // Constructing and sending Create Session Response to mme_app mimicing SPGW
+  send_create_session_resp(REQUEST_ACCEPTED, DEFAULT_LBI);
+
+  // Constructing and sending ICS Response to mme_app mimicing S1AP
+  send_ics_response();
+
+  // Constructing UE Capability Indication message to mme_app
+  // mimicing S1AP with dummy radio capabilities
+  send_ue_capabilities_ind();
+
+  // Constructing and sending Attach Complete to mme_app
+  // mimicing S1AP
+  send_mme_app_uplink_data_ind(
+      nas_msg_attach_comp, sizeof(nas_msg_attach_comp), plmn);
+
+  // Wait for DL NAS Transport for EMM Information
+  cv.wait_for(lock, std::chrono::milliseconds(STATE_MAX_WAIT_MS));
+
+  // Constructing and sending Modify Bearer Response to mme_app
+  // mimicing SPGW
+  send_modify_bearer_resp(b_modify, b_rm);
+
+  // Check MME state after Modify Bearer Response
+  send_activate_message_to_mme_app();
+  cv.wait_for(lock, std::chrono::milliseconds(STATE_MAX_WAIT_MS));
+  EXPECT_EQ(mme_state_p->nb_ue_attached, 1);
+  EXPECT_EQ(mme_state_p->nb_ue_connected, 1);
+  EXPECT_EQ(mme_state_p->nb_default_eps_bearers, 1);
+  EXPECT_EQ(mme_state_p->nb_ue_idle, 0);
+  EXPECT_EQ(mme_state_p->nb_s1u_bearers, 1);
+
+  // Constructing and sending Detach Request to mme_app
+  // mimicing S1AP
+  send_mme_app_uplink_data_ind(
+      nas_msg_detach_req, sizeof(nas_msg_detach_req), plmn);
+
+  // Constructing and sending Delete Session Response to mme_app
+  // mimicing SPGW task
+  cv.wait_for(lock, std::chrono::milliseconds(STATE_MAX_WAIT_MS));
+  send_delete_session_resp(DEFAULT_LBI);
+
+  // Wait for context release command
+  cv.wait_for(lock, std::chrono::milliseconds(STATE_MAX_WAIT_MS));
+  // Constructing and sending CONTEXT RELEASE COMPLETE to mme_app
+  // mimicing S1AP task
+  send_ue_ctx_release_complete();
+
+  // Check MME state after detach complete
+  send_activate_message_to_mme_app();
+  cv.wait_for(lock, std::chrono::milliseconds(STATE_MAX_WAIT_MS));
+  EXPECT_EQ(mme_state_p->nb_ue_attached, 0);
+  EXPECT_EQ(mme_state_p->nb_ue_connected, 0);
+  EXPECT_EQ(mme_state_p->nb_default_eps_bearers, 0);
+  EXPECT_EQ(mme_state_p->nb_ue_idle, 0);
+  EXPECT_EQ(mme_state_p->nb_s1u_bearers, 0);
+}
+// Test case validates the handling of cancel location request,
+// which initiates network initiated detach
+TEST_F(MmeAppProcedureTest, TestCLRNwInitiatedDetach) {
+  mme_app_desc_t* mme_state_p =
+      magma::lte::MmeNasStateManager::getInstance().get_state(false);
+  std::condition_variable cv;
+  std::mutex mx;
+  std::unique_lock<std::mutex> lock(mx);
+
+  MME_APP_EXPECT_CALLS(4, 1, 1, 1, 1, 0, 1, 1, 0, 1, 2);
+  // Setting the 3422 and 3460 timers to standard duration
+  mme_config.nas_config.t3422_msec = 8000;
+  mme_config.nas_config.t3460_msec = 8000;
+
+  // Constructing and sending Initial Attach Request to mme_app mimicing S1AP
+  send_mme_app_initial_ue_msg(
+      nas_msg_imsi_attach_req, sizeof(nas_msg_imsi_attach_req), plmn, guti, 1);
+
+  // Sending AIA to mme_app mimicing successful S6A response for AIR
+  send_authentication_info_resp(imsi, true);
+
+  // Wait for DL NAS Transport for once
+  cv.wait_for(lock, std::chrono::milliseconds(STATE_MAX_WAIT_MS));
+  // Constructing and sending Authentication Response to mme_app mimicing S1AP
+  send_mme_app_uplink_data_ind(
+      nas_msg_auth_resp, sizeof(nas_msg_auth_resp), plmn);
+
+  // Wait for DL NAS Transport for once
+  cv.wait_for(lock, std::chrono::milliseconds(STATE_MAX_WAIT_MS));
+  // Constructing and sending SMC Response to mme_app mimicing S1AP
+  send_mme_app_uplink_data_ind(
+      nas_msg_smc_resp, sizeof(nas_msg_smc_resp), plmn);
+
+  // Sending ULA to mme_app mimicing successful S6A response for ULR
+  send_s6a_ula(imsi, true);
+
+  // Constructing and sending Create Session Response to mme_app mimicing SPGW
+  send_create_session_resp(REQUEST_ACCEPTED, DEFAULT_LBI);
+
+  // Constructing and sending ICS Response to mme_app mimicing S1AP
+  send_ics_response();
+
+  // Constructing UE Capability Indication message to mme_app
+  // mimicing S1AP with dummy radio capabilities
+  send_ue_capabilities_ind();
+
+  // Constructing and sending Attach Complete to mme_app
+  // mimicing S1AP
+  send_mme_app_uplink_data_ind(
+      nas_msg_attach_comp, sizeof(nas_msg_attach_comp), plmn);
+
+  // Wait for DL NAS Transport for EMM Information
+  cv.wait_for(lock, std::chrono::milliseconds(STATE_MAX_WAIT_MS));
+
+  // Constructing and sending Modify Bearer Response to mme_app
+  // mimicing SPGW
+  std::vector<int> b_modify = {5};
+  std::vector<int> b_rm     = {};
+  send_modify_bearer_resp(b_modify, b_rm);
+
+  // Check MME state after Modify Bearer Response
+  send_activate_message_to_mme_app();
+  cv.wait_for(lock, std::chrono::milliseconds(STATE_MAX_WAIT_MS));
+  EXPECT_EQ(mme_state_p->nb_ue_attached, 1);
+  EXPECT_EQ(mme_state_p->nb_ue_connected, 1);
+  EXPECT_EQ(mme_state_p->nb_default_eps_bearers, 1);
+  EXPECT_EQ(mme_state_p->nb_ue_idle, 0);
+  EXPECT_CALL(*s6a_handler, s6a_cancel_location_ans()).Times(1);
+  send_s6a_clr(imsi);
+  // Wait for DL NAS Transport for Detach Request
+  cv.wait_for(lock, std::chrono::milliseconds(STATE_MAX_WAIT_MS));
+
+  // Constructing and sending Detach Accept to mme_app
+  // mimicing S1AP
+  send_mme_app_uplink_data_ind(
+      nas_msg_detach_accept, sizeof(nas_msg_detach_accept), plmn);
+
+  // Constructing and sending Delete Session Response to mme_app
+  // mimicing SPGW task
+  cv.wait_for(lock, std::chrono::milliseconds(STATE_MAX_WAIT_MS));
+  send_delete_session_resp(DEFAULT_LBI);
+
+  // Wait for context release request
+  cv.wait_for(lock, std::chrono::milliseconds(STATE_MAX_WAIT_MS));
+  // Constructing and sending CONTEXT RELEASE COMPLETE to mme_app
+  // mimicing S1AP task
+  send_ue_ctx_release_complete();
+
+  // Check MME state after detach complete
+  send_activate_message_to_mme_app();
+  cv.wait_for(lock, std::chrono::milliseconds(STATE_MAX_WAIT_MS));
+  EXPECT_EQ(mme_state_p->nb_ue_attached, 0);
+  EXPECT_EQ(mme_state_p->nb_ue_connected, 0);
+  EXPECT_EQ(mme_state_p->nb_default_eps_bearers, 0);
+  EXPECT_EQ(mme_state_p->nb_ue_idle, 0);
+}
+
+// Test case validates the handling of S6a Reset message,
+// which sends update location request
+TEST_F(MmeAppProcedureTest, TestS6aReset) {
+  mme_app_desc_t* mme_state_p =
+      magma::lte::MmeNasStateManager::getInstance().get_state(false);
+  std::condition_variable cv;
+  std::mutex mx;
+  std::unique_lock<std::mutex> lock(mx);
+
   MME_APP_EXPECT_CALLS(3, 1, 1, 1, 2, 1, 1, 1, 0, 1, 2);
   // Setting the 3422 and 3460 timers to standard duration
   mme_config.nas_config.t3422_msec = 8000;
   mme_config.nas_config.t3460_msec = 8000;
-=======
-  MME_APP_EXPECT_CALLS(6, 2, 2, 2, 2, 1, 2, 2, 1, 2, 4);
->>>>>>> 2bc6732c
 
   // Constructing and sending Initial Attach Request to mme_app mimicing S1AP
   send_mme_app_initial_ue_msg(
@@ -4044,11 +4273,7 @@
   send_s6a_ula(imsi, true);
 
   // Constructing and sending Create Session Response to mme_app mimicing SPGW
-<<<<<<< HEAD
-  send_create_session_resp(REQUEST_ACCEPTED);
-=======
   send_create_session_resp(REQUEST_ACCEPTED, DEFAULT_LBI);
->>>>>>> 2bc6732c
 
   // Constructing and sending ICS Response to mme_app mimicing S1AP
   send_ics_response();
@@ -4065,13 +4290,6 @@
   // Wait for DL NAS Transport for EMM Information
   cv.wait_for(lock, std::chrono::milliseconds(STATE_MAX_WAIT_MS));
 
-<<<<<<< HEAD
-=======
-  // Destruction at tear down is not sufficient as ICS occurs
-  // twice in this test case.
-  bdestroy_wrapper(&nas_msg);
-
->>>>>>> 2bc6732c
   // Constructing and sending Modify Bearer Response to mme_app
   // mimicing SPGW
   std::vector<int> b_modify = {5};
@@ -4085,117 +4303,22 @@
   EXPECT_EQ(mme_state_p->nb_ue_connected, 1);
   EXPECT_EQ(mme_state_p->nb_default_eps_bearers, 1);
   EXPECT_EQ(mme_state_p->nb_ue_idle, 0);
-<<<<<<< HEAD
 
   send_s6a_reset();
   // ULR is sent in response S6a reset message handling
   // Sending ULA to mme_app mimicing successful S6A response for ULR
   send_s6a_ula(imsi, true);
-=======
-  EXPECT_EQ(mme_state_p->nb_s1u_bearers, 1);
-
-  /* Move UE to ECM_IDLE mode */
-  // Send context release request mimicing S1AP
-  send_context_release_req(S1AP_RADIO_EUTRAN_GENERATED_REASON, TASK_S1AP);
-
-  // Constructing and sending Release Access Bearer Response to mme_app
-  // mimicing SPGW
-  sgw_send_release_access_bearer_response(REQUEST_ACCEPTED);
-
-  // Wait for context release command
-  cv.wait_for(lock, std::chrono::milliseconds(STATE_MAX_WAIT_MS));
-  // Constructing and sending CONTEXT RELEASE COMPLETE to mme_app
-  // mimicing S1AP task
-  send_ue_ctx_release_complete();
-
-  // Check MME state after context release request is processed
-  send_activate_message_to_mme_app();
-  cv.wait_for(lock, std::chrono::milliseconds(STATE_MAX_WAIT_MS));
-  EXPECT_EQ(mme_state_p->nb_ue_attached, 1);
-  EXPECT_EQ(mme_state_p->nb_ue_connected, 0);
-  EXPECT_EQ(mme_state_p->nb_default_eps_bearers, 1);
-  EXPECT_EQ(mme_state_p->nb_ue_idle, 1);
-  EXPECT_EQ(mme_state_p->nb_s1u_bearers, 0);
-
-  /* Duplicate Attach Request */
-  // Constructing and sending Duplicate Attach Request to mme_app mimicing S1AP
-  send_mme_app_uplink_data_ind(
-      nas_msg_imsi_attach_req, sizeof(nas_msg_imsi_attach_req), plmn);
-
-  // An implicit detach event should occur leading to Delete Session Request
+  // Constructing and sending Detach Request to mme_app
+  // mimicing S1AP
+  send_mme_app_uplink_data_ind(
+      nas_msg_detach_req, sizeof(nas_msg_detach_req), plmn);
+
   // Constructing and sending Delete Session Response to mme_app
   // mimicing SPGW task
   cv.wait_for(lock, std::chrono::milliseconds(STATE_MAX_WAIT_MS));
   send_delete_session_resp(DEFAULT_LBI);
 
-  // Now the new attach request should proceed
-  // Sending AIA to mme_app mimicing successful S6A response for AIR
-  send_authentication_info_resp(imsi, true);
-
-  // Wait for DL NAS Transport for once
-  cv.wait_for(lock, std::chrono::milliseconds(STATE_MAX_WAIT_MS));
-  // Constructing and sending Authentication Response to mme_app mimicing S1AP
-  send_mme_app_uplink_data_ind(
-      nas_msg_auth_resp, sizeof(nas_msg_auth_resp), plmn);
-
-  // Wait for DL NAS Transport for once
-  cv.wait_for(lock, std::chrono::milliseconds(STATE_MAX_WAIT_MS));
-  // Constructing and sending SMC Response to mme_app mimicing S1AP
-  send_mme_app_uplink_data_ind(
-      nas_msg_smc_resp, sizeof(nas_msg_smc_resp), plmn);
-
-  // Sending ULA to mme_app mimicing successful S6A response for ULR
-  send_s6a_ula(imsi, true);
-
-  // Constructing and sending Create Session Response to mme_app mimicing SPGW
-  send_create_session_resp(REQUEST_ACCEPTED, DEFAULT_LBI);
-
-  // Constructing and sending ICS Response to mme_app mimicing S1AP
-  send_ics_response();
-
-  // Constructing UE Capability Indication message to mme_app
-  // mimicing S1AP with dummy radio capabilities
-  send_ue_capabilities_ind();
-
-  // Constructing and sending Attach Complete to mme_app
-  // mimicing S1AP
-  send_mme_app_uplink_data_ind(
-      nas_msg_attach_comp, sizeof(nas_msg_attach_comp), plmn);
-
-  // Wait for DL NAS Transport for EMM Information
-  cv.wait_for(lock, std::chrono::milliseconds(STATE_MAX_WAIT_MS));
-
-  // Constructing and sending Modify Bearer Response to mme_app
-  // mimicing SPGW
-  send_modify_bearer_resp(b_modify, b_rm);
-
-  // Check MME state after Modify Bearer Response
-  send_activate_message_to_mme_app();
-  cv.wait_for(lock, std::chrono::milliseconds(STATE_MAX_WAIT_MS));
-  EXPECT_EQ(mme_state_p->nb_ue_attached, 1);
-  EXPECT_EQ(mme_state_p->nb_ue_connected, 1);
-  EXPECT_EQ(mme_state_p->nb_default_eps_bearers, 1);
-  EXPECT_EQ(mme_state_p->nb_ue_idle, 0);
-  EXPECT_EQ(mme_state_p->nb_s1u_bearers, 1);
-
->>>>>>> 2bc6732c
-  // Constructing and sending Detach Request to mme_app
-  // mimicing S1AP
-  send_mme_app_uplink_data_ind(
-      nas_msg_detach_req, sizeof(nas_msg_detach_req), plmn);
-
-  // Constructing and sending Delete Session Response to mme_app
-  // mimicing SPGW task
-  cv.wait_for(lock, std::chrono::milliseconds(STATE_MAX_WAIT_MS));
-<<<<<<< HEAD
-  send_delete_session_resp();
-
   // Wait for context release request
-=======
-  send_delete_session_resp(DEFAULT_LBI);
-
-  // Wait for context release command
->>>>>>> 2bc6732c
   cv.wait_for(lock, std::chrono::milliseconds(STATE_MAX_WAIT_MS));
   // Constructing and sending CONTEXT RELEASE COMPLETE to mme_app
   // mimicing S1AP task
@@ -4208,10 +4331,6 @@
   EXPECT_EQ(mme_state_p->nb_ue_connected, 0);
   EXPECT_EQ(mme_state_p->nb_default_eps_bearers, 0);
   EXPECT_EQ(mme_state_p->nb_ue_idle, 0);
-<<<<<<< HEAD
-=======
-  EXPECT_EQ(mme_state_p->nb_s1u_bearers, 0);
->>>>>>> 2bc6732c
 }
 
 }  // namespace lte
