--- conflicted
+++ resolved
@@ -29,22 +29,6 @@
 
 extern task_zmq_ctx_t task_zmq_ctx_main;
 
-<<<<<<< HEAD
-void nas_config_timer_reinit(nas_config_t* nas_conf, uint32_t timeout_msec) {
-  nas_conf->t3402_min  = 1;
-  nas_conf->t3412_min  = 1;
-  nas_conf->t3422_msec = timeout_msec;
-  nas_conf->t3450_msec = timeout_msec;
-  nas_conf->t3460_msec = timeout_msec;
-  nas_conf->t3470_msec = timeout_msec;
-  nas_conf->t3485_msec = 5000;
-  nas_conf->t3486_msec = timeout_msec;
-  nas_conf->t3489_msec = timeout_msec;
-  nas_conf->t3495_msec = timeout_msec;
-  nas_conf->ts6a_msec  = timeout_msec;
-  nas_conf->tics_msec  = timeout_msec;
-=======
-#define DEFAULT_LBI 5
 #define DEFAULT_TEID 1
 #define DEFAULT_MME_S1AP_UE_ID 1
 #define DEFAULT_eNB_S1AP_UE_ID 0
@@ -57,14 +41,13 @@
   nas_conf->t3450_msec   = timeout_msec;
   nas_conf->t3460_msec   = timeout_msec;
   nas_conf->t3470_msec   = timeout_msec;
-  nas_conf->t3485_msec   = timeout_msec;
+  nas_conf->t3485_msec   = 5000;
   nas_conf->t3486_msec   = timeout_msec;
   nas_conf->t3489_msec   = timeout_msec;
   nas_conf->t3495_msec   = timeout_msec;
   nas_conf->ts6a_msec    = timeout_msec;
   nas_conf->tics_msec    = timeout_msec;
   nas_conf->tpaging_msec = timeout_msec;
->>>>>>> 719b2854
   return;
 }
 
