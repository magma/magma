/**
 * Copyright 2020 The Magma Authors.
 *
 * This source code is licensed under the BSD-style license found in the
 * LICENSE file in the root directory of this source tree.
 *
 * Unless required by applicable law or agreed to in writing, software
 * distributed under the License is distributed on an "AS IS" BASIS,
 * WITHOUT WARRANTIES OR CONDITIONS OF ANY KIND, either express or implied.
 * See the License for the specific language governing permissions and
 * limitations under the License.
 */

#include <gtest/gtest.h>
#include <cstdint>
#include <string>
#include <thread>

#include "lte/gateway/c/core/oai/test/mock_tasks/mock_tasks.h"
#include "lte/gateway/c/core/oai/test/spgw_task/spgw_test_util.h"

extern "C" {
#include "lte/gateway/c/core/oai/include/mme_config.h"
#include "lte/gateway/c/core/oai/tasks/sgw/pgw_handlers.h"
#include "lte/gateway/c/core/oai/lib/3gpp/3gpp_29.274.h"
#include "lte/gateway/c/core/oai/common/common_defs.h"
#include "lte/gateway/c/core/oai/common/common_types.h"
#include "lte/gateway/c/core/oai/lib/hashtable/hashtable.h"
#include "lte/gateway/c/core/oai/include/s11_messages_types.h"
#include "lte/gateway/c/core/oai/tasks/sgw/sgw_defs.h"
#include "lte/gateway/c/core/oai/tasks/sgw/sgw_handlers.h"
#include "lte/gateway/c/core/oai/include/spgw_config.h"
#include "lte/gateway/c/core/oai/include/spgw_types.h"
}

extern bool hss_associated;

namespace magma {
namespace lte {

task_zmq_ctx_t task_zmq_ctx_main_spgw;

static int handle_message(zloop_t* loop, zsock_t* reader, void* arg) {
  MessageDef* received_message_p = receive_msg(reader);

  switch (ITTI_MSG_ID(received_message_p)) {
    default: {
    } break;
  }

  itti_free_msg_content(received_message_p);
  free(received_message_p);
  return 0;
}

MATCHER_P2(check_params_in_actv_bearer_req, lbi, tft, "") {
  auto cb_req_rcvd_at_mme =
      static_cast<itti_s11_nw_init_actv_bearer_request_t>(arg);
  if (cb_req_rcvd_at_mme.lbi != lbi) {
    return false;
  }
  if (!(cb_req_rcvd_at_mme.s1_u_sgw_fteid.teid)) {
    return false;
  }
  if ((memcmp(&cb_req_rcvd_at_mme.tft, &tft,
              sizeof(traffic_flow_template_t)))) {
    return false;
  }
  return true;
}

MATCHER_P2(check_params_in_deactv_bearer_req, num_bearers, eps_bearer_id_array,
           "") {
  auto db_req_rcvd_at_mme =
      static_cast<itti_s11_nw_init_deactv_bearer_request_t>(arg);
  if (db_req_rcvd_at_mme.no_of_bearers != num_bearers) {
    return false;
  }
  if (memcmp(db_req_rcvd_at_mme.ebi, eps_bearer_id_array,
             sizeof(db_req_rcvd_at_mme.ebi))) {
    return false;
  }
  return true;
}

MATCHER_P2(check_cause_in_ds_rsp, cause, teid, "") {
  auto ds_rsp_rcvd_at_mme =
      static_cast<itti_s11_delete_session_response_t>(arg);
  if (ds_rsp_rcvd_at_mme.cause.cause_value == cause) {
    return true;
  }
  if (ds_rsp_rcvd_at_mme.teid == teid) {
    return true;
  }
  return false;
}

MATCHER_P2(check_params_in_suspend_ack, return_val, teid, "") {
  auto suspend_ack_rcvd_at_mme =
      static_cast<itti_s11_suspend_acknowledge_t>(arg);
  if ((suspend_ack_rcvd_at_mme.cause.cause_value == return_val) &&
      (suspend_ack_rcvd_at_mme.teid == teid)) {
    return true;
  }
  return false;
}

class SPGWAppProcedureTest : public ::testing::Test {
  virtual void SetUp() {
    // setup mock MME app task
    mme_app_handler = std::make_shared<MockMmeAppHandler>();
    itti_init(TASK_MAX, THREAD_MAX, MESSAGES_ID_MAX, tasks_info, messages_info,
              NULL, NULL);

    // initialize configs
    mme_config_init(&mme_config);
    spgw_config_init(&spgw_config);
    create_partial_lists(&mme_config);
    mme_config.use_stateless = false;
    hss_associated = true;

    task_id_t task_id_list[2] = {TASK_MME_APP, TASK_SPGW_APP};
    init_task_context(TASK_MAIN, task_id_list, 2, handle_message,
                      &task_zmq_ctx_main_spgw);

    std::thread task_mme_app(start_mock_mme_app_task, mme_app_handler);
    task_mme_app.detach();

    std::cout << "Running setup" << std::endl;

    // initialize the SPGW task
    spgw_app_init(&spgw_config, mme_config.use_stateless);
    std::this_thread::sleep_for(
        std::chrono::milliseconds(END_OF_TEST_SLEEP_MS));
    std::cout << "Setup done" << std::endl;
  }

  virtual void TearDown() {
    send_terminate_message_fatal(&task_zmq_ctx_main_spgw);
    destroy_task_context(&task_zmq_ctx_main_spgw);
    itti_free_desc_threads();

    free_mme_config(&mme_config);
    free_spgw_config(&spgw_config);

    // Sleep to ensure that messages are received and contexts are released
    std::this_thread::sleep_for(
        std::chrono::milliseconds(END_OF_TEST_SLEEP_MS));
  }

 protected:
  std::shared_ptr<MockMmeAppHandler> mme_app_handler;
  std::string test_imsi_str = "001010000000001";
  std::string invalid_imsi_str = "001010000000002";
  uint64_t test_imsi64 = 1010000000001;
  uint64_t test_invalid_imsi64 = 1010000000002;
  plmn_t test_plmn = {.mcc_digit2 = 0,
                      .mcc_digit1 = 0,
                      .mnc_digit3 = 0x0f,
                      .mcc_digit3 = 1,
                      .mnc_digit2 = 1,
                      .mnc_digit1 = 0};
  bearer_context_to_be_created_t sample_default_bearer_context = {
      .eps_bearer_id = 5,
      .bearer_level_qos = {.pci = 1,
                           .pl = 15,
                           .pvi = 0,
                           .qci = 9,
                           .gbr = {},
                           .mbr = {.br_ul = 200000000, .br_dl = 100000000}}};

  bearer_qos_t sample_dedicated_bearer_qos = {
      .pci = 1,
      .pl = 1,
      .pvi = 0,
      .qci = 1,
      .gbr = {.br_ul = 200000000, .br_dl = 100000000},
      .mbr = {.br_ul = 200000000, .br_dl = 100000000}};

  teid_t create_default_session(spgw_state_t* spgw_state);
  ebi_t activate_dedicated_bearer(
      spgw_state_t* spgw_state,
      s_plus_p_gw_eps_bearer_context_information_t* spgw_eps_bearer_ctxt_info_p,
      teid_t ue_sgw_teid);
  void deactivate_dedicated_bearer(spgw_state_t* spgw_state, teid_t ue_sgw_teid,
                                   ebi_t ded_eps_bearer_id);
};

teid_t SPGWAppProcedureTest ::create_default_session(spgw_state_t* spgw_state) {
  status_code_e return_code = RETURNerror;
  itti_s11_create_session_request_t sample_session_req_p = {};
  fill_create_session_request(&sample_session_req_p, test_imsi_str,
                              DEFAULT_MME_S11_TEID, DEFAULT_BEARER_INDEX,
                              sample_default_bearer_context, test_plmn);

  // trigger create session req to SPGW
  return_code = sgw_handle_s11_create_session_request(
      spgw_state, &sample_session_req_p, test_imsi64);

  EXPECT_EQ(return_code, RETURNok);

  // Verify that a UE context exists in SPGW state after CSR is received
  spgw_ue_context_t* ue_context_p = spgw_get_ue_context(test_imsi64);
  EXPECT_TRUE(ue_context_p != nullptr);

  // Verify that teid is created
  EXPECT_FALSE(LIST_EMPTY(&ue_context_p->sgw_s11_teid_list));
  teid_t ue_sgw_teid =
      LIST_FIRST(&ue_context_p->sgw_s11_teid_list)->sgw_s11_teid;

  // Verify that no IP address is allocated for this UE
  s_plus_p_gw_eps_bearer_context_information_t* spgw_eps_bearer_ctxt_info_p =
      sgw_cm_get_spgw_context(ue_sgw_teid);

  sgw_eps_bearer_ctxt_t* eps_bearer_ctxt_p = sgw_cm_get_eps_bearer_entry(
      &spgw_eps_bearer_ctxt_info_p->sgw_eps_bearer_context_information
           .pdn_connection,
      DEFAULT_EPS_BEARER_ID);

  EXPECT_TRUE(eps_bearer_ctxt_p->paa.ipv4_address.s_addr == UNASSIGNED_UE_IP);

  // send an IP alloc response to SPGW
  itti_ip_allocation_response_t test_ip_alloc_resp = {};
  fill_ip_allocation_response(&test_ip_alloc_resp, SGI_STATUS_OK, ue_sgw_teid,
                              DEFAULT_EPS_BEARER_ID, DEFAULT_UE_IP,
                              DEFAULT_VLAN);
  return_code = sgw_handle_ip_allocation_rsp(spgw_state, &test_ip_alloc_resp,
                                             test_imsi64);

  EXPECT_EQ(return_code, RETURNok);

  // check if IP address is allocated after this message is done
  EXPECT_TRUE(eps_bearer_ctxt_p->paa.ipv4_address.s_addr == DEFAULT_UE_IP);

  // send pcef create session response to SPGW
  itti_pcef_create_session_response_t sample_pcef_csr_resp;
  fill_pcef_create_session_response(&sample_pcef_csr_resp, PCEF_STATUS_OK,
                                    ue_sgw_teid, DEFAULT_EPS_BEARER_ID,
                                    SGI_STATUS_OK);

  // check if MME gets a create session response
  EXPECT_CALL(*mme_app_handler, mme_app_handle_create_sess_resp()).Times(1);

  spgw_handle_pcef_create_session_response(spgw_state, &sample_pcef_csr_resp,
                                           test_imsi64);

  // create sample modify default bearer request
  itti_s11_modify_bearer_request_t sample_modify_bearer_req = {};
  fill_modify_bearer_request(&sample_modify_bearer_req, DEFAULT_MME_S11_TEID,
                             ue_sgw_teid, DEFAULT_ENB_GTP_TEID,
                             DEFAULT_BEARER_INDEX, DEFAULT_EPS_BEARER_ID);

  EXPECT_CALL(*mme_app_handler, mme_app_handle_modify_bearer_rsp()).Times(1);
  return_code =
      sgw_handle_modify_bearer_request(&sample_modify_bearer_req, test_imsi64);

  EXPECT_EQ(return_code, RETURNok);

  // verify that exactly one session exists in SPGW state
<<<<<<< HEAD
  EXPECT_TRUE(is_num_sessions_valid(test_imsi64, 1, 1));
=======
  ASSERT_TRUE(is_num_ue_contexts_valid(1));
  ASSERT_TRUE(is_num_cp_teids_valid(test_imsi64, 1));
>>>>>>> f5247398

  // verify that eNB address information exists
  EXPECT_TRUE(is_num_s1_bearers_valid(ue_sgw_teid, 1));

  return ue_sgw_teid;
}

ebi_t SPGWAppProcedureTest ::activate_dedicated_bearer(
    spgw_state_t* spgw_state,
    s_plus_p_gw_eps_bearer_context_information_t* spgw_eps_bearer_ctxt_info_p,
    teid_t ue_sgw_teid) {
  status_code_e return_code = RETURNerror;
  // send network initiated dedicated bearer activation request from Session
  // Manager
  itti_gx_nw_init_actv_bearer_request_t sample_gx_nw_init_ded_bearer_actv_req =
      {};
  gtpv2c_cause_value_t failed_cause = REQUEST_ACCEPTED;
  fill_nw_initiated_activate_bearer_request(
      &sample_gx_nw_init_ded_bearer_actv_req, test_imsi_str,
      DEFAULT_EPS_BEARER_ID, sample_dedicated_bearer_qos);

  // check that MME gets a bearer activation request
  EXPECT_CALL(*mme_app_handler,
              mme_app_handle_nw_init_ded_bearer_actv_req(
                  check_params_in_actv_bearer_req(
                      sample_gx_nw_init_ded_bearer_actv_req.lbi,
                      sample_gx_nw_init_ded_bearer_actv_req.ul_tft)))
      .Times(1);

  return_code = spgw_handle_nw_initiated_bearer_actv_req(
      spgw_state, &sample_gx_nw_init_ded_bearer_actv_req, test_imsi64,
      &failed_cause);

  EXPECT_EQ(return_code, RETURNok);

  // check number of pending procedures
  EXPECT_EQ(
      get_num_pending_create_bearer_procedures(
          &spgw_eps_bearer_ctxt_info_p->sgw_eps_bearer_context_information),
      1);

  // fetch new SGW teid for the pending bearer procedure
  pgw_ni_cbr_proc_t* pgw_ni_cbr_proc = pgw_get_procedure_create_bearer(
      &spgw_eps_bearer_ctxt_info_p->sgw_eps_bearer_context_information);
  EXPECT_TRUE(pgw_ni_cbr_proc != nullptr);
  sgw_eps_bearer_entry_wrapper_t* spgw_eps_bearer_entry_p =
      LIST_FIRST(pgw_ni_cbr_proc->pending_eps_bearers);
  teid_t ue_ded_bearer_sgw_teid =
      spgw_eps_bearer_entry_p->sgw_eps_bearer_entry->s_gw_teid_S1u_S12_S4_up;

  // send bearer activation response from MME
  ebi_t ded_eps_bearer_id = DEFAULT_EPS_BEARER_ID + 1;
  itti_s11_nw_init_actv_bearer_rsp_t sample_nw_init_ded_bearer_actv_resp = {};
  fill_nw_initiated_activate_bearer_response(
      &sample_nw_init_ded_bearer_actv_resp, DEFAULT_MME_S11_TEID, ue_sgw_teid,
      ue_ded_bearer_sgw_teid, DEFAULT_ENB_GTP_TEID + 1, ded_eps_bearer_id,
      REQUEST_ACCEPTED, test_plmn);
  return_code = sgw_handle_nw_initiated_actv_bearer_rsp(
      &sample_nw_init_ded_bearer_actv_resp, test_imsi64);

  EXPECT_EQ(return_code, RETURNok);

  // check that bearer is created
  EXPECT_TRUE(is_num_s1_bearers_valid(ue_sgw_teid, 2));

  // check that no pending procedure is left
  EXPECT_EQ(
      get_num_pending_create_bearer_procedures(
          &spgw_eps_bearer_ctxt_info_p->sgw_eps_bearer_context_information),
      0);
  return ded_eps_bearer_id;
}

void SPGWAppProcedureTest ::deactivate_dedicated_bearer(
    spgw_state_t* spgw_state, teid_t ue_sgw_teid, ebi_t ded_eps_bearer_id) {
  status_code_e return_code = RETURNerror;
  // send deactivate request for dedicated bearer from Session Manager
  itti_gx_nw_init_deactv_bearer_request_t
      sample_gx_nw_init_ded_bearer_deactv_req = {};
  fill_nw_initiated_deactivate_bearer_request(
      &sample_gx_nw_init_ded_bearer_deactv_req, test_imsi_str,
      DEFAULT_EPS_BEARER_ID, ded_eps_bearer_id);

  // check that MME gets a bearer deactivation request
  EXPECT_CALL(*mme_app_handler,
              mme_app_handle_nw_init_bearer_deactv_req(
                  check_params_in_deactv_bearer_req(
                      sample_gx_nw_init_ded_bearer_deactv_req.no_of_bearers,
                      sample_gx_nw_init_ded_bearer_deactv_req.ebi)))
      .Times(1);

  return_code = spgw_handle_nw_initiated_bearer_deactv_req(
      &sample_gx_nw_init_ded_bearer_deactv_req, test_imsi64);

  EXPECT_EQ(return_code, RETURNok);

  // send a delete dedicated bearer response from MME
  itti_s11_nw_init_deactv_bearer_rsp_t sample_nw_init_ded_bearer_deactv_resp =
      {};
  int num_bearers_to_delete = 1;
  ebi_t eps_bearer_id_array[] = {ded_eps_bearer_id};

  fill_nw_initiated_deactivate_bearer_response(
      &sample_nw_init_ded_bearer_deactv_resp, test_imsi64, false,
      REQUEST_ACCEPTED, eps_bearer_id_array, num_bearers_to_delete,
      ue_sgw_teid);
  return_code = sgw_handle_nw_initiated_deactv_bearer_rsp(
      spgw_state, &sample_nw_init_ded_bearer_deactv_resp, test_imsi64);
  EXPECT_EQ(return_code, RETURNok);

  // check that bearer is deleted
  EXPECT_TRUE(is_num_s1_bearers_valid(ue_sgw_teid, 1));
}

TEST_F(SPGWAppProcedureTest, TestCreateSessionSuccess) {
  spgw_state_t* spgw_state = get_spgw_state(false);

  // Create session
  teid_t ue_sgw_teid = create_default_session(spgw_state);

  // Sleep to ensure that messages are received and contexts are released
  std::this_thread::sleep_for(std::chrono::milliseconds(END_OF_TEST_SLEEP_MS));
}

TEST_F(SPGWAppProcedureTest, TestCreateSessionIPAllocFailure) {
  spgw_state_t* spgw_state = get_spgw_state(false);
  itti_s11_create_session_request_t sample_session_req_p = {};
  fill_create_session_request(&sample_session_req_p, test_imsi_str,
                              DEFAULT_MME_S11_TEID, DEFAULT_BEARER_INDEX,
                              sample_default_bearer_context, test_plmn);

  // trigger create session req to SPGW
  status_code_e create_session_rc = sgw_handle_s11_create_session_request(
      spgw_state, &sample_session_req_p, test_imsi64);

  ASSERT_EQ(create_session_rc, RETURNok);

  // Verify that a UE context exists in SPGW state after CSR is received
  spgw_ue_context_t* ue_context_p = spgw_get_ue_context(test_imsi64);
  ASSERT_TRUE(ue_context_p != nullptr);

  // Verify that teid is created
  ASSERT_FALSE(LIST_EMPTY(&ue_context_p->sgw_s11_teid_list));
  teid_t ue_sgw_teid =
      LIST_FIRST(&ue_context_p->sgw_s11_teid_list)->sgw_s11_teid;

  // Verify that no IP address is allocated for this UE
  s_plus_p_gw_eps_bearer_context_information_t* spgw_eps_bearer_ctxt_info_p =
      sgw_cm_get_spgw_context(ue_sgw_teid);

  sgw_eps_bearer_ctxt_t* eps_bearer_ctxt_p = sgw_cm_get_eps_bearer_entry(
      &spgw_eps_bearer_ctxt_info_p->sgw_eps_bearer_context_information
           .pdn_connection,
      DEFAULT_EPS_BEARER_ID);

  ASSERT_TRUE(eps_bearer_ctxt_p->paa.ipv4_address.s_addr == UNASSIGNED_UE_IP);

  // send an IP alloc response to SPGW with status as failure
  itti_ip_allocation_response_t test_ip_alloc_resp = {};
  fill_ip_allocation_response(
      &test_ip_alloc_resp, SGI_STATUS_ERROR_ALL_DYNAMIC_ADDRESSES_OCCUPIED,
      ue_sgw_teid, DEFAULT_EPS_BEARER_ID, DEFAULT_UE_IP, DEFAULT_VLAN);
  status_code_e ip_alloc_rc = sgw_handle_ip_allocation_rsp(
      spgw_state, &test_ip_alloc_resp, test_imsi64);

  // check that IP address is not allocated
  ASSERT_TRUE(eps_bearer_ctxt_p->paa.ipv4_address.s_addr == UNASSIGNED_UE_IP);

  // Sleep to ensure that messages are received and contexts are released
  std::this_thread::sleep_for(std::chrono::milliseconds(END_OF_TEST_SLEEP_MS));
}

TEST_F(SPGWAppProcedureTest, TestCreateSessionPCEFFailure) {
  spgw_state_t* spgw_state = get_spgw_state(false);
  // expect call to MME create session response
  itti_s11_create_session_request_t sample_session_req_p = {};
  fill_create_session_request(&sample_session_req_p, test_imsi_str,
                              DEFAULT_MME_S11_TEID, DEFAULT_BEARER_INDEX,
                              sample_default_bearer_context, test_plmn);

  // trigger create session req to SPGW
  status_code_e create_session_rc = sgw_handle_s11_create_session_request(
      spgw_state, &sample_session_req_p, test_imsi64);

  ASSERT_EQ(create_session_rc, RETURNok);

  // Verify that a UE context exists in SPGW state after CSR is received
  spgw_ue_context_t* ue_context_p = spgw_get_ue_context(test_imsi64);
  ASSERT_TRUE(ue_context_p != nullptr);

  // Verify that teid is created
  ASSERT_FALSE(LIST_EMPTY(&ue_context_p->sgw_s11_teid_list));
  teid_t ue_sgw_teid =
      LIST_FIRST(&ue_context_p->sgw_s11_teid_list)->sgw_s11_teid;

  // Verify that no IP address is allocated for this UE
  s_plus_p_gw_eps_bearer_context_information_t* spgw_eps_bearer_ctxt_info_p =
      sgw_cm_get_spgw_context(ue_sgw_teid);

  sgw_eps_bearer_ctxt_t* eps_bearer_ctxt_p = sgw_cm_get_eps_bearer_entry(
      &spgw_eps_bearer_ctxt_info_p->sgw_eps_bearer_context_information
           .pdn_connection,
      DEFAULT_EPS_BEARER_ID);

  ASSERT_TRUE(eps_bearer_ctxt_p->paa.ipv4_address.s_addr == UNASSIGNED_UE_IP);

  // send an IP alloc response to SPGW
  itti_ip_allocation_response_t test_ip_alloc_resp = {};
  fill_ip_allocation_response(&test_ip_alloc_resp, SGI_STATUS_OK, ue_sgw_teid,
                              DEFAULT_EPS_BEARER_ID, DEFAULT_UE_IP,
                              DEFAULT_VLAN);
  status_code_e ip_alloc_rc = sgw_handle_ip_allocation_rsp(
      spgw_state, &test_ip_alloc_resp, test_imsi64);

  // check if IP address is allocated after this message is done
  ASSERT_TRUE(eps_bearer_ctxt_p->paa.ipv4_address.s_addr == DEFAULT_UE_IP);

  // send pcef create session response to SPGW
  itti_pcef_create_session_response_t sample_pcef_csr_resp;
  fill_pcef_create_session_response(&sample_pcef_csr_resp, PCEF_STATUS_FAILED,
                                    ue_sgw_teid, DEFAULT_EPS_BEARER_ID,
                                    SGI_STATUS_OK);

  // check if MME gets a create session response
  EXPECT_CALL(*mme_app_handler, mme_app_handle_create_sess_resp()).Times(1);

  spgw_handle_pcef_create_session_response(spgw_state, &sample_pcef_csr_resp,
                                           test_imsi64);

  // verify that spgw context for IMSI has been cleared
  ue_context_p = spgw_get_ue_context(test_imsi64);
  ASSERT_TRUE(ue_context_p == nullptr);

  // Sleep to ensure that messages are received and contexts are released
  std::this_thread::sleep_for(std::chrono::milliseconds(END_OF_TEST_SLEEP_MS));
}

TEST_F(SPGWAppProcedureTest, TestModifyBearerFailure) {
  spgw_state_t* spgw_state = get_spgw_state(false);
  status_code_e return_code = RETURNerror;

  // create sample modify default bearer request
  itti_s11_modify_bearer_request_t sample_modify_bearer_req = {};
  fill_modify_bearer_request(&sample_modify_bearer_req, DEFAULT_MME_S11_TEID,
                             ERROR_SGW_S11_TEID, DEFAULT_ENB_GTP_TEID,
                             DEFAULT_BEARER_INDEX, DEFAULT_EPS_BEARER_ID);

  EXPECT_CALL(*mme_app_handler, mme_app_handle_modify_bearer_rsp()).Times(1);
  return_code =
      sgw_handle_modify_bearer_request(&sample_modify_bearer_req, test_imsi64);

  ASSERT_EQ(return_code, RETURNok);

  // verify that no session exists in SPGW state
  ASSERT_TRUE(is_num_ue_contexts_valid(0));
  ASSERT_TRUE(is_num_cp_teids_valid(test_imsi64, 0));

  // Sleep to ensure that messages are received and contexts are released
  std::this_thread::sleep_for(std::chrono::milliseconds(END_OF_TEST_SLEEP_MS));
}

TEST_F(SPGWAppProcedureTest, TestDeleteSessionSuccess) {
  spgw_state_t* spgw_state = get_spgw_state(false);
  status_code_e return_code = RETURNerror;
<<<<<<< HEAD
=======
  // expect call to MME create session response
  itti_s11_create_session_request_t sample_session_req_p = {};
  fill_create_session_request(&sample_session_req_p, test_imsi_str,
                              DEFAULT_MME_S11_TEID, DEFAULT_BEARER_INDEX,
                              sample_default_bearer_context, test_plmn);

  // trigger create session req to SPGW
  return_code = sgw_handle_s11_create_session_request(
      spgw_state, &sample_session_req_p, test_imsi64);

  ASSERT_EQ(return_code, RETURNok);

  // Verify that a UE context exists in SPGW state after CSR is received
  spgw_ue_context_t* ue_context_p = spgw_get_ue_context(test_imsi64);
  ASSERT_TRUE(ue_context_p != nullptr);

  // Verify that teid is created
  ASSERT_FALSE(LIST_EMPTY(&ue_context_p->sgw_s11_teid_list));
  teid_t ue_sgw_teid =
      LIST_FIRST(&ue_context_p->sgw_s11_teid_list)->sgw_s11_teid;

  // Verify that no IP address is allocated for this UE
  s_plus_p_gw_eps_bearer_context_information_t* spgw_eps_bearer_ctxt_info_p =
      sgw_cm_get_spgw_context(ue_sgw_teid);

  sgw_eps_bearer_ctxt_t* eps_bearer_ctxt_p = sgw_cm_get_eps_bearer_entry(
      &spgw_eps_bearer_ctxt_info_p->sgw_eps_bearer_context_information
           .pdn_connection,
      DEFAULT_EPS_BEARER_ID);

  ASSERT_TRUE(eps_bearer_ctxt_p->paa.ipv4_address.s_addr == UNASSIGNED_UE_IP);

  // send an IP alloc response to SPGW
  itti_ip_allocation_response_t test_ip_alloc_resp = {};
  fill_ip_allocation_response(&test_ip_alloc_resp, SGI_STATUS_OK, ue_sgw_teid,
                              DEFAULT_EPS_BEARER_ID, DEFAULT_UE_IP,
                              DEFAULT_VLAN);
  return_code = sgw_handle_ip_allocation_rsp(spgw_state, &test_ip_alloc_resp,
                                             test_imsi64);

  ASSERT_EQ(return_code, RETURNok);

  // check if IP address is allocated after this message is done
  ASSERT_TRUE(eps_bearer_ctxt_p->paa.ipv4_address.s_addr == DEFAULT_UE_IP);

  // send pcef create session response to SPGW
  itti_pcef_create_session_response_t sample_pcef_csr_resp;
  fill_pcef_create_session_response(&sample_pcef_csr_resp, PCEF_STATUS_OK,
                                    ue_sgw_teid, DEFAULT_EPS_BEARER_ID,
                                    SGI_STATUS_OK);

  // check if MME gets a create session response
  EXPECT_CALL(*mme_app_handler, mme_app_handle_create_sess_resp()).Times(1);

  spgw_handle_pcef_create_session_response(spgw_state, &sample_pcef_csr_resp,
                                           test_imsi64);

  // create sample modify default bearer request
  itti_s11_modify_bearer_request_t sample_modify_bearer_req = {};
  fill_modify_bearer_request(&sample_modify_bearer_req, DEFAULT_MME_S11_TEID,
                             ue_sgw_teid, DEFAULT_ENB_GTP_TEID,
                             DEFAULT_BEARER_INDEX, DEFAULT_EPS_BEARER_ID);

  EXPECT_CALL(*mme_app_handler, mme_app_handle_modify_bearer_rsp()).Times(1);
  return_code =
      sgw_handle_modify_bearer_request(&sample_modify_bearer_req, test_imsi64);

  ASSERT_EQ(return_code, RETURNok);

  // verify that exactly one session exists in SPGW state
  ASSERT_TRUE(is_num_ue_contexts_valid(1));
  ASSERT_TRUE(is_num_cp_teids_valid(test_imsi64, 1));
>>>>>>> f5247398

  // Create session
  teid_t ue_sgw_teid = create_default_session(spgw_state);

  // create sample delete session request
  itti_s11_delete_session_request_t sample_delete_session_request = {};
  fill_delete_session_request(&sample_delete_session_request,
                              DEFAULT_MME_S11_TEID, ue_sgw_teid,
                              DEFAULT_EPS_BEARER_ID, test_plmn);

  EXPECT_CALL(*mme_app_handler,
              mme_app_handle_delete_sess_rsp(check_cause_in_ds_rsp(
                  REQUEST_ACCEPTED, DEFAULT_MME_S11_TEID)))
      .Times(1);

  return_code = sgw_handle_delete_session_request(
      &sample_delete_session_request, test_imsi64);
  ASSERT_EQ(return_code, RETURNok);

  // verify SPGW state is cleared
  ASSERT_TRUE(is_num_ue_contexts_valid(0));
  ASSERT_TRUE(is_num_cp_teids_valid(test_imsi64, 0));

  // Sleep to ensure that messages are received and contexts are released
  std::this_thread::sleep_for(std::chrono::milliseconds(END_OF_TEST_SLEEP_MS));
}

TEST_F(SPGWAppProcedureTest, TestReleaseBearerSuccess) {
  spgw_state_t* spgw_state = get_spgw_state(false);
  status_code_e return_code = RETURNerror;

  // Create session
  teid_t ue_sgw_teid = create_default_session(spgw_state);

  // send release access bearer request
  itti_s11_release_access_bearers_request_t sample_release_bearer_req = {};
  fill_release_access_bearer_request(&sample_release_bearer_req,
                                     DEFAULT_MME_S11_TEID, ue_sgw_teid);

  EXPECT_CALL(*mme_app_handler, mme_app_handle_release_access_bearers_resp())
      .Times(1);

  sgw_handle_release_access_bearers_request(&sample_release_bearer_req,
                                            test_imsi64);

  // verify that eNB information has been cleared
  ASSERT_TRUE(is_num_s1_bearers_valid(ue_sgw_teid, 0));

  // Sleep to ensure that messages are received and contexts are released
  std::this_thread::sleep_for(std::chrono::milliseconds(END_OF_TEST_SLEEP_MS));
}

TEST_F(SPGWAppProcedureTest, TestReleaseBearerWithInvalidImsi64) {
  spgw_state_t* spgw_state = get_spgw_state(false);
  status_code_e return_code = RETURNerror;

  // Create session
  teid_t ue_sgw_teid = create_default_session(spgw_state);

  // send release access bearer request
  itti_s11_release_access_bearers_request_t sample_release_bearer_req = {};
  fill_release_access_bearer_request(&sample_release_bearer_req,
                                     DEFAULT_MME_S11_TEID, ERROR_SGW_S11_TEID);

<<<<<<< HEAD
=======
  // check if IP address is allocated after this message is done
  ASSERT_TRUE(eps_bearer_ctxt_p->paa.ipv4_address.s_addr == DEFAULT_UE_IP);

  // send pcef create session response to SPGW
  itti_pcef_create_session_response_t sample_pcef_csr_resp;
  fill_pcef_create_session_response(&sample_pcef_csr_resp, PCEF_STATUS_OK,
                                    ue_sgw_teid, DEFAULT_EPS_BEARER_ID,
                                    SGI_STATUS_OK);

  // check if MME gets a create session response
  EXPECT_CALL(*mme_app_handler, mme_app_handle_create_sess_resp()).Times(1);

  spgw_handle_pcef_create_session_response(spgw_state, &sample_pcef_csr_resp,
                                           test_imsi64);

  // create sample modify default bearer request
  itti_s11_modify_bearer_request_t sample_modify_bearer_req = {};
  fill_modify_bearer_request(&sample_modify_bearer_req, DEFAULT_MME_S11_TEID,
                             ue_sgw_teid, DEFAULT_ENB_GTP_TEID,
                             DEFAULT_BEARER_INDEX, DEFAULT_EPS_BEARER_ID);

  EXPECT_CALL(*mme_app_handler, mme_app_handle_modify_bearer_rsp()).Times(1);
  return_code =
      sgw_handle_modify_bearer_request(&sample_modify_bearer_req, test_imsi64);

  ASSERT_EQ(return_code, RETURNok);

  // verify that exactly one session exists in SPGW state
  ASSERT_TRUE(is_num_ue_contexts_valid(1));
  ASSERT_TRUE(is_num_cp_teids_valid(test_imsi64, 1));

  // verify that eNB address information exists
  ASSERT_TRUE(is_num_s1_bearers_valid(ue_sgw_teid, 1));

  // send release access bearer request
  itti_s11_release_access_bearers_request_t sample_release_bearer_req = {};
  fill_release_access_bearer_request(&sample_release_bearer_req,
                                     DEFAULT_MME_S11_TEID, ue_sgw_teid);

  EXPECT_CALL(*mme_app_handler, mme_app_handle_release_access_bearers_resp())
      .Times(1);

  sgw_handle_release_access_bearers_request(&sample_release_bearer_req,
                                            test_imsi64);

  // verify that eNB information has been cleared
  ASSERT_TRUE(is_num_s1_bearers_valid(ue_sgw_teid, 0));

  // Sleep to ensure that messages are received and contexts are released
  std::this_thread::sleep_for(std::chrono::milliseconds(END_OF_TEST_SLEEP_MS));
}

TEST_F(SPGWAppProcedureTest, TestReleaseBearerWithInvalidImsi64) {
  spgw_state_t* spgw_state = get_spgw_state(false);
  status_code_e return_code = RETURNerror;
  // expect call to MME create session response
  itti_s11_create_session_request_t sample_session_req_p = {};
  fill_create_session_request(&sample_session_req_p, test_imsi_str,
                              DEFAULT_MME_S11_TEID, DEFAULT_BEARER_INDEX,
                              sample_default_bearer_context, test_plmn);

  // trigger create session req to SPGW
  return_code = sgw_handle_s11_create_session_request(
      spgw_state, &sample_session_req_p, test_imsi64);

  ASSERT_EQ(return_code, RETURNok);

  // Verify that a UE context exists in SPGW state after CSR is received
  spgw_ue_context_t* ue_context_p = spgw_get_ue_context(test_imsi64);
  ASSERT_TRUE(ue_context_p != nullptr);

  // Verify that teid is created
  ASSERT_FALSE(LIST_EMPTY(&ue_context_p->sgw_s11_teid_list));
  teid_t ue_sgw_teid =
      LIST_FIRST(&ue_context_p->sgw_s11_teid_list)->sgw_s11_teid;

  // Verify that no IP address is allocated for this UE
  s_plus_p_gw_eps_bearer_context_information_t* spgw_eps_bearer_ctxt_info_p =
      sgw_cm_get_spgw_context(ue_sgw_teid);

  sgw_eps_bearer_ctxt_t* eps_bearer_ctxt_p = sgw_cm_get_eps_bearer_entry(
      &spgw_eps_bearer_ctxt_info_p->sgw_eps_bearer_context_information
           .pdn_connection,
      DEFAULT_EPS_BEARER_ID);

  ASSERT_TRUE(eps_bearer_ctxt_p->paa.ipv4_address.s_addr == UNASSIGNED_UE_IP);

  // send an IP alloc response to SPGW
  itti_ip_allocation_response_t test_ip_alloc_resp = {};
  fill_ip_allocation_response(&test_ip_alloc_resp, SGI_STATUS_OK, ue_sgw_teid,
                              DEFAULT_EPS_BEARER_ID, DEFAULT_UE_IP,
                              DEFAULT_VLAN);
  return_code = sgw_handle_ip_allocation_rsp(spgw_state, &test_ip_alloc_resp,
                                             test_imsi64);

  ASSERT_EQ(return_code, RETURNok);

  // check if IP address is allocated after this message is done
  ASSERT_TRUE(eps_bearer_ctxt_p->paa.ipv4_address.s_addr == DEFAULT_UE_IP);

  // send pcef create session response to SPGW
  itti_pcef_create_session_response_t sample_pcef_csr_resp;
  fill_pcef_create_session_response(&sample_pcef_csr_resp, PCEF_STATUS_OK,
                                    ue_sgw_teid, DEFAULT_EPS_BEARER_ID,
                                    SGI_STATUS_OK);

  // check if MME gets a create session response
  EXPECT_CALL(*mme_app_handler, mme_app_handle_create_sess_resp()).Times(1);

  spgw_handle_pcef_create_session_response(spgw_state, &sample_pcef_csr_resp,
                                           test_imsi64);

  // send modify default bearer request
  itti_s11_modify_bearer_request_t sample_modify_bearer_req = {};
  fill_modify_bearer_request(&sample_modify_bearer_req, DEFAULT_MME_S11_TEID,
                             ue_sgw_teid, DEFAULT_ENB_GTP_TEID,
                             DEFAULT_BEARER_INDEX, DEFAULT_EPS_BEARER_ID);

  EXPECT_CALL(*mme_app_handler, mme_app_handle_modify_bearer_rsp()).Times(1);
  return_code =
      sgw_handle_modify_bearer_request(&sample_modify_bearer_req, test_imsi64);

  ASSERT_EQ(return_code, RETURNok);

  // verify that exactly one session exists in SPGW state
  ASSERT_TRUE(is_num_ue_contexts_valid(1));
  ASSERT_TRUE(is_num_cp_teids_valid(test_imsi64, 1));

  // verify that eNB address information exists
  ASSERT_TRUE(is_num_s1_bearers_valid(ue_sgw_teid, 1));

  // send release access bearer request
  itti_s11_release_access_bearers_request_t sample_release_bearer_req = {};
  fill_release_access_bearer_request(&sample_release_bearer_req,
                                     DEFAULT_MME_S11_TEID, ERROR_SGW_S11_TEID);

>>>>>>> f5247398
  EXPECT_CALL(*mme_app_handler, mme_app_handle_release_access_bearers_resp())
      .Times(1);

  // Send wrong IMSI so that spgw will not be able to fetch and delete
  // the context
  sgw_handle_release_access_bearers_request(&sample_release_bearer_req,
                                            test_invalid_imsi64);

  // verify that eNB information has not been cleared
  ASSERT_TRUE(is_num_s1_bearers_valid(ue_sgw_teid, 1));

  // Sleep to ensure that messages are received and contexts are released
  std::this_thread::sleep_for(std::chrono::milliseconds(END_OF_TEST_SLEEP_MS));
}
<<<<<<< HEAD
=======

TEST_F(SPGWAppProcedureTest, TestDedicatedBearerActivation) {
  spgw_state_t* spgw_state = get_spgw_state(false);
  status_code_e return_code = RETURNerror;
  // expect call to MME create session response
  itti_s11_create_session_request_t sample_session_req_p = {};
  fill_create_session_request(&sample_session_req_p, test_imsi_str,
                              DEFAULT_MME_S11_TEID, DEFAULT_BEARER_INDEX,
                              sample_default_bearer_context, test_plmn);

  // trigger create session req to SPGW
  return_code = sgw_handle_s11_create_session_request(
      spgw_state, &sample_session_req_p, test_imsi64);

  EXPECT_EQ(return_code, RETURNok);

  // Verify that a UE context exists in SPGW state after CSR is received
  spgw_ue_context_t* ue_context_p = spgw_get_ue_context(test_imsi64);
  EXPECT_TRUE(ue_context_p != nullptr);

  // Verify that teid is created
  EXPECT_FALSE(LIST_EMPTY(&ue_context_p->sgw_s11_teid_list));
  teid_t ue_sgw_teid =
      LIST_FIRST(&ue_context_p->sgw_s11_teid_list)->sgw_s11_teid;

  // Verify that no IP address is allocated for this UE
  s_plus_p_gw_eps_bearer_context_information_t* spgw_eps_bearer_ctxt_info_p =
      sgw_cm_get_spgw_context(ue_sgw_teid);

  sgw_eps_bearer_ctxt_t* eps_bearer_ctxt_p = sgw_cm_get_eps_bearer_entry(
      &spgw_eps_bearer_ctxt_info_p->sgw_eps_bearer_context_information
           .pdn_connection,
      DEFAULT_EPS_BEARER_ID);

  EXPECT_TRUE(eps_bearer_ctxt_p->paa.ipv4_address.s_addr == UNASSIGNED_UE_IP);

  // send an IP alloc response to SPGW
  itti_ip_allocation_response_t test_ip_alloc_resp = {};
  fill_ip_allocation_response(&test_ip_alloc_resp, SGI_STATUS_OK, ue_sgw_teid,
                              DEFAULT_EPS_BEARER_ID, DEFAULT_UE_IP,
                              DEFAULT_VLAN);
  return_code = sgw_handle_ip_allocation_rsp(spgw_state, &test_ip_alloc_resp,
                                             test_imsi64);

  EXPECT_EQ(return_code, RETURNok);

  // check if IP address is allocated after this message is done
  EXPECT_TRUE(eps_bearer_ctxt_p->paa.ipv4_address.s_addr == DEFAULT_UE_IP);

  // send pcef create session response to SPGW
  itti_pcef_create_session_response_t sample_pcef_csr_resp;
  fill_pcef_create_session_response(&sample_pcef_csr_resp, PCEF_STATUS_OK,
                                    ue_sgw_teid, DEFAULT_EPS_BEARER_ID,
                                    SGI_STATUS_OK);

  // check if MME gets a create session response
  EXPECT_CALL(*mme_app_handler, mme_app_handle_create_sess_resp()).Times(1);

  spgw_handle_pcef_create_session_response(spgw_state, &sample_pcef_csr_resp,
                                           test_imsi64);

  // create sample modify default bearer request
  itti_s11_modify_bearer_request_t sample_modify_bearer_req = {};
  fill_modify_bearer_request(&sample_modify_bearer_req, DEFAULT_MME_S11_TEID,
                             ue_sgw_teid, DEFAULT_ENB_GTP_TEID,
                             DEFAULT_BEARER_INDEX, DEFAULT_EPS_BEARER_ID);

  EXPECT_CALL(*mme_app_handler, mme_app_handle_modify_bearer_rsp()).Times(1);
  return_code =
      sgw_handle_modify_bearer_request(&sample_modify_bearer_req, test_imsi64);

  EXPECT_EQ(return_code, RETURNok);

  // verify that exactly one session exists in SPGW state
  EXPECT_TRUE(is_num_ue_contexts_valid(1));
  EXPECT_TRUE(is_num_cp_teids_valid(test_imsi64, 1));

  // send network initiated dedicated bearer activation request from Session
  // Manager
  itti_gx_nw_init_actv_bearer_request_t sample_gx_nw_init_ded_bearer_actv_req =
      {};
  gtpv2c_cause_value_t failed_cause = REQUEST_ACCEPTED;
  fill_nw_initiated_activate_bearer_request(
      &sample_gx_nw_init_ded_bearer_actv_req, test_imsi_str,
      DEFAULT_EPS_BEARER_ID, sample_dedicated_bearer_qos);

  // check that MME gets a bearer activation request
  EXPECT_CALL(*mme_app_handler,
              mme_app_handle_nw_init_ded_bearer_actv_req(
                  check_params_in_actv_bearer_req(
                      sample_gx_nw_init_ded_bearer_actv_req.lbi,
                      sample_gx_nw_init_ded_bearer_actv_req.ul_tft)))
      .Times(1);

  return_code = spgw_handle_nw_initiated_bearer_actv_req(
      spgw_state, &sample_gx_nw_init_ded_bearer_actv_req, test_imsi64,
      &failed_cause);

  EXPECT_EQ(return_code, RETURNok);

  // check number of pending procedures
  EXPECT_EQ(
      get_num_pending_create_bearer_procedures(
          &spgw_eps_bearer_ctxt_info_p->sgw_eps_bearer_context_information),
      1);

  // fetch new SGW teid for the pending bearer procedure
  pgw_ni_cbr_proc_t* pgw_ni_cbr_proc = pgw_get_procedure_create_bearer(
      &spgw_eps_bearer_ctxt_info_p->sgw_eps_bearer_context_information);
  EXPECT_TRUE(pgw_ni_cbr_proc != nullptr);
  sgw_eps_bearer_entry_wrapper_t* spgw_eps_bearer_entry_p =
      LIST_FIRST(pgw_ni_cbr_proc->pending_eps_bearers);
  teid_t ue_ded_bearer_sgw_teid =
      spgw_eps_bearer_entry_p->sgw_eps_bearer_entry->s_gw_teid_S1u_S12_S4_up;

  // send bearer activation response from MME
  itti_s11_nw_init_actv_bearer_rsp_t sample_nw_init_ded_bearer_actv_resp = {};
  fill_nw_initiated_activate_bearer_response(
      &sample_nw_init_ded_bearer_actv_resp, DEFAULT_MME_S11_TEID, ue_sgw_teid,
      ue_ded_bearer_sgw_teid, DEFAULT_ENB_GTP_TEID + 1,
      DEFAULT_EPS_BEARER_ID + 1, REQUEST_ACCEPTED, test_plmn);
  return_code = sgw_handle_nw_initiated_actv_bearer_rsp(
      &sample_nw_init_ded_bearer_actv_resp, test_imsi64);

  EXPECT_EQ(return_code, RETURNok);

  // check that bearer is created
  EXPECT_TRUE(is_num_s1_bearers_valid(ue_sgw_teid, 2));

  // check that no pending procedure is left
  EXPECT_EQ(
      get_num_pending_create_bearer_procedures(
          &spgw_eps_bearer_ctxt_info_p->sgw_eps_bearer_context_information),
      0);

  // Sleep to ensure that messages are received and contexts are released
  std::this_thread::sleep_for(std::chrono::milliseconds(END_OF_TEST_SLEEP_MS));
}

TEST_F(SPGWAppProcedureTest, TestDedicatedBearerDeactivation) {
  spgw_state_t* spgw_state = get_spgw_state(false);
  status_code_e return_code = RETURNerror;
  // expect call to MME create session response
  itti_s11_create_session_request_t sample_session_req_p = {};
  fill_create_session_request(&sample_session_req_p, test_imsi_str,
                              DEFAULT_MME_S11_TEID, DEFAULT_BEARER_INDEX,
                              sample_default_bearer_context, test_plmn);

  // trigger create session req to SPGW
  return_code = sgw_handle_s11_create_session_request(
      spgw_state, &sample_session_req_p, test_imsi64);

  EXPECT_EQ(return_code, RETURNok);

  // Verify that a UE context exists in SPGW state after CSR is received
  spgw_ue_context_t* ue_context_p = spgw_get_ue_context(test_imsi64);
  EXPECT_TRUE(ue_context_p != nullptr);

  // Verify that teid is created
  EXPECT_FALSE(LIST_EMPTY(&ue_context_p->sgw_s11_teid_list));
  teid_t ue_sgw_teid =
      LIST_FIRST(&ue_context_p->sgw_s11_teid_list)->sgw_s11_teid;

  // Verify that no IP address is allocated for this UE
  s_plus_p_gw_eps_bearer_context_information_t* spgw_eps_bearer_ctxt_info_p =
      sgw_cm_get_spgw_context(ue_sgw_teid);

  sgw_eps_bearer_ctxt_t* eps_bearer_ctxt_p = sgw_cm_get_eps_bearer_entry(
      &spgw_eps_bearer_ctxt_info_p->sgw_eps_bearer_context_information
           .pdn_connection,
      DEFAULT_EPS_BEARER_ID);

  EXPECT_TRUE(eps_bearer_ctxt_p->paa.ipv4_address.s_addr == UNASSIGNED_UE_IP);

  // send an IP alloc response to SPGW
  itti_ip_allocation_response_t test_ip_alloc_resp = {};
  fill_ip_allocation_response(&test_ip_alloc_resp, SGI_STATUS_OK, ue_sgw_teid,
                              DEFAULT_EPS_BEARER_ID, DEFAULT_UE_IP,
                              DEFAULT_VLAN);
  return_code = sgw_handle_ip_allocation_rsp(spgw_state, &test_ip_alloc_resp,
                                             test_imsi64);

  EXPECT_EQ(return_code, RETURNok);

  // check if IP address is allocated after this message is done
  EXPECT_TRUE(eps_bearer_ctxt_p->paa.ipv4_address.s_addr == DEFAULT_UE_IP);

  // send pcef create session response to SPGW
  itti_pcef_create_session_response_t sample_pcef_csr_resp;
  fill_pcef_create_session_response(&sample_pcef_csr_resp, PCEF_STATUS_OK,
                                    ue_sgw_teid, DEFAULT_EPS_BEARER_ID,
                                    SGI_STATUS_OK);
>>>>>>> f5247398

TEST_F(SPGWAppProcedureTest, TestDedicatedBearerActivation) {
  spgw_state_t* spgw_state = get_spgw_state(false);
  status_code_e return_code = RETURNerror;

  // Create session
  teid_t ue_sgw_teid = create_default_session(spgw_state);

  s_plus_p_gw_eps_bearer_context_information_t* spgw_eps_bearer_ctxt_info_p =
      sgw_cm_get_spgw_context(ue_sgw_teid);

  // Activate dedicated bearer
  ebi_t ded_eps_bearer_id = activate_dedicated_bearer(
      spgw_state, spgw_eps_bearer_ctxt_info_p, ue_sgw_teid);

  // Sleep to ensure that messages are received and contexts are released
  std::this_thread::sleep_for(std::chrono::milliseconds(END_OF_TEST_SLEEP_MS));
}

<<<<<<< HEAD
TEST_F(SPGWAppProcedureTest, TestDedicatedBearerDeactivation) {
  spgw_state_t* spgw_state = get_spgw_state(false);
  status_code_e return_code = RETURNerror;
=======
  // verify that exactly one session exists in SPGW state
  EXPECT_TRUE(is_num_ue_contexts_valid(1));
  EXPECT_TRUE(is_num_cp_teids_valid(test_imsi64, 1));
>>>>>>> f5247398

  // Create session
  teid_t ue_sgw_teid = create_default_session(spgw_state);

  s_plus_p_gw_eps_bearer_context_information_t* spgw_eps_bearer_ctxt_info_p =
      sgw_cm_get_spgw_context(ue_sgw_teid);

  // Activate dedicated bearer
  ebi_t ded_eps_bearer_id = activate_dedicated_bearer(
      spgw_state, spgw_eps_bearer_ctxt_info_p, ue_sgw_teid);

  // Deactivate dedicated bearer
  deactivate_dedicated_bearer(spgw_state, ue_sgw_teid, ded_eps_bearer_id);

  // Sleep to ensure that messages are received and contexts are released
  std::this_thread::sleep_for(std::chrono::milliseconds(END_OF_TEST_SLEEP_MS));
}

TEST_F(SPGWAppProcedureTest,
       TestDedicatedBearerDeactivationDeleteDefaultBearer) {
  spgw_state_t* spgw_state = get_spgw_state(false);
  status_code_e return_code = RETURNerror;

  // Create session
  teid_t ue_sgw_teid = create_default_session(spgw_state);

  s_plus_p_gw_eps_bearer_context_information_t* spgw_eps_bearer_ctxt_info_p =
      sgw_cm_get_spgw_context(ue_sgw_teid);

  sgw_eps_bearer_ctxt_t* eps_bearer_ctxt_p = sgw_cm_get_eps_bearer_entry(
      &spgw_eps_bearer_ctxt_info_p->sgw_eps_bearer_context_information
           .pdn_connection,
      DEFAULT_EPS_BEARER_ID);

  // Activate dedicated bearer
  ebi_t ded_eps_bearer_id = activate_dedicated_bearer(
      spgw_state, spgw_eps_bearer_ctxt_info_p, ue_sgw_teid);

  // send deactivate request for dedicated bearer from Session Manager
  itti_gx_nw_init_deactv_bearer_request_t
      sample_gx_nw_init_ded_bearer_deactv_req = {};
  fill_nw_initiated_deactivate_bearer_request(
      &sample_gx_nw_init_ded_bearer_deactv_req, test_imsi_str,
      DEFAULT_EPS_BEARER_ID, ded_eps_bearer_id);

  // check that MME gets a bearer deactivation request
  EXPECT_CALL(*mme_app_handler,
              mme_app_handle_nw_init_bearer_deactv_req(
                  check_params_in_deactv_bearer_req(
                      sample_gx_nw_init_ded_bearer_deactv_req.no_of_bearers,
                      sample_gx_nw_init_ded_bearer_deactv_req.ebi)))
      .Times(1);

  return_code = spgw_handle_nw_initiated_bearer_deactv_req(
      &sample_gx_nw_init_ded_bearer_deactv_req, test_imsi64);

  EXPECT_EQ(return_code, RETURNok);

  // send a delete dedicated bearer response from MME
  itti_s11_nw_init_deactv_bearer_rsp_t sample_nw_init_ded_bearer_deactv_resp =
      {};
  int num_bearers_to_delete = 2;
  ebi_t eps_bearer_id_array[] = {DEFAULT_EPS_BEARER_ID, ded_eps_bearer_id};

  fill_nw_initiated_deactivate_bearer_response(
      &sample_nw_init_ded_bearer_deactv_resp, test_imsi64, true,
      REQUEST_ACCEPTED, eps_bearer_id_array, num_bearers_to_delete,
      ue_sgw_teid);
  return_code = sgw_handle_nw_initiated_deactv_bearer_rsp(
      spgw_state, &sample_nw_init_ded_bearer_deactv_resp, test_imsi64);
  EXPECT_EQ(return_code, RETURNok);

  // check that session is removed
  EXPECT_TRUE(is_num_sessions_valid(test_imsi64, 0, 0));

  free(sample_nw_init_ded_bearer_deactv_resp.lbi);

  // Sleep to ensure that messages are received and contexts are released
  std::this_thread::sleep_for(std::chrono::milliseconds(END_OF_TEST_SLEEP_MS));
}

TEST_F(SPGWAppProcedureTest, TestSuspendNotification) {
  spgw_state_t* spgw_state = get_spgw_state(false);
  status_code_e return_code = RETURNerror;

  // Create session
  teid_t ue_sgw_teid = create_default_session(spgw_state);

  s_plus_p_gw_eps_bearer_context_information_t* spgw_eps_bearer_ctxt_info_p =
      sgw_cm_get_spgw_context(ue_sgw_teid);

<<<<<<< HEAD
  // trigger suspend notification to SPGW task
  itti_s11_suspend_notification_t sample_suspend_notification = {};
  fill_s11_suspend_notification(&sample_suspend_notification, ue_sgw_teid,
                                test_imsi_str, DEFAULT_EPS_BEARER_ID);
=======
  sgw_eps_bearer_ctxt_t* eps_bearer_ctxt_p = sgw_cm_get_eps_bearer_entry(
      &spgw_eps_bearer_ctxt_info_p->sgw_eps_bearer_context_information
           .pdn_connection,
      DEFAULT_EPS_BEARER_ID);

  EXPECT_TRUE(eps_bearer_ctxt_p->paa.ipv4_address.s_addr == UNASSIGNED_UE_IP);

  // send an IP alloc response to SPGW
  itti_ip_allocation_response_t test_ip_alloc_resp = {};
  fill_ip_allocation_response(&test_ip_alloc_resp, SGI_STATUS_OK, ue_sgw_teid,
                              DEFAULT_EPS_BEARER_ID, DEFAULT_UE_IP,
                              DEFAULT_VLAN);
  return_code = sgw_handle_ip_allocation_rsp(spgw_state, &test_ip_alloc_resp,
                                             test_imsi64);

  EXPECT_EQ(return_code, RETURNok);

  // check if IP address is allocated after this message is done
  EXPECT_TRUE(eps_bearer_ctxt_p->paa.ipv4_address.s_addr == DEFAULT_UE_IP);

  // send pcef create session response to SPGW
  itti_pcef_create_session_response_t sample_pcef_csr_resp;
  fill_pcef_create_session_response(&sample_pcef_csr_resp, PCEF_STATUS_OK,
                                    ue_sgw_teid, DEFAULT_EPS_BEARER_ID,
                                    SGI_STATUS_OK);

  // check if MME gets a create session response
  EXPECT_CALL(*mme_app_handler, mme_app_handle_create_sess_resp()).Times(1);

  spgw_handle_pcef_create_session_response(spgw_state, &sample_pcef_csr_resp,
                                           test_imsi64);

  // create sample modify default bearer request
  itti_s11_modify_bearer_request_t sample_modify_bearer_req = {};
  fill_modify_bearer_request(&sample_modify_bearer_req, DEFAULT_MME_S11_TEID,
                             ue_sgw_teid, DEFAULT_ENB_GTP_TEID,
                             DEFAULT_BEARER_INDEX, DEFAULT_EPS_BEARER_ID);

  EXPECT_CALL(*mme_app_handler, mme_app_handle_modify_bearer_rsp()).Times(1);
  return_code =
      sgw_handle_modify_bearer_request(&sample_modify_bearer_req, test_imsi64);

  EXPECT_EQ(return_code, RETURNok);

  // verify that exactly one session exists in SPGW state
  EXPECT_TRUE(is_num_ue_contexts_valid(1));
  EXPECT_TRUE(is_num_cp_teids_valid(test_imsi64, 1));

  // send network initiated dedicated bearer activation request from Session
  // Manager
  itti_gx_nw_init_actv_bearer_request_t sample_gx_nw_init_ded_bearer_actv_req =
      {};
  gtpv2c_cause_value_t failed_cause = REQUEST_ACCEPTED;
  fill_nw_initiated_activate_bearer_request(
      &sample_gx_nw_init_ded_bearer_actv_req, test_imsi_str,
      DEFAULT_EPS_BEARER_ID, sample_dedicated_bearer_qos);
>>>>>>> f5247398

  // verify that mock MME app task receives an acknowledgement with
  // REQUEST_ACCEPTED
  EXPECT_CALL(*mme_app_handler,
              mme_app_handle_suspend_acknowledge(check_params_in_suspend_ack(
                  REQUEST_ACCEPTED,
                  spgw_eps_bearer_ctxt_info_p
                      ->sgw_eps_bearer_context_information.mme_teid_S11)))
      .Times(1);
  return_code = sgw_handle_suspend_notification(&sample_suspend_notification,
                                                test_imsi64);

  EXPECT_EQ(return_code, RETURNok);

  // Sleep to ensure that messages are received and contexts are released
  std::this_thread::sleep_for(std::chrono::milliseconds(END_OF_TEST_SLEEP_MS));
}

TEST_F(SPGWAppProcedureTest, TestDeleteBearerCommand) {
  spgw_state_t* spgw_state = get_spgw_state(false);
  status_code_e return_code = RETURNerror;

  // Create session
  teid_t ue_sgw_teid = create_default_session(spgw_state);

  s_plus_p_gw_eps_bearer_context_information_t* spgw_eps_bearer_ctxt_info_p =
      sgw_cm_get_spgw_context(ue_sgw_teid);

  sgw_eps_bearer_ctxt_t* eps_bearer_ctxt_p = sgw_cm_get_eps_bearer_entry(
      &spgw_eps_bearer_ctxt_info_p->sgw_eps_bearer_context_information
           .pdn_connection,
      DEFAULT_EPS_BEARER_ID);

  // Activate dedicated bearer
  ebi_t ded_eps_bearer_id = activate_dedicated_bearer(
      spgw_state, spgw_eps_bearer_ctxt_info_p, ue_sgw_teid);

  // create and send delete bearer command to SPGW task
  itti_s11_delete_bearer_command_t s11_delete_bearer_command = {};
  fill_s11_delete_bearer_command(&s11_delete_bearer_command, ue_sgw_teid,
                                 DEFAULT_MME_S11_TEID, ded_eps_bearer_id);

  // check that MME gets a bearer deactivation request
  EXPECT_CALL(*mme_app_handler,
              mme_app_handle_nw_init_bearer_deactv_req(
                  check_params_in_deactv_bearer_req(
                      1, s11_delete_bearer_command.ebi_list.ebis)))
      .Times(1);

  // Trigger delete bearer command
  sgw_handle_delete_bearer_cmd(&s11_delete_bearer_command, test_imsi64);

  // send a delete dedicated bearer response from MME
  itti_s11_nw_init_deactv_bearer_rsp_t sample_nw_init_ded_bearer_deactv_resp =
      {};
  int num_bearers_to_delete = 1;
  ebi_t eps_bearer_id_array[] = {ded_eps_bearer_id};

  fill_nw_initiated_deactivate_bearer_response(
      &sample_nw_init_ded_bearer_deactv_resp, test_imsi64, false,
      REQUEST_ACCEPTED, eps_bearer_id_array, num_bearers_to_delete,
      ue_sgw_teid);
  return_code = sgw_handle_nw_initiated_deactv_bearer_rsp(
      spgw_state, &sample_nw_init_ded_bearer_deactv_resp, test_imsi64);
  EXPECT_EQ(return_code, RETURNok);

<<<<<<< HEAD
  // check that the dedicated bearer is deleted
  EXPECT_TRUE(is_num_s1_bearers_valid(ue_sgw_teid, 1));
=======
  // check that session is removed
  EXPECT_TRUE(is_num_ue_contexts_valid(0));
  EXPECT_TRUE(is_num_cp_teids_valid(test_imsi64, 0));

  free(sample_nw_init_ded_bearer_deactv_resp.lbi);
>>>>>>> f5247398

  // Sleep to ensure that messages are received and contexts are released
  std::this_thread::sleep_for(std::chrono::milliseconds(END_OF_TEST_SLEEP_MS));
}

TEST_F(SPGWAppProcedureTest, TestDedicatedBearerActivationInvalidImsiLbi) {
  spgw_state_t* spgw_state = get_spgw_state(false);
  status_code_e return_code = RETURNerror;

  // Create session
  teid_t ue_sgw_teid = create_default_session(spgw_state);

  s_plus_p_gw_eps_bearer_context_information_t* spgw_eps_bearer_ctxt_info_p =
      sgw_cm_get_spgw_context(ue_sgw_teid);

  sgw_eps_bearer_ctxt_t* eps_bearer_ctxt_p = sgw_cm_get_eps_bearer_entry(
      &spgw_eps_bearer_ctxt_info_p->sgw_eps_bearer_context_information
           .pdn_connection,
      DEFAULT_EPS_BEARER_ID);

  // send network initiated dedicated bearer activation request with
  // invalid imsi
  itti_gx_nw_init_actv_bearer_request_t sample_gx_nw_init_ded_bearer_actv_req =
      {};
  gtpv2c_cause_value_t failed_cause = REQUEST_ACCEPTED;
  fill_nw_initiated_activate_bearer_request(
      &sample_gx_nw_init_ded_bearer_actv_req, invalid_imsi_str,
      DEFAULT_EPS_BEARER_ID, sample_dedicated_bearer_qos);

  // check that MME bearer activation request is not sent to MME
  EXPECT_CALL(*mme_app_handler,
              mme_app_handle_nw_init_ded_bearer_actv_req(
                  check_params_in_actv_bearer_req(
                      sample_gx_nw_init_ded_bearer_actv_req.lbi,
                      sample_gx_nw_init_ded_bearer_actv_req.ul_tft)))
      .Times(0);

  return_code = spgw_handle_nw_initiated_bearer_actv_req(
      spgw_state, &sample_gx_nw_init_ded_bearer_actv_req, test_imsi64,
      &failed_cause);

  EXPECT_EQ(return_code, RETURNerror);
  EXPECT_EQ(failed_cause, REQUEST_REJECTED);

  // check number of pending procedures
  EXPECT_EQ(
      get_num_pending_create_bearer_procedures(
          &spgw_eps_bearer_ctxt_info_p->sgw_eps_bearer_context_information),
      0);

  // check that dedicated bearer is not created
  EXPECT_TRUE(is_num_s1_bearers_valid(ue_sgw_teid, 1));

  // send network initiated dedicated bearer activation request from Session
  // Manager with invalid lbi
  fill_nw_initiated_activate_bearer_request(
      &sample_gx_nw_init_ded_bearer_actv_req, test_imsi_str,
      DEFAULT_EPS_BEARER_ID + 1, sample_dedicated_bearer_qos);

  // check that MME bearer activation request is not sent to MME
  EXPECT_CALL(*mme_app_handler,
              mme_app_handle_nw_init_ded_bearer_actv_req(
                  check_params_in_actv_bearer_req(
                      sample_gx_nw_init_ded_bearer_actv_req.lbi,
                      sample_gx_nw_init_ded_bearer_actv_req.ul_tft)))
      .Times(0);

  return_code = spgw_handle_nw_initiated_bearer_actv_req(
      spgw_state, &sample_gx_nw_init_ded_bearer_actv_req, test_imsi64,
      &failed_cause);

  EXPECT_EQ(return_code, RETURNerror);
  EXPECT_EQ(failed_cause, REQUEST_REJECTED);

<<<<<<< HEAD
  // check number of pending procedures
  EXPECT_EQ(
      get_num_pending_create_bearer_procedures(
          &spgw_eps_bearer_ctxt_info_p->sgw_eps_bearer_context_information),
      0);
=======
  // verify that exactly one session exists in SPGW state
  EXPECT_TRUE(is_num_ue_contexts_valid(1));
  EXPECT_TRUE(is_num_cp_teids_valid(test_imsi64, 1));
>>>>>>> f5247398

  // check that dedicated bearer is not created
  EXPECT_TRUE(is_num_s1_bearers_valid(ue_sgw_teid, 1));

  // Sleep to ensure that messages are received and contexts are released
  std::this_thread::sleep_for(std::chrono::milliseconds(END_OF_TEST_SLEEP_MS));
}

TEST_F(SPGWAppProcedureTest, TestDedicatedBearerDeactivationInvalidImsiLbi) {
  spgw_state_t* spgw_state = get_spgw_state(false);
  status_code_e return_code = RETURNerror;

  // Create session
  teid_t ue_sgw_teid = create_default_session(spgw_state);

  s_plus_p_gw_eps_bearer_context_information_t* spgw_eps_bearer_ctxt_info_p =
      sgw_cm_get_spgw_context(ue_sgw_teid);

  sgw_eps_bearer_ctxt_t* eps_bearer_ctxt_p = sgw_cm_get_eps_bearer_entry(
      &spgw_eps_bearer_ctxt_info_p->sgw_eps_bearer_context_information
           .pdn_connection,
      DEFAULT_EPS_BEARER_ID);

  // Activate dedicated bearer
  ebi_t ded_eps_bearer_id = activate_dedicated_bearer(
      spgw_state, spgw_eps_bearer_ctxt_info_p, ue_sgw_teid);

  // send deactivate request for dedicated bearer from Session Manager
  // with invalid imsi
  itti_gx_nw_init_deactv_bearer_request_t
      sample_gx_nw_init_ded_bearer_deactv_req = {};
  fill_nw_initiated_deactivate_bearer_request(
      &sample_gx_nw_init_ded_bearer_deactv_req, invalid_imsi_str,
      DEFAULT_EPS_BEARER_ID, ded_eps_bearer_id);

  // check that MME does not get bearer deactivation request
  EXPECT_CALL(*mme_app_handler,
              mme_app_handle_nw_init_bearer_deactv_req(
                  check_params_in_deactv_bearer_req(
                      sample_gx_nw_init_ded_bearer_deactv_req.no_of_bearers,
                      sample_gx_nw_init_ded_bearer_deactv_req.ebi)))
      .Times(0);

  return_code = spgw_handle_nw_initiated_bearer_deactv_req(
      &sample_gx_nw_init_ded_bearer_deactv_req, test_imsi64);

  EXPECT_EQ(return_code, RETURNok);

  // check that there are 2 bearers
  EXPECT_TRUE(is_num_s1_bearers_valid(ue_sgw_teid, 2));

  // send deactivate request for dedicated bearer from Session Manager
  // with invalid bearer id
  fill_nw_initiated_deactivate_bearer_request(
      &sample_gx_nw_init_ded_bearer_deactv_req, test_imsi_str,
      DEFAULT_EPS_BEARER_ID, ded_eps_bearer_id + 1);

  // check that MME does not get bearer deactivation request
  EXPECT_CALL(*mme_app_handler,
              mme_app_handle_nw_init_bearer_deactv_req(
                  check_params_in_deactv_bearer_req(
                      sample_gx_nw_init_ded_bearer_deactv_req.no_of_bearers,
                      sample_gx_nw_init_ded_bearer_deactv_req.ebi)))
      .Times(0);

  return_code = spgw_handle_nw_initiated_bearer_deactv_req(
      &sample_gx_nw_init_ded_bearer_deactv_req, test_imsi64);

  EXPECT_EQ(return_code, RETURNok);

<<<<<<< HEAD
  // verify that the dedicated bearer is not deleted
  EXPECT_TRUE(is_num_s1_bearers_valid(ue_sgw_teid, 2));

  // Sleep to ensure that messages are received and contexts are released
  std::this_thread::sleep_for(std::chrono::milliseconds(END_OF_TEST_SLEEP_MS));
}

TEST_F(SPGWAppProcedureTest, TestDedicatedBearerActivationReject) {
  spgw_state_t* spgw_state = get_spgw_state(false);
  status_code_e return_code = RETURNerror;

  // Create session
  teid_t ue_sgw_teid = create_default_session(spgw_state);

  s_plus_p_gw_eps_bearer_context_information_t* spgw_eps_bearer_ctxt_info_p =
      sgw_cm_get_spgw_context(ue_sgw_teid);

  sgw_eps_bearer_ctxt_t* eps_bearer_ctxt_p = sgw_cm_get_eps_bearer_entry(
      &spgw_eps_bearer_ctxt_info_p->sgw_eps_bearer_context_information
           .pdn_connection,
      DEFAULT_EPS_BEARER_ID);
=======
  // verify that exactly one session exists in SPGW state
  EXPECT_TRUE(is_num_ue_contexts_valid(1));
  EXPECT_TRUE(is_num_cp_teids_valid(test_imsi64, 1));
>>>>>>> f5247398

  // send network initiated dedicated bearer activation request from Session
  // Manager
  itti_gx_nw_init_actv_bearer_request_t sample_gx_nw_init_ded_bearer_actv_req =
      {};
  gtpv2c_cause_value_t failed_cause = REQUEST_ACCEPTED;
  fill_nw_initiated_activate_bearer_request(
      &sample_gx_nw_init_ded_bearer_actv_req, test_imsi_str,
      DEFAULT_EPS_BEARER_ID, sample_dedicated_bearer_qos);

  // check that MME gets a bearer activation request
  EXPECT_CALL(*mme_app_handler,
              mme_app_handle_nw_init_ded_bearer_actv_req(
                  check_params_in_actv_bearer_req(
                      sample_gx_nw_init_ded_bearer_actv_req.lbi,
                      sample_gx_nw_init_ded_bearer_actv_req.ul_tft)))
      .Times(1);

  return_code = spgw_handle_nw_initiated_bearer_actv_req(
      spgw_state, &sample_gx_nw_init_ded_bearer_actv_req, test_imsi64,
      &failed_cause);

  EXPECT_EQ(return_code, RETURNok);

  // check number of pending procedures
  EXPECT_EQ(
      get_num_pending_create_bearer_procedures(
          &spgw_eps_bearer_ctxt_info_p->sgw_eps_bearer_context_information),
      1);

  // fetch new SGW teid for the pending bearer procedure
  pgw_ni_cbr_proc_t* pgw_ni_cbr_proc = pgw_get_procedure_create_bearer(
      &spgw_eps_bearer_ctxt_info_p->sgw_eps_bearer_context_information);
  EXPECT_TRUE(pgw_ni_cbr_proc != nullptr);
  sgw_eps_bearer_entry_wrapper_t* spgw_eps_bearer_entry_p =
      LIST_FIRST(pgw_ni_cbr_proc->pending_eps_bearers);
  teid_t ue_ded_bearer_sgw_teid =
      spgw_eps_bearer_entry_p->sgw_eps_bearer_entry->s_gw_teid_S1u_S12_S4_up;

  // send bearer activation response from MME with cause=REQUEST_REJECTED
  ebi_t ded_eps_bearer_id = DEFAULT_EPS_BEARER_ID + 1;
  itti_s11_nw_init_actv_bearer_rsp_t sample_nw_init_ded_bearer_actv_resp = {};
  fill_nw_initiated_activate_bearer_response(
      &sample_nw_init_ded_bearer_actv_resp, DEFAULT_MME_S11_TEID, ue_sgw_teid,
      ue_ded_bearer_sgw_teid, DEFAULT_ENB_GTP_TEID + 1, ded_eps_bearer_id,
      REQUEST_REJECTED, test_plmn);
  return_code = sgw_handle_nw_initiated_actv_bearer_rsp(
      &sample_nw_init_ded_bearer_actv_resp, test_imsi64);

  EXPECT_EQ(return_code, RETURNerror);

  // check that the dedicated bearer is not created
  EXPECT_TRUE(is_num_s1_bearers_valid(ue_sgw_teid, 1));

  // check that no pending procedure is left
  EXPECT_EQ(
      get_num_pending_create_bearer_procedures(
          &spgw_eps_bearer_ctxt_info_p->sgw_eps_bearer_context_information),
      0);

  // Sleep to ensure that messages are received and contexts are released
  std::this_thread::sleep_for(std::chrono::milliseconds(END_OF_TEST_SLEEP_MS));
}

}  // namespace lte
}  // namespace magma<|MERGE_RESOLUTION|>--- conflicted
+++ resolved
@@ -257,12 +257,8 @@
   EXPECT_EQ(return_code, RETURNok);
 
   // verify that exactly one session exists in SPGW state
-<<<<<<< HEAD
-  EXPECT_TRUE(is_num_sessions_valid(test_imsi64, 1, 1));
-=======
-  ASSERT_TRUE(is_num_ue_contexts_valid(1));
-  ASSERT_TRUE(is_num_cp_teids_valid(test_imsi64, 1));
->>>>>>> f5247398
+  EXPECT_TRUE(is_num_ue_contexts_valid(1));
+  EXPECT_TRUE(is_num_cp_teids_valid(test_imsi64, 1));
 
   // verify that eNB address information exists
   EXPECT_TRUE(is_num_s1_bearers_valid(ue_sgw_teid, 1));
@@ -527,81 +523,6 @@
 TEST_F(SPGWAppProcedureTest, TestDeleteSessionSuccess) {
   spgw_state_t* spgw_state = get_spgw_state(false);
   status_code_e return_code = RETURNerror;
-<<<<<<< HEAD
-=======
-  // expect call to MME create session response
-  itti_s11_create_session_request_t sample_session_req_p = {};
-  fill_create_session_request(&sample_session_req_p, test_imsi_str,
-                              DEFAULT_MME_S11_TEID, DEFAULT_BEARER_INDEX,
-                              sample_default_bearer_context, test_plmn);
-
-  // trigger create session req to SPGW
-  return_code = sgw_handle_s11_create_session_request(
-      spgw_state, &sample_session_req_p, test_imsi64);
-
-  ASSERT_EQ(return_code, RETURNok);
-
-  // Verify that a UE context exists in SPGW state after CSR is received
-  spgw_ue_context_t* ue_context_p = spgw_get_ue_context(test_imsi64);
-  ASSERT_TRUE(ue_context_p != nullptr);
-
-  // Verify that teid is created
-  ASSERT_FALSE(LIST_EMPTY(&ue_context_p->sgw_s11_teid_list));
-  teid_t ue_sgw_teid =
-      LIST_FIRST(&ue_context_p->sgw_s11_teid_list)->sgw_s11_teid;
-
-  // Verify that no IP address is allocated for this UE
-  s_plus_p_gw_eps_bearer_context_information_t* spgw_eps_bearer_ctxt_info_p =
-      sgw_cm_get_spgw_context(ue_sgw_teid);
-
-  sgw_eps_bearer_ctxt_t* eps_bearer_ctxt_p = sgw_cm_get_eps_bearer_entry(
-      &spgw_eps_bearer_ctxt_info_p->sgw_eps_bearer_context_information
-           .pdn_connection,
-      DEFAULT_EPS_BEARER_ID);
-
-  ASSERT_TRUE(eps_bearer_ctxt_p->paa.ipv4_address.s_addr == UNASSIGNED_UE_IP);
-
-  // send an IP alloc response to SPGW
-  itti_ip_allocation_response_t test_ip_alloc_resp = {};
-  fill_ip_allocation_response(&test_ip_alloc_resp, SGI_STATUS_OK, ue_sgw_teid,
-                              DEFAULT_EPS_BEARER_ID, DEFAULT_UE_IP,
-                              DEFAULT_VLAN);
-  return_code = sgw_handle_ip_allocation_rsp(spgw_state, &test_ip_alloc_resp,
-                                             test_imsi64);
-
-  ASSERT_EQ(return_code, RETURNok);
-
-  // check if IP address is allocated after this message is done
-  ASSERT_TRUE(eps_bearer_ctxt_p->paa.ipv4_address.s_addr == DEFAULT_UE_IP);
-
-  // send pcef create session response to SPGW
-  itti_pcef_create_session_response_t sample_pcef_csr_resp;
-  fill_pcef_create_session_response(&sample_pcef_csr_resp, PCEF_STATUS_OK,
-                                    ue_sgw_teid, DEFAULT_EPS_BEARER_ID,
-                                    SGI_STATUS_OK);
-
-  // check if MME gets a create session response
-  EXPECT_CALL(*mme_app_handler, mme_app_handle_create_sess_resp()).Times(1);
-
-  spgw_handle_pcef_create_session_response(spgw_state, &sample_pcef_csr_resp,
-                                           test_imsi64);
-
-  // create sample modify default bearer request
-  itti_s11_modify_bearer_request_t sample_modify_bearer_req = {};
-  fill_modify_bearer_request(&sample_modify_bearer_req, DEFAULT_MME_S11_TEID,
-                             ue_sgw_teid, DEFAULT_ENB_GTP_TEID,
-                             DEFAULT_BEARER_INDEX, DEFAULT_EPS_BEARER_ID);
-
-  EXPECT_CALL(*mme_app_handler, mme_app_handle_modify_bearer_rsp()).Times(1);
-  return_code =
-      sgw_handle_modify_bearer_request(&sample_modify_bearer_req, test_imsi64);
-
-  ASSERT_EQ(return_code, RETURNok);
-
-  // verify that exactly one session exists in SPGW state
-  ASSERT_TRUE(is_num_ue_contexts_valid(1));
-  ASSERT_TRUE(is_num_cp_teids_valid(test_imsi64, 1));
->>>>>>> f5247398
 
   // Create session
   teid_t ue_sgw_teid = create_default_session(spgw_state);
@@ -666,145 +587,6 @@
   fill_release_access_bearer_request(&sample_release_bearer_req,
                                      DEFAULT_MME_S11_TEID, ERROR_SGW_S11_TEID);
 
-<<<<<<< HEAD
-=======
-  // check if IP address is allocated after this message is done
-  ASSERT_TRUE(eps_bearer_ctxt_p->paa.ipv4_address.s_addr == DEFAULT_UE_IP);
-
-  // send pcef create session response to SPGW
-  itti_pcef_create_session_response_t sample_pcef_csr_resp;
-  fill_pcef_create_session_response(&sample_pcef_csr_resp, PCEF_STATUS_OK,
-                                    ue_sgw_teid, DEFAULT_EPS_BEARER_ID,
-                                    SGI_STATUS_OK);
-
-  // check if MME gets a create session response
-  EXPECT_CALL(*mme_app_handler, mme_app_handle_create_sess_resp()).Times(1);
-
-  spgw_handle_pcef_create_session_response(spgw_state, &sample_pcef_csr_resp,
-                                           test_imsi64);
-
-  // create sample modify default bearer request
-  itti_s11_modify_bearer_request_t sample_modify_bearer_req = {};
-  fill_modify_bearer_request(&sample_modify_bearer_req, DEFAULT_MME_S11_TEID,
-                             ue_sgw_teid, DEFAULT_ENB_GTP_TEID,
-                             DEFAULT_BEARER_INDEX, DEFAULT_EPS_BEARER_ID);
-
-  EXPECT_CALL(*mme_app_handler, mme_app_handle_modify_bearer_rsp()).Times(1);
-  return_code =
-      sgw_handle_modify_bearer_request(&sample_modify_bearer_req, test_imsi64);
-
-  ASSERT_EQ(return_code, RETURNok);
-
-  // verify that exactly one session exists in SPGW state
-  ASSERT_TRUE(is_num_ue_contexts_valid(1));
-  ASSERT_TRUE(is_num_cp_teids_valid(test_imsi64, 1));
-
-  // verify that eNB address information exists
-  ASSERT_TRUE(is_num_s1_bearers_valid(ue_sgw_teid, 1));
-
-  // send release access bearer request
-  itti_s11_release_access_bearers_request_t sample_release_bearer_req = {};
-  fill_release_access_bearer_request(&sample_release_bearer_req,
-                                     DEFAULT_MME_S11_TEID, ue_sgw_teid);
-
-  EXPECT_CALL(*mme_app_handler, mme_app_handle_release_access_bearers_resp())
-      .Times(1);
-
-  sgw_handle_release_access_bearers_request(&sample_release_bearer_req,
-                                            test_imsi64);
-
-  // verify that eNB information has been cleared
-  ASSERT_TRUE(is_num_s1_bearers_valid(ue_sgw_teid, 0));
-
-  // Sleep to ensure that messages are received and contexts are released
-  std::this_thread::sleep_for(std::chrono::milliseconds(END_OF_TEST_SLEEP_MS));
-}
-
-TEST_F(SPGWAppProcedureTest, TestReleaseBearerWithInvalidImsi64) {
-  spgw_state_t* spgw_state = get_spgw_state(false);
-  status_code_e return_code = RETURNerror;
-  // expect call to MME create session response
-  itti_s11_create_session_request_t sample_session_req_p = {};
-  fill_create_session_request(&sample_session_req_p, test_imsi_str,
-                              DEFAULT_MME_S11_TEID, DEFAULT_BEARER_INDEX,
-                              sample_default_bearer_context, test_plmn);
-
-  // trigger create session req to SPGW
-  return_code = sgw_handle_s11_create_session_request(
-      spgw_state, &sample_session_req_p, test_imsi64);
-
-  ASSERT_EQ(return_code, RETURNok);
-
-  // Verify that a UE context exists in SPGW state after CSR is received
-  spgw_ue_context_t* ue_context_p = spgw_get_ue_context(test_imsi64);
-  ASSERT_TRUE(ue_context_p != nullptr);
-
-  // Verify that teid is created
-  ASSERT_FALSE(LIST_EMPTY(&ue_context_p->sgw_s11_teid_list));
-  teid_t ue_sgw_teid =
-      LIST_FIRST(&ue_context_p->sgw_s11_teid_list)->sgw_s11_teid;
-
-  // Verify that no IP address is allocated for this UE
-  s_plus_p_gw_eps_bearer_context_information_t* spgw_eps_bearer_ctxt_info_p =
-      sgw_cm_get_spgw_context(ue_sgw_teid);
-
-  sgw_eps_bearer_ctxt_t* eps_bearer_ctxt_p = sgw_cm_get_eps_bearer_entry(
-      &spgw_eps_bearer_ctxt_info_p->sgw_eps_bearer_context_information
-           .pdn_connection,
-      DEFAULT_EPS_BEARER_ID);
-
-  ASSERT_TRUE(eps_bearer_ctxt_p->paa.ipv4_address.s_addr == UNASSIGNED_UE_IP);
-
-  // send an IP alloc response to SPGW
-  itti_ip_allocation_response_t test_ip_alloc_resp = {};
-  fill_ip_allocation_response(&test_ip_alloc_resp, SGI_STATUS_OK, ue_sgw_teid,
-                              DEFAULT_EPS_BEARER_ID, DEFAULT_UE_IP,
-                              DEFAULT_VLAN);
-  return_code = sgw_handle_ip_allocation_rsp(spgw_state, &test_ip_alloc_resp,
-                                             test_imsi64);
-
-  ASSERT_EQ(return_code, RETURNok);
-
-  // check if IP address is allocated after this message is done
-  ASSERT_TRUE(eps_bearer_ctxt_p->paa.ipv4_address.s_addr == DEFAULT_UE_IP);
-
-  // send pcef create session response to SPGW
-  itti_pcef_create_session_response_t sample_pcef_csr_resp;
-  fill_pcef_create_session_response(&sample_pcef_csr_resp, PCEF_STATUS_OK,
-                                    ue_sgw_teid, DEFAULT_EPS_BEARER_ID,
-                                    SGI_STATUS_OK);
-
-  // check if MME gets a create session response
-  EXPECT_CALL(*mme_app_handler, mme_app_handle_create_sess_resp()).Times(1);
-
-  spgw_handle_pcef_create_session_response(spgw_state, &sample_pcef_csr_resp,
-                                           test_imsi64);
-
-  // send modify default bearer request
-  itti_s11_modify_bearer_request_t sample_modify_bearer_req = {};
-  fill_modify_bearer_request(&sample_modify_bearer_req, DEFAULT_MME_S11_TEID,
-                             ue_sgw_teid, DEFAULT_ENB_GTP_TEID,
-                             DEFAULT_BEARER_INDEX, DEFAULT_EPS_BEARER_ID);
-
-  EXPECT_CALL(*mme_app_handler, mme_app_handle_modify_bearer_rsp()).Times(1);
-  return_code =
-      sgw_handle_modify_bearer_request(&sample_modify_bearer_req, test_imsi64);
-
-  ASSERT_EQ(return_code, RETURNok);
-
-  // verify that exactly one session exists in SPGW state
-  ASSERT_TRUE(is_num_ue_contexts_valid(1));
-  ASSERT_TRUE(is_num_cp_teids_valid(test_imsi64, 1));
-
-  // verify that eNB address information exists
-  ASSERT_TRUE(is_num_s1_bearers_valid(ue_sgw_teid, 1));
-
-  // send release access bearer request
-  itti_s11_release_access_bearers_request_t sample_release_bearer_req = {};
-  fill_release_access_bearer_request(&sample_release_bearer_req,
-                                     DEFAULT_MME_S11_TEID, ERROR_SGW_S11_TEID);
-
->>>>>>> f5247398
   EXPECT_CALL(*mme_app_handler, mme_app_handle_release_access_bearers_resp())
       .Times(1);
 
@@ -819,201 +601,6 @@
   // Sleep to ensure that messages are received and contexts are released
   std::this_thread::sleep_for(std::chrono::milliseconds(END_OF_TEST_SLEEP_MS));
 }
-<<<<<<< HEAD
-=======
-
-TEST_F(SPGWAppProcedureTest, TestDedicatedBearerActivation) {
-  spgw_state_t* spgw_state = get_spgw_state(false);
-  status_code_e return_code = RETURNerror;
-  // expect call to MME create session response
-  itti_s11_create_session_request_t sample_session_req_p = {};
-  fill_create_session_request(&sample_session_req_p, test_imsi_str,
-                              DEFAULT_MME_S11_TEID, DEFAULT_BEARER_INDEX,
-                              sample_default_bearer_context, test_plmn);
-
-  // trigger create session req to SPGW
-  return_code = sgw_handle_s11_create_session_request(
-      spgw_state, &sample_session_req_p, test_imsi64);
-
-  EXPECT_EQ(return_code, RETURNok);
-
-  // Verify that a UE context exists in SPGW state after CSR is received
-  spgw_ue_context_t* ue_context_p = spgw_get_ue_context(test_imsi64);
-  EXPECT_TRUE(ue_context_p != nullptr);
-
-  // Verify that teid is created
-  EXPECT_FALSE(LIST_EMPTY(&ue_context_p->sgw_s11_teid_list));
-  teid_t ue_sgw_teid =
-      LIST_FIRST(&ue_context_p->sgw_s11_teid_list)->sgw_s11_teid;
-
-  // Verify that no IP address is allocated for this UE
-  s_plus_p_gw_eps_bearer_context_information_t* spgw_eps_bearer_ctxt_info_p =
-      sgw_cm_get_spgw_context(ue_sgw_teid);
-
-  sgw_eps_bearer_ctxt_t* eps_bearer_ctxt_p = sgw_cm_get_eps_bearer_entry(
-      &spgw_eps_bearer_ctxt_info_p->sgw_eps_bearer_context_information
-           .pdn_connection,
-      DEFAULT_EPS_BEARER_ID);
-
-  EXPECT_TRUE(eps_bearer_ctxt_p->paa.ipv4_address.s_addr == UNASSIGNED_UE_IP);
-
-  // send an IP alloc response to SPGW
-  itti_ip_allocation_response_t test_ip_alloc_resp = {};
-  fill_ip_allocation_response(&test_ip_alloc_resp, SGI_STATUS_OK, ue_sgw_teid,
-                              DEFAULT_EPS_BEARER_ID, DEFAULT_UE_IP,
-                              DEFAULT_VLAN);
-  return_code = sgw_handle_ip_allocation_rsp(spgw_state, &test_ip_alloc_resp,
-                                             test_imsi64);
-
-  EXPECT_EQ(return_code, RETURNok);
-
-  // check if IP address is allocated after this message is done
-  EXPECT_TRUE(eps_bearer_ctxt_p->paa.ipv4_address.s_addr == DEFAULT_UE_IP);
-
-  // send pcef create session response to SPGW
-  itti_pcef_create_session_response_t sample_pcef_csr_resp;
-  fill_pcef_create_session_response(&sample_pcef_csr_resp, PCEF_STATUS_OK,
-                                    ue_sgw_teid, DEFAULT_EPS_BEARER_ID,
-                                    SGI_STATUS_OK);
-
-  // check if MME gets a create session response
-  EXPECT_CALL(*mme_app_handler, mme_app_handle_create_sess_resp()).Times(1);
-
-  spgw_handle_pcef_create_session_response(spgw_state, &sample_pcef_csr_resp,
-                                           test_imsi64);
-
-  // create sample modify default bearer request
-  itti_s11_modify_bearer_request_t sample_modify_bearer_req = {};
-  fill_modify_bearer_request(&sample_modify_bearer_req, DEFAULT_MME_S11_TEID,
-                             ue_sgw_teid, DEFAULT_ENB_GTP_TEID,
-                             DEFAULT_BEARER_INDEX, DEFAULT_EPS_BEARER_ID);
-
-  EXPECT_CALL(*mme_app_handler, mme_app_handle_modify_bearer_rsp()).Times(1);
-  return_code =
-      sgw_handle_modify_bearer_request(&sample_modify_bearer_req, test_imsi64);
-
-  EXPECT_EQ(return_code, RETURNok);
-
-  // verify that exactly one session exists in SPGW state
-  EXPECT_TRUE(is_num_ue_contexts_valid(1));
-  EXPECT_TRUE(is_num_cp_teids_valid(test_imsi64, 1));
-
-  // send network initiated dedicated bearer activation request from Session
-  // Manager
-  itti_gx_nw_init_actv_bearer_request_t sample_gx_nw_init_ded_bearer_actv_req =
-      {};
-  gtpv2c_cause_value_t failed_cause = REQUEST_ACCEPTED;
-  fill_nw_initiated_activate_bearer_request(
-      &sample_gx_nw_init_ded_bearer_actv_req, test_imsi_str,
-      DEFAULT_EPS_BEARER_ID, sample_dedicated_bearer_qos);
-
-  // check that MME gets a bearer activation request
-  EXPECT_CALL(*mme_app_handler,
-              mme_app_handle_nw_init_ded_bearer_actv_req(
-                  check_params_in_actv_bearer_req(
-                      sample_gx_nw_init_ded_bearer_actv_req.lbi,
-                      sample_gx_nw_init_ded_bearer_actv_req.ul_tft)))
-      .Times(1);
-
-  return_code = spgw_handle_nw_initiated_bearer_actv_req(
-      spgw_state, &sample_gx_nw_init_ded_bearer_actv_req, test_imsi64,
-      &failed_cause);
-
-  EXPECT_EQ(return_code, RETURNok);
-
-  // check number of pending procedures
-  EXPECT_EQ(
-      get_num_pending_create_bearer_procedures(
-          &spgw_eps_bearer_ctxt_info_p->sgw_eps_bearer_context_information),
-      1);
-
-  // fetch new SGW teid for the pending bearer procedure
-  pgw_ni_cbr_proc_t* pgw_ni_cbr_proc = pgw_get_procedure_create_bearer(
-      &spgw_eps_bearer_ctxt_info_p->sgw_eps_bearer_context_information);
-  EXPECT_TRUE(pgw_ni_cbr_proc != nullptr);
-  sgw_eps_bearer_entry_wrapper_t* spgw_eps_bearer_entry_p =
-      LIST_FIRST(pgw_ni_cbr_proc->pending_eps_bearers);
-  teid_t ue_ded_bearer_sgw_teid =
-      spgw_eps_bearer_entry_p->sgw_eps_bearer_entry->s_gw_teid_S1u_S12_S4_up;
-
-  // send bearer activation response from MME
-  itti_s11_nw_init_actv_bearer_rsp_t sample_nw_init_ded_bearer_actv_resp = {};
-  fill_nw_initiated_activate_bearer_response(
-      &sample_nw_init_ded_bearer_actv_resp, DEFAULT_MME_S11_TEID, ue_sgw_teid,
-      ue_ded_bearer_sgw_teid, DEFAULT_ENB_GTP_TEID + 1,
-      DEFAULT_EPS_BEARER_ID + 1, REQUEST_ACCEPTED, test_plmn);
-  return_code = sgw_handle_nw_initiated_actv_bearer_rsp(
-      &sample_nw_init_ded_bearer_actv_resp, test_imsi64);
-
-  EXPECT_EQ(return_code, RETURNok);
-
-  // check that bearer is created
-  EXPECT_TRUE(is_num_s1_bearers_valid(ue_sgw_teid, 2));
-
-  // check that no pending procedure is left
-  EXPECT_EQ(
-      get_num_pending_create_bearer_procedures(
-          &spgw_eps_bearer_ctxt_info_p->sgw_eps_bearer_context_information),
-      0);
-
-  // Sleep to ensure that messages are received and contexts are released
-  std::this_thread::sleep_for(std::chrono::milliseconds(END_OF_TEST_SLEEP_MS));
-}
-
-TEST_F(SPGWAppProcedureTest, TestDedicatedBearerDeactivation) {
-  spgw_state_t* spgw_state = get_spgw_state(false);
-  status_code_e return_code = RETURNerror;
-  // expect call to MME create session response
-  itti_s11_create_session_request_t sample_session_req_p = {};
-  fill_create_session_request(&sample_session_req_p, test_imsi_str,
-                              DEFAULT_MME_S11_TEID, DEFAULT_BEARER_INDEX,
-                              sample_default_bearer_context, test_plmn);
-
-  // trigger create session req to SPGW
-  return_code = sgw_handle_s11_create_session_request(
-      spgw_state, &sample_session_req_p, test_imsi64);
-
-  EXPECT_EQ(return_code, RETURNok);
-
-  // Verify that a UE context exists in SPGW state after CSR is received
-  spgw_ue_context_t* ue_context_p = spgw_get_ue_context(test_imsi64);
-  EXPECT_TRUE(ue_context_p != nullptr);
-
-  // Verify that teid is created
-  EXPECT_FALSE(LIST_EMPTY(&ue_context_p->sgw_s11_teid_list));
-  teid_t ue_sgw_teid =
-      LIST_FIRST(&ue_context_p->sgw_s11_teid_list)->sgw_s11_teid;
-
-  // Verify that no IP address is allocated for this UE
-  s_plus_p_gw_eps_bearer_context_information_t* spgw_eps_bearer_ctxt_info_p =
-      sgw_cm_get_spgw_context(ue_sgw_teid);
-
-  sgw_eps_bearer_ctxt_t* eps_bearer_ctxt_p = sgw_cm_get_eps_bearer_entry(
-      &spgw_eps_bearer_ctxt_info_p->sgw_eps_bearer_context_information
-           .pdn_connection,
-      DEFAULT_EPS_BEARER_ID);
-
-  EXPECT_TRUE(eps_bearer_ctxt_p->paa.ipv4_address.s_addr == UNASSIGNED_UE_IP);
-
-  // send an IP alloc response to SPGW
-  itti_ip_allocation_response_t test_ip_alloc_resp = {};
-  fill_ip_allocation_response(&test_ip_alloc_resp, SGI_STATUS_OK, ue_sgw_teid,
-                              DEFAULT_EPS_BEARER_ID, DEFAULT_UE_IP,
-                              DEFAULT_VLAN);
-  return_code = sgw_handle_ip_allocation_rsp(spgw_state, &test_ip_alloc_resp,
-                                             test_imsi64);
-
-  EXPECT_EQ(return_code, RETURNok);
-
-  // check if IP address is allocated after this message is done
-  EXPECT_TRUE(eps_bearer_ctxt_p->paa.ipv4_address.s_addr == DEFAULT_UE_IP);
-
-  // send pcef create session response to SPGW
-  itti_pcef_create_session_response_t sample_pcef_csr_resp;
-  fill_pcef_create_session_response(&sample_pcef_csr_resp, PCEF_STATUS_OK,
-                                    ue_sgw_teid, DEFAULT_EPS_BEARER_ID,
-                                    SGI_STATUS_OK);
->>>>>>> f5247398
 
 TEST_F(SPGWAppProcedureTest, TestDedicatedBearerActivation) {
   spgw_state_t* spgw_state = get_spgw_state(false);
@@ -1033,15 +620,9 @@
   std::this_thread::sleep_for(std::chrono::milliseconds(END_OF_TEST_SLEEP_MS));
 }
 
-<<<<<<< HEAD
 TEST_F(SPGWAppProcedureTest, TestDedicatedBearerDeactivation) {
   spgw_state_t* spgw_state = get_spgw_state(false);
   status_code_e return_code = RETURNerror;
-=======
-  // verify that exactly one session exists in SPGW state
-  EXPECT_TRUE(is_num_ue_contexts_valid(1));
-  EXPECT_TRUE(is_num_cp_teids_valid(test_imsi64, 1));
->>>>>>> f5247398
 
   // Create session
   teid_t ue_sgw_teid = create_default_session(spgw_state);
@@ -1115,7 +696,8 @@
   EXPECT_EQ(return_code, RETURNok);
 
   // check that session is removed
-  EXPECT_TRUE(is_num_sessions_valid(test_imsi64, 0, 0));
+  EXPECT_TRUE(is_num_ue_contexts_valid(0));
+  EXPECT_TRUE(is_num_cp_teids_valid(test_imsi64, 0));
 
   free(sample_nw_init_ded_bearer_deactv_resp.lbi);
 
@@ -1133,69 +715,15 @@
   s_plus_p_gw_eps_bearer_context_information_t* spgw_eps_bearer_ctxt_info_p =
       sgw_cm_get_spgw_context(ue_sgw_teid);
 
-<<<<<<< HEAD
+  sgw_eps_bearer_ctxt_t* eps_bearer_ctxt_p = sgw_cm_get_eps_bearer_entry(
+      &spgw_eps_bearer_ctxt_info_p->sgw_eps_bearer_context_information
+           .pdn_connection,
+      DEFAULT_EPS_BEARER_ID);
+
   // trigger suspend notification to SPGW task
   itti_s11_suspend_notification_t sample_suspend_notification = {};
   fill_s11_suspend_notification(&sample_suspend_notification, ue_sgw_teid,
                                 test_imsi_str, DEFAULT_EPS_BEARER_ID);
-=======
-  sgw_eps_bearer_ctxt_t* eps_bearer_ctxt_p = sgw_cm_get_eps_bearer_entry(
-      &spgw_eps_bearer_ctxt_info_p->sgw_eps_bearer_context_information
-           .pdn_connection,
-      DEFAULT_EPS_BEARER_ID);
-
-  EXPECT_TRUE(eps_bearer_ctxt_p->paa.ipv4_address.s_addr == UNASSIGNED_UE_IP);
-
-  // send an IP alloc response to SPGW
-  itti_ip_allocation_response_t test_ip_alloc_resp = {};
-  fill_ip_allocation_response(&test_ip_alloc_resp, SGI_STATUS_OK, ue_sgw_teid,
-                              DEFAULT_EPS_BEARER_ID, DEFAULT_UE_IP,
-                              DEFAULT_VLAN);
-  return_code = sgw_handle_ip_allocation_rsp(spgw_state, &test_ip_alloc_resp,
-                                             test_imsi64);
-
-  EXPECT_EQ(return_code, RETURNok);
-
-  // check if IP address is allocated after this message is done
-  EXPECT_TRUE(eps_bearer_ctxt_p->paa.ipv4_address.s_addr == DEFAULT_UE_IP);
-
-  // send pcef create session response to SPGW
-  itti_pcef_create_session_response_t sample_pcef_csr_resp;
-  fill_pcef_create_session_response(&sample_pcef_csr_resp, PCEF_STATUS_OK,
-                                    ue_sgw_teid, DEFAULT_EPS_BEARER_ID,
-                                    SGI_STATUS_OK);
-
-  // check if MME gets a create session response
-  EXPECT_CALL(*mme_app_handler, mme_app_handle_create_sess_resp()).Times(1);
-
-  spgw_handle_pcef_create_session_response(spgw_state, &sample_pcef_csr_resp,
-                                           test_imsi64);
-
-  // create sample modify default bearer request
-  itti_s11_modify_bearer_request_t sample_modify_bearer_req = {};
-  fill_modify_bearer_request(&sample_modify_bearer_req, DEFAULT_MME_S11_TEID,
-                             ue_sgw_teid, DEFAULT_ENB_GTP_TEID,
-                             DEFAULT_BEARER_INDEX, DEFAULT_EPS_BEARER_ID);
-
-  EXPECT_CALL(*mme_app_handler, mme_app_handle_modify_bearer_rsp()).Times(1);
-  return_code =
-      sgw_handle_modify_bearer_request(&sample_modify_bearer_req, test_imsi64);
-
-  EXPECT_EQ(return_code, RETURNok);
-
-  // verify that exactly one session exists in SPGW state
-  EXPECT_TRUE(is_num_ue_contexts_valid(1));
-  EXPECT_TRUE(is_num_cp_teids_valid(test_imsi64, 1));
-
-  // send network initiated dedicated bearer activation request from Session
-  // Manager
-  itti_gx_nw_init_actv_bearer_request_t sample_gx_nw_init_ded_bearer_actv_req =
-      {};
-  gtpv2c_cause_value_t failed_cause = REQUEST_ACCEPTED;
-  fill_nw_initiated_activate_bearer_request(
-      &sample_gx_nw_init_ded_bearer_actv_req, test_imsi_str,
-      DEFAULT_EPS_BEARER_ID, sample_dedicated_bearer_qos);
->>>>>>> f5247398
 
   // verify that mock MME app task receives an acknowledgement with
   // REQUEST_ACCEPTED
@@ -1262,16 +790,8 @@
       spgw_state, &sample_nw_init_ded_bearer_deactv_resp, test_imsi64);
   EXPECT_EQ(return_code, RETURNok);
 
-<<<<<<< HEAD
   // check that the dedicated bearer is deleted
   EXPECT_TRUE(is_num_s1_bearers_valid(ue_sgw_teid, 1));
-=======
-  // check that session is removed
-  EXPECT_TRUE(is_num_ue_contexts_valid(0));
-  EXPECT_TRUE(is_num_cp_teids_valid(test_imsi64, 0));
-
-  free(sample_nw_init_ded_bearer_deactv_resp.lbi);
->>>>>>> f5247398
 
   // Sleep to ensure that messages are received and contexts are released
   std::this_thread::sleep_for(std::chrono::milliseconds(END_OF_TEST_SLEEP_MS));
@@ -1346,17 +866,11 @@
   EXPECT_EQ(return_code, RETURNerror);
   EXPECT_EQ(failed_cause, REQUEST_REJECTED);
 
-<<<<<<< HEAD
   // check number of pending procedures
   EXPECT_EQ(
       get_num_pending_create_bearer_procedures(
           &spgw_eps_bearer_ctxt_info_p->sgw_eps_bearer_context_information),
       0);
-=======
-  // verify that exactly one session exists in SPGW state
-  EXPECT_TRUE(is_num_ue_contexts_valid(1));
-  EXPECT_TRUE(is_num_cp_teids_valid(test_imsi64, 1));
->>>>>>> f5247398
 
   // check that dedicated bearer is not created
   EXPECT_TRUE(is_num_s1_bearers_valid(ue_sgw_teid, 1));
@@ -1427,7 +941,6 @@
 
   EXPECT_EQ(return_code, RETURNok);
 
-<<<<<<< HEAD
   // verify that the dedicated bearer is not deleted
   EXPECT_TRUE(is_num_s1_bearers_valid(ue_sgw_teid, 2));
 
@@ -1449,11 +962,6 @@
       &spgw_eps_bearer_ctxt_info_p->sgw_eps_bearer_context_information
            .pdn_connection,
       DEFAULT_EPS_BEARER_ID);
-=======
-  // verify that exactly one session exists in SPGW state
-  EXPECT_TRUE(is_num_ue_contexts_valid(1));
-  EXPECT_TRUE(is_num_cp_teids_valid(test_imsi64, 1));
->>>>>>> f5247398
 
   // send network initiated dedicated bearer activation request from Session
   // Manager
