/**
 * Copyright 2020 The Magma Authors.
 *
 * This source code is licensed under the BSD-style license found in the
 * LICENSE file in the root directory of this source tree.
 *
 * Unless required by applicable law or agreed to in writing, software
 * distributed under the License is distributed on an "AS IS" BASIS,
 * WITHOUT WARRANTIES OR CONDITIONS OF ANY KIND, either express or implied.
 * See the License for the specific language governing permissions and
 * limitations under the License.
 */
#include <string>

extern "C" {
#include "lte/gateway/c/core/oai/lib/itti/intertask_interface.h"
#include "lte/gateway/c/core/oai/include/sgw_context_manager.h"
#include "lte/gateway/c/core/oai/include/sgw_ie_defs.h"
#include "lte/gateway/c/core/oai/tasks/sgw/pgw_procedures.h"
#include "lte/gateway/c/core/oai/include/spgw_state.h"
}

namespace magma {
namespace lte {

#define END_OF_TEST_SLEEP_MS 1000
#define STATE_MAX_WAIT_MS 1000

#define DEFAULT_MME_S11_TEID 1
#define DEFAULT_BEARER_INDEX 0
#define DEFAULT_EPS_BEARER_ID 5
#define UNASSIGNED_UE_IP 0
#define DEFAULT_UE_IP 0xc0a8800a  // 192.168.128.10
#define DEFAULT_VLAN 0
#define DEFAULT_ENB_IP 0xc0a88129  // 192.168.129.41
#define DEFAULT_ENB_GTP_TEID 1
#define ERROR_SGW_S11_TEID 100
#define DEFAULT_EDNS_IP 0x7f000001  // localhost
#define DEFAULT_SGW_IP 0x7f000001   // localhost
#define DEFAULT_ENB_IP 0xc0a83c8d   // 192.168.60.141
#define DEFAULT_POLICY_RULE_NAME "Policy_Rule0"
#define DEFAULT_POLICY_RULE_NAME_LEN 12

bool is_num_sessions_valid(uint64_t imsi64, int expected_num_ue_contexts,
                           int expected_num_teids);

<<<<<<< HEAD
bool is_num_ue_contexts_valid(int expected_num_ue_contexts);

bool is_num_teids_valid(uint64_t imsi64, int expected_num_teids);

bool is_num_s1_bearers_valid(
    teid_t context_teid, int expected_num_active_bearers);
=======
bool is_num_s1_bearers_valid(teid_t context_teid,
                             int expected_num_active_bearers);
>>>>>>> e9cae6e8

int get_num_pending_create_bearer_procedures(
    sgw_eps_bearer_context_information_t* ctxt_p);

void fill_create_session_request(
    itti_s11_create_session_request_t* session_request_p,
    const std::string& imsi_str, teid_t mme_s11_teid, int bearer_id,
    bearer_context_to_be_created_t sample_bearer_context, plmn_t sample_plmn);

void fill_ip_allocation_response(itti_ip_allocation_response_t* ip_alloc_resp_p,
                                 SGIStatus_t status, teid_t context_teid,
                                 ebi_t eps_bearer_id, unsigned long ue_ip,
                                 int vlan);

void fill_pcef_create_session_response(
    itti_pcef_create_session_response_t* pcef_csr_resp_p,
    PcefRpcStatus_t csr_status, teid_t context_teid, ebi_t eps_bearer_id,
    SGIStatus_t sgi_status);

void fill_modify_bearer_request(
    itti_s11_modify_bearer_request_t* modify_bearer_req, teid_t mme_s11_teid,
    teid_t sgw_s11_teid, teid_t enb_gtp_teid, int bearer_id,
    ebi_t eps_bearer_id);

void fill_delete_session_request(
    itti_s11_delete_session_request_t* delete_session_req, teid_t mme_s11_teid,
    teid_t sgw_s11_context_teid, ebi_t eps_bearer_id, plmn_t test_plmn);

void fill_release_access_bearer_request(
    itti_s11_release_access_bearers_request_t* release_access_bearers_req,
    teid_t mme_s11_teid, teid_t sgw_s11_context_teid);

void fill_nw_initiated_activate_bearer_request(
    itti_gx_nw_init_actv_bearer_request_t* gx_nw_init_actv_req_p,
    const std::string& imsi_str, ebi_t lbi, bearer_qos_t qos);

void fill_nw_initiated_activate_bearer_response(
    itti_s11_nw_init_actv_bearer_rsp_t* nw_actv_bearer_resp,
    teid_t mme_s11_teid, teid_t sgw_s11_cp_teid, teid_t sgw_s11_ded_teid,
    teid_t s1u_enb_ded_teid, ebi_t eps_bearer_id, gtpv2c_cause_value_t cause,
    plmn_t plmn);

void fill_nw_initiated_deactivate_bearer_request(
    itti_gx_nw_init_deactv_bearer_request_t* gx_nw_init_deactv_req_p,
    const std::string& imsi_str, ebi_t lbi, ebi_t eps_bearer_id);

void fill_nw_initiated_deactivate_bearer_response(
    itti_s11_nw_init_deactv_bearer_rsp_t* nw_deactv_bearer_resp,
    uint64_t test_imsi64, bool delete_default_bearer,
    gtpv2c_cause_value_t cause, ebi_t ebi[], unsigned int num_bearer_context,
    teid_t sgw_s11_context_teid);

void fill_s11_suspend_notification(
    itti_s11_suspend_notification_t* suspend_notif, teid_t sgw_s11_context_teid,
    const std::string& imsi_str, ebi_t link_bearer_id);

void fill_s11_delete_bearer_command(
    itti_s11_delete_bearer_command_t* delete_bearer_cmd, teid_t mme_teid_s11,
    teid_t sgw_s11_context_teid, ebi_t ebi);
}  // namespace lte
}  // namespace magma<|MERGE_RESOLUTION|>--- conflicted
+++ resolved
@@ -44,17 +44,12 @@
 bool is_num_sessions_valid(uint64_t imsi64, int expected_num_ue_contexts,
                            int expected_num_teids);
 
-<<<<<<< HEAD
 bool is_num_ue_contexts_valid(int expected_num_ue_contexts);
 
 bool is_num_teids_valid(uint64_t imsi64, int expected_num_teids);
 
-bool is_num_s1_bearers_valid(
-    teid_t context_teid, int expected_num_active_bearers);
-=======
 bool is_num_s1_bearers_valid(teid_t context_teid,
                              int expected_num_active_bearers);
->>>>>>> e9cae6e8
 
 int get_num_pending_create_bearer_procedures(
     sgw_eps_bearer_context_information_t* ctxt_p);
