/**
 * Copyright 2020 The Magma Authors.
 *
 * This source code is licensed under the BSD-style license found in the
 * LICENSE file in the root directory of this source tree.
 *
 * Unless required by applicable law or agreed to in writing, software
 * distributed under the License is distributed on an "AS IS" BASIS,
 * WITHOUT WARRANTIES OR CONDITIONS OF ANY KIND, either express or implied.
 * See the License for the specific language governing permissions and
 * limitations under the License.
 */
#include "lte/gateway/c/core/oai/test/mock_tasks/mock_tasks.h"

task_zmq_ctx_t task_zmq_ctx_spgw;
static std::shared_ptr<MockSpgwHandler> spgw_handler_;

void stop_mock_spgw_task();

static int handle_message(zloop_t* loop, zsock_t* reader, void* arg) {
  MessageDef* received_message_p = receive_msg(reader);

  switch (ITTI_MSG_ID(received_message_p)) {
    case TERMINATE_MESSAGE: {
      spgw_handler_.reset();
      itti_free_msg_content(received_message_p);
      free(received_message_p);
      stop_mock_spgw_task();
    } break;

    case S11_CREATE_SESSION_REQUEST: {
      spgw_handler_->sgw_handle_s11_create_session_request();
    } break;

    case S11_DELETE_SESSION_REQUEST: {
      spgw_handler_->sgw_handle_delete_session_request();
    } break;

    case S11_MODIFY_BEARER_REQUEST: {
      spgw_handler_->sgw_handle_modify_bearer_request();
    } break;

    case S11_RELEASE_ACCESS_BEARERS_REQUEST: {
      spgw_handler_->sgw_handle_release_access_bearers_request();
    } break;

    case S11_NW_INITIATED_ACTIVATE_BEARER_RESP: {
      // Handle Dedicated bearer Activation Rsp from MME
      spgw_handler_->sgw_handle_nw_initiated_actv_bearer_rsp();
    } break;

<<<<<<< HEAD
    case S11_NW_INITIATED_DEACTIVATE_BEARER_RESP: {
      // Handle Dedicated bearer Deactivation Rsp from MME
      spgw_handler_->sgw_handle_nw_initiated_deactv_bearer_rsp();
    } break;

    default: { } break; }
=======
    default: {
    } break;
  }
>>>>>>> a989e6c7
  itti_free_msg_content(received_message_p);
  free(received_message_p);

  return 0;
}

void stop_mock_spgw_task() {
  destroy_task_context(&task_zmq_ctx_spgw);
  pthread_exit(NULL);
}

void start_mock_spgw_task(std::shared_ptr<MockSpgwHandler> spgw_handler) {
  spgw_handler_ = spgw_handler;
  init_task_context(TASK_SPGW_APP, nullptr, 0, handle_message,
                    &task_zmq_ctx_spgw);
  zloop_start(task_zmq_ctx_spgw.event_loop);
}<|MERGE_RESOLUTION|>--- conflicted
+++ resolved
@@ -49,18 +49,14 @@
       spgw_handler_->sgw_handle_nw_initiated_actv_bearer_rsp();
     } break;
 
-<<<<<<< HEAD
     case S11_NW_INITIATED_DEACTIVATE_BEARER_RESP: {
       // Handle Dedicated bearer Deactivation Rsp from MME
       spgw_handler_->sgw_handle_nw_initiated_deactv_bearer_rsp();
     } break;
 
-    default: { } break; }
-=======
     default: {
     } break;
   }
->>>>>>> a989e6c7
   itti_free_msg_content(received_message_p);
   free(received_message_p);
 
