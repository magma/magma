/**
 * Copyright 2020 The Magma Authors.
 *
 * This source code is licensed under the BSD-style license found in the
 * LICENSE file in the root directory of this source tree.
 *
 * Unless required by applicable law or agreed to in writing, software
 * distributed under the License is distributed on an "AS IS" BASIS,
 * WITHOUT WARRANTIES OR CONDITIONS OF ANY KIND, either express or implied.
 * See the License for the specific language governing permissions and
 * limitations under the License.
 */
#include <gmock/gmock.h>
#include <gtest/gtest.h>

extern "C" {
#include "lte/gateway/c/core/oai/common/dynamic_memory_check.h"
#define CHECK_PROTOTYPE_ONLY
#include "lte/gateway/c/core/oai/lib/itti/intertask_interface_init.h"
#undef CHECK_PROTOTYPE_ONLY
#include "lte/gateway/c/core/oai/lib/itti/intertask_interface.h"
#include "lte/gateway/c/core/oai/lib/itti/intertask_interface_types.h"
#include "lte/gateway/c/core/oai/common/itti_free_defined_msg.h"
}

const task_info_t tasks_info[] = {
    {THREAD_NULL, "TASK_UNKNOWN", "ipc://IPC_TASK_UNKNOWN"},
#define TASK_DEF(tHREADiD)                                                     \
  {THREAD_##tHREADiD, #tHREADiD, "ipc://IPC_" #tHREADiD},
#include <lte/gateway/c/core/oai/include/tasks_def.h>
#undef TASK_DEF
};

/* Map message id to message information */
const message_info_t messages_info[] = {
#define MESSAGE_DEF(iD, sTRUCT, fIELDnAME) {iD, sizeof(sTRUCT), #iD},
#include <lte/gateway/c/core/oai/include/messages_def.h>
#undef MESSAGE_DEF
};

class MockS1apHandler {
 public:
  MOCK_METHOD0(s1ap_generate_downlink_nas_transport, void());
  MOCK_METHOD0(s1ap_handle_conn_est_cnf, void());
  MOCK_METHOD0(s1ap_handle_ue_context_release_command, void());
};

class MockMmeAppHandler {
 public:
  MOCK_METHOD0(mme_app_handle_initial_ue_message, void());
  MOCK_METHOD0(mme_app_handle_s1ap_ue_context_release_req, void());
<<<<<<< HEAD
  MOCK_METHOD1(
      mme_app_handle_nw_init_ded_bearer_actv_req,
      bool(itti_s11_nw_init_actv_bearer_request_t cb_req));
  MOCK_METHOD1(
      mme_app_handle_nw_init_bearer_deactv_req,
      bool(itti_s11_nw_init_deactv_bearer_request_t db_req));
=======
  MOCK_METHOD0(mme_app_handle_create_sess_resp, void());
>>>>>>> 67a7aa6d
};

class MockSctpHandler {
 public:
  MOCK_METHOD0(sctpd_send_dl, void());
};

class MockS6aHandler {
 public:
  MOCK_METHOD0(s6a_viface_authentication_info_req, void());
  MOCK_METHOD0(s6a_viface_update_location_req, void());
  MOCK_METHOD0(s6a_viface_purge_ue, void());
};

class MockSpgwHandler {
 public:
  MOCK_METHOD0(sgw_handle_s11_create_session_request, void());
  MOCK_METHOD0(sgw_handle_delete_session_request, void());
  MOCK_METHOD0(sgw_handle_modify_bearer_request, void());
  MOCK_METHOD0(sgw_handle_release_access_bearers_request, void());
};

class MockService303Handler {
 public:
  MOCK_METHOD0(service303_set_application_health, void());
};

class MockS8Handler {
 public:
  MOCK_METHOD1(
      sgw_s8_handle_create_bearer_request,
      bool(s8_create_bearer_request_t cb_req));
  MOCK_METHOD1(
      sgw_s8_handle_delete_bearer_request,
      bool(s8_delete_bearer_request_t db_req));
};

void start_mock_ha_task();
void start_mock_s1ap_task(std::shared_ptr<MockS1apHandler>);
void start_mock_sctp_task(std::shared_ptr<MockSctpHandler>);
void start_mock_mme_app_task(std::shared_ptr<MockMmeAppHandler>);
void start_mock_s6a_task(std::shared_ptr<MockS6aHandler>);
void start_mock_s11_task();
void start_mock_service303_task(std::shared_ptr<MockService303Handler>);
void start_mock_sgs_task();
void start_mock_sgw_s8_task(std::shared_ptr<MockS8Handler>);
void start_mock_sms_orc8r_task();
void start_mock_spgw_task(std::shared_ptr<MockSpgwHandler>);
void start_mock_grpc_task();<|MERGE_RESOLUTION|>--- conflicted
+++ resolved
@@ -49,16 +49,13 @@
  public:
   MOCK_METHOD0(mme_app_handle_initial_ue_message, void());
   MOCK_METHOD0(mme_app_handle_s1ap_ue_context_release_req, void());
-<<<<<<< HEAD
+  MOCK_METHOD0(mme_app_handle_create_sess_resp, void());
   MOCK_METHOD1(
       mme_app_handle_nw_init_ded_bearer_actv_req,
       bool(itti_s11_nw_init_actv_bearer_request_t cb_req));
   MOCK_METHOD1(
       mme_app_handle_nw_init_bearer_deactv_req,
       bool(itti_s11_nw_init_deactv_bearer_request_t db_req));
-=======
-  MOCK_METHOD0(mme_app_handle_create_sess_resp, void());
->>>>>>> 67a7aa6d
 };
 
 class MockSctpHandler {
