/**
 * Copyright 2020 The Magma Authors.
 *
 * This source code is licensed under the BSD-style license found in the
 * LICENSE file in the root directory of this source tree.
 *
 * Unless required by applicable law or agreed to in writing, software
 * distributed under the License is distributed on an "AS IS" BASIS,
 * WITHOUT WARRANTIES OR CONDITIONS OF ANY KIND, either express or implied.
 * See the License for the specific language governing permissions and
 * limitations under the License.
 */
#include "lte/gateway/c/core/oai/test/s1ap_task/s1ap_mme_test_utils.h"

#include <cstdlib>
#include "S1ap_Cause.h"

extern "C" {
#include "lte/gateway/c/core/oai/lib/3gpp/3gpp_36.401.h"
#include "lte/gateway/c/core/oai/common/common_types.h"
#include "lte/gateway/c/core/oai/common/conversions.h"
#include "lte/gateway/c/core/oai/common/itti_free_defined_msg.h"
#include "lte/gateway/c/core/oai/include/s1ap_messages_types.h"
#include "lte/gateway/c/core/oai/tasks/nas/ies/TrackingAreaIdentityList.h"
#include "lte/gateway/c/core/oai/lib/itti/intertask_interface.h"
}

#include "lte/gateway/c/core/oai/tasks/s1ap/s1ap_state_manager.hpp"

namespace magma {
namespace lte {

using oai::S1apUeState;
using oai::UeDescription;
task_zmq_ctx_t task_zmq_ctx_main_s1ap;

status_code_e setup_new_association(oai::S1apState* state,
                                    sctp_assoc_id_t assoc_id) {
  bstring ran_cp_ipaddr = bfromcstr("\xc0\xa8\x3c\x8d");
  sctp_new_peer_t p = {
      .instreams = 1,
      .outstreams = 2,
      .assoc_id = assoc_id,
      .ran_cp_ipaddr = ran_cp_ipaddr,
  };
  status_code_e rc = s1ap_handle_new_association(state, &p);
  bdestroy(ran_cp_ipaddr);
  return rc;
}

status_code_e send_s1ap_close_sctp_association(sctp_assoc_id_t assoc_id) {
  MessageDef* msg = itti_alloc_new_message(TASK_SCTP, SCTP_CLOSE_ASSOCIATION);

  SCTP_CLOSE_ASSOCIATION(msg).assoc_id = assoc_id;
  SCTP_CLOSE_ASSOCIATION(msg).reset = false;

  return send_msg_to_task(&task_zmq_ctx_main_s1ap, TASK_S1AP, msg);
}

status_code_e generate_s1_setup_request_pdu(S1ap_S1AP_PDU_t* pdu_s1) {
  uint8_t packet_bytes[] = {
      0x00, 0x11, 0x00, 0x2f, 0x00, 0x00, 0x04, 0x00, 0x3b, 0x00, 0x09,
      0x00, 0x00, 0xf1, 0x10, 0x40, 0x00, 0x00, 0x00, 0xa0, 0x00, 0x3c,
      0x40, 0x0b, 0x80, 0x09, 0x22, 0x52, 0x41, 0x44, 0x49, 0x53, 0x59,
      0x53, 0x22, 0x00, 0x40, 0x00, 0x07, 0x00, 0x00, 0x00, 0x40, 0x00,
      0xf1, 0x10, 0x00, 0x89, 0x40, 0x01, 0x00};

  bstring payload_s1_setup;
  payload_s1_setup = blk2bstr(&packet_bytes, sizeof(packet_bytes));

  status_code_e pdu_rc = s1ap_mme_decode_pdu(pdu_s1, payload_s1_setup);
  bdestroy_wrapper(&payload_s1_setup);
  return pdu_rc;
}

void handle_mme_ue_id_notification(oai::S1apState* s,
                                   sctp_assoc_id_t assoc_id) {
  MessageDef* message_p =
      itti_alloc_new_message(TASK_MME_APP, MME_APP_S1AP_MME_UE_ID_NOTIFICATION);
  itti_mme_app_s1ap_mme_ue_id_notification_t* notification_p =
      &message_p->ittiMsg.mme_app_s1ap_mme_ue_id_notification;
  memset(notification_p, 0, sizeof(itti_mme_app_s1ap_mme_ue_id_notification_t));
  notification_p->enb_ue_s1ap_id = 1;
  notification_p->mme_ue_s1ap_id = 7;
  notification_p->sctp_assoc_id = assoc_id;
  s1ap_handle_mme_ue_id_notification(s, notification_p);
  free(message_p);
}

status_code_e send_s1ap_erab_rel_cmd(oai::S1apState* state,
                                     mme_ue_s1ap_id_t ue_id,
                                     enb_ue_s1ap_id_t enb_ue_id) {
  MessageDef* message_p;
  message_p = itti_alloc_new_message(TASK_MME_APP, S1AP_E_RAB_REL_CMD);
  itti_s1ap_e_rab_rel_cmd_t* s1ap_e_rab_rel_cmd =
      &message_p->ittiMsg.s1ap_e_rab_rel_cmd;
  s1ap_e_rab_rel_cmd->mme_ue_s1ap_id = ue_id;
  s1ap_e_rab_rel_cmd->enb_ue_s1ap_id = enb_ue_id;

  s1ap_e_rab_rel_cmd->e_rab_to_be_rel_list.no_of_items = 1;
  s1ap_e_rab_rel_cmd->e_rab_to_be_rel_list.item[0].e_rab_id = 5;

  status_code_e rc =
      s1ap_generate_s1ap_e_rab_rel_cmd(state, s1ap_e_rab_rel_cmd);

  itti_free_msg_content(message_p);
  free(message_p);
  return rc;
}

status_code_e send_conn_establishment_cnf(mme_ue_s1ap_id_t ue_id,
                                          bool trigger_ext_ue_ambr,
                                          bool sec_capabilities_present,
                                          bool ue_radio_capability) {
  MessageDef* message_p;
  message_p = itti_alloc_new_message(TASK_MME_APP,
                                     MME_APP_CONNECTION_ESTABLISHMENT_CNF);
  itti_mme_app_connection_establishment_cnf_t* establishment_cnf_p = NULL;
  establishment_cnf_p =
      &message_p->ittiMsg.mme_app_connection_establishment_cnf;
  establishment_cnf_p->ue_id = ue_id;
  establishment_cnf_p->presencemask = 1;

  establishment_cnf_p->no_of_e_rabs = 1;

  establishment_cnf_p->e_rab_id[0] = 1;  //+ EPS_BEARER_IDENTITY_FIRST;
  establishment_cnf_p->e_rab_level_qos_qci[0] = 1;
  establishment_cnf_p->e_rab_level_qos_priority_level[0] = 1;
  establishment_cnf_p->transport_layer_address[0] = bfromcstr("test");
  establishment_cnf_p->gtp_teid[0] = 1;

  if (trigger_ext_ue_ambr) {
    establishment_cnf_p->ue_ambr.br_ul = 10000000001;
    establishment_cnf_p->ue_ambr.br_dl = 10000000001;
  } else {
    establishment_cnf_p->ue_ambr.br_ul = 1000;
    establishment_cnf_p->ue_ambr.br_dl = 1000;
  }
  apn_ambr_bitrate_unit_t br_unit = BPS;
  establishment_cnf_p->ue_ambr.br_unit = br_unit;
  establishment_cnf_p->ue_security_capabilities_encryption_algorithms = 1;
  establishment_cnf_p->ue_security_capabilities_integrity_algorithms = 1;

  establishment_cnf_p->nr_ue_security_capabilities_present =
      sec_capabilities_present;
  if (ue_radio_capability) {
    establishment_cnf_p->ue_radio_capability = bfromcstr("test");
  }

  return send_msg_to_task(&task_zmq_ctx_main_s1ap, TASK_S1AP, message_p);
}

status_code_e send_s1ap_erab_setup_req(oai::S1apState* state,
                                       mme_ue_s1ap_id_t ue_id,
                                       enb_ue_s1ap_id_t enb_ue_id, ebi_t ebi) {
  MessageDef* message_p =
      itti_alloc_new_message(TASK_MME_APP, S1AP_E_RAB_SETUP_REQ);
  itti_s1ap_e_rab_setup_req_t* s1ap_e_rab_setup_req =
      &message_p->ittiMsg.s1ap_e_rab_setup_req;

  s1ap_e_rab_setup_req->mme_ue_s1ap_id = ue_id;
  s1ap_e_rab_setup_req->enb_ue_s1ap_id = enb_ue_id;

  // E-RAB to Be Setup List
  s1ap_e_rab_setup_req->e_rab_to_be_setup_list.no_of_items = 1;
  s1ap_e_rab_setup_req->e_rab_to_be_setup_list.item[0].e_rab_id = ebi;
  s1ap_e_rab_setup_req->e_rab_to_be_setup_list.item[0]
      .e_rab_level_qos_parameters.allocation_and_retention_priority
      .pre_emption_capability =
      (pre_emption_capability_t)PRE_EMPTION_CAPABILITY_ENABLED;
  s1ap_e_rab_setup_req->e_rab_to_be_setup_list.item[0]
      .e_rab_level_qos_parameters.allocation_and_retention_priority
      .pre_emption_vulnerability =
      (pre_emption_vulnerability_t)PRE_EMPTION_VULNERABILITY_ENABLED;
  s1ap_e_rab_setup_req->e_rab_to_be_setup_list.item[0]
      .e_rab_level_qos_parameters.allocation_and_retention_priority
      .priority_level = 9;
  s1ap_e_rab_setup_req->e_rab_to_be_setup_list.item[0]
      .e_rab_level_qos_parameters.gbr_qos_information
      .e_rab_maximum_bit_rate_downlink = 2000;
  s1ap_e_rab_setup_req->e_rab_to_be_setup_list.item[0]
      .e_rab_level_qos_parameters.gbr_qos_information
      .e_rab_maximum_bit_rate_uplink = 2000;
  s1ap_e_rab_setup_req->e_rab_to_be_setup_list.item[0]
      .e_rab_level_qos_parameters.gbr_qos_information
      .e_rab_guaranteed_bit_rate_downlink = 10000;
  s1ap_e_rab_setup_req->e_rab_to_be_setup_list.item[0]
      .e_rab_level_qos_parameters.gbr_qos_information
      .e_rab_guaranteed_bit_rate_uplink = 10000;
  s1ap_e_rab_setup_req->e_rab_to_be_setup_list.item[0]
      .e_rab_level_qos_parameters.qci = 1;

  s1ap_e_rab_setup_req->e_rab_to_be_setup_list.item[0].gtp_teid = 1;
  s1ap_e_rab_setup_req->e_rab_to_be_setup_list.item[0].transport_layer_address =
      bfromcstr("127.0.0.1");

  s1ap_e_rab_setup_req->e_rab_to_be_setup_list.item[0].nas_pdu =
      bfromcstr("test");
  status_code_e rc =
      s1ap_generate_s1ap_e_rab_setup_req(state, s1ap_e_rab_setup_req);

  itti_free_msg_content(message_p);
  free(message_p);
  return rc;
}

status_code_e send_s1ap_erab_reset_req(sctp_assoc_id_t assoc_id,
                                       sctp_stream_id_t stream_id,
                                       enb_ue_s1ap_id_t enb_ue_id,
                                       mme_ue_s1ap_id_t ue_id) {
  MessageDef* msg = DEPRECATEDitti_alloc_new_message_fatal(
      TASK_MME_APP, S1AP_ENB_INITIATED_RESET_ACK);

  itti_s1ap_enb_initiated_reset_ack_t* reset_ack =
      &msg->ittiMsg.s1ap_enb_initiated_reset_ack;

  s1_sig_conn_id_t* list =
      (s1_sig_conn_id_t*)(calloc(1, sizeof(s1_sig_conn_id_t)));
  list->enb_ue_s1ap_id = enb_ue_id;
  list->mme_ue_s1ap_id = ue_id;
  // ue_to_reset_list needs to be freed by S1AP module
  reset_ack->ue_to_reset_list = list;
  reset_ack->s1ap_reset_type = RESET_PARTIAL;
  reset_ack->sctp_assoc_id = assoc_id;
  reset_ack->sctp_stream_id = stream_id;
  reset_ack->num_ue = 1;

  // Send Reset Ack to S1AP module
  return send_msg_to_task(&task_zmq_ctx_main_s1ap, TASK_S1AP, msg);
}

status_code_e send_s1ap_ue_ctxt_mod(enb_ue_s1ap_id_t enb_ue_id,
                                    mme_ue_s1ap_id_t ue_id) {
  MessageDef* message_p = itti_alloc_new_message(
      TASK_MME_APP, S1AP_UE_CONTEXT_MODIFICATION_REQUEST);
  memset((void*)&message_p->ittiMsg.s1ap_ue_context_mod_request, 0,
         sizeof(itti_s1ap_ue_context_mod_req_t));
  S1AP_UE_CONTEXT_MODIFICATION_REQUEST(message_p).mme_ue_s1ap_id = ue_id;
  S1AP_UE_CONTEXT_MODIFICATION_REQUEST(message_p).enb_ue_s1ap_id = enb_ue_id;
  S1AP_UE_CONTEXT_MODIFICATION_REQUEST(message_p).presencemask =
      S1AP_UE_CONTEXT_MOD_UE_AMBR_INDICATOR_PRESENT;
  S1AP_UE_CONTEXT_MODIFICATION_REQUEST(message_p).ue_ambr.br_ul = 10000;
  S1AP_UE_CONTEXT_MODIFICATION_REQUEST(message_p).ue_ambr.br_dl = 1000;

  return send_msg_to_task(&task_zmq_ctx_main_s1ap, TASK_S1AP, message_p);
}

status_code_e send_s1ap_paging_request(sctp_assoc_id_t assoc_id) {
  MessageDef* message_p =
      itti_alloc_new_message(TASK_MME_APP, S1AP_PAGING_REQUEST);

  itti_s1ap_paging_request_t* paging_request =
      &message_p->ittiMsg.s1ap_paging_request;
  memset(paging_request, 0, sizeof(itti_s1ap_paging_request_t));

  strncpy(paging_request->imsi, std::string("IMSI00000000001002").c_str(), 15);
  paging_request->imsi_length = 15;
  paging_request->mme_code = 1;
  paging_request->m_tmsi = 1;
  paging_request->sctp_assoc_id = assoc_id;
  paging_request->paging_id = S1AP_PAGING_ID_IMSI;
  paging_request->domain_indicator = CN_DOMAIN_CS;

  // Send TAI List
  paging_request->tai_list_count = 1;
  paging_request->paging_tai_list[0].numoftac = 1;
  paging_request->paging_tai_list[0].tai_list[0].plmn.mcc_digit1 = 1;
  paging_request->paging_tai_list[0].tai_list[0].plmn.mcc_digit2 = 0;
  paging_request->paging_tai_list[0].tai_list[0].plmn.mcc_digit3 = 0;
  paging_request->paging_tai_list[0].tai_list[0].plmn.mnc_digit1 = 1;
  paging_request->paging_tai_list[0].tai_list[0].plmn.mnc_digit2 = 0;
  paging_request->paging_tai_list[0].tai_list[0].plmn.mnc_digit3 = 1;
  paging_request->paging_tai_list[0].tai_list[0].tac = 1;

  return send_msg_to_task(&task_zmq_ctx_main_s1ap, TASK_S1AP, message_p);
}

status_code_e send_s1ap_path_switch_failure(sctp_assoc_id_t assoc_id,
                                            enb_ue_s1ap_id_t enb_ue_id,
                                            mme_ue_s1ap_id_t ue_id) {
  MessageDef* message_p =
      itti_alloc_new_message(TASK_MME_APP, S1AP_PATH_SWITCH_REQUEST_FAILURE);
  itti_s1ap_path_switch_request_failure_t* s1ap_path_switch_req_failure =
      &message_p->ittiMsg.s1ap_path_switch_request_failure;

  s1ap_path_switch_req_failure->sctp_assoc_id = assoc_id;
  s1ap_path_switch_req_failure->enb_ue_s1ap_id = enb_ue_id;
  s1ap_path_switch_req_failure->mme_ue_s1ap_id = ue_id;

  return send_msg_to_task(&task_zmq_ctx_main_s1ap, TASK_S1AP, message_p);
}

status_code_e send_s1ap_path_switch_req(sctp_assoc_id_t assoc_id,
                                        enb_ue_s1ap_id_t enb_ue_id,
                                        mme_ue_s1ap_id_t ue_id) {
  MessageDef* message_p =
      itti_alloc_new_message(TASK_MME_APP, S1AP_PATH_SWITCH_REQUEST_ACK);

  itti_s1ap_path_switch_request_ack_t* s1ap_path_switch_req_ack =
      &message_p->ittiMsg.s1ap_path_switch_request_ack;

  s1ap_path_switch_req_ack->sctp_assoc_id = assoc_id;
  s1ap_path_switch_req_ack->enb_ue_s1ap_id = enb_ue_id;
  s1ap_path_switch_req_ack->mme_ue_s1ap_id = ue_id;
  for (auto i = 0; i < AUTH_NEXT_HOP_SIZE; i++) {
    s1ap_path_switch_req_ack->nh[i] = 1;
  }
  s1ap_path_switch_req_ack->ncc = 1;

  return send_msg_to_task(&task_zmq_ctx_main_s1ap, TASK_S1AP, message_p);
}

status_code_e send_s1ap_mme_handover_request(sctp_assoc_id_t assoc_id,
                                             mme_ue_s1ap_id_t ue_id,
                                             uint32_t target_enb_id) {
  MessageDef* message_p =
      itti_alloc_new_message(TASK_MME_APP, MME_APP_HANDOVER_REQUEST);
  itti_mme_app_handover_request_t* ho_request_p =
      &message_p->ittiMsg.mme_app_handover_request;

  char arbitrary_src_tgt_container[20] = "Arbitrary target";
  ho_request_p->encryption_algorithm_capabilities = 1;
  ho_request_p->integrity_algorithm_capabilities = 2;
  ho_request_p->mme_ue_s1ap_id = ue_id;
  ho_request_p->target_sctp_assoc_id = assoc_id;
  ho_request_p->target_enb_id = target_enb_id;
  ho_request_p->cause.present = S1ap_Cause_PR_radioNetwork;
  ho_request_p->cause.choice.radioNetwork =
      S1ap_CauseRadioNetwork_handover_desirable_for_radio_reason;
  ho_request_p->handover_type = S1ap_HandoverType_intralte;
  ho_request_p->src_tgt_container = blk2bstr(arbitrary_src_tgt_container, 10);
  ho_request_p->ue_ambr.br_unit = KBPS;
  ho_request_p->ue_ambr.br_ul = 1000;
  ho_request_p->ue_ambr.br_dl = 10000;
  ho_request_p->e_rab_list.no_of_items = 2;
  fteid_t s_gw_fteid_s1u = {1};

  for (int i = 0; i < ho_request_p->e_rab_list.no_of_items; ++i) {
    ho_request_p->e_rab_list.item[i].e_rab_id = 1;
    ho_request_p->e_rab_list.item[i].transport_layer_address =
        fteid_ip_address_to_bstring(&s_gw_fteid_s1u);
    ho_request_p->e_rab_list.item[i].gtp_teid = 1;
    ho_request_p->e_rab_list.item[i].e_rab_level_qos_parameters.qci = 9;
    ho_request_p->e_rab_list.item[i]
        .e_rab_level_qos_parameters.allocation_and_retention_priority
        .priority_level = 0;
    ho_request_p->e_rab_list.item[i]
        .e_rab_level_qos_parameters.allocation_and_retention_priority
        .pre_emption_capability =
        (pre_emption_capability_t)PRE_EMPTION_CAPABILITY_ENABLED;
    ho_request_p->e_rab_list.item[i]
        .e_rab_level_qos_parameters.allocation_and_retention_priority
        .pre_emption_vulnerability =
        (pre_emption_vulnerability_t)PRE_EMPTION_VULNERABILITY_DISABLED;
  }
  for (int i = 0; i < AUTH_NEXT_HOP_SIZE; ++i) {
    ho_request_p->nh[i] = 0x11;
  }
  ho_request_p->ncc = 2;
  return send_msg_to_task(&task_zmq_ctx_main_s1ap, TASK_S1AP, message_p);
}

status_code_e send_s1ap_mme_handover_command(sctp_assoc_id_t assoc_id,
                                             mme_ue_s1ap_id_t ue_id,
                                             enb_ue_s1ap_id_t src_enb_ue_id,
                                             enb_ue_s1ap_id_t tgt_enb_ue_id,
                                             uint32_t source_enb_id,
                                             uint32_t target_enb_id) {
  char arbitrary_src_tgt_container[20] = "Arbitrary target";
  MessageDef* message_p =
      itti_alloc_new_message(TASK_MME_APP, MME_APP_HANDOVER_COMMAND);
  itti_mme_app_handover_command_t* ho_command_p =
      &message_p->ittiMsg.mme_app_handover_command;

  ho_command_p->source_assoc_id = assoc_id;
  ho_command_p->mme_ue_s1ap_id = ue_id;
  ho_command_p->src_enb_ue_s1ap_id = src_enb_ue_id;
  ho_command_p->tgt_enb_ue_s1ap_id = tgt_enb_ue_id;
  ho_command_p->source_enb_id = source_enb_id;
  ho_command_p->target_enb_id = target_enb_id;
  ho_command_p->handover_type = S1ap_HandoverType_intralte;
  ho_command_p->tgt_src_container = blk2bstr(arbitrary_src_tgt_container, 10);

  return send_msg_to_task(&task_zmq_ctx_main_s1ap, TASK_S1AP, message_p);
}

status_code_e send_s1ap_erab_mod_confirm(enb_ue_s1ap_id_t enb_ue_id,
                                         mme_ue_s1ap_id_t ue_id) {
  MessageDef* message_p =
      itti_alloc_new_message(TASK_MME_APP, S1AP_E_RAB_MODIFICATION_CNF);

  itti_s1ap_e_rab_modification_cnf_t* s1ap_e_rab_modification_cnf_p =
      &message_p->ittiMsg.s1ap_e_rab_modification_cnf;

  /** Set the identifiers. */
  s1ap_e_rab_modification_cnf_p->mme_ue_s1ap_id = ue_id;
  s1ap_e_rab_modification_cnf_p->enb_ue_s1ap_id = enb_ue_id;

  s1ap_e_rab_modification_cnf_p->e_rab_modify_list.e_rab_id[0] = 1;
  s1ap_e_rab_modification_cnf_p->e_rab_modify_list.no_of_items = 1;
  s1ap_e_rab_modification_cnf_p->e_rab_failed_to_modify_list.item[0].e_rab_id =
      1;
  s1ap_e_rab_modification_cnf_p->e_rab_failed_to_modify_list.item[0]
      .cause.present = S1ap_Cause_PR_misc;
  s1ap_e_rab_modification_cnf_p->e_rab_failed_to_modify_list.item[0]
      .cause.present = S1ap_Cause_PR_misc;
  s1ap_e_rab_modification_cnf_p->e_rab_failed_to_modify_list.no_of_items = 1;

  return send_msg_to_task(&task_zmq_ctx_main_s1ap, TASK_S1AP, message_p);
}

bool is_enb_state_valid(oai::S1apState* state, sctp_assoc_id_t assoc_id,
                        magma::lte::oai::S1apEnbState expected_state,
                        uint32_t expected_num_ues) {
<<<<<<< HEAD
  EnbDescription enb_associated;
  proto_map_uint32_enb_description_t enb_map;
  enb_map.map = state->mutable_enbs();
  enb_map.get(assoc_id, &enb_associated);
  if (enb_associated.nb_ue_associated() == expected_num_ues &&
      enb_associated.s1_enb_state() == expected_state) {
=======
  oai::EnbDescription* enb_associated = nullptr;
  state->enbs.get(assoc_id, &enb_associated);
  if (enb_associated->nb_ue_associated() == expected_num_ues &&
      enb_associated->s1_enb_state() == expected_state) {
>>>>>>> 9a628111
    return true;
  }
  return false;
}

bool is_num_enbs_valid(oai::S1apState* state, uint32_t expected_num_enbs) {
  hash_size_t num_enb_elements = state->enbs_size();
  if ((num_enb_elements == expected_num_enbs) &&
      (state->num_enbs() == expected_num_enbs)) {
    return true;
  }
  return false;
}

bool is_ue_state_valid(sctp_assoc_id_t assoc_id, enb_ue_s1ap_id_t enb_ue_id,
                       enum S1apUeState expected_ue_state) {
  UeDescription* ue = nullptr;
  map_uint64_ue_description_t* state_ue_map = get_s1ap_ue_state();
  if (!state_ue_map) {
    std::cerr << "Failed to get s1ap_ue_state" << std::endl;
    return false;
  }
  uint64_t comp_s1ap_id = S1AP_GENERATE_COMP_S1AP_ID(assoc_id, enb_ue_id);

  magma::proto_map_rc_t rc = state_ue_map->get(comp_s1ap_id, &ue);
  if (rc != magma::PROTO_MAP_OK) {
    return false;
  }
  return ue->s1ap_ue_state() == expected_ue_state ? true : false;
}

status_code_e simulate_pdu_s1_message(uint8_t* bytes, long bytes_len,
                                      oai::S1apState* state,
                                      sctp_assoc_id_t assoc_id,
                                      sctp_stream_id_t stream_id) {
  status_code_e rc = RETURNok;
  bstring payload;
  payload = blk2bstr(bytes, bytes_len);
  S1ap_S1AP_PDU_t pdu;
  memset(&pdu, 0, sizeof(pdu));

  rc = s1ap_mme_decode_pdu(&pdu, payload);
  bdestroy_wrapper(&payload);
  rc = s1ap_mme_handle_message(state, assoc_id, stream_id, &pdu);
  ASN_STRUCT_FREE_CONTENTS_ONLY(asn_DEF_S1ap_S1AP_PDU, &pdu);
  return rc;
}

}  // namespace lte
}  // namespace magma<|MERGE_RESOLUTION|>--- conflicted
+++ resolved
@@ -412,19 +412,12 @@
 bool is_enb_state_valid(oai::S1apState* state, sctp_assoc_id_t assoc_id,
                         magma::lte::oai::S1apEnbState expected_state,
                         uint32_t expected_num_ues) {
-<<<<<<< HEAD
-  EnbDescription enb_associated;
+  oai::EnbDescription enb_associated;
   proto_map_uint32_enb_description_t enb_map;
   enb_map.map = state->mutable_enbs();
   enb_map.get(assoc_id, &enb_associated);
   if (enb_associated.nb_ue_associated() == expected_num_ues &&
       enb_associated.s1_enb_state() == expected_state) {
-=======
-  oai::EnbDescription* enb_associated = nullptr;
-  state->enbs.get(assoc_id, &enb_associated);
-  if (enb_associated->nb_ue_associated() == expected_num_ues &&
-      enb_associated->s1_enb_state() == expected_state) {
->>>>>>> 9a628111
     return true;
   }
   return false;
