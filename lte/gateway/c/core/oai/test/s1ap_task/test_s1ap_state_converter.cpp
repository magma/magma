--- conflicted
+++ resolved
@@ -128,15 +128,10 @@
 }
 
 TEST_F(S1APStateConverterTest, S1apStateConversionUeContext) {
-<<<<<<< HEAD
   UeDescription* ue = new UeDescription();
+  EXPECT_TRUE(ue != nullptr);
   UeDescription* final_ue = new UeDescription();
-=======
-  ue_description_t* ue = new ue_description_t();
-  EXPECT_TRUE(ue != nullptr);
-  ue_description_t* final_ue = new ue_description_t();
   EXPECT_TRUE(final_ue != nullptr);
->>>>>>> ddaceb17
 
   // filling with test values
   ue->set_mme_ue_s1ap_id(1);
