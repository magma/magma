--- conflicted
+++ resolved
@@ -28,11 +28,6 @@
 
 namespace magma {
 namespace lte {
-<<<<<<< HEAD
-using oai::EnbDescription;
-using oai::UeDescription;
-=======
->>>>>>> 2ed09125
 
 class S1APStateConverterTest : public ::testing::Test {
   void SetUp() {
