--- conflicted
+++ resolved
@@ -50,18 +50,11 @@
   oai::S1apState* init_state = create_s1ap_state();
   oai::S1apState* final_state = create_s1ap_state();
 
-<<<<<<< HEAD
   oai::EnbDescription enb_association;
   s1ap_new_enb(&enb_association);
   enb_association.set_sctp_assoc_id(assoc_id);
   enb_association.set_enb_id(0xFFFFFFFF);
-  enb_association.set_s1_enb_state(magma::lte::oai::S1AP_READY);
-=======
-  oai::EnbDescription* enb_association = s1ap_new_enb();
-  enb_association->set_sctp_assoc_id(assoc_id);
-  enb_association->set_enb_id(0xFFFFFFFF);
-  enb_association->set_s1_enb_state(oai::S1AP_READY);
->>>>>>> 8aac26b0
+  enb_association.set_s1_enb_state(oai::S1AP_READY);
 
   // filling ue_id_coll
   magma::proto_map_uint32_uint64_t ue_id_coll;
@@ -71,13 +64,8 @@
 
   // filling supported_tai_items
 
-<<<<<<< HEAD
-  magma::lte::oai::SupportedTaList* enb_ta_list =
+  oai::SupportedTaList* enb_ta_list =
       enb_association.mutable_supported_ta_list();
-=======
-  oai::SupportedTaList* enb_ta_list =
-      enb_association->mutable_supported_ta_list();
->>>>>>> 8aac26b0
   enb_ta_list->set_list_count(1);
 
   for (int tai_idx = 0; tai_idx < enb_ta_list->list_count(); tai_idx++) {
@@ -132,21 +120,14 @@
   oai::S1apState* init_state = create_s1ap_state();
   oai::S1apState* final_state = create_s1ap_state();
 
-<<<<<<< HEAD
   oai::EnbDescription enb_association;
   s1ap_new_enb(&enb_association);
   enb_association.set_sctp_assoc_id(assoc_id);
   enb_association.set_enb_id(0xFFFFFFFF);
-  enb_association.set_s1_enb_state(magma::lte::oai::S1AP_READY);
+  enb_association.set_s1_enb_state(oai::S1AP_READY);
 
   proto_map_uint32_enb_description_t enb_map;
   enb_map.map = init_state->mutable_enbs();
-=======
-  oai::EnbDescription* enb_association = s1ap_new_enb();
-  enb_association->set_sctp_assoc_id(assoc_id);
-  enb_association->set_enb_id(0xFFFFFFFF);
-  enb_association->set_s1_enb_state(oai::S1AP_READY);
->>>>>>> 8aac26b0
   // Inserting 1 enb association
   enb_map.insert(enb_association.sctp_assoc_id(), enb_association);
   // state_to_proto should update num_enbs to match expected eNB count on the
