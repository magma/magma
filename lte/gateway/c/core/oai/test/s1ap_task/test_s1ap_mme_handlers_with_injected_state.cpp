--- conflicted
+++ resolved
@@ -33,11 +33,6 @@
 namespace magma {
 namespace lte {
 
-<<<<<<< HEAD
-using oai::EnbDescription;
-using oai::UeDescription;
-=======
->>>>>>> 2ed09125
 task_zmq_ctx_t task_zmq_ctx_main_s1ap_with_injected_states;
 
 // mocking the message handler for the ITTI
