--- conflicted
+++ resolved
@@ -38,7 +38,6 @@
   };
   EXPECT_EQ(s1ap_handle_new_association(s, &p), RETURNok);
 
-<<<<<<< HEAD
   EXPECT_EQ(s->enbs_size(), 1);
 
   EnbDescription enbd;
@@ -49,22 +48,9 @@
   EXPECT_EQ(enbd.instreams(), 1);
   EXPECT_EQ(enbd.outstreams(), 2);
   EXPECT_EQ(enbd.enb_id(), 0xFFFFFFFF);
-  EXPECT_EQ(enbd.s1_enb_state(), magma::lte::oai::S1AP_INIT);
+  EXPECT_EQ(enbd.s1_enb_state(), oai::S1AP_INIT);
   EXPECT_EQ(enbd.next_sctp_stream(), 1);
   EXPECT_STREQ(enbd.ran_cp_ipaddr().c_str(),
-=======
-  EXPECT_EQ(s->enbs.size(), 1);
-
-  EnbDescription* enbd = nullptr;
-  EXPECT_EQ(s->enbs.get(p.assoc_id, &enbd), magma::PROTO_MAP_OK);
-  EXPECT_EQ(enbd->sctp_assoc_id(), 3);
-  EXPECT_EQ(enbd->instreams(), 1);
-  EXPECT_EQ(enbd->outstreams(), 2);
-  EXPECT_EQ(enbd->enb_id(), 0xFFFFFFFF);
-  EXPECT_EQ(enbd->s1_enb_state(), oai::S1AP_INIT);
-  EXPECT_EQ(enbd->next_sctp_stream(), 1);
-  EXPECT_STREQ(enbd->ran_cp_ipaddr().c_str(),
->>>>>>> 8aac26b0
                "\300\250<\215\0\0\0\0\0\0\0\0\0\0\0\0");
   EXPECT_EQ(enbd.ran_cp_ipaddr_sz(), 4);
 
@@ -81,18 +67,12 @@
   EXPECT_EQ(s1ap_handle_new_association(s, &p), RETURNok);
 
   // set enb to shutdown state
-<<<<<<< HEAD
   EnbDescription enbd;
   proto_map_uint32_enb_description_t enb_map;
   enb_map.map = s->mutable_enbs();
   EXPECT_EQ(enb_map.get(p.assoc_id, &enbd), magma::PROTO_MAP_OK);
-  enbd.set_s1_enb_state(magma::lte::oai::S1AP_SHUTDOWN);
+  enbd.set_s1_enb_state(oai::S1AP_SHUTDOWN);
   s1ap_state_update_enb_map(s, p.assoc_id, &enbd);
-=======
-  EnbDescription* enbd = nullptr;
-  EXPECT_EQ(s->enbs.get(p.assoc_id, &enbd), magma::PROTO_MAP_OK);
-  enbd->set_s1_enb_state(oai::S1AP_SHUTDOWN);
->>>>>>> 8aac26b0
 
   // expect error
   EXPECT_EQ(s1ap_handle_new_association(s, &p), RETURNerror);
@@ -106,18 +86,12 @@
   EXPECT_EQ(s1ap_handle_new_association(s, &p), RETURNok);
 
   // set enb to shutdown state
-<<<<<<< HEAD
   EnbDescription enbd;
   proto_map_uint32_enb_description_t enb_map;
   enb_map.map = s->mutable_enbs();
   EXPECT_EQ(enb_map.get(p.assoc_id, &enbd), magma::PROTO_MAP_OK);
-  enbd.set_s1_enb_state(magma::lte::oai::S1AP_RESETING);
+  enbd.set_s1_enb_state(oai::S1AP_RESETING);
   s1ap_state_update_enb_map(s, p.assoc_id, &enbd);
-=======
-  EnbDescription* enbd = nullptr;
-  EXPECT_EQ(s->enbs.get(p.assoc_id, &enbd), magma::PROTO_MAP_OK);
-  enbd->set_s1_enb_state(oai::S1AP_RESETING);
->>>>>>> 8aac26b0
 
   // expect error
   EXPECT_EQ(s1ap_handle_new_association(s, &p), RETURNerror);
@@ -141,12 +115,8 @@
   EXPECT_STREQ(enbd.ran_cp_ipaddr().c_str(), "");
   EXPECT_EQ(enbd.ran_cp_ipaddr_sz(), 0);
   // should be OK if enb status is READY
-<<<<<<< HEAD
-  enbd.set_s1_enb_state(magma::lte::oai::S1AP_READY);
+  enbd.set_s1_enb_state(oai::S1AP_READY);
   s1ap_state_update_enb_map(s, p.assoc_id, &enbd);
-=======
-  enbd->set_s1_enb_state(oai::S1AP_READY);
->>>>>>> 8aac26b0
 
   // new assoc with same id should overwrite
   bstring ran_cp_ipaddr = bfromcstr("\xc0\xa8\x3c\x8d");
@@ -159,21 +129,12 @@
   EXPECT_EQ(s1ap_handle_new_association(s, &p2), RETURNok);
   EXPECT_EQ(enb_map.get(p2.assoc_id, &enbd), magma::PROTO_MAP_OK);
 
-<<<<<<< HEAD
   EXPECT_EQ(enbd.sctp_assoc_id(), 1);
   EXPECT_EQ(enbd.instreams(), 10);
   EXPECT_EQ(enbd.outstreams(), 20);
   EXPECT_STREQ(enbd.ran_cp_ipaddr().c_str(), "\300\250<\215");
   EXPECT_EQ(enbd.ran_cp_ipaddr_sz(), 4);
-  EXPECT_EQ(enbd.s1_enb_state(), magma::lte::oai::S1AP_INIT);
-=======
-  EXPECT_EQ(enbd->sctp_assoc_id(), 1);
-  EXPECT_EQ(enbd->instreams(), 10);
-  EXPECT_EQ(enbd->outstreams(), 20);
-  EXPECT_STREQ(enbd->ran_cp_ipaddr().c_str(), "\300\250<\215");
-  EXPECT_EQ(enbd->ran_cp_ipaddr_sz(), 4);
-  EXPECT_EQ(enbd->s1_enb_state(), oai::S1AP_INIT);
->>>>>>> 8aac26b0
+  EXPECT_EQ(enbd.s1_enb_state(), oai::S1AP_INIT);
 
   bdestroy(ran_cp_ipaddr);
   free_s1ap_state(s);
