--- conflicted
+++ resolved
@@ -24,10 +24,6 @@
 namespace magma {
 namespace lte {
 
-<<<<<<< HEAD
-using oai::S1apEnbState;
-=======
->>>>>>> ef36de17
 using oai::S1apUeState;
 status_code_e setup_new_association(s1ap_state_t* state,
                                     sctp_assoc_id_t assoc_id);
@@ -84,7 +80,7 @@
                                          mme_ue_s1ap_id_t ue_id);
 
 bool is_enb_state_valid(s1ap_state_t* state, sctp_assoc_id_t assoc_id,
-                        enum S1apEnbState expected_state,
+                        enum oai::S1apEnbState expected_state,
                         uint32_t expected_num_ues);
 
 bool is_num_enbs_valid(s1ap_state_t* state, uint32_t expected_num_enbs);
