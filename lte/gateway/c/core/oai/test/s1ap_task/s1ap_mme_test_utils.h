--- conflicted
+++ resolved
@@ -79,13 +79,8 @@
 status_code_e send_s1ap_erab_mod_confirm(enb_ue_s1ap_id_t enb_ue_id,
                                          mme_ue_s1ap_id_t ue_id);
 
-<<<<<<< HEAD
 bool is_enb_state_valid(oai::S1apState* state, sctp_assoc_id_t assoc_id,
-                        enum S1apEnbState expected_state,
-=======
-bool is_enb_state_valid(s1ap_state_t* state, sctp_assoc_id_t assoc_id,
                         enum oai::S1apEnbState expected_state,
->>>>>>> 9a628111
                         uint32_t expected_num_ues);
 
 bool is_num_enbs_valid(oai::S1apState* state, uint32_t expected_num_enbs);
