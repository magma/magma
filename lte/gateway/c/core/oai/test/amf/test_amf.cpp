--- conflicted
+++ resolved
@@ -36,8 +36,6 @@
 task_zmq_ctx_t grpc_service_task_zmq_ctx;
 
 using ::testing::Test;
-
-task_zmq_ctx_t grpc_service_task_zmq_ctx;
 
 namespace magma5g {
 
@@ -257,7 +255,6 @@
   EXPECT_EQ(service_request.pdu_session_status.pduSessionStatus, 0x0020);
 }
 
-<<<<<<< HEAD
 TEST(test_amf_nas5g_pkt_process, test_amf_service_accept_message) {
   ServiceAcceptMsg service_accept;
   uint8_t buffer[50] = {0};
@@ -303,7 +300,7 @@
       nas_msg.security_protected.plain.amf.msg.service_accept
           .pdu_re_activation_status.pduSessionReActivationResult,
       PDU_SESSION_ID);
-=======
+}
 TEST(test_amf_data_struct, test_ue_context_creation) {
   ue_m5gmm_context_s* ue_context = nullptr;
 
@@ -324,7 +321,6 @@
   EXPECT_TRUE(0 == smf_context->n_active_pdus);
   EXPECT_TRUE(0 == smf_context->pdu_session_version);
   delete ue_context;
->>>>>>> a59503f1
 }
 
 int main(int argc, char** argv) {
