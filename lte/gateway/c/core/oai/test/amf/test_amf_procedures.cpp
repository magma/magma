/**
 * Copyright 2020 The Magma Authors.
 *
 * This source code is licensed under the BSD-style license found in the
 * LICENSE file in the root directory of this source tree.
 *
 * Unless required by applicable law or agreed to in writing, software
 * distributed under the License is distributed on an "AS IS" BASIS,
 * WITHOUT WARRANTIES OR CONDITIONS OF ANY KIND, either express or implied.
 * See the License for the specific language governing permissions and
 * limitations under the License.
 */
#include <chrono>
#include <gtest/gtest.h>
#include <thread>

#include "../mock_tasks/mock_tasks.h"

extern "C" {
#include "lte/gateway/c/core/oai/common/common_types.h"
#include "lte/gateway/c/core/oai/include/amf_config.h"
#include "lte/gateway/c/core/oai/include/amf_app_messages_types.h"
}
#include "lte/gateway/c/core/oai/tasks/amf/include/amf_client_servicer.h"
#include "lte/gateway/c/core/oai/tasks/amf/amf_app_ue_context_and_proc.h"
#include "lte/gateway/c/core/oai/tasks/amf/amf_app_state_manager.h"
#include "lte/gateway/c/core/oai/test/amf/amf_app_test_util.h"

using ::testing::Test;

namespace magma5g {

extern task_zmq_ctx_s amf_app_task_zmq_ctx;
extern std::unordered_map<amf_ue_ngap_id_t, ue_m5gmm_context_s*> ue_context_map;

class AMFAppProcedureTest : public ::testing::Test {
  virtual void SetUp() {
    itti_init(TASK_MAX, THREAD_MAX, MESSAGES_ID_MAX, tasks_info, messages_info,
              NULL, NULL);

    // initialize mme config
    amf_config_init(&amf_config);
    amf_nas_state_init(&amf_config);
    create_state_matrix();

    init_task_context(TASK_MAIN, nullptr, 0, NULL, &amf_app_task_zmq_ctx);

    amf_app_desc_p = get_amf_nas_state(false);
    AMFClientServicer::getInstance().msgtype_stack.clear();
  }

  virtual void TearDown() {
    clear_amf_nas_state();
    clear_amf_config(&amf_config);
    destroy_task_context(&amf_app_task_zmq_ctx);
    itti_free_desc_threads();
    AMFClientServicer::getInstance().msgtype_stack.clear();
  }

 protected:
  amf_app_desc_t* amf_app_desc_p;
  std::string imsi = "222456000000001";
  plmn_t plmn = {.mcc_digit2 = 0,
                 .mcc_digit1 = 0,
                 .mnc_digit3 = 0x0f,
                 .mcc_digit3 = 1,
                 .mnc_digit2 = 1,
                 .mnc_digit1 = 0};

  itti_amf_decrypted_imsi_info_ans_t decrypted_imsi = {
      .imsi = "222456000000001", .imsi_length = 15, .result = 1, .ue_id = 1};

  const uint8_t intital_ue_message_suci_ext_hexbuf[65] = {
      0x7e, 0x00, 0x41, 0x79, 0x00, 0x35, 0x01, 0x09, 0xf1, 0x07, 0x00,
      0x00, 0x01, 0x04, 0xc8, 0xfc, 0x0c, 0xe5, 0x47, 0x9a, 0x51, 0x5d,
      0xab, 0xf2, 0xf3, 0x45, 0xae, 0xb4, 0x66, 0x92, 0xd6, 0xff, 0x7a,
      0x5f, 0x4f, 0x57, 0x2a, 0x47, 0x99, 0xf2, 0x33, 0x69, 0x35, 0x16,
      0x40, 0x31, 0xbd, 0x3f, 0x84, 0x41, 0x26, 0xdf, 0x5b, 0x47, 0x06,
      0x41, 0xe2, 0xa9, 0x57, 0x2e, 0x04, 0xf0, 0xf0, 0xf0, 0xf0};

  const uint8_t initial_ue_message_hexbuf[25] = {
      0x7e, 0x00, 0x41, 0x79, 0x00, 0x0d, 0x01, 0x22, 0x62,
      0x54, 0x00, 0x00, 0x00, 0x00, 0x00, 0x00, 0x00, 0x00,
      0x01, 0x2e, 0x04, 0xf0, 0xf0, 0xf0, 0xf0};

  const uint8_t ue_auth_response_hexbuf[21] = {
      0x7e, 0x0,  0x57, 0x2d, 0x10, 0x25, 0x70, 0x6f, 0x9a, 0x5b, 0x90,
      0xb6, 0xc9, 0x57, 0x50, 0x6c, 0x88, 0x3d, 0x76, 0xcc, 0x63};

  const uint8_t ue_auth_response_security_capability_mismatch_hexbuf[4] = {
      0x7e, 0x0, 0x59, 0x17};

  const uint8_t ue_auth_response_security_mode_reject_hexbuf[4] = {0x7e, 0x0,
                                                                   0x59, 0x18};

  const uint8_t ue_smc_response_hexbuf[60] = {
      0x7e, 0x4,  0x54, 0xf6, 0xe1, 0x2a, 0x0,  0x7e, 0x0,  0x5e, 0x77, 0x0,
      0x9,  0x45, 0x73, 0x80, 0x61, 0x21, 0x85, 0x61, 0x51, 0xf1, 0x71, 0x0,
      0x23, 0x7e, 0x0,  0x41, 0x79, 0x0,  0xd,  0x1,  0x22, 0x62, 0x54, 0x0,
      0x0,  0x0,  0x0,  0x0,  0x0,  0x0,  0x0,  0xf1, 0x10, 0x1,  0x0,  0x2e,
      0x4,  0xf0, 0xf0, 0xf0, 0xf0, 0x2f, 0x2,  0x1,  0x1,  0x53, 0x1,  0x0};

  const uint8_t ue_registration_complete_hexbuf[10] = {
      0x7e, 0x02, 0x5d, 0x5f, 0x49, 0x18, 0x01, 0x7e, 0x00, 0x43};

  const uint8_t ue_pdu_session_est_req_hexbuf[44] = {
      0x7e, 0x00, 0x67, 0x01, 0x00, 0x15, 0x2e, 0x01, 0x01, 0xc1, 0xff,
      0xff, 0x91, 0xa1, 0x28, 0x01, 0x00, 0x7b, 0x00, 0x07, 0x80, 0x00,
      0x0a, 0x00, 0x00, 0x0d, 0x00, 0x12, 0x01, 0x81, 0x22, 0x01, 0x01,
      0x25, 0x09, 0x08, 0x69, 0x6e, 0x74, 0x65, 0x72, 0x6e, 0x65, 0x74};

  const uint8_t ue_pdu_session_v6_est_req_hexbuf[44] = {
      0x7e, 0x00, 0x67, 0x01, 0x00, 0x15, 0x2e, 0x01, 0x01, 0xc1, 0xff,
      0xff, 0x92, 0xa1, 0x28, 0x01, 0x00, 0x7b, 0x00, 0x07, 0x80, 0x00,
      0x0a, 0x00, 0x00, 0x0d, 0x00, 0x12, 0x01, 0x81, 0x22, 0x01, 0x01,
      0x25, 0x09, 0x08, 0x69, 0x6e, 0x74, 0x65, 0x72, 0x6e, 0x65, 0x74};

  const uint8_t ue_pdu_session_v4v6_est_req_hexbuf[44] = {
      0x7e, 0x00, 0x67, 0x01, 0x00, 0x15, 0x2e, 0x01, 0x01, 0xc1, 0xff,
      0xff, 0x93, 0xa1, 0x28, 0x01, 0x00, 0x7b, 0x00, 0x07, 0x80, 0x00,
      0x0a, 0x00, 0x00, 0x0d, 0x00, 0x12, 0x01, 0x81, 0x22, 0x01, 0x01,
      0x25, 0x09, 0x08, 0x69, 0x6e, 0x74, 0x65, 0x72, 0x6e, 0x65, 0x74};

  const uint8_t ue_pdu_session_est_req_dnn_not_subscried_hexbuf[42] = {
      0x7e, 0x00, 0x67, 0x01, 0x00, 0x15, 0x2e, 0x01, 0x01, 0xc1, 0xff,
      0xff, 0x91, 0xa1, 0x28, 0x01, 0x00, 0x7b, 0x00, 0x07, 0x80, 0x00,
      0x0a, 0x00, 0x00, 0x0d, 0x00, 0x12, 0x01, 0x81, 0x22, 0x01, 0x01,
      0x25, 0x07, 0x06, 0x69, 0x6d, 0x73, 0x2d, 0x35, 0x67};

  const uint8_t ue_pdu_session_est_req_missing_dnn_hexbuf[33] = {
      0x7e, 0x00, 0x67, 0x01, 0x00, 0x15, 0x2e, 0x01, 0x01, 0xc1, 0xff,
      0xff, 0x91, 0xa1, 0x28, 0x01, 0x00, 0x7b, 0x00, 0x07, 0x80, 0x00,
      0x0a, 0x00, 0x00, 0x0d, 0x00, 0x12, 0x01, 0x81, 0x22, 0x01, 0x01,
  };

  const uint8_t ue_pdu_session_est_req_unknown_session_type_hexbuf[44] = {
      0x7e, 0x00, 0x67, 0x01, 0x00, 0x15, 0x2e, 0x01, 0x01, 0xc1, 0xff,
      0xff, 0x94, 0xa1, 0x28, 0x01, 0x00, 0x7b, 0x00, 0x07, 0x80, 0x00,
      0x0a, 0x00, 0x00, 0x0d, 0x00, 0x12, 0x01, 0x81, 0x22, 0x01, 0x01,
      0x25, 0x09, 0x08, 0x69, 0x6e, 0x74, 0x65, 0x72, 0x6e, 0x65, 0x74};

  const uint8_t pdu_sess_release_hexbuf[14] = {0x7e, 0x00, 0x67, 0x01, 0x00,
                                               0x06, 0x2e, 0x01, 0x01, 0xd1,
                                               0x59, 0x24, 0x12, 0x01};

  const uint8_t pdu_sess_release_complete_hexbuf[12] = {
      0x7e, 0x00, 0x67, 0x01, 0x00, 0x04, 0x2e, 0x01, 0x01, 0xd4, 0x12, 0x01};

  uint8_t ue_initiated_dereg_hexbuf[24] = {
      0x7e, 0x01, 0x41, 0x21, 0xe6, 0xe2, 0x03, 0x7e, 0x00, 0x45, 0x01, 0x00,
      0x0b, 0xf2, 0x22, 0x62, 0x54, 0x01, 0x00, 0x40, 0x0,  0x0,  0x0,  0x0};
<<<<<<< HEAD
  uint8_t pdu_sess_modification_complete_hex_buff[13] = {
      0x7e, 0x00, 0x67, 0x01, 0x00, 0x04, 0x2e,
      0x01, 0x01, 0xcc, 0x12, 0x05, 0x82};
=======

  const uint8_t initial_ue_msg_service_request_with_pdu[28] = {
      // Security protected NAS 5G msg with
      // Mobility mgmt msg with security header and auth code
      0x7e, 0x01, 0xca, 0x3f, 0x92, 0xbe,
      // seq no
      0x03,
      // Plain NAS 5G msg with
      // Mobility mgmt msg with no security header and msg type
      0x7e, 0x00, 0x4c,
      // service type as Mobile Terminated
      0x20,
      // 5GS Mobile identity
      0x00, 0x07, 0xf4, 0x00, 0x40,
      // Replace TMSI value to be sent
      // during message tx at position[16]to [19]
      0xff, 0xff, 0xff, 0xff,
      // Uplink data status and pdu session status
      0x40, 0x02, 0x20, 0x00, 0x50, 0x02, 0x20, 0x00};
>>>>>>> 7315653e
};

amf_context_t* get_amf_context_by_ueid(amf_ue_ngap_id_t ue_id) {
  /* Get UE Context */
  ue_m5gmm_context_s* ue_m5gmm_context =
      amf_ue_context_exists_amf_ue_ngap_id(ue_id);
  if (ue_m5gmm_context == NULL) {
    return NULL;
  }

  /* Get AMF Context */
  amf_context_t* amf_ctx = &ue_m5gmm_context->amf_context;

  return amf_ctx;
}

bool validate_auth_procedure(amf_ue_ngap_id_t ue_id,
                             uint32_t expected_retransmission_count) {
  amf_context_t* amf_ctx = get_amf_context_by_ueid(ue_id);
  if (amf_ctx == NULL) {
    return false;
  }

  /* Fetch authentication procedure */
  nas5g_amf_auth_proc_t* auth_proc =
      get_nas5g_common_procedure_authentication(amf_ctx);

  if (auth_proc == NULL) {
    return false;
  }

  if (auth_proc->retransmission_count != expected_retransmission_count) {
    return false;
  }

  return true;
}

bool validate_smc_procedure(amf_ue_ngap_id_t ue_id,
                            uint32_t expected_retransmission_count) {
  amf_context_t* amf_ctx = get_amf_context_by_ueid(ue_id);
  if (amf_ctx == NULL) {
    return false;
  }

  /* Fetch security mode control procedure */
  nas_amf_smc_proc_t* smc_proc = get_nas5g_common_procedure_smc(amf_ctx);
  if (smc_proc == NULL) {
    return false;
  }

  if (smc_proc->retransmission_count != expected_retransmission_count) {
    return false;
  }

  if (smc_proc->ue_id != ue_id) {
    return false;
  }

  return true;
}

TEST_F(AMFAppProcedureTest, TestRegistrationAuthSecurityModeReject) {
  amf_ue_ngap_id_t ue_id = 0;
  /* Send the initial UE message */
  imsi64_t imsi64 = 0;
  imsi64 = send_initial_ue_message_no_tmsi(amf_app_desc_p, 36, 1, 1, 0, plmn,
                                           initial_ue_message_hexbuf,
                                           sizeof(initial_ue_message_hexbuf));

  /* Check if UE Context is created with correct imsi */
  EXPECT_TRUE(get_ue_id_from_imsi(amf_app_desc_p, imsi64, &ue_id));

  /* Send the authentication response message from subscriberdb */
  int rc = RETURNok;
  rc = send_proc_authentication_info_answer(imsi, ue_id, true);
  EXPECT_TRUE(rc == RETURNok);

  /* Validate if authentication procedure is initialized as expected */
  EXPECT_TRUE(validate_auth_procedure(ue_id, 0));

  /* Send uplink nas message for auth response from UE */
  rc = send_uplink_nas_message_ue_auth_response(
      amf_app_desc_p, ue_id, plmn, ue_auth_response_security_mode_reject_hexbuf,
      sizeof(ue_auth_response_security_mode_reject_hexbuf));
  EXPECT_TRUE(rc == RETURNok);

  ue_m5gmm_context_t* ue_context_p =
      amf_ue_context_exists_amf_ue_ngap_id(ue_id);
  // ue context should not exist
  EXPECT_TRUE(ue_context_p == nullptr);
}

TEST_F(AMFAppProcedureTest, TestRegistrationAuthSecurityCapabilityMismatch) {
  amf_ue_ngap_id_t ue_id = 0;
  /* Send the initial UE message */
  imsi64_t imsi64 = 0;
  imsi64 = send_initial_ue_message_no_tmsi(amf_app_desc_p, 36, 1, 1, 0, plmn,
                                           initial_ue_message_hexbuf,
                                           sizeof(initial_ue_message_hexbuf));

  /* Check if UE Context is created with correct imsi */
  EXPECT_TRUE(get_ue_id_from_imsi(amf_app_desc_p, imsi64, &ue_id));

  /* Send the authentication response message from subscriberdb */
  int rc = RETURNok;
  rc = send_proc_authentication_info_answer(imsi, ue_id, true);
  EXPECT_TRUE(rc == RETURNok);

  /* Send uplink nas message for auth response from UE */
  rc = send_uplink_nas_message_ue_auth_response(
      amf_app_desc_p, ue_id, plmn,
      ue_auth_response_security_capability_mismatch_hexbuf,
      sizeof(ue_auth_response_security_capability_mismatch_hexbuf));
  EXPECT_TRUE(rc == RETURNok);

  ue_m5gmm_context_t* ue_context_p =
      amf_ue_context_exists_amf_ue_ngap_id(ue_id);
  // ue context should not exist
  EXPECT_TRUE(ue_context_p == nullptr);
}

TEST_F(AMFAppProcedureTest, TestRegistrationProcNoTMSI) {
  amf_ue_ngap_id_t ue_id = 0;
  std::vector<MessagesIds> expected_Ids{
      AMF_APP_NGAP_AMF_UE_ID_NOTIFICATION,  // new registration notification
                                            // indication to ngap
      NGAP_NAS_DL_DATA_REQ,                 // Authentication Request to UE
      NGAP_NAS_DL_DATA_REQ,            // Security Command Mode Request to UE
      NGAP_INITIAL_CONTEXT_SETUP_REQ,  // Initial Conext Setup Request to UE &
                                       // Registration Accept
      NGAP_UE_CONTEXT_RELEASE_COMMAND  // UEContextReleaseCommand
  };

  /* Send the initial UE message */
  imsi64_t imsi64 = 0;
  imsi64 = send_initial_ue_message_no_tmsi(amf_app_desc_p, 36, 1, 1, 0, plmn,
                                           initial_ue_message_hexbuf,
                                           sizeof(initial_ue_message_hexbuf));

  /* Check if UE Context is created with correct imsi */
  EXPECT_TRUE(get_ue_id_from_imsi(amf_app_desc_p, imsi64, &ue_id));

  /* Send the authentication response message from subscriberdb */
  int rc = RETURNok;
  rc = send_proc_authentication_info_answer(imsi, ue_id, true);
  EXPECT_TRUE(rc == RETURNok);

  /* Validate if authentication procedure is initialized as expected */
  EXPECT_TRUE(validate_auth_procedure(ue_id, 0));

  /* Send uplink nas message for auth response from UE */
  rc = send_uplink_nas_message_ue_auth_response(
      amf_app_desc_p, ue_id, plmn, ue_auth_response_hexbuf,
      sizeof(ue_auth_response_hexbuf));
  EXPECT_TRUE(rc == RETURNok);

  /* Check whether security mode procedure is initiated */
  EXPECT_TRUE(validate_smc_procedure(ue_id, 0));

  /* Send uplink nas message for security mode complete response from UE */
  rc = send_uplink_nas_message_ue_smc_response(amf_app_desc_p, ue_id, plmn,
                                               ue_smc_response_hexbuf,
                                               sizeof(ue_smc_response_hexbuf));
  EXPECT_TRUE(rc == RETURNok);

  /* Send uplink nas message for registration complete response from UE */
  rc = send_uplink_nas_registration_complete(
      amf_app_desc_p, ue_id, plmn, ue_registration_complete_hexbuf,
      sizeof(ue_registration_complete_hexbuf));
  EXPECT_TRUE(rc == RETURNok);

  amf_app_handle_deregistration_req(ue_id);
  EXPECT_TRUE(expected_Ids == AMFClientServicer::getInstance().msgtype_stack);
}

TEST_F(AMFAppProcedureTest, TestDeRegistration) {
  int rc = RETURNerror;
  amf_ue_ngap_id_t ue_id = 0;
  std::vector<MessagesIds> expected_Ids{
      AMF_APP_NGAP_AMF_UE_ID_NOTIFICATION,  // new registration notification
                                            // indication to ngap
      NGAP_NAS_DL_DATA_REQ,                 // Authentication Request to UE
      NGAP_NAS_DL_DATA_REQ,            // Security Command Mode Request to UE
      NGAP_INITIAL_CONTEXT_SETUP_REQ,  // Initial Conext Setup Request to UE &
                                       // Registration Accept
      NGAP_NAS_DL_DATA_REQ,            // Deregistaration Accept
      NGAP_UE_CONTEXT_RELEASE_COMMAND  // UEContextReleaseCommand
  };

  /* Send the initial UE message */
  imsi64_t imsi64 = 0;
  imsi64 = send_initial_ue_message_no_tmsi(amf_app_desc_p, 36, 1, 1, 0, plmn,
                                           initial_ue_message_hexbuf,
                                           sizeof(initial_ue_message_hexbuf));

  /* Check if UE Context is created with correct imsi */
  EXPECT_TRUE(get_ue_id_from_imsi(amf_app_desc_p, imsi64, &ue_id));

  /* Send the authentication response message from subscriberdb */
  rc = send_proc_authentication_info_answer(imsi, ue_id, true);
  EXPECT_TRUE(rc == RETURNok);

  /* Send uplink nas message for auth response from UE */
  rc = send_uplink_nas_message_ue_auth_response(
      amf_app_desc_p, ue_id, plmn, ue_auth_response_hexbuf,
      sizeof(ue_auth_response_hexbuf));
  EXPECT_TRUE(rc == RETURNok);

  /* Send uplink nas message for security mode complete response from UE */
  rc = send_uplink_nas_message_ue_smc_response(amf_app_desc_p, ue_id, plmn,
                                               ue_smc_response_hexbuf,
                                               sizeof(ue_smc_response_hexbuf));
  EXPECT_TRUE(rc == RETURNok);

  send_initial_context_response(amf_app_desc_p, ue_id);

  /* Send uplink nas message for registration complete response from UE */
  rc = send_uplink_nas_registration_complete(
      amf_app_desc_p, ue_id, plmn, ue_registration_complete_hexbuf,
      sizeof(ue_registration_complete_hexbuf));
  EXPECT_TRUE(rc == RETURNok);

  /* Send uplink nas message for registration complete response from UE */
  rc = send_uplink_nas_ue_deregistration_request(
      amf_app_desc_p, ue_id, plmn, ue_initiated_dereg_hexbuf,
      sizeof(ue_initiated_dereg_hexbuf));

  EXPECT_TRUE(rc == RETURNok);
  EXPECT_TRUE(expected_Ids == AMFClientServicer::getInstance().msgtype_stack);
}

TEST_F(AMFAppProcedureTest, TestPDUSessionSetup) {
  int rc = RETURNerror;
  amf_ue_ngap_id_t ue_id = 0;
  std::vector<MessagesIds> expected_Ids{
      AMF_APP_NGAP_AMF_UE_ID_NOTIFICATION,  // new registration notification
                                            // indication to ngap
      NGAP_NAS_DL_DATA_REQ,                 // Authentication Request to UE
      NGAP_NAS_DL_DATA_REQ,            // Security Command Mode Request to UE
      NGAP_INITIAL_CONTEXT_SETUP_REQ,  // Initial Conext Setup Request to UE &
                                       // Registration Accept
      NGAP_PDUSESSION_RESOURCE_SETUP_REQ,  // PDU Resource Setup Request to GNB
                                           // & PDU Session Establishment Accept
      NGAP_PDUSESSIONRESOURCE_REL_REQ,  // PDU Session Resource Release Command
      NGAP_NAS_DL_DATA_REQ,             // Deregistaration Accept
      NGAP_UE_CONTEXT_RELEASE_COMMAND   // UEContextReleaseCommand
  };

  /* Send the initial UE message */
  imsi64_t imsi64 = 0;
  imsi64 = send_initial_ue_message_no_tmsi(amf_app_desc_p, 36, 1, 1, 0, plmn,
                                           initial_ue_message_hexbuf,
                                           sizeof(initial_ue_message_hexbuf));

  /* Check if UE Context is created with correct imsi */
  EXPECT_TRUE(get_ue_id_from_imsi(amf_app_desc_p, imsi64, &ue_id));

  /* Send the authentication response message from subscriberdb */
  rc = send_proc_authentication_info_answer(imsi, ue_id, true);
  EXPECT_TRUE(rc == RETURNok);

  /* Send uplink nas message for auth response from UE */
  rc = send_uplink_nas_message_ue_auth_response(
      amf_app_desc_p, ue_id, plmn, ue_auth_response_hexbuf,
      sizeof(ue_auth_response_hexbuf));
  EXPECT_TRUE(rc == RETURNok);

  /* Send uplink nas message for security mode complete response from UE */
  rc = send_uplink_nas_message_ue_smc_response(amf_app_desc_p, ue_id, plmn,
                                               ue_smc_response_hexbuf,
                                               sizeof(ue_smc_response_hexbuf));
  EXPECT_TRUE(rc == RETURNok);

  send_initial_context_response(amf_app_desc_p, ue_id);

  /* Send uplink nas message for registration complete response from UE */
  rc = send_uplink_nas_registration_complete(
      amf_app_desc_p, ue_id, plmn, ue_registration_complete_hexbuf,
      sizeof(ue_registration_complete_hexbuf));
  EXPECT_TRUE(rc == RETURNok);

  /* Send uplink nas message for pdu session establishment request from UE */
  rc = send_uplink_nas_pdu_session_establishment_request(
      amf_app_desc_p, ue_id, plmn, ue_pdu_session_est_req_hexbuf,
      sizeof(ue_pdu_session_est_req_hexbuf));
  EXPECT_TRUE(rc == RETURNok);

  /* Send ip address response  from pipelined */
  rc = send_ip_address_response_itti(IPv4);
  EXPECT_TRUE(rc == RETURNok);

  /* Send pdu session setup response  from smf */
  rc = send_pdu_session_response_itti(IPv4);
  EXPECT_TRUE(rc == RETURNok);

  /* Send pdu resource setup response  from UE */
  rc = send_pdu_resource_setup_response(ue_id);
  EXPECT_TRUE(rc == RETURNok);

  rc = send_pdu_notification_response();
  EXPECT_TRUE(rc == RETURNok);

  /* Send uplink nas message for pdu session release request from UE */
  rc = send_uplink_nas_pdu_session_release_message(
      amf_app_desc_p, ue_id, plmn, pdu_sess_release_hexbuf,
      sizeof(pdu_sess_release_hexbuf));
  EXPECT_TRUE(rc == RETURNok);

  /* Send uplink nas message for pdu session release complete from UE */
  rc = send_uplink_nas_pdu_session_release_message(
      amf_app_desc_p, ue_id, plmn, pdu_sess_release_complete_hexbuf,
      sizeof(pdu_sess_release_complete_hexbuf));
  EXPECT_TRUE(rc == RETURNok);

  ue_m5gmm_context_t* ue_context_p =
      amf_ue_context_exists_amf_ue_ngap_id(ue_id);
  ASSERT_NE(ue_context_p, nullptr);
  EXPECT_EQ(ue_context_p->amf_context.smf_ctxt_map.size(), 0);

  rc = send_pdu_notification_response();
  EXPECT_TRUE(rc == RETURNok);

  /* Send uplink nas message for deregistration complete response from UE */
  rc = send_uplink_nas_ue_deregistration_request(
      amf_app_desc_p, ue_id, plmn, ue_initiated_dereg_hexbuf,
      sizeof(ue_initiated_dereg_hexbuf));

  EXPECT_TRUE(rc == RETURNok);
  EXPECT_TRUE(expected_Ids == AMFClientServicer::getInstance().msgtype_stack);
}

TEST_F(AMFAppProcedureTest, TestPDUSessionResourceModify) {
  int rc                 = RETURNerror;
  amf_ue_ngap_id_t ue_id = 0;
  std::vector<MessagesIds> expected_Ids{
      AMF_APP_NGAP_AMF_UE_ID_NOTIFICATION,  // new registration notification
                                            // indication to ngap
      NGAP_NAS_DL_DATA_REQ,                 // Authentication Request to UE
      NGAP_NAS_DL_DATA_REQ,            // Security Command Mode Request to UE
      NGAP_INITIAL_CONTEXT_SETUP_REQ,  // Initial Conext Setup Request to UE &
                                       // Registration Accept
      NGAP_NAS_DL_DATA_REQ,  // PDU Session Establishment Request with failure
                             // mm cause
      NGAP_NAS_DL_DATA_REQ,  // Deregistaration Accept
      NGAP_UE_CONTEXT_RELEASE_COMMAND  // UEContextReleaseCommand
  };

  /* Send the initial UE message */
  imsi64_t imsi64 = 0;
  imsi64          = send_initial_ue_message_no_tmsi(
      amf_app_desc_p, 36, 1, 1, 0, plmn, initial_ue_message_hexbuf,
      sizeof(initial_ue_message_hexbuf));

  /* Check if UE Context is created with correct imsi */
  EXPECT_TRUE(get_ue_id_from_imsi(amf_app_desc_p, imsi64, &ue_id));

  /* Send the authentication response message from subscriberdb */
  rc = send_proc_authentication_info_answer(imsi, ue_id, true);
  EXPECT_TRUE(rc == RETURNok);

  /* Send uplink nas message for auth response from UE */
  rc = send_uplink_nas_message_ue_auth_response(
      amf_app_desc_p, ue_id, plmn, ue_auth_response_hexbuf,
      sizeof(ue_auth_response_hexbuf));
  EXPECT_TRUE(rc == RETURNok);

  /* Send uplink nas message for security mode complete response from UE */
  rc = send_uplink_nas_message_ue_smc_response(
      amf_app_desc_p, ue_id, plmn, ue_smc_response_hexbuf,
      sizeof(ue_smc_response_hexbuf));
  EXPECT_TRUE(rc == RETURNok);

  send_initial_context_response(amf_app_desc_p, ue_id);

  /* Send uplink nas message for registration complete response from UE */
  rc = send_uplink_nas_registration_complete(
      amf_app_desc_p, ue_id, plmn, ue_registration_complete_hexbuf,
      sizeof(ue_registration_complete_hexbuf));
  EXPECT_TRUE(rc == RETURNok);

  /* Send uplink nas message for pdu session establishment request from UE */
  rc = send_uplink_nas_pdu_session_establishment_request(
      amf_app_desc_p, ue_id, plmn, ue_pdu_session_est_req_hexbuf,
      sizeof(ue_pdu_session_est_req_hexbuf));
  EXPECT_TRUE(rc == RETURNok);

  /* Send ip address response  from pipelined */
  rc = send_ip_address_response_itti();
  EXPECT_TRUE(rc == RETURNok);

  /* Send pdu session setup response  from smf */
  rc = send_pdu_session_response_itti();
  EXPECT_TRUE(rc == RETURNok);

  /* Send pdu session setup response  from smf */
  rc = send_pdu_session_modification_itti();
  EXPECT_TRUE(rc == RETURNok);

  /* Send pdu resource setup response  from gnb */
  rc = send_pdu_resource_modify_response(ue_id);
  EXPECT_TRUE(rc == RETURNok);

  // Send pdu session modification complete
  /* Send uplink nas message for pdu session complete from UE */
  rc = send_uplink_nas_pdu_session_modification_complete(
      amf_app_desc_p, ue_id, plmn, pdu_sess_modification_complete_hex_buff,
      sizeof(pdu_sess_modification_complete_hex_buff));
  EXPECT_TRUE(rc == RETURNok);

  /* Send uplink nas message for pdu session release request from UE */
  rc = send_uplink_nas_pdu_session_release_message(
      amf_app_desc_p, ue_id, plmn, pdu_sess_release_hexbuf,
      sizeof(pdu_sess_release_hexbuf));
  EXPECT_TRUE(rc == RETURNok);

  /* Send uplink nas message for pdu session release complete from UE */
  rc = send_uplink_nas_pdu_session_release_message(
      amf_app_desc_p, ue_id, plmn, pdu_sess_release_complete_hexbuf,
      sizeof(pdu_sess_release_complete_hexbuf));
  EXPECT_TRUE(rc == RETURNok);

  rc = send_pdu_notification_response();
  EXPECT_TRUE(rc == RETURNok);

  /* Send uplink nas message for deregistration complete response from UE */
  rc = send_uplink_nas_ue_deregistration_request(
      amf_app_desc_p, ue_id, plmn, ue_initiated_dereg_hexbuf,
      sizeof(ue_initiated_dereg_hexbuf));

  EXPECT_TRUE(rc == RETURNok);
  // EXPECT_TRUE(expected_Ids ==
  // AMFClientServicer::getInstance().msgtype_stack);
}

/* Check if UE Context is created with correct imsi */
TEST_F(AMFAppProcedureTest, TestPDUSessionFailure_dnn_not_subscribed) {
  int rc = RETURNerror;
  amf_ue_ngap_id_t ue_id = 0;
  std::vector<MessagesIds> expected_Ids{
      AMF_APP_NGAP_AMF_UE_ID_NOTIFICATION,  // new registration notification
                                            // indication to ngap
      NGAP_NAS_DL_DATA_REQ,                 // Authentication Request to UE
      NGAP_NAS_DL_DATA_REQ,            // Security Command Mode Request to UE
      NGAP_INITIAL_CONTEXT_SETUP_REQ,  // Initial Conext Setup Request to UE &
                                       // Registration Accept
      NGAP_NAS_DL_DATA_REQ,  // PDU Session Establishment Request with failure
                             // mm cause
      NGAP_NAS_DL_DATA_REQ,  // Deregistaration Accept
      NGAP_UE_CONTEXT_RELEASE_COMMAND  // UEContextReleaseCommand
  };

  /* Send the initial UE message */
  imsi64_t imsi64 = 0;
  imsi64 = send_initial_ue_message_no_tmsi(amf_app_desc_p, 36, 1, 1, 0, plmn,
                                           initial_ue_message_hexbuf,
                                           sizeof(initial_ue_message_hexbuf));

  /* Check if UE Context is created with correct imsi */
  bool res = false;
  res      = get_ue_id_from_imsi(amf_app_desc_p, imsi64, &ue_id);
  EXPECT_TRUE(res == true);
  EXPECT_TRUE(get_ue_id_from_imsi(amf_app_desc_p, imsi64, &ue_id));

  /* Send the authentication response message from subscriberdb */
  rc = send_proc_authentication_info_answer(imsi, ue_id, true);
  EXPECT_TRUE(rc == RETURNok);

  /* Send uplink nas message for auth response from UE */
  rc = send_uplink_nas_message_ue_auth_response(
      amf_app_desc_p, ue_id, plmn, ue_auth_response_hexbuf,
      sizeof(ue_auth_response_hexbuf));
  EXPECT_TRUE(rc == RETURNok);

  /* Send uplink nas message for security mode complete response from UE */
  rc = send_uplink_nas_message_ue_smc_response(amf_app_desc_p, ue_id, plmn,
                                               ue_smc_response_hexbuf,
                                               sizeof(ue_smc_response_hexbuf));
  EXPECT_TRUE(rc == RETURNok);

  send_initial_context_response(amf_app_desc_p, ue_id);

  /* Send uplink nas message for registration complete response from UE */
  rc = send_uplink_nas_registration_complete(
      amf_app_desc_p, ue_id, plmn, ue_registration_complete_hexbuf,
      sizeof(ue_registration_complete_hexbuf));
  EXPECT_TRUE(rc == RETURNok);

  /* Send uplink nas message for pdu session establishment request from UE */
  rc = send_uplink_nas_pdu_session_establishment_request(
      amf_app_desc_p, ue_id, plmn,
      ue_pdu_session_est_req_dnn_not_subscried_hexbuf,
      sizeof(ue_pdu_session_est_req_dnn_not_subscried_hexbuf));
  EXPECT_EQ(rc, RETURNok);
  ue_m5gmm_context_t* ue_context_p =
      amf_ue_context_exists_amf_ue_ngap_id(ue_id);
  // ue context should exist
  ASSERT_NE(ue_context_p, nullptr);
  // smf context should not be present
  EXPECT_EQ(ue_context_p->amf_context.smf_ctxt_map.size(), 0);

  /* Send uplink nas message for deregistration complete response from UE */
  rc = send_uplink_nas_ue_deregistration_request(
      amf_app_desc_p, ue_id, plmn, ue_initiated_dereg_hexbuf,
      sizeof(ue_initiated_dereg_hexbuf));

  EXPECT_TRUE(rc == RETURNok);
  EXPECT_TRUE(expected_Ids == AMFClientServicer::getInstance().msgtype_stack);
}

TEST_F(AMFAppProcedureTest, TestPDUSession_missing_dnn) {
  int rc = RETURNerror;
  amf_ue_ngap_id_t ue_id = 0;
  std::vector<MessagesIds> expected_Ids{
      AMF_APP_NGAP_AMF_UE_ID_NOTIFICATION,  // new registration notification
                                            // indication to ngap
      NGAP_NAS_DL_DATA_REQ,                 // Authentication Request to UE
      NGAP_NAS_DL_DATA_REQ,            // Security Command Mode Request to UE
      NGAP_INITIAL_CONTEXT_SETUP_REQ,  // Initial Conext Setup Request to UE &
                                       // Registration Accept
      NGAP_NAS_DL_DATA_REQ,  // PDU Session Establishment Request with failure
                             // sm cause
      NGAP_NAS_DL_DATA_REQ,  // Deregistaration Accept
      NGAP_UE_CONTEXT_RELEASE_COMMAND  // UEContextReleaseCommand
  };

  /* Send the initial UE message */
  imsi64_t imsi64 = 0;
  imsi64 = send_initial_ue_message_no_tmsi(amf_app_desc_p, 36, 1, 1, 0, plmn,
                                           initial_ue_message_hexbuf,
                                           sizeof(initial_ue_message_hexbuf));

  /* Check if UE Context is created with correct imsi */
  EXPECT_TRUE(get_ue_id_from_imsi(amf_app_desc_p, imsi64, &ue_id));

  /* Send the authentication response message from subscriberdb */
  rc = send_proc_authentication_info_answer(imsi, ue_id, true);
  EXPECT_TRUE(rc == RETURNok);

  /* Send uplink nas message for auth response from UE */
  rc = send_uplink_nas_message_ue_auth_response(
      amf_app_desc_p, ue_id, plmn, ue_auth_response_hexbuf,
      sizeof(ue_auth_response_hexbuf));
  EXPECT_TRUE(rc == RETURNok);

  /* Send uplink nas message for security mode complete response from UE */
  rc = send_uplink_nas_message_ue_smc_response(amf_app_desc_p, ue_id, plmn,
                                               ue_smc_response_hexbuf,
                                               sizeof(ue_smc_response_hexbuf));
  EXPECT_TRUE(rc == RETURNok);

  send_initial_context_response(amf_app_desc_p, ue_id);

  /* Send uplink nas message for registration complete response from UE */
  rc = send_uplink_nas_registration_complete(
      amf_app_desc_p, ue_id, plmn, ue_registration_complete_hexbuf,
      sizeof(ue_registration_complete_hexbuf));
  EXPECT_TRUE(rc == RETURNok);

  ue_m5gmm_context_t* ue_context_p =
      amf_ue_context_exists_amf_ue_ngap_id(ue_id);
  // ue context should exist
  ASSERT_NE(ue_context_p, nullptr);
  memset(&ue_context_p->amf_context.apn_config_profile, 0,
         sizeof(ue_context_p->amf_context.apn_config_profile));

  /* Send uplink nas message for pdu session establishment request from UE */
  rc = send_uplink_nas_pdu_session_establishment_request(
      amf_app_desc_p, ue_id, plmn, ue_pdu_session_est_req_missing_dnn_hexbuf,
      sizeof(ue_pdu_session_est_req_missing_dnn_hexbuf));
  EXPECT_EQ(rc, RETURNok);

  ue_context_p = amf_ue_context_exists_amf_ue_ngap_id(ue_id);
  // ue context should exist
  ASSERT_NE(ue_context_p, nullptr);
  // smf context should be present
  EXPECT_EQ(ue_context_p->amf_context.smf_ctxt_map.size(), 0);

  /* Send uplink nas message for deregistration complete response from UE */
  rc = send_uplink_nas_ue_deregistration_request(
      amf_app_desc_p, ue_id, plmn, ue_initiated_dereg_hexbuf,
      sizeof(ue_initiated_dereg_hexbuf));

  EXPECT_TRUE(rc == RETURNok);
  EXPECT_TRUE(expected_Ids == AMFClientServicer::getInstance().msgtype_stack);
}

TEST_F(AMFAppProcedureTest, TestPDUSession_unknown_pdu_session_type) {
  int rc = RETURNerror;
  amf_ue_ngap_id_t ue_id = 0;
  std::vector<MessagesIds> expected_Ids{
      AMF_APP_NGAP_AMF_UE_ID_NOTIFICATION,  // new registration notification
                                            // indication to ngap
      NGAP_NAS_DL_DATA_REQ,                 // Authentication Request to UE
      NGAP_NAS_DL_DATA_REQ,            // Security Command Mode Request to UE
      NGAP_INITIAL_CONTEXT_SETUP_REQ,  // Initial Conext Setup Request to UE &
                                       // Registration Accept
      NGAP_NAS_DL_DATA_REQ,  // PDU Session Establishment Request with failure
                             // sm cause
      NGAP_NAS_DL_DATA_REQ,  // Deregistaration Accept
      NGAP_UE_CONTEXT_RELEASE_COMMAND  // UEContextReleaseCommand
  };

  /* Send the initial UE message */
  imsi64_t imsi64 = 0;
  imsi64 = send_initial_ue_message_no_tmsi(amf_app_desc_p, 36, 1, 1, 0, plmn,
                                           initial_ue_message_hexbuf,
                                           sizeof(initial_ue_message_hexbuf));

  /* Check if UE Context is created with correct imsi */
  EXPECT_TRUE(get_ue_id_from_imsi(amf_app_desc_p, imsi64, &ue_id));

  /* Send the authentication response message from subscriberdb */
  rc = send_proc_authentication_info_answer(imsi, ue_id, true);
  EXPECT_TRUE(rc == RETURNok);

  /* Send uplink nas message for auth response from UE */
  rc = send_uplink_nas_message_ue_auth_response(
      amf_app_desc_p, ue_id, plmn, ue_auth_response_hexbuf,
      sizeof(ue_auth_response_hexbuf));
  EXPECT_TRUE(rc == RETURNok);

  /* Send uplink nas message for security mode complete response from UE */
  rc = send_uplink_nas_message_ue_smc_response(amf_app_desc_p, ue_id, plmn,
                                               ue_smc_response_hexbuf,
                                               sizeof(ue_smc_response_hexbuf));
  EXPECT_TRUE(rc == RETURNok);

  send_initial_context_response(amf_app_desc_p, ue_id);

  /* Send uplink nas message for registration complete response from UE */
  rc = send_uplink_nas_registration_complete(
      amf_app_desc_p, ue_id, plmn, ue_registration_complete_hexbuf,
      sizeof(ue_registration_complete_hexbuf));
  EXPECT_TRUE(rc == RETURNok);

  /* Send uplink nas message for pdu session establishment request from UE */
  rc = send_uplink_nas_pdu_session_establishment_request(
      amf_app_desc_p, ue_id, plmn,
      ue_pdu_session_est_req_unknown_session_type_hexbuf,
      sizeof(ue_pdu_session_est_req_unknown_session_type_hexbuf));
  EXPECT_EQ(rc, RETURNok);

  ue_m5gmm_context_t* ue_context_p =
      amf_ue_context_exists_amf_ue_ngap_id(ue_id);
  // ue context should exist
  ASSERT_NE(ue_context_p, nullptr);
  // smf context should be present
  EXPECT_EQ(ue_context_p->amf_context.smf_ctxt_map.size(), 0);

  /* Send uplink nas message for deregistration complete response from UE */
  rc = send_uplink_nas_ue_deregistration_request(
      amf_app_desc_p, ue_id, plmn, ue_initiated_dereg_hexbuf,
      sizeof(ue_initiated_dereg_hexbuf));

  EXPECT_TRUE(rc == RETURNok);
  EXPECT_TRUE(expected_Ids == AMFClientServicer::getInstance().msgtype_stack);
}

TEST_F(AMFAppProcedureTest, TestPDUSession_Invalid_PDUSession_Identity) {
  int rc = RETURNerror;
  amf_ue_ngap_id_t ue_id = 0;
  std::vector<MessagesIds> expected_Ids{
      AMF_APP_NGAP_AMF_UE_ID_NOTIFICATION,  // new registration notification
                                            // indication to ngap
      NGAP_NAS_DL_DATA_REQ,                 // Authentication Request to UE
      NGAP_NAS_DL_DATA_REQ,            // Security Command Mode Request to UE
      NGAP_INITIAL_CONTEXT_SETUP_REQ,  // Initial Conext Setup Request to UE &
                                       // Registration Accept
      NGAP_PDUSESSION_RESOURCE_SETUP_REQ,  // PDU Resource Setup Request to GNB
                                           // & PDU Session Establishment Accept
      NGAP_NAS_DL_DATA_REQ,  // PDU Session Establishment Request with failure
                             // sm cause
      NGAP_PDUSESSIONRESOURCE_REL_REQ,  // PDU Session Resource Release Command
      NGAP_NAS_DL_DATA_REQ,             // Deregistaration Accept
      NGAP_UE_CONTEXT_RELEASE_COMMAND   // UEContextReleaseCommand
  };

  /* Send the initial UE message */
  imsi64_t imsi64 = 0;
  imsi64 = send_initial_ue_message_no_tmsi(amf_app_desc_p, 36, 1, 1, 0, plmn,
                                           initial_ue_message_hexbuf,
                                           sizeof(initial_ue_message_hexbuf));

  /* Check if UE Context is created with correct imsi */
  EXPECT_TRUE(get_ue_id_from_imsi(amf_app_desc_p, imsi64, &ue_id));

  ue_m5gmm_context_t* ue_context_p =
      amf_ue_context_exists_amf_ue_ngap_id(ue_id);
  // ue context should exist
  ASSERT_NE(ue_context_p, nullptr);
  nas5g_auth_info_proc_t* auth_info_proc =
      get_nas5g_cn_procedure_auth_info(&ue_context_p->amf_context);

  ASSERT_NE(auth_info_proc, nullptr);

  /* Send the authentication response message from subscriberdb */
  rc = send_proc_authentication_info_answer(imsi, ue_id, true);
  EXPECT_TRUE(rc == RETURNok);

  /* Send uplink nas message for auth response from UE */
  rc = send_uplink_nas_message_ue_auth_response(
      amf_app_desc_p, ue_id, plmn, ue_auth_response_hexbuf,
      sizeof(ue_auth_response_hexbuf));
  EXPECT_TRUE(rc == RETURNok);

  /* Send uplink nas message for security mode complete response from UE */
  rc = send_uplink_nas_message_ue_smc_response(amf_app_desc_p, ue_id, plmn,
                                               ue_smc_response_hexbuf,
                                               sizeof(ue_smc_response_hexbuf));
  EXPECT_TRUE(rc == RETURNok);

  send_initial_context_response(amf_app_desc_p, ue_id);

  /* Send uplink nas message for registration complete response from UE */
  rc = send_uplink_nas_registration_complete(
      amf_app_desc_p, ue_id, plmn, ue_registration_complete_hexbuf,
      sizeof(ue_registration_complete_hexbuf));
  EXPECT_TRUE(rc == RETURNok);

  /* Send uplink nas message for pdu session establishment request from UE */
  rc = send_uplink_nas_pdu_session_establishment_request(
      amf_app_desc_p, ue_id, plmn, ue_pdu_session_est_req_hexbuf,
      sizeof(ue_pdu_session_est_req_hexbuf));
  EXPECT_TRUE(rc == RETURNok);

  /* Send ip address response  from pipelined */
  rc = send_ip_address_response_itti(IPv4);
  EXPECT_TRUE(rc == RETURNok);

  /* Send pdu session setup response  from smf */
  rc = send_pdu_session_response_itti(IPv4);
  EXPECT_TRUE(rc == RETURNok);

  /* Send pdu resource setup response  from UE */
  rc = send_pdu_resource_setup_response(ue_id);
  EXPECT_TRUE(rc == RETURNok);

  rc = send_pdu_notification_response();
  EXPECT_TRUE(rc == RETURNok);

  ue_context_p = amf_ue_context_exists_amf_ue_ngap_id(ue_id);
  // ue context should exist
  ASSERT_NE(ue_context_p, nullptr);
  // smf context should be present
  EXPECT_EQ(ue_context_p->amf_context.smf_ctxt_map.size(), 1);
  std::shared_ptr<smf_context_t> smf_ctx =
      amf_get_smf_context_by_pdu_session_id(ue_context_p, 1);
  EXPECT_EQ(smf_ctx->duplicate_pdu_session_est_req_count, 0);
  EXPECT_EQ(smf_ctx->pdu_session_state, ACTIVE);

  for (uint8_t i = 1; i < 5; ++i) {
    /* Send duplicate uplink nas message for pdu session establishment request
     * from UE */
    rc = send_uplink_nas_pdu_session_establishment_request(
        amf_app_desc_p, ue_id, plmn, ue_pdu_session_est_req_hexbuf,
        sizeof(ue_pdu_session_est_req_hexbuf));
    EXPECT_EQ(rc, RETURNok);

    // smf context should be present
    EXPECT_EQ(ue_context_p->amf_context.smf_ctxt_map.size(), 1);
    smf_ctx = amf_get_smf_context_by_pdu_session_id(ue_context_p, 1);
    EXPECT_EQ(smf_ctx->duplicate_pdu_session_est_req_count, i);
  }

  /* Send duplicate uplink nas message for pdu session establishment request
   * from UE */
  rc = send_uplink_nas_pdu_session_establishment_request(
      amf_app_desc_p, ue_id, plmn, ue_pdu_session_est_req_hexbuf,
      sizeof(ue_pdu_session_est_req_hexbuf));
  EXPECT_EQ(rc, RETURNok);

  // smf context should be present
  EXPECT_EQ(ue_context_p->amf_context.smf_ctxt_map.size(), 1);
  smf_ctx = amf_get_smf_context_by_pdu_session_id(ue_context_p, 1);
  EXPECT_EQ(smf_ctx->duplicate_pdu_session_est_req_count, 4);
  /* Send uplink nas message for deregistration complete response from UE */
  rc = send_uplink_nas_ue_deregistration_request(
      amf_app_desc_p, ue_id, plmn, ue_initiated_dereg_hexbuf,
      sizeof(ue_initiated_dereg_hexbuf));

  EXPECT_TRUE(rc == RETURNok);
}

// TODO: #11034 is the starting point of TestRegistrationProcSUCIExt failure.
// This issue is tracked here #11382
#if 0
TEST_F(AMFAppProcedureTest, TestRegistrationProcSUCIExt) {
  amf_ue_ngap_id_t ue_id = 0;

  // Send the initial UE message
  imsi64_t imsi64 = 0;
  int rc          = RETURNok;
  imsi64          = send_initial_ue_message_no_tmsi(
      amf_app_desc_p, 36, 1, 1, 0, plmn, intital_ue_message_suci_ext_hexbuf,
      sizeof(intital_ue_message_suci_ext_hexbuf));

  rc = amf_decrypt_imsi_info_answer(&decrypted_imsi);
  EXPECT_TRUE(rc == RETURNok);

  // Check if UE Context is created with correct imsi
  bool res = false;
  res      = get_ue_id_from_imsi(amf_app_desc_p, imsi64, &ue_id);
  EXPECT_TRUE(res == true);

  // Send the authentication response message from subscriberdb
  rc = send_proc_authentication_info_answer(imsi, ue_id, true);
  EXPECT_TRUE(rc == RETURNok);

  // Validate if authentication procedure is initialized as expected
  res = validate_auth_procedure(ue_id, 0);
  EXPECT_TRUE(res == true);

  // Send uplink nas message for auth response from UE
  rc = send_uplink_nas_message_ue_auth_response(
      amf_app_desc_p, ue_id, plmn, ue_auth_response_hexbuf,
      sizeof(ue_auth_response_hexbuf));
  EXPECT_TRUE(rc == RETURNok);

  // Check whether security mode procedure is initiated
  res = validate_smc_procedure(ue_id, 0);
  EXPECT_TRUE(res == true);

  // Send uplink nas message for security mode complete response from UE
  rc = send_uplink_nas_message_ue_smc_response(
      amf_app_desc_p, ue_id, plmn, ue_smc_response_hexbuf,
      sizeof(ue_smc_response_hexbuf));
  EXPECT_TRUE(rc == RETURNok);

  // Send uplink nas message for registration complete response from UE
  rc = send_uplink_nas_registration_complete(
      amf_app_desc_p, ue_id, plmn, ue_registration_complete_hexbuf,
      sizeof(ue_registration_complete_hexbuf));
  EXPECT_TRUE(rc == RETURNok);

  amf_app_handle_deregistration_req(ue_id);
}
#endif

TEST_F(AMFAppProcedureTest, TestAuthFailureFromSubscribeDb) {
  amf_ue_ngap_id_t ue_id = 0;
  ue_m5gmm_context_s* ue_5gmm_context_p = NULL;
  std::vector<MessagesIds> expected_Ids{
      AMF_APP_NGAP_AMF_UE_ID_NOTIFICATION,  // new registration notification
                                            // indication to ngap
      NGAP_NAS_DL_DATA_REQ,                 // Registration Reject
      NGAP_UE_CONTEXT_RELEASE_COMMAND       // UEContextReleaseCommand
  };

  /* Send the initial UE message */
  imsi64_t imsi64 = 0;
  imsi64 = send_initial_ue_message_no_tmsi(amf_app_desc_p, 36, 1, 1, 0, plmn,
                                           initial_ue_message_hexbuf,
                                           sizeof(initial_ue_message_hexbuf));

  /* Check if UE Context is created with correct imsi */
  ASSERT_TRUE(get_ue_id_from_imsi(amf_app_desc_p, imsi64, &ue_id));

  /* Send the authentication response message from subscriberdb */
  int rc = RETURNok;
  rc = send_proc_authentication_info_answer(imsi, ue_id, false);
  EXPECT_TRUE(rc == RETURNok);
  ue_5gmm_context_p = amf_ue_context_exists_amf_ue_ngap_id(ue_id);
  EXPECT_TRUE(ue_5gmm_context_p == NULL);
}

TEST(test_t3592abort, test_pdu_session_release_notify_smf) {
  amf_ue_ngap_id_t ue_id = 1;
  uint8_t pdu_session_id = 1;
  int rc = RETURNerror;
  // creating ue_context
  ue_m5gmm_context_s* ue_context = amf_create_new_ue_context();
  ue_context_map.insert(
      std::pair<amf_ue_ngap_id_t, ue_m5gmm_context_s*>(ue_id, ue_context));
  std::shared_ptr<smf_context_t> smf_ctx =
      amf_insert_smf_context(ue_context, pdu_session_id);
  smf_ctx->pdu_session_state = ACTIVE;
  ue_context->mm_state = REGISTERED_CONNECTED;
  smf_ctx->n_active_pdus = 1;
  EXPECT_NE(ue_context, nullptr);
  EXPECT_NE(ue_context->amf_context.smf_ctxt_map.size(), 0);
  rc = t3592_abort_handler(ue_context, smf_ctx, pdu_session_id);
  EXPECT_TRUE(rc == RETURNok);
  EXPECT_EQ(ue_context->amf_context.smf_ctxt_map.size(), 0);
  ue_context_map.clear();
  delete ue_context;
}

TEST_F(AMFAppProcedureTest, TestPDUv6SessionSetup) {
  int rc = RETURNerror;
  amf_ue_ngap_id_t ue_id = 0;
  std::vector<MessagesIds> expected_Ids{
      AMF_APP_NGAP_AMF_UE_ID_NOTIFICATION,  // new registration notification
                                            // indication to ngap
      NGAP_NAS_DL_DATA_REQ,                 // Authentication Request to UE
      NGAP_NAS_DL_DATA_REQ,            // Security Command Mode Request to UE
      NGAP_INITIAL_CONTEXT_SETUP_REQ,  // Initial Conext Setup Request to UE &
                                       // Registration Accept
      NGAP_PDUSESSION_RESOURCE_SETUP_REQ,  // PDU Resource Setup Request to GNB
                                           // & PDU Session Establishment Accept
      NGAP_PDUSESSIONRESOURCE_REL_REQ,  // PDU Session Resource Release Command
      NGAP_NAS_DL_DATA_REQ,             // Deregistaration Accept
      NGAP_UE_CONTEXT_RELEASE_COMMAND   // UEContextReleaseCommand
  };

  /* Send the initial UE message */
  imsi64_t imsi64 = 0;
  imsi64 = send_initial_ue_message_no_tmsi(amf_app_desc_p, 36, 1, 1, 0, plmn,
                                           initial_ue_message_hexbuf,
                                           sizeof(initial_ue_message_hexbuf));

  /* Check if UE Context is created with correct imsi */
  EXPECT_TRUE(get_ue_id_from_imsi(amf_app_desc_p, imsi64, &ue_id));

  /* Send the authentication response message from subscriberdb */
  rc = send_proc_authentication_info_answer(imsi, ue_id, true);
  EXPECT_TRUE(rc == RETURNok);

  /* Send uplink nas message for auth response from UE */
  rc = send_uplink_nas_message_ue_auth_response(
      amf_app_desc_p, ue_id, plmn, ue_auth_response_hexbuf,
      sizeof(ue_auth_response_hexbuf));
  EXPECT_TRUE(rc == RETURNok);

  /* Send uplink nas message for security mode complete response from UE */
  rc = send_uplink_nas_message_ue_smc_response(amf_app_desc_p, ue_id, plmn,
                                               ue_smc_response_hexbuf,
                                               sizeof(ue_smc_response_hexbuf));
  EXPECT_TRUE(rc == RETURNok);

  send_initial_context_response(amf_app_desc_p, ue_id);

  /* Send uplink nas message for registration complete response from UE */
  rc = send_uplink_nas_registration_complete(
      amf_app_desc_p, ue_id, plmn, ue_registration_complete_hexbuf,
      sizeof(ue_registration_complete_hexbuf));
  EXPECT_TRUE(rc == RETURNok);

  /* Send uplink nas message for pdu session establishment request from UE */
  rc = send_uplink_nas_pdu_session_establishment_request(
      amf_app_desc_p, ue_id, plmn, ue_pdu_session_v6_est_req_hexbuf,
      sizeof(ue_pdu_session_est_req_hexbuf));
  EXPECT_TRUE(rc == RETURNok);

  /* Send ip address response  from pipelined */
  rc = send_ip_address_response_itti(IPv6);
  EXPECT_TRUE(rc == RETURNok);

  /* Send pdu session setup response  from smf */
  rc = send_pdu_session_response_itti(IPv6);
  EXPECT_TRUE(rc == RETURNok);

  /* Send pdu resource setup response  from UE */
  rc = send_pdu_resource_setup_response(ue_id);
  EXPECT_TRUE(rc == RETURNok);

  rc = send_pdu_notification_response();
  EXPECT_TRUE(rc == RETURNok);

  /* Send uplink nas message for pdu session release request from UE */
  rc = send_uplink_nas_pdu_session_release_message(
      amf_app_desc_p, ue_id, plmn, pdu_sess_release_hexbuf,
      sizeof(pdu_sess_release_hexbuf));
  EXPECT_TRUE(rc == RETURNok);

  /* Send uplink nas message for pdu session release complete from UE */
  rc = send_uplink_nas_pdu_session_release_message(
      amf_app_desc_p, ue_id, plmn, pdu_sess_release_complete_hexbuf,
      sizeof(pdu_sess_release_complete_hexbuf));
  EXPECT_TRUE(rc == RETURNok);

  ue_m5gmm_context_t* ue_context_p =
      amf_ue_context_exists_amf_ue_ngap_id(ue_id);
  ASSERT_NE(ue_context_p, nullptr);
  EXPECT_EQ(ue_context_p->amf_context.smf_ctxt_map.size(), 0);

  rc = send_pdu_notification_response();
  EXPECT_TRUE(rc == RETURNok);

  /* Send uplink nas message for deregistration complete response from UE */
  rc = send_uplink_nas_ue_deregistration_request(
      amf_app_desc_p, ue_id, plmn, ue_initiated_dereg_hexbuf,
      sizeof(ue_initiated_dereg_hexbuf));

  EXPECT_TRUE(rc == RETURNok);
  EXPECT_TRUE(expected_Ids == AMFClientServicer::getInstance().msgtype_stack);
}

TEST_F(AMFAppProcedureTest, TestPDUv4v6SessionSetup) {
  int rc = RETURNerror;
  amf_ue_ngap_id_t ue_id = 0;
  std::vector<MessagesIds> expected_Ids{
      AMF_APP_NGAP_AMF_UE_ID_NOTIFICATION,  // new registration notification
                                            // indication to ngap
      NGAP_NAS_DL_DATA_REQ,                 // Authentication Request to UE
      NGAP_NAS_DL_DATA_REQ,            // Security Command Mode Request to UE
      NGAP_INITIAL_CONTEXT_SETUP_REQ,  // Initial Conext Setup Request to UE &
                                       // Registration Accept
      NGAP_PDUSESSION_RESOURCE_SETUP_REQ,  // PDU Resource Setup Request to GNB
                                           // & PDU Session Establishment Accept
      NGAP_PDUSESSIONRESOURCE_REL_REQ,  // PDU Session Resource Release Command
      NGAP_NAS_DL_DATA_REQ,             // Deregistaration Accept
      NGAP_UE_CONTEXT_RELEASE_COMMAND   // UEContextReleaseCommand
  };

  /* Send the initial UE message */
  imsi64_t imsi64 = 0;
  imsi64 = send_initial_ue_message_no_tmsi(amf_app_desc_p, 36, 1, 1, 0, plmn,
                                           initial_ue_message_hexbuf,
                                           sizeof(initial_ue_message_hexbuf));

  /* Check if UE Context is created with correct imsi */
  EXPECT_TRUE(get_ue_id_from_imsi(amf_app_desc_p, imsi64, &ue_id));

  /* Send the authentication response message from subscriberdb */
  rc = send_proc_authentication_info_answer(imsi, ue_id, true);
  EXPECT_TRUE(rc == RETURNok);

  /* Send uplink nas message for auth response from UE */
  rc = send_uplink_nas_message_ue_auth_response(
      amf_app_desc_p, ue_id, plmn, ue_auth_response_hexbuf,
      sizeof(ue_auth_response_hexbuf));
  EXPECT_TRUE(rc == RETURNok);

  /* Send uplink nas message for security mode complete response from UE */
  rc = send_uplink_nas_message_ue_smc_response(amf_app_desc_p, ue_id, plmn,
                                               ue_smc_response_hexbuf,
                                               sizeof(ue_smc_response_hexbuf));
  EXPECT_TRUE(rc == RETURNok);

  send_initial_context_response(amf_app_desc_p, ue_id);

  /* Send uplink nas message for registration complete response from UE */
  rc = send_uplink_nas_registration_complete(
      amf_app_desc_p, ue_id, plmn, ue_registration_complete_hexbuf,
      sizeof(ue_registration_complete_hexbuf));
  EXPECT_TRUE(rc == RETURNok);

  /* Send uplink nas message for pdu session establishment request from UE */
  rc = send_uplink_nas_pdu_session_establishment_request(
      amf_app_desc_p, ue_id, plmn, ue_pdu_session_v4v6_est_req_hexbuf,
      sizeof(ue_pdu_session_est_req_hexbuf));
  EXPECT_TRUE(rc == RETURNok);

  /* Send ip address response  from pipelined */
  rc = send_ip_address_response_itti(IPv4_AND_v6);
  EXPECT_TRUE(rc == RETURNok);

  /* Send pdu session setup response  from smf */
  rc = send_pdu_session_response_itti(IPv4_AND_v6);
  EXPECT_TRUE(rc == RETURNok);

  /* Send pdu resource setup response  from UE */
  rc = send_pdu_resource_setup_response(ue_id);
  EXPECT_TRUE(rc == RETURNok);

  rc = send_pdu_notification_response();
  EXPECT_TRUE(rc == RETURNok);

  /* Send uplink nas message for pdu session release request from UE */
  rc = send_uplink_nas_pdu_session_release_message(
      amf_app_desc_p, ue_id, plmn, pdu_sess_release_hexbuf,
      sizeof(pdu_sess_release_hexbuf));
  EXPECT_TRUE(rc == RETURNok);

  /* Send uplink nas message for pdu session release complete from UE */
  rc = send_uplink_nas_pdu_session_release_message(
      amf_app_desc_p, ue_id, plmn, pdu_sess_release_complete_hexbuf,
      sizeof(pdu_sess_release_complete_hexbuf));
  EXPECT_TRUE(rc == RETURNok);

  ue_m5gmm_context_t* ue_context_p =
      amf_ue_context_exists_amf_ue_ngap_id(ue_id);
  ASSERT_NE(ue_context_p, nullptr);
  EXPECT_EQ(ue_context_p->amf_context.smf_ctxt_map.size(), 0);

  rc = send_pdu_notification_response();
  EXPECT_TRUE(rc == RETURNok);

  /* Send uplink nas message for deregistration complete response from UE */
  rc = send_uplink_nas_ue_deregistration_request(
      amf_app_desc_p, ue_id, plmn, ue_initiated_dereg_hexbuf,
      sizeof(ue_initiated_dereg_hexbuf));

  EXPECT_TRUE(rc == RETURNok);
  EXPECT_TRUE(expected_Ids == AMFClientServicer::getInstance().msgtype_stack);
}

TEST_F(AMFAppProcedureTest, ServiceRequestMTWithPDU) {
  int rc = RETURNerror;
  amf_ue_ngap_id_t ue_id = 0;
  std::vector<MessagesIds> expected_Ids{AMF_APP_NGAP_AMF_UE_ID_NOTIFICATION,
                                        NGAP_NAS_DL_DATA_REQ,
                                        NGAP_NAS_DL_DATA_REQ,
                                        NGAP_INITIAL_CONTEXT_SETUP_REQ,
                                        NGAP_PDUSESSION_RESOURCE_SETUP_REQ,
                                        NGAP_UE_CONTEXT_RELEASE_COMMAND,
                                        AMF_APP_NGAP_AMF_UE_ID_NOTIFICATION,
                                        AMF_APP_NGAP_AMF_UE_ID_NOTIFICATION,
                                        NGAP_INITIAL_CONTEXT_SETUP_REQ,
                                        NGAP_NAS_DL_DATA_REQ,
                                        NGAP_PDUSESSIONRESOURCE_REL_REQ,
                                        NGAP_NAS_DL_DATA_REQ,
                                        NGAP_UE_CONTEXT_RELEASE_COMMAND};

  /* Send the initial UE message */
  imsi64_t imsi64 = 0;
  imsi64 = send_initial_ue_message_no_tmsi(amf_app_desc_p, 36, 1, 1, 0, plmn,
                                           initial_ue_message_hexbuf,
                                           sizeof(initial_ue_message_hexbuf));

  /* Check if UE Context is created with correct imsi */
  EXPECT_TRUE(get_ue_id_from_imsi(amf_app_desc_p, imsi64, &ue_id));

  /* Send the authentication response message from subscriberdb */
  rc = send_proc_authentication_info_answer(imsi, ue_id, true);
  EXPECT_TRUE(rc == RETURNok);

  /* Send uplink nas message for auth response from UE */
  rc = send_uplink_nas_message_ue_auth_response(
      amf_app_desc_p, ue_id, plmn, ue_auth_response_hexbuf,
      sizeof(ue_auth_response_hexbuf));
  EXPECT_TRUE(rc == RETURNok);

  /* Send uplink nas message for security mode complete response from UE */
  rc = send_uplink_nas_message_ue_smc_response(amf_app_desc_p, ue_id, plmn,
                                               ue_smc_response_hexbuf,
                                               sizeof(ue_smc_response_hexbuf));
  EXPECT_TRUE(rc == RETURNok);

  /* Send uplink nas message for registration complete response from UE */
  rc = send_uplink_nas_registration_complete(
      amf_app_desc_p, ue_id, plmn, ue_registration_complete_hexbuf,
      sizeof(ue_registration_complete_hexbuf));
  EXPECT_TRUE(rc == RETURNok);

  send_initial_context_response(amf_app_desc_p, ue_id);

  /* Send uplink nas message for pdu session establishment request from UE */
  rc = send_uplink_nas_pdu_session_establishment_request(
      amf_app_desc_p, ue_id, plmn, ue_pdu_session_est_req_hexbuf,
      sizeof(ue_pdu_session_est_req_hexbuf));
  EXPECT_TRUE(rc == RETURNok);

  /* Send ip address response  from pipelined */
  rc = send_ip_address_response_itti(IPv4);
  EXPECT_TRUE(rc == RETURNok);

  /* Send pdu session setup response  from smf */
  rc = send_pdu_session_response_itti(IPv4);
  EXPECT_TRUE(rc == RETURNok);

  /* Send pdu resource setup response  from UE */
  rc = send_pdu_resource_setup_response(ue_id);
  EXPECT_TRUE(rc == RETURNok);

  rc = send_pdu_notification_response();
  EXPECT_TRUE(rc == RETURNok);

  /*Send UE context release request to move to idle mode*/
  send_ue_context_release_request_message(amf_app_desc_p, 1, 1, ue_id);
  ue_m5gmm_context_s* ue_context = nullptr;
  ue_context = amf_ue_context_exists_amf_ue_ngap_id(ue_id);
  EXPECT_EQ(REGISTERED_IDLE, ue_context->mm_state);

  /*Send initial UE message Service Request with PDU*/
  imsi64 = 0;
  imsi64 = send_initial_ue_message_service_request_with_pdu(
      amf_app_desc_p, 36, 1, 1, ue_id, plmn,
      initial_ue_msg_service_request_with_pdu,
      sizeof(initial_ue_msg_service_request_with_pdu));

  EXPECT_EQ(REGISTERED_IDLE, ue_context->mm_state);
  EXPECT_EQ(true, ue_context->pending_service_response);

  /* Send pdu session setup response  from smf */
  rc = send_pdu_session_response_itti(IPv4);
  EXPECT_TRUE(rc == RETURNok);
  EXPECT_EQ(REGISTERED_CONNECTED, ue_context->mm_state);
  EXPECT_EQ(false, ue_context->pending_service_response);

  send_initial_context_response(amf_app_desc_p, ue_id);

  /*Send Uplink NAS transport Service request with PDU*/
  rc = send_uplink_nas_message_service_request_with_pdu(
      amf_app_desc_p, ue_id, plmn, initial_ue_msg_service_request_with_pdu,
      sizeof(initial_ue_msg_service_request_with_pdu));
  EXPECT_TRUE(rc == RETURNok);
  EXPECT_EQ(false, ue_context->pending_service_response);

  /* Send uplink nas message for pdu session release request from UE */
  rc = send_uplink_nas_pdu_session_release_message(
      amf_app_desc_p, ue_id, plmn, pdu_sess_release_hexbuf,
      sizeof(pdu_sess_release_hexbuf));
  EXPECT_TRUE(rc == RETURNok);

  /* Send uplink nas message for pdu session release complete from UE */
  rc = send_uplink_nas_pdu_session_release_message(
      amf_app_desc_p, ue_id, plmn, pdu_sess_release_complete_hexbuf,
      sizeof(pdu_sess_release_complete_hexbuf));
  EXPECT_TRUE(rc == RETURNok);

  rc = send_pdu_notification_response();
  EXPECT_TRUE(rc == RETURNok);

  /* Send uplink nas message for deregistration complete response from UE */
  rc = send_uplink_nas_ue_deregistration_request(
      amf_app_desc_p, ue_id, plmn, ue_initiated_dereg_hexbuf,
      sizeof(ue_initiated_dereg_hexbuf));

  EXPECT_TRUE(rc == RETURNok);

  EXPECT_TRUE(expected_Ids == AMFClientServicer::getInstance().msgtype_stack);
}
}  // namespace magma5g<|MERGE_RESOLUTION|>--- conflicted
+++ resolved
@@ -149,11 +149,9 @@
   uint8_t ue_initiated_dereg_hexbuf[24] = {
       0x7e, 0x01, 0x41, 0x21, 0xe6, 0xe2, 0x03, 0x7e, 0x00, 0x45, 0x01, 0x00,
       0x0b, 0xf2, 0x22, 0x62, 0x54, 0x01, 0x00, 0x40, 0x0,  0x0,  0x0,  0x0};
-<<<<<<< HEAD
   uint8_t pdu_sess_modification_complete_hex_buff[13] = {
       0x7e, 0x00, 0x67, 0x01, 0x00, 0x04, 0x2e,
       0x01, 0x01, 0xcc, 0x12, 0x05, 0x82};
-=======
 
   const uint8_t initial_ue_msg_service_request_with_pdu[28] = {
       // Security protected NAS 5G msg with
@@ -173,7 +171,6 @@
       0xff, 0xff, 0xff, 0xff,
       // Uplink data status and pdu session status
       0x40, 0x02, 0x20, 0x00, 0x50, 0x02, 0x20, 0x00};
->>>>>>> 7315653e
 };
 
 amf_context_t* get_amf_context_by_ueid(amf_ue_ngap_id_t ue_id) {
@@ -507,7 +504,7 @@
 }
 
 TEST_F(AMFAppProcedureTest, TestPDUSessionResourceModify) {
-  int rc                 = RETURNerror;
+  int rc = RETURNerror;
   amf_ue_ngap_id_t ue_id = 0;
   std::vector<MessagesIds> expected_Ids{
       AMF_APP_NGAP_AMF_UE_ID_NOTIFICATION,  // new registration notification
@@ -524,9 +521,9 @@
 
   /* Send the initial UE message */
   imsi64_t imsi64 = 0;
-  imsi64          = send_initial_ue_message_no_tmsi(
-      amf_app_desc_p, 36, 1, 1, 0, plmn, initial_ue_message_hexbuf,
-      sizeof(initial_ue_message_hexbuf));
+  imsi64 = send_initial_ue_message_no_tmsi(amf_app_desc_p, 36, 1, 1, 0, plmn,
+                                           initial_ue_message_hexbuf,
+                                           sizeof(initial_ue_message_hexbuf));
 
   /* Check if UE Context is created with correct imsi */
   EXPECT_TRUE(get_ue_id_from_imsi(amf_app_desc_p, imsi64, &ue_id));
@@ -542,9 +539,9 @@
   EXPECT_TRUE(rc == RETURNok);
 
   /* Send uplink nas message for security mode complete response from UE */
-  rc = send_uplink_nas_message_ue_smc_response(
-      amf_app_desc_p, ue_id, plmn, ue_smc_response_hexbuf,
-      sizeof(ue_smc_response_hexbuf));
+  rc = send_uplink_nas_message_ue_smc_response(amf_app_desc_p, ue_id, plmn,
+                                               ue_smc_response_hexbuf,
+                                               sizeof(ue_smc_response_hexbuf));
   EXPECT_TRUE(rc == RETURNok);
 
   send_initial_context_response(amf_app_desc_p, ue_id);
@@ -634,7 +631,7 @@
 
   /* Check if UE Context is created with correct imsi */
   bool res = false;
-  res      = get_ue_id_from_imsi(amf_app_desc_p, imsi64, &ue_id);
+  res = get_ue_id_from_imsi(amf_app_desc_p, imsi64, &ue_id);
   EXPECT_TRUE(res == true);
   EXPECT_TRUE(get_ue_id_from_imsi(amf_app_desc_p, imsi64, &ue_id));
 
