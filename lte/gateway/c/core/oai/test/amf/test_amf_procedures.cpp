/**
 * Copyright 2020 The Magma Authors.
 *
 * This source code is licensed under the BSD-style license found in the
 * LICENSE file in the root directory of this source tree.
 *
 * Unless required by applicable law or agreed to in writing, software
 * distributed under the License is distributed on an "AS IS" BASIS,
 * WITHOUT WARRANTIES OR CONDITIONS OF ANY KIND, either express or implied.
 * See the License for the specific language governing permissions and
 * limitations under the License.
 */
#include <chrono>
#include <gtest/gtest.h>
#include <thread>

#include "../mock_tasks/mock_tasks.h"

extern "C" {
#include "lte/gateway/c/core/oai/common/common_types.h"
#include "lte/gateway/c/core/oai/include/amf_config.h"
#include "lte/gateway/c/core/oai/include/amf_app_messages_types.h"
}
#include "lte/gateway/c/core/oai/tasks/amf/include/amf_client_servicer.h"
#include "lte/gateway/c/core/oai/tasks/amf/amf_app_ue_context_and_proc.h"
#include "lte/gateway/c/core/oai/tasks/amf/amf_app_state_manager.h"
#include "lte/gateway/c/core/oai/test/amf/amf_app_test_util.h"

using ::testing::Test;

namespace magma5g {

extern task_zmq_ctx_s amf_app_task_zmq_ctx;
extern std::unordered_map<amf_ue_ngap_id_t, ue_m5gmm_context_s*> ue_context_map;

class AMFAppProcedureTest : public ::testing::Test {
  virtual void SetUp() {
    itti_init(
        TASK_MAX, THREAD_MAX, MESSAGES_ID_MAX, tasks_info, messages_info, NULL,
        NULL);

    // initialize mme config
    amf_config_init(&amf_config);
    amf_nas_state_init(&amf_config);
    create_state_matrix();

    init_task_context(TASK_MAIN, nullptr, 0, NULL, &amf_app_task_zmq_ctx);

    amf_app_desc_p = get_amf_nas_state(false);
    AMFClientServicer::getInstance().msgtype_stack.clear();
  }

  virtual void TearDown() {
    clear_amf_nas_state();
    clear_amf_config(&amf_config);
    destroy_task_context(&amf_app_task_zmq_ctx);
    itti_free_desc_threads();
    AMFClientServicer::getInstance().msgtype_stack.clear();
  }

 protected:
  amf_app_desc_t* amf_app_desc_p;
  std::string imsi = "222456000000001";
  plmn_t plmn      = {.mcc_digit2 = 0,
                 .mcc_digit1 = 0,
                 .mnc_digit3 = 0x0f,
                 .mcc_digit3 = 1,
                 .mnc_digit2 = 1,
                 .mnc_digit1 = 0};

  itti_amf_decrypted_imsi_info_ans_t decrypted_imsi = {
      .imsi        = "222456000000001",
      .imsi_length = 15,
      .result      = 1,
      .ue_id       = 1};

  const uint8_t intital_ue_message_suci_ext_hexbuf[65] = {
      0x7e, 0x00, 0x41, 0x79, 0x00, 0x35, 0x01, 0x09, 0xf1, 0x07, 0x00,
      0x00, 0x01, 0x04, 0xc8, 0xfc, 0x0c, 0xe5, 0x47, 0x9a, 0x51, 0x5d,
      0xab, 0xf2, 0xf3, 0x45, 0xae, 0xb4, 0x66, 0x92, 0xd6, 0xff, 0x7a,
      0x5f, 0x4f, 0x57, 0x2a, 0x47, 0x99, 0xf2, 0x33, 0x69, 0x35, 0x16,
      0x40, 0x31, 0xbd, 0x3f, 0x84, 0x41, 0x26, 0xdf, 0x5b, 0x47, 0x06,
      0x41, 0xe2, 0xa9, 0x57, 0x2e, 0x04, 0xf0, 0xf0, 0xf0, 0xf0};

  const uint8_t initial_ue_message_hexbuf[25] = {
      0x7e, 0x00, 0x41, 0x79, 0x00, 0x0d, 0x01, 0x22, 0x62,
      0x54, 0x00, 0x00, 0x00, 0x00, 0x00, 0x00, 0x00, 0x00,
      0x01, 0x2e, 0x04, 0xf0, 0xf0, 0xf0, 0xf0};

  const uint8_t ue_auth_response_hexbuf[21] = {
      0x7e, 0x0,  0x57, 0x2d, 0x10, 0x25, 0x70, 0x6f, 0x9a, 0x5b, 0x90,
      0xb6, 0xc9, 0x57, 0x50, 0x6c, 0x88, 0x3d, 0x76, 0xcc, 0x63};

  const uint8_t ue_auth_response_security_capability_mismatch_hexbuf[4] = {
      0x7e, 0x0, 0x59, 0x17};

  const uint8_t ue_auth_response_security_mode_reject_hexbuf[4] = {0x7e, 0x0,
                                                                   0x59, 0x18};

  const uint8_t ue_smc_response_hexbuf[60] = {
      0x7e, 0x4,  0x54, 0xf6, 0xe1, 0x2a, 0x0,  0x7e, 0x0,  0x5e, 0x77, 0x0,
      0x9,  0x45, 0x73, 0x80, 0x61, 0x21, 0x85, 0x61, 0x51, 0xf1, 0x71, 0x0,
      0x23, 0x7e, 0x0,  0x41, 0x79, 0x0,  0xd,  0x1,  0x22, 0x62, 0x54, 0x0,
      0x0,  0x0,  0x0,  0x0,  0x0,  0x0,  0x0,  0xf1, 0x10, 0x1,  0x0,  0x2e,
      0x4,  0xf0, 0xf0, 0xf0, 0xf0, 0x2f, 0x2,  0x1,  0x1,  0x53, 0x1,  0x0};

  const uint8_t ue_registration_complete_hexbuf[10] = {
      0x7e, 0x02, 0x5d, 0x5f, 0x49, 0x18, 0x01, 0x7e, 0x00, 0x43};

  const uint8_t ue_pdu_session_est_req_hexbuf[44] = {
      0x7e, 0x00, 0x67, 0x01, 0x00, 0x15, 0x2e, 0x01, 0x01, 0xc1, 0xff,
      0xff, 0x91, 0xa1, 0x28, 0x01, 0x00, 0x7b, 0x00, 0x07, 0x80, 0x00,
      0x0a, 0x00, 0x00, 0x0d, 0x00, 0x12, 0x01, 0x81, 0x22, 0x01, 0x01,
      0x25, 0x09, 0x08, 0x69, 0x6e, 0x74, 0x65, 0x72, 0x6e, 0x65, 0x74};

  const uint8_t ue_pdu_session_est_req_dnn_not_subscried_hexbuf[42] = {
      0x7e, 0x00, 0x67, 0x01, 0x00, 0x15, 0x2e, 0x01, 0x01, 0xc1, 0xff,
      0xff, 0x91, 0xa1, 0x28, 0x01, 0x00, 0x7b, 0x00, 0x07, 0x80, 0x00,
      0x0a, 0x00, 0x00, 0x0d, 0x00, 0x12, 0x01, 0x81, 0x22, 0x01, 0x01,
      0x25, 0x07, 0x06, 0x69, 0x6d, 0x73, 0x2d, 0x35, 0x67};

  const uint8_t ue_pdu_session_est_req_missing_dnn_hexbuf[33] = {
      0x7e, 0x00, 0x67, 0x01, 0x00, 0x15, 0x2e, 0x01, 0x01, 0xc1, 0xff,
      0xff, 0x91, 0xa1, 0x28, 0x01, 0x00, 0x7b, 0x00, 0x07, 0x80, 0x00,
      0x0a, 0x00, 0x00, 0x0d, 0x00, 0x12, 0x01, 0x81, 0x22, 0x01, 0x01,
  };

  const uint8_t ue_pdu_session_est_req_unknown_session_type_hexbuf[44] = {
      0x7e, 0x00, 0x67, 0x01, 0x00, 0x15, 0x2e, 0x01, 0x01, 0xc1, 0xff,
      0xff, 0x94, 0xa1, 0x28, 0x01, 0x00, 0x7b, 0x00, 0x07, 0x80, 0x00,
      0x0a, 0x00, 0x00, 0x0d, 0x00, 0x12, 0x01, 0x81, 0x22, 0x01, 0x01,
      0x25, 0x09, 0x08, 0x69, 0x6e, 0x74, 0x65, 0x72, 0x6e, 0x65, 0x74};

  const uint8_t pdu_sess_release_hexbuf[14] = {0x7e, 0x00, 0x67, 0x01, 0x00,
                                               0x06, 0x2e, 0x01, 0x01, 0xd1,
                                               0x59, 0x24, 0x12, 0x01};

  const uint8_t pdu_sess_release_complete_hexbuf[12] = {
      0x7e, 0x00, 0x67, 0x01, 0x00, 0x04, 0x2e, 0x01, 0x01, 0xd4, 0x12, 0x01};

  uint8_t ue_initiated_dereg_hexbuf[24] = {
      0x7e, 0x01, 0x41, 0x21, 0xe6, 0xe2, 0x03, 0x7e, 0x00, 0x45, 0x01, 0x00,
      0x0b, 0xf2, 0x22, 0x62, 0x54, 0x01, 0x00, 0x40, 0x0,  0x0,  0x0,  0x0};
  uint8_t pdu_sess_modification_complete_hex_buff[13] = {
      0x7e, 0x00, 0x67, 0x01, 0x00, 0x04, 0x2e,
      0x01, 0x01, 0xcc, 0x12, 0x05, 0x82};
};

amf_context_t* get_amf_context_by_ueid(amf_ue_ngap_id_t ue_id) {
  /* Get UE Context */
  ue_m5gmm_context_s* ue_m5gmm_context =
      amf_ue_context_exists_amf_ue_ngap_id(ue_id);
  if (ue_m5gmm_context == NULL) {
    return NULL;
  }

  /* Get AMF Context */
  amf_context_t* amf_ctx = &ue_m5gmm_context->amf_context;

  return amf_ctx;
}

bool validate_auth_procedure(
    amf_ue_ngap_id_t ue_id, uint32_t expected_retransmission_count) {
  amf_context_t* amf_ctx = get_amf_context_by_ueid(ue_id);
  if (amf_ctx == NULL) {
    return false;
  }

  /* Fetch authentication procedure */
  nas5g_amf_auth_proc_t* auth_proc =
      get_nas5g_common_procedure_authentication(amf_ctx);

  if (auth_proc == NULL) {
    return false;
  }

  if (auth_proc->retransmission_count != expected_retransmission_count) {
    return false;
  }

  return true;
}

bool validate_smc_procedure(
    amf_ue_ngap_id_t ue_id, uint32_t expected_retransmission_count) {
  amf_context_t* amf_ctx = get_amf_context_by_ueid(ue_id);
  if (amf_ctx == NULL) {
    return false;
  }

  /* Fetch security mode control procedure */
  nas_amf_smc_proc_t* smc_proc = get_nas5g_common_procedure_smc(amf_ctx);
  if (smc_proc == NULL) {
    return false;
  }

  if (smc_proc->retransmission_count != expected_retransmission_count) {
    return false;
  }

  if (smc_proc->ue_id != ue_id) {
    return false;
  }

  return true;
}

TEST_F(AMFAppProcedureTest, TestRegistrationAuthSecurityModeReject) {
  amf_ue_ngap_id_t ue_id = 0;
  /* Send the initial UE message */
  imsi64_t imsi64 = 0;
  imsi64          = send_initial_ue_message_no_tmsi(
      amf_app_desc_p, 36, 1, 1, 0, plmn, initial_ue_message_hexbuf,
      sizeof(initial_ue_message_hexbuf));

  /* Check if UE Context is created with correct imsi */
  EXPECT_TRUE(get_ue_id_from_imsi(amf_app_desc_p, imsi64, &ue_id));

  /* Send the authentication response message from subscriberdb */
  int rc = RETURNok;
  rc     = send_proc_authentication_info_answer(imsi, ue_id, true);
  EXPECT_TRUE(rc == RETURNok);

  /* Validate if authentication procedure is initialized as expected */
  EXPECT_TRUE(validate_auth_procedure(ue_id, 0));

  /* Send uplink nas message for auth response from UE */
  rc = send_uplink_nas_message_ue_auth_response(
      amf_app_desc_p, ue_id, plmn, ue_auth_response_security_mode_reject_hexbuf,
      sizeof(ue_auth_response_security_mode_reject_hexbuf));
  EXPECT_TRUE(rc == RETURNok);

  ue_m5gmm_context_t* ue_context_p =
      amf_ue_context_exists_amf_ue_ngap_id(ue_id);
  // ue context should not exist
  EXPECT_TRUE(ue_context_p == nullptr);
}

TEST_F(AMFAppProcedureTest, TestRegistrationAuthSecurityCapabilityMismatch) {
  amf_ue_ngap_id_t ue_id = 0;
  /* Send the initial UE message */
  imsi64_t imsi64 = 0;
  imsi64          = send_initial_ue_message_no_tmsi(
      amf_app_desc_p, 36, 1, 1, 0, plmn, initial_ue_message_hexbuf,
      sizeof(initial_ue_message_hexbuf));

  /* Check if UE Context is created with correct imsi */
  EXPECT_TRUE(get_ue_id_from_imsi(amf_app_desc_p, imsi64, &ue_id));

  /* Send the authentication response message from subscriberdb */
  int rc = RETURNok;
  rc     = send_proc_authentication_info_answer(imsi, ue_id, true);
  EXPECT_TRUE(rc == RETURNok);

  /* Send uplink nas message for auth response from UE */
  rc = send_uplink_nas_message_ue_auth_response(
      amf_app_desc_p, ue_id, plmn,
      ue_auth_response_security_capability_mismatch_hexbuf,
      sizeof(ue_auth_response_security_capability_mismatch_hexbuf));
  EXPECT_TRUE(rc == RETURNok);

  ue_m5gmm_context_t* ue_context_p =
      amf_ue_context_exists_amf_ue_ngap_id(ue_id);
  // ue context should not exist
  EXPECT_TRUE(ue_context_p == nullptr);
}

TEST_F(AMFAppProcedureTest, TestRegistrationProcNoTMSI) {
  amf_ue_ngap_id_t ue_id = 0;
  std::vector<MessagesIds> expected_Ids{
      AMF_APP_NGAP_AMF_UE_ID_NOTIFICATION,  // new registration notification
                                            // indication to ngap
      NGAP_NAS_DL_DATA_REQ,                 // Authentication Request to UE
      NGAP_NAS_DL_DATA_REQ,            // Security Command Mode Request to UE
      NGAP_INITIAL_CONTEXT_SETUP_REQ,  // Initial Conext Setup Request to UE &
                                       // Registration Accept
      NGAP_UE_CONTEXT_RELEASE_COMMAND  // UEContextReleaseCommand
  };

  /* Send the initial UE message */
  imsi64_t imsi64 = 0;
  imsi64          = send_initial_ue_message_no_tmsi(
      amf_app_desc_p, 36, 1, 1, 0, plmn, initial_ue_message_hexbuf,
      sizeof(initial_ue_message_hexbuf));

  /* Check if UE Context is created with correct imsi */
  EXPECT_TRUE(get_ue_id_from_imsi(amf_app_desc_p, imsi64, &ue_id));

  /* Send the authentication response message from subscriberdb */
  int rc = RETURNok;
  rc     = send_proc_authentication_info_answer(imsi, ue_id, true);
  EXPECT_TRUE(rc == RETURNok);

  /* Validate if authentication procedure is initialized as expected */
  EXPECT_TRUE(validate_auth_procedure(ue_id, 0));

  /* Send uplink nas message for auth response from UE */
  rc = send_uplink_nas_message_ue_auth_response(
      amf_app_desc_p, ue_id, plmn, ue_auth_response_hexbuf,
      sizeof(ue_auth_response_hexbuf));
  EXPECT_TRUE(rc == RETURNok);

  /* Check whether security mode procedure is initiated */
  EXPECT_TRUE(validate_smc_procedure(ue_id, 0));

  /* Send uplink nas message for security mode complete response from UE */
  rc = send_uplink_nas_message_ue_smc_response(
      amf_app_desc_p, ue_id, plmn, ue_smc_response_hexbuf,
      sizeof(ue_smc_response_hexbuf));
  EXPECT_TRUE(rc == RETURNok);

  /* Send uplink nas message for registration complete response from UE */
  rc = send_uplink_nas_registration_complete(
      amf_app_desc_p, ue_id, plmn, ue_registration_complete_hexbuf,
      sizeof(ue_registration_complete_hexbuf));
  EXPECT_TRUE(rc == RETURNok);

  amf_app_handle_deregistration_req(ue_id);
  EXPECT_TRUE(expected_Ids == AMFClientServicer::getInstance().msgtype_stack);
}

TEST_F(AMFAppProcedureTest, TestDeRegistration) {
  int rc                 = RETURNerror;
  amf_ue_ngap_id_t ue_id = 0;
  std::vector<MessagesIds> expected_Ids{
      AMF_APP_NGAP_AMF_UE_ID_NOTIFICATION,  // new registration notification
                                            // indication to ngap
      NGAP_NAS_DL_DATA_REQ,                 // Authentication Request to UE
      NGAP_NAS_DL_DATA_REQ,            // Security Command Mode Request to UE
      NGAP_INITIAL_CONTEXT_SETUP_REQ,  // Initial Conext Setup Request to UE &
                                       // Registration Accept
      NGAP_NAS_DL_DATA_REQ,            // Deregistaration Accept
      NGAP_UE_CONTEXT_RELEASE_COMMAND  // UEContextReleaseCommand
  };

  /* Send the initial UE message */
  imsi64_t imsi64 = 0;
  imsi64          = send_initial_ue_message_no_tmsi(
      amf_app_desc_p, 36, 1, 1, 0, plmn, initial_ue_message_hexbuf,
      sizeof(initial_ue_message_hexbuf));

  /* Check if UE Context is created with correct imsi */
  EXPECT_TRUE(get_ue_id_from_imsi(amf_app_desc_p, imsi64, &ue_id));

  /* Send the authentication response message from subscriberdb */
  rc = send_proc_authentication_info_answer(imsi, ue_id, true);
  EXPECT_TRUE(rc == RETURNok);

  /* Send uplink nas message for auth response from UE */
  rc = send_uplink_nas_message_ue_auth_response(
      amf_app_desc_p, ue_id, plmn, ue_auth_response_hexbuf,
      sizeof(ue_auth_response_hexbuf));
  EXPECT_TRUE(rc == RETURNok);

  /* Send uplink nas message for security mode complete response from UE */
  rc = send_uplink_nas_message_ue_smc_response(
      amf_app_desc_p, ue_id, plmn, ue_smc_response_hexbuf,
      sizeof(ue_smc_response_hexbuf));
  EXPECT_TRUE(rc == RETURNok);

  send_initial_context_response(amf_app_desc_p, ue_id);

  /* Send uplink nas message for registration complete response from UE */
  rc = send_uplink_nas_registration_complete(
      amf_app_desc_p, ue_id, plmn, ue_registration_complete_hexbuf,
      sizeof(ue_registration_complete_hexbuf));
  EXPECT_TRUE(rc == RETURNok);

  /* Send uplink nas message for registration complete response from UE */
  rc = send_uplink_nas_ue_deregistration_request(
      amf_app_desc_p, ue_id, plmn, ue_initiated_dereg_hexbuf,
      sizeof(ue_initiated_dereg_hexbuf));

  EXPECT_TRUE(rc == RETURNok);
  EXPECT_TRUE(expected_Ids == AMFClientServicer::getInstance().msgtype_stack);
}

TEST_F(AMFAppProcedureTest, TestPDUSessionSetup) {
  int rc                 = RETURNerror;
  amf_ue_ngap_id_t ue_id = 0;
  std::vector<MessagesIds> expected_Ids{
      AMF_APP_NGAP_AMF_UE_ID_NOTIFICATION,  // new registration notification
                                            // indication to ngap
      NGAP_NAS_DL_DATA_REQ,                 // Authentication Request to UE
      NGAP_NAS_DL_DATA_REQ,            // Security Command Mode Request to UE
      NGAP_INITIAL_CONTEXT_SETUP_REQ,  // Initial Conext Setup Request to UE &
                                       // Registration Accept
      NGAP_PDUSESSION_RESOURCE_SETUP_REQ,  // PDU Resource Setup Request to GNB
                                           // & PDU Session Establishment Accept
      NGAP_PDUSESSIONRESOURCE_REL_REQ,  // PDU Session Resource Release Command
      NGAP_NAS_DL_DATA_REQ,             // Deregistaration Accept
      NGAP_UE_CONTEXT_RELEASE_COMMAND   // UEContextReleaseCommand
  };

  /* Send the initial UE message */
  imsi64_t imsi64 = 0;
  imsi64          = send_initial_ue_message_no_tmsi(
      amf_app_desc_p, 36, 1, 1, 0, plmn, initial_ue_message_hexbuf,
      sizeof(initial_ue_message_hexbuf));

  /* Check if UE Context is created with correct imsi */
  EXPECT_TRUE(get_ue_id_from_imsi(amf_app_desc_p, imsi64, &ue_id));

  /* Send the authentication response message from subscriberdb */
  rc = send_proc_authentication_info_answer(imsi, ue_id, true);
  EXPECT_TRUE(rc == RETURNok);

  /* Send uplink nas message for auth response from UE */
  rc = send_uplink_nas_message_ue_auth_response(
      amf_app_desc_p, ue_id, plmn, ue_auth_response_hexbuf,
      sizeof(ue_auth_response_hexbuf));
  EXPECT_TRUE(rc == RETURNok);

  /* Send uplink nas message for security mode complete response from UE */
  rc = send_uplink_nas_message_ue_smc_response(
      amf_app_desc_p, ue_id, plmn, ue_smc_response_hexbuf,
      sizeof(ue_smc_response_hexbuf));
  EXPECT_TRUE(rc == RETURNok);

  send_initial_context_response(amf_app_desc_p, ue_id);

  /* Send uplink nas message for registration complete response from UE */
  rc = send_uplink_nas_registration_complete(
      amf_app_desc_p, ue_id, plmn, ue_registration_complete_hexbuf,
      sizeof(ue_registration_complete_hexbuf));
  EXPECT_TRUE(rc == RETURNok);

  /* Send uplink nas message for pdu session establishment request from UE */
  rc = send_uplink_nas_pdu_session_establishment_request(
      amf_app_desc_p, ue_id, plmn, ue_pdu_session_est_req_hexbuf,
      sizeof(ue_pdu_session_est_req_hexbuf));
  EXPECT_TRUE(rc == RETURNok);

  /* Send ip address response  from pipelined */
  rc = send_ip_address_response_itti();
  EXPECT_TRUE(rc == RETURNok);

  /* Send pdu session setup response  from smf */
  rc = send_pdu_session_response_itti();
  EXPECT_TRUE(rc == RETURNok);

  /* Send pdu resource setup response  from UE */
  rc = send_pdu_resource_setup_response(ue_id);
  EXPECT_TRUE(rc == RETURNok);

  rc = send_pdu_notification_response();
  EXPECT_TRUE(rc == RETURNok);

  /* Send uplink nas message for pdu session release request from UE */
  rc = send_uplink_nas_pdu_session_release_message(
      amf_app_desc_p, ue_id, plmn, pdu_sess_release_hexbuf,
      sizeof(pdu_sess_release_hexbuf));
  EXPECT_TRUE(rc == RETURNok);

  /* Send uplink nas message for pdu session release complete from UE */
  rc = send_uplink_nas_pdu_session_release_message(
      amf_app_desc_p, ue_id, plmn, pdu_sess_release_complete_hexbuf,
      sizeof(pdu_sess_release_complete_hexbuf));
  EXPECT_TRUE(rc == RETURNok);

  ue_m5gmm_context_t* ue_context_p =
      amf_ue_context_exists_amf_ue_ngap_id(ue_id);
  ASSERT_NE(ue_context_p, nullptr);
  EXPECT_EQ(ue_context_p->amf_context.smf_ctxt_map.size(), 0);

  rc = send_pdu_notification_response();
  EXPECT_TRUE(rc == RETURNok);

  /* Send uplink nas message for deregistration complete response from UE */
  rc = send_uplink_nas_ue_deregistration_request(
      amf_app_desc_p, ue_id, plmn, ue_initiated_dereg_hexbuf,
      sizeof(ue_initiated_dereg_hexbuf));

  EXPECT_TRUE(rc == RETURNok);
  EXPECT_TRUE(expected_Ids == AMFClientServicer::getInstance().msgtype_stack);
}

<<<<<<< HEAD
TEST_F(AMFAppProcedureTest, TestPDUSessionResourceModify) {
  int rc                 = RETURNerror;
  amf_ue_ngap_id_t ue_id = 0;
=======
TEST_F(AMFAppProcedureTest, TestPDUSessionFailure_dnn_not_subscribed) {
  int rc                 = RETURNerror;
  amf_ue_ngap_id_t ue_id = 0;
  std::vector<MessagesIds> expected_Ids{
      AMF_APP_NGAP_AMF_UE_ID_NOTIFICATION,  // new registration notification
                                            // indication to ngap
      NGAP_NAS_DL_DATA_REQ,                 // Authentication Request to UE
      NGAP_NAS_DL_DATA_REQ,            // Security Command Mode Request to UE
      NGAP_INITIAL_CONTEXT_SETUP_REQ,  // Initial Conext Setup Request to UE &
                                       // Registration Accept
      NGAP_NAS_DL_DATA_REQ,  // PDU Session Establishment Request with failure
                             // mm cause
      NGAP_NAS_DL_DATA_REQ,  // Deregistaration Accept
      NGAP_UE_CONTEXT_RELEASE_COMMAND  // UEContextReleaseCommand
  };
>>>>>>> b22f71b1

  /* Send the initial UE message */
  imsi64_t imsi64 = 0;
  imsi64          = send_initial_ue_message_no_tmsi(
      amf_app_desc_p, 36, 1, 1, 0, plmn, initial_ue_message_hexbuf,
      sizeof(initial_ue_message_hexbuf));

  /* Check if UE Context is created with correct imsi */
<<<<<<< HEAD
  bool res = false;
  res      = get_ue_id_from_imsi(amf_app_desc_p, imsi64, &ue_id);
  EXPECT_TRUE(res == true);
=======
  EXPECT_TRUE(get_ue_id_from_imsi(amf_app_desc_p, imsi64, &ue_id));

  /* Send the authentication response message from subscriberdb */
  rc = send_proc_authentication_info_answer(imsi, ue_id, true);
  EXPECT_TRUE(rc == RETURNok);

  /* Send uplink nas message for auth response from UE */
  rc = send_uplink_nas_message_ue_auth_response(
      amf_app_desc_p, ue_id, plmn, ue_auth_response_hexbuf,
      sizeof(ue_auth_response_hexbuf));
  EXPECT_TRUE(rc == RETURNok);

  /* Send uplink nas message for security mode complete response from UE */
  rc = send_uplink_nas_message_ue_smc_response(
      amf_app_desc_p, ue_id, plmn, ue_smc_response_hexbuf,
      sizeof(ue_smc_response_hexbuf));
  EXPECT_TRUE(rc == RETURNok);

  send_initial_context_response(amf_app_desc_p, ue_id);

  /* Send uplink nas message for registration complete response from UE */
  rc = send_uplink_nas_registration_complete(
      amf_app_desc_p, ue_id, plmn, ue_registration_complete_hexbuf,
      sizeof(ue_registration_complete_hexbuf));
  EXPECT_TRUE(rc == RETURNok);

  /* Send uplink nas message for pdu session establishment request from UE */
  rc = send_uplink_nas_pdu_session_establishment_request(
      amf_app_desc_p, ue_id, plmn,
      ue_pdu_session_est_req_dnn_not_subscried_hexbuf,
      sizeof(ue_pdu_session_est_req_dnn_not_subscried_hexbuf));
  EXPECT_EQ(rc, RETURNok);
  ue_m5gmm_context_t* ue_context_p =
      amf_ue_context_exists_amf_ue_ngap_id(ue_id);
  // ue context should exist
  ASSERT_NE(ue_context_p, nullptr);
  // smf context should not be present
  EXPECT_EQ(ue_context_p->amf_context.smf_ctxt_map.size(), 0);

  /* Send uplink nas message for deregistration complete response from UE */
  rc = send_uplink_nas_ue_deregistration_request(
      amf_app_desc_p, ue_id, plmn, ue_initiated_dereg_hexbuf,
      sizeof(ue_initiated_dereg_hexbuf));

  EXPECT_TRUE(rc == RETURNok);
  EXPECT_TRUE(expected_Ids == AMFClientServicer::getInstance().msgtype_stack);
}

TEST_F(AMFAppProcedureTest, TestPDUSession_missing_dnn) {
  int rc                 = RETURNerror;
  amf_ue_ngap_id_t ue_id = 0;
  std::vector<MessagesIds> expected_Ids{
      AMF_APP_NGAP_AMF_UE_ID_NOTIFICATION,  // new registration notification
                                            // indication to ngap
      NGAP_NAS_DL_DATA_REQ,                 // Authentication Request to UE
      NGAP_NAS_DL_DATA_REQ,            // Security Command Mode Request to UE
      NGAP_INITIAL_CONTEXT_SETUP_REQ,  // Initial Conext Setup Request to UE &
                                       // Registration Accept
      NGAP_NAS_DL_DATA_REQ,  // PDU Session Establishment Request with failure
                             // sm cause
      NGAP_NAS_DL_DATA_REQ,  // Deregistaration Accept
      NGAP_UE_CONTEXT_RELEASE_COMMAND  // UEContextReleaseCommand
  };

  /* Send the initial UE message */
  imsi64_t imsi64 = 0;
  imsi64          = send_initial_ue_message_no_tmsi(
      amf_app_desc_p, 36, 1, 1, 0, plmn, initial_ue_message_hexbuf,
      sizeof(initial_ue_message_hexbuf));

  /* Check if UE Context is created with correct imsi */
  EXPECT_TRUE(get_ue_id_from_imsi(amf_app_desc_p, imsi64, &ue_id));

  /* Send the authentication response message from subscriberdb */
  rc = send_proc_authentication_info_answer(imsi, ue_id, true);
  EXPECT_TRUE(rc == RETURNok);

  /* Send uplink nas message for auth response from UE */
  rc = send_uplink_nas_message_ue_auth_response(
      amf_app_desc_p, ue_id, plmn, ue_auth_response_hexbuf,
      sizeof(ue_auth_response_hexbuf));
  EXPECT_TRUE(rc == RETURNok);

  /* Send uplink nas message for security mode complete response from UE */
  rc = send_uplink_nas_message_ue_smc_response(
      amf_app_desc_p, ue_id, plmn, ue_smc_response_hexbuf,
      sizeof(ue_smc_response_hexbuf));
  EXPECT_TRUE(rc == RETURNok);

  send_initial_context_response(amf_app_desc_p, ue_id);

  /* Send uplink nas message for registration complete response from UE */
  rc = send_uplink_nas_registration_complete(
      amf_app_desc_p, ue_id, plmn, ue_registration_complete_hexbuf,
      sizeof(ue_registration_complete_hexbuf));
  EXPECT_TRUE(rc == RETURNok);

  ue_m5gmm_context_t* ue_context_p =
      amf_ue_context_exists_amf_ue_ngap_id(ue_id);
  // ue context should exist
  ASSERT_NE(ue_context_p, nullptr);
  memset(
      &ue_context_p->amf_context.apn_config_profile, 0,
      sizeof(ue_context_p->amf_context.apn_config_profile));

  /* Send uplink nas message for pdu session establishment request from UE */
  rc = send_uplink_nas_pdu_session_establishment_request(
      amf_app_desc_p, ue_id, plmn, ue_pdu_session_est_req_missing_dnn_hexbuf,
      sizeof(ue_pdu_session_est_req_missing_dnn_hexbuf));
  EXPECT_EQ(rc, RETURNok);

  ue_context_p = amf_ue_context_exists_amf_ue_ngap_id(ue_id);
  // ue context should exist
  ASSERT_NE(ue_context_p, nullptr);
  // smf context should be present
  EXPECT_EQ(ue_context_p->amf_context.smf_ctxt_map.size(), 0);

  /* Send uplink nas message for deregistration complete response from UE */
  rc = send_uplink_nas_ue_deregistration_request(
      amf_app_desc_p, ue_id, plmn, ue_initiated_dereg_hexbuf,
      sizeof(ue_initiated_dereg_hexbuf));

  EXPECT_TRUE(rc == RETURNok);
  EXPECT_TRUE(expected_Ids == AMFClientServicer::getInstance().msgtype_stack);
}

TEST_F(AMFAppProcedureTest, TestPDUSession_unknown_pdu_session_type) {
  int rc                 = RETURNerror;
  amf_ue_ngap_id_t ue_id = 0;
  std::vector<MessagesIds> expected_Ids{
      AMF_APP_NGAP_AMF_UE_ID_NOTIFICATION,  // new registration notification
                                            // indication to ngap
      NGAP_NAS_DL_DATA_REQ,                 // Authentication Request to UE
      NGAP_NAS_DL_DATA_REQ,            // Security Command Mode Request to UE
      NGAP_INITIAL_CONTEXT_SETUP_REQ,  // Initial Conext Setup Request to UE &
                                       // Registration Accept
      NGAP_NAS_DL_DATA_REQ,  // PDU Session Establishment Request with failure
                             // sm cause
      NGAP_NAS_DL_DATA_REQ,  // Deregistaration Accept
      NGAP_UE_CONTEXT_RELEASE_COMMAND  // UEContextReleaseCommand
  };

  /* Send the initial UE message */
  imsi64_t imsi64 = 0;
  imsi64          = send_initial_ue_message_no_tmsi(
      amf_app_desc_p, 36, 1, 1, 0, plmn, initial_ue_message_hexbuf,
      sizeof(initial_ue_message_hexbuf));

  /* Check if UE Context is created with correct imsi */
  EXPECT_TRUE(get_ue_id_from_imsi(amf_app_desc_p, imsi64, &ue_id));

  /* Send the authentication response message from subscriberdb */
  rc = send_proc_authentication_info_answer(imsi, ue_id, true);
  EXPECT_TRUE(rc == RETURNok);

  /* Send uplink nas message for auth response from UE */
  rc = send_uplink_nas_message_ue_auth_response(
      amf_app_desc_p, ue_id, plmn, ue_auth_response_hexbuf,
      sizeof(ue_auth_response_hexbuf));
  EXPECT_TRUE(rc == RETURNok);

  /* Send uplink nas message for security mode complete response from UE */
  rc = send_uplink_nas_message_ue_smc_response(
      amf_app_desc_p, ue_id, plmn, ue_smc_response_hexbuf,
      sizeof(ue_smc_response_hexbuf));
  EXPECT_TRUE(rc == RETURNok);

  send_initial_context_response(amf_app_desc_p, ue_id);

  /* Send uplink nas message for registration complete response from UE */
  rc = send_uplink_nas_registration_complete(
      amf_app_desc_p, ue_id, plmn, ue_registration_complete_hexbuf,
      sizeof(ue_registration_complete_hexbuf));
  EXPECT_TRUE(rc == RETURNok);

  /* Send uplink nas message for pdu session establishment request from UE */
  rc = send_uplink_nas_pdu_session_establishment_request(
      amf_app_desc_p, ue_id, plmn,
      ue_pdu_session_est_req_unknown_session_type_hexbuf,
      sizeof(ue_pdu_session_est_req_unknown_session_type_hexbuf));
  EXPECT_EQ(rc, RETURNok);

  ue_m5gmm_context_t* ue_context_p =
      amf_ue_context_exists_amf_ue_ngap_id(ue_id);
  // ue context should exist
  ASSERT_NE(ue_context_p, nullptr);
  // smf context should be present
  EXPECT_EQ(ue_context_p->amf_context.smf_ctxt_map.size(), 0);

  /* Send uplink nas message for deregistration complete response from UE */
  rc = send_uplink_nas_ue_deregistration_request(
      amf_app_desc_p, ue_id, plmn, ue_initiated_dereg_hexbuf,
      sizeof(ue_initiated_dereg_hexbuf));

  EXPECT_TRUE(rc == RETURNok);
  EXPECT_TRUE(expected_Ids == AMFClientServicer::getInstance().msgtype_stack);
}

TEST_F(AMFAppProcedureTest, TestPDUSession_Invalid_PDUSession_Identity) {
  int rc                 = RETURNerror;
  amf_ue_ngap_id_t ue_id = 0;
  std::vector<MessagesIds> expected_Ids{
      AMF_APP_NGAP_AMF_UE_ID_NOTIFICATION,  // new registration notification
                                            // indication to ngap
      NGAP_NAS_DL_DATA_REQ,                 // Authentication Request to UE
      NGAP_NAS_DL_DATA_REQ,            // Security Command Mode Request to UE
      NGAP_INITIAL_CONTEXT_SETUP_REQ,  // Initial Conext Setup Request to UE &
                                       // Registration Accept
      NGAP_PDUSESSION_RESOURCE_SETUP_REQ,  // PDU Resource Setup Request to GNB
                                           // & PDU Session Establishment Accept
      NGAP_NAS_DL_DATA_REQ,  // PDU Session Establishment Request with failure
                             // sm cause
      NGAP_PDUSESSIONRESOURCE_REL_REQ,  // PDU Session Resource Release Command
      NGAP_NAS_DL_DATA_REQ,             // Deregistaration Accept
      NGAP_UE_CONTEXT_RELEASE_COMMAND   // UEContextReleaseCommand
  };

  /* Send the initial UE message */
  imsi64_t imsi64 = 0;
  imsi64          = send_initial_ue_message_no_tmsi(
      amf_app_desc_p, 36, 1, 1, 0, plmn, initial_ue_message_hexbuf,
      sizeof(initial_ue_message_hexbuf));

  /* Check if UE Context is created with correct imsi */
  EXPECT_TRUE(get_ue_id_from_imsi(amf_app_desc_p, imsi64, &ue_id));

  ue_m5gmm_context_t* ue_context_p =
      amf_ue_context_exists_amf_ue_ngap_id(ue_id);
  // ue context should exist
  ASSERT_NE(ue_context_p, nullptr);
  nas5g_auth_info_proc_t* auth_info_proc =
      get_nas5g_cn_procedure_auth_info(&ue_context_p->amf_context);

  ASSERT_NE(auth_info_proc, nullptr);
>>>>>>> b22f71b1

  /* Send the authentication response message from subscriberdb */
  rc = send_proc_authentication_info_answer(imsi, ue_id, true);
  EXPECT_TRUE(rc == RETURNok);

  /* Send uplink nas message for auth response from UE */
  rc = send_uplink_nas_message_ue_auth_response(
      amf_app_desc_p, ue_id, plmn, ue_auth_response_hexbuf,
      sizeof(ue_auth_response_hexbuf));
  EXPECT_TRUE(rc == RETURNok);

  /* Send uplink nas message for security mode complete response from UE */
  rc = send_uplink_nas_message_ue_smc_response(
      amf_app_desc_p, ue_id, plmn, ue_smc_response_hexbuf,
      sizeof(ue_smc_response_hexbuf));
  EXPECT_TRUE(rc == RETURNok);

  send_initial_context_response(amf_app_desc_p, ue_id);

  /* Send uplink nas message for registration complete response from UE */
  rc = send_uplink_nas_registration_complete(
      amf_app_desc_p, ue_id, plmn, ue_registration_complete_hexbuf,
      sizeof(ue_registration_complete_hexbuf));
  EXPECT_TRUE(rc == RETURNok);

  /* Send uplink nas message for pdu session establishment request from UE */
  rc = send_uplink_nas_pdu_session_establishment_request(
      amf_app_desc_p, ue_id, plmn, ue_pdu_session_est_req_hexbuf,
      sizeof(ue_pdu_session_est_req_hexbuf));
  EXPECT_TRUE(rc == RETURNok);

  /* Send ip address response  from pipelined */
  rc = send_ip_address_response_itti();
  EXPECT_TRUE(rc == RETURNok);

  /* Send pdu session setup response  from smf */
  rc = send_pdu_session_response_itti();
  EXPECT_TRUE(rc == RETURNok);

<<<<<<< HEAD
  /* Send pdu session setup response  from smf */
  rc = send_pdu_session_modification_itti();
  EXPECT_TRUE(rc == RETURNok);

  /* Send pdu resource setup response  from gnb */
  rc = send_pdu_resource_modify_response(ue_id);
  EXPECT_TRUE(rc == RETURNok);

  // Send pdu session modification complete
  /* Send uplink nas message for pdu session complete from UE */
  rc = send_uplink_nas_pdu_session_modification_complete(
      amf_app_desc_p, ue_id, plmn, pdu_sess_modification_complete_hex_buff,
      sizeof(pdu_sess_modification_complete_hex_buff));
  EXPECT_TRUE(rc == RETURNok);
=======
  /* Send pdu resource setup response  from UE */
  rc = send_pdu_resource_setup_response(ue_id);
  EXPECT_TRUE(rc == RETURNok);

  rc = send_pdu_notification_response();
  EXPECT_TRUE(rc == RETURNok);

  ue_context_p = amf_ue_context_exists_amf_ue_ngap_id(ue_id);
  // ue context should exist
  ASSERT_NE(ue_context_p, nullptr);
  // smf context should be present
  EXPECT_EQ(ue_context_p->amf_context.smf_ctxt_map.size(), 1);
  std::shared_ptr<smf_context_t> smf_ctx =
      amf_get_smf_context_by_pdu_session_id(ue_context_p, 1);
  EXPECT_EQ(smf_ctx->duplicate_pdu_session_est_req_count, 0);
  EXPECT_EQ(smf_ctx->pdu_session_state, ACTIVE);

  for (uint8_t i = 1; i < 5; ++i) {
    /* Send duplicate uplink nas message for pdu session establishment request
     * from UE */
    rc = send_uplink_nas_pdu_session_establishment_request(
        amf_app_desc_p, ue_id, plmn, ue_pdu_session_est_req_hexbuf,
        sizeof(ue_pdu_session_est_req_hexbuf));
    EXPECT_EQ(rc, RETURNok);

    // smf context should be present
    EXPECT_EQ(ue_context_p->amf_context.smf_ctxt_map.size(), 1);
    smf_ctx = amf_get_smf_context_by_pdu_session_id(ue_context_p, 1);
    EXPECT_EQ(smf_ctx->duplicate_pdu_session_est_req_count, i);
  }

  /* Send duplicate uplink nas message for pdu session establishment request
   * from UE */
  rc = send_uplink_nas_pdu_session_establishment_request(
      amf_app_desc_p, ue_id, plmn, ue_pdu_session_est_req_hexbuf,
      sizeof(ue_pdu_session_est_req_hexbuf));
  EXPECT_EQ(rc, RETURNok);

  // smf context should be present
  EXPECT_EQ(ue_context_p->amf_context.smf_ctxt_map.size(), 1);
  smf_ctx = amf_get_smf_context_by_pdu_session_id(ue_context_p, 1);
  EXPECT_EQ(smf_ctx->duplicate_pdu_session_est_req_count, 4);
>>>>>>> b22f71b1

  /* Send uplink nas message for pdu session release request from UE */
  rc = send_uplink_nas_pdu_session_release_message(
      amf_app_desc_p, ue_id, plmn, pdu_sess_release_hexbuf,
      sizeof(pdu_sess_release_hexbuf));
  EXPECT_TRUE(rc == RETURNok);

  /* Send uplink nas message for pdu session release complete from UE */
  rc = send_uplink_nas_pdu_session_release_message(
      amf_app_desc_p, ue_id, plmn, pdu_sess_release_complete_hexbuf,
      sizeof(pdu_sess_release_complete_hexbuf));
  EXPECT_TRUE(rc == RETURNok);

  rc = send_pdu_notification_response();
  EXPECT_TRUE(rc == RETURNok);

  /* Send uplink nas message for deregistration complete response from UE */
  rc = send_uplink_nas_ue_deregistration_request(
      amf_app_desc_p, ue_id, plmn, ue_initiated_dereg_hexbuf,
      sizeof(ue_initiated_dereg_hexbuf));

  EXPECT_TRUE(rc == RETURNok);
<<<<<<< HEAD
}

=======
  EXPECT_TRUE(expected_Ids == AMFClientServicer::getInstance().msgtype_stack);
}

TEST_F(AMFAppProcedureTest, TestRegistrationProcSUCIExt) {
  amf_ue_ngap_id_t ue_id = 0;

  // Send the initial UE message
  imsi64_t imsi64 = 0;
  int rc          = RETURNok;
  imsi64          = send_initial_ue_message_no_tmsi(
      amf_app_desc_p, 36, 1, 1, 0, plmn, intital_ue_message_suci_ext_hexbuf,
      sizeof(intital_ue_message_suci_ext_hexbuf));

  rc = amf_decrypt_imsi_info_answer(&decrypted_imsi);
  EXPECT_TRUE(rc == RETURNok);

  // Check if UE Context is created with correct imsi
  bool res = false;
  res      = get_ue_id_from_imsi(amf_app_desc_p, imsi64, &ue_id);
  EXPECT_TRUE(res == true);

  // Send the authentication response message from subscriberdb
  rc = send_proc_authentication_info_answer(imsi, ue_id, true);
  EXPECT_TRUE(rc == RETURNok);

  // Validate if authentication procedure is initialized as expected
  res = validate_auth_procedure(ue_id, 0);
  EXPECT_TRUE(res == true);

  // Send uplink nas message for auth response from UE
  rc = send_uplink_nas_message_ue_auth_response(
      amf_app_desc_p, ue_id, plmn, ue_auth_response_hexbuf,
      sizeof(ue_auth_response_hexbuf));
  EXPECT_TRUE(rc == RETURNok);

  // Check whether security mode procedure is initiated
  res = validate_smc_procedure(ue_id, 0);
  EXPECT_TRUE(res == true);

  // Send uplink nas message for security mode complete response from UE
  rc = send_uplink_nas_message_ue_smc_response(
      amf_app_desc_p, ue_id, plmn, ue_smc_response_hexbuf,
      sizeof(ue_smc_response_hexbuf));
  EXPECT_TRUE(rc == RETURNok);

  // Send uplink nas message for registration complete response from UE
  rc = send_uplink_nas_registration_complete(
      amf_app_desc_p, ue_id, plmn, ue_registration_complete_hexbuf,
      sizeof(ue_registration_complete_hexbuf));
  EXPECT_TRUE(rc == RETURNok);

  amf_app_handle_deregistration_req(ue_id);
}

TEST_F(AMFAppProcedureTest, TestAuthFailureFromSubscribeDb) {
  amf_ue_ngap_id_t ue_id                = 0;
  ue_m5gmm_context_s* ue_5gmm_context_p = NULL;
  std::vector<MessagesIds> expected_Ids{
      AMF_APP_NGAP_AMF_UE_ID_NOTIFICATION,  // new registration notification
                                            // indication to ngap
      NGAP_NAS_DL_DATA_REQ,                 // Registration Reject
      NGAP_UE_CONTEXT_RELEASE_COMMAND       // UEContextReleaseCommand
  };

  /* Send the initial UE message */
  imsi64_t imsi64 = 0;
  imsi64          = send_initial_ue_message_no_tmsi(
      amf_app_desc_p, 36, 1, 1, 0, plmn, initial_ue_message_hexbuf,
      sizeof(initial_ue_message_hexbuf));

  /* Check if UE Context is created with correct imsi */
  EXPECT_TRUE(get_ue_id_from_imsi(amf_app_desc_p, imsi64, &ue_id));

  /* Send the authentication response message from subscriberdb */
  int rc = RETURNok;
  rc     = send_proc_authentication_info_answer(imsi, ue_id, false);
  EXPECT_TRUE(rc == RETURNok);
  ue_5gmm_context_p = amf_ue_context_exists_amf_ue_ngap_id(ue_id);
  EXPECT_TRUE(ue_5gmm_context_p == NULL);
}

TEST(test_t3592abort, test_pdu_session_release_notify_smf) {
  amf_ue_ngap_id_t ue_id = 1;
  uint8_t pdu_session_id = 1;
  int rc                 = RETURNerror;
  // creating ue_context
  ue_m5gmm_context_s* ue_context = amf_create_new_ue_context();
  ue_context_map.insert(
      std::pair<amf_ue_ngap_id_t, ue_m5gmm_context_s*>(ue_id, ue_context));
  std::shared_ptr<smf_context_t> smf_ctx =
      amf_insert_smf_context(ue_context, pdu_session_id);
  smf_ctx->pdu_session_state = ACTIVE;
  ue_context->mm_state       = REGISTERED_CONNECTED;
  smf_ctx->n_active_pdus     = 1;
  EXPECT_NE(ue_context, nullptr);
  EXPECT_NE(ue_context->amf_context.smf_ctxt_map.size(), 0);
  rc = t3592_abort_handler(ue_context, smf_ctx, pdu_session_id);
  EXPECT_TRUE(rc == RETURNok);
  EXPECT_EQ(ue_context->amf_context.smf_ctxt_map.size(), 0);
  ue_context_map.clear();
  delete ue_context;
}
>>>>>>> b22f71b1
}  // namespace magma5g<|MERGE_RESOLUTION|>--- conflicted
+++ resolved
@@ -476,11 +476,106 @@
   EXPECT_TRUE(expected_Ids == AMFClientServicer::getInstance().msgtype_stack);
 }
 
-<<<<<<< HEAD
 TEST_F(AMFAppProcedureTest, TestPDUSessionResourceModify) {
   int rc                 = RETURNerror;
   amf_ue_ngap_id_t ue_id = 0;
-=======
+  std::vector<MessagesIds> expected_Ids{
+      AMF_APP_NGAP_AMF_UE_ID_NOTIFICATION,  // new registration notification
+                                            // indication to ngap
+      NGAP_NAS_DL_DATA_REQ,                 // Authentication Request to UE
+      NGAP_NAS_DL_DATA_REQ,            // Security Command Mode Request to UE
+      NGAP_INITIAL_CONTEXT_SETUP_REQ,  // Initial Conext Setup Request to UE &
+                                       // Registration Accept
+      NGAP_NAS_DL_DATA_REQ,  // PDU Session Establishment Request with failure
+                             // mm cause
+      NGAP_NAS_DL_DATA_REQ,  // Deregistaration Accept
+      NGAP_UE_CONTEXT_RELEASE_COMMAND  // UEContextReleaseCommand
+  };
+
+  /* Send the initial UE message */
+  imsi64_t imsi64 = 0;
+  imsi64          = send_initial_ue_message_no_tmsi(
+      amf_app_desc_p, 36, 1, 1, 0, plmn, initial_ue_message_hexbuf,
+      sizeof(initial_ue_message_hexbuf));
+
+  /* Send the authentication response message from subscriberdb */
+  rc = send_proc_authentication_info_answer(imsi, ue_id, true);
+  EXPECT_TRUE(rc == RETURNok);
+
+  /* Send uplink nas message for auth response from UE */
+  rc = send_uplink_nas_message_ue_auth_response(
+      amf_app_desc_p, ue_id, plmn, ue_auth_response_hexbuf,
+      sizeof(ue_auth_response_hexbuf));
+  EXPECT_TRUE(rc == RETURNok);
+
+  /* Send uplink nas message for security mode complete response from UE */
+  rc = send_uplink_nas_message_ue_smc_response(
+      amf_app_desc_p, ue_id, plmn, ue_smc_response_hexbuf,
+      sizeof(ue_smc_response_hexbuf));
+  EXPECT_TRUE(rc == RETURNok);
+
+  send_initial_context_response(amf_app_desc_p, ue_id);
+
+  /* Send uplink nas message for registration complete response from UE */
+  rc = send_uplink_nas_registration_complete(
+      amf_app_desc_p, ue_id, plmn, ue_registration_complete_hexbuf,
+      sizeof(ue_registration_complete_hexbuf));
+  EXPECT_TRUE(rc == RETURNok);
+
+  /* Send uplink nas message for pdu session establishment request from UE */
+  rc = send_uplink_nas_pdu_session_establishment_request(
+      amf_app_desc_p, ue_id, plmn, ue_pdu_session_est_req_hexbuf,
+      sizeof(ue_pdu_session_est_req_hexbuf));
+  EXPECT_TRUE(rc == RETURNok);
+
+  /* Send ip address response  from pipelined */
+  rc = send_ip_address_response_itti();
+  EXPECT_TRUE(rc == RETURNok);
+
+  /* Send pdu session setup response  from smf */
+  rc = send_pdu_session_response_itti();
+  EXPECT_TRUE(rc == RETURNok);
+
+  /* Send pdu session setup response  from smf */
+  rc = send_pdu_session_modification_itti();
+  EXPECT_TRUE(rc == RETURNok);
+
+  /* Send pdu resource setup response  from gnb */
+  rc = send_pdu_resource_modify_response(ue_id);
+  EXPECT_TRUE(rc == RETURNok);
+
+  // Send pdu session modification complete
+  /* Send uplink nas message for pdu session complete from UE */
+  rc = send_uplink_nas_pdu_session_modification_complete(
+      amf_app_desc_p, ue_id, plmn, pdu_sess_modification_complete_hex_buff,
+      sizeof(pdu_sess_modification_complete_hex_buff));
+  EXPECT_TRUE(rc == RETURNok);
+
+  /* Send uplink nas message for pdu session release request from UE */
+  rc = send_uplink_nas_pdu_session_release_message(
+      amf_app_desc_p, ue_id, plmn, pdu_sess_release_hexbuf,
+      sizeof(pdu_sess_release_hexbuf));
+  EXPECT_TRUE(rc == RETURNok);
+
+  /* Send uplink nas message for pdu session release complete from UE */
+  rc = send_uplink_nas_pdu_session_release_message(
+      amf_app_desc_p, ue_id, plmn, pdu_sess_release_complete_hexbuf,
+      sizeof(pdu_sess_release_complete_hexbuf));
+  EXPECT_TRUE(rc == RETURNok);
+
+  rc = send_pdu_notification_response();
+  EXPECT_TRUE(rc == RETURNok);
+
+  /* Send uplink nas message for deregistration complete response from UE */
+  rc = send_uplink_nas_ue_deregistration_request(
+      amf_app_desc_p, ue_id, plmn, ue_initiated_dereg_hexbuf,
+      sizeof(ue_initiated_dereg_hexbuf));
+
+  EXPECT_TRUE(rc == RETURNok);
+  EXPECT_TRUE(expected_Ids == AMFClientServicer::getInstance().msgtype_stack);
+}
+
+  /* Check if UE Context is created with correct imsi */
 TEST_F(AMFAppProcedureTest, TestPDUSessionFailure_dnn_not_subscribed) {
   int rc                 = RETURNerror;
   amf_ue_ngap_id_t ue_id = 0;
@@ -496,7 +591,6 @@
       NGAP_NAS_DL_DATA_REQ,  // Deregistaration Accept
       NGAP_UE_CONTEXT_RELEASE_COMMAND  // UEContextReleaseCommand
   };
->>>>>>> b22f71b1
 
   /* Send the initial UE message */
   imsi64_t imsi64 = 0;
@@ -505,11 +599,9 @@
       sizeof(initial_ue_message_hexbuf));
 
   /* Check if UE Context is created with correct imsi */
-<<<<<<< HEAD
   bool res = false;
   res      = get_ue_id_from_imsi(amf_app_desc_p, imsi64, &ue_id);
   EXPECT_TRUE(res == true);
-=======
   EXPECT_TRUE(get_ue_id_from_imsi(amf_app_desc_p, imsi64, &ue_id));
 
   /* Send the authentication response message from subscriberdb */
@@ -744,7 +836,6 @@
       get_nas5g_cn_procedure_auth_info(&ue_context_p->amf_context);
 
   ASSERT_NE(auth_info_proc, nullptr);
->>>>>>> b22f71b1
 
   /* Send the authentication response message from subscriberdb */
   rc = send_proc_authentication_info_answer(imsi, ue_id, true);
@@ -784,22 +875,6 @@
   rc = send_pdu_session_response_itti();
   EXPECT_TRUE(rc == RETURNok);
 
-<<<<<<< HEAD
-  /* Send pdu session setup response  from smf */
-  rc = send_pdu_session_modification_itti();
-  EXPECT_TRUE(rc == RETURNok);
-
-  /* Send pdu resource setup response  from gnb */
-  rc = send_pdu_resource_modify_response(ue_id);
-  EXPECT_TRUE(rc == RETURNok);
-
-  // Send pdu session modification complete
-  /* Send uplink nas message for pdu session complete from UE */
-  rc = send_uplink_nas_pdu_session_modification_complete(
-      amf_app_desc_p, ue_id, plmn, pdu_sess_modification_complete_hex_buff,
-      sizeof(pdu_sess_modification_complete_hex_buff));
-  EXPECT_TRUE(rc == RETURNok);
-=======
   /* Send pdu resource setup response  from UE */
   rc = send_pdu_resource_setup_response(ue_id);
   EXPECT_TRUE(rc == RETURNok);
@@ -842,35 +917,8 @@
   EXPECT_EQ(ue_context_p->amf_context.smf_ctxt_map.size(), 1);
   smf_ctx = amf_get_smf_context_by_pdu_session_id(ue_context_p, 1);
   EXPECT_EQ(smf_ctx->duplicate_pdu_session_est_req_count, 4);
->>>>>>> b22f71b1
-
-  /* Send uplink nas message for pdu session release request from UE */
-  rc = send_uplink_nas_pdu_session_release_message(
-      amf_app_desc_p, ue_id, plmn, pdu_sess_release_hexbuf,
-      sizeof(pdu_sess_release_hexbuf));
-  EXPECT_TRUE(rc == RETURNok);
-
-  /* Send uplink nas message for pdu session release complete from UE */
-  rc = send_uplink_nas_pdu_session_release_message(
-      amf_app_desc_p, ue_id, plmn, pdu_sess_release_complete_hexbuf,
-      sizeof(pdu_sess_release_complete_hexbuf));
-  EXPECT_TRUE(rc == RETURNok);
-
-  rc = send_pdu_notification_response();
-  EXPECT_TRUE(rc == RETURNok);
-
-  /* Send uplink nas message for deregistration complete response from UE */
-  rc = send_uplink_nas_ue_deregistration_request(
-      amf_app_desc_p, ue_id, plmn, ue_initiated_dereg_hexbuf,
-      sizeof(ue_initiated_dereg_hexbuf));
-
-  EXPECT_TRUE(rc == RETURNok);
-<<<<<<< HEAD
-}
-
-=======
-  EXPECT_TRUE(expected_Ids == AMFClientServicer::getInstance().msgtype_stack);
-}
+}
+
 
 TEST_F(AMFAppProcedureTest, TestRegistrationProcSUCIExt) {
   amf_ue_ngap_id_t ue_id = 0;
@@ -971,5 +1019,4 @@
   ue_context_map.clear();
   delete ue_context;
 }
->>>>>>> b22f71b1
 }  // namespace magma5g