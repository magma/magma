# Copyright 2020 The Magma Authors.
# This source code is licensed under the BSD-style license found in the
# LICENSE file in the root directory of this source tree.
# Unless required by applicable law or agreed to in writing, software
# distributed under the License is distributed on an "AS IS" BASIS,
# WITHOUT WARRANTIES OR CONDITIONS OF ANY KIND, either express or implied.
# See the License for the specific language governing permissions and
# limitations under the License.

cmake_minimum_required(VERSION 3.7.2)

set(CMAKE_CXX_STANDARD 11)
set(CMAKE_CXX_STANDARD_REQUIRED ON)
set(CMAKE_CXX_EXTENSIONS OFF)

include_directories("${PROJECT_SOURCE_DIR}")
include_directories("${PROJECT_SOURCE_DIR}/tasks/amf")
include_directories("${PROJECT_SOURCE_DIR}/include/nas/")
include_directories("${PROJECT_SOURCE_DIR}/lib/secu")

pkg_search_module(OPENSSL openssl REQUIRED)
include_directories(${OPENSSL_INCLUDE_DIRS})

pkg_search_module(CRYPTO libcrypto REQUIRED)
include_directories(${CRYPTO_INCLUDE_DIRS})

pkg_search_module(OPENSSL openssl REQUIRED)
include_directories(${OPENSSL_INCLUDE_DIRS})

pkg_search_module(CRYPTO libcrypto REQUIRED)
include_directories(${CRYPTO_INCLUDE_DIRS})

include_directories("${PROJECT_SOURCE_DIR}/include/nas")

add_library(AMF_TASK_TEST_LIB
    util_nas5g_pkt.h
    util_nas5g_registration_pkt.cpp
    util_nas5g_auth_fail_pkt.cpp
    util_nas5g_ul_nas_pdu_decode.cpp
    util_nas5g_service_request_pkt.cpp
    )
link_directories(${PROJECT_SOURCE_DIR}/tasks/amf)
target_link_libraries(AMF_TASK_TEST_LIB
        ${CONFIG}
        COMMON
	LIB_NAS5G TASK_AMF_APP gtest gtest_main pthread rt yaml-cpp
<<<<<<< HEAD
	${CRYPTO_LIBRARIES} ${OPENSSL_LIBRARIES}
	${NETTLE_LIBRARIES}
=======
        ${CRYPTO_LIBRARIES} ${OPENSSL_LIBRARIES}
        ${NETTLE_LIBRARIES}
>>>>>>> a59503f1
    )

add_executable(amf_test test_amf.cpp)
target_link_libraries(amf_test AMF_TASK_TEST_LIB TASK_AMF_APP)
add_test(test_amf amf_test)<|MERGE_RESOLUTION|>--- conflicted
+++ resolved
@@ -44,13 +44,8 @@
         ${CONFIG}
         COMMON
 	LIB_NAS5G TASK_AMF_APP gtest gtest_main pthread rt yaml-cpp
-<<<<<<< HEAD
-	${CRYPTO_LIBRARIES} ${OPENSSL_LIBRARIES}
-	${NETTLE_LIBRARIES}
-=======
         ${CRYPTO_LIBRARIES} ${OPENSSL_LIBRARIES}
         ${NETTLE_LIBRARIES}
->>>>>>> a59503f1
     )
 
 add_executable(amf_test test_amf.cpp)
