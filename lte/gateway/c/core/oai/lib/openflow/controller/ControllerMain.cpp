--- conflicted
+++ resolved
@@ -180,17 +180,10 @@
 }
 
 int openflow_controller_add_paging_rule(
-<<<<<<< HEAD
-    struct in_addr ue_ip, struct in6_addr* ue_ipv6) {
-  auto paging_event =
-      std::make_shared<openflow::AddPagingRuleEvent>(ue_ip, ue_ipv6);
-=======
-    const char* imsi, struct in_addr ue_ip) {
+  const char* imsi,  struct in_addr ue_ip, struct in6_addr* ue_ipv6) {
   auto add_arp_event = std::make_shared<openflow::AddArpFlowEvent>(imsi, ue_ip);
   ctrl.inject_external_event(add_arp_event, external_event_callback);
-
-  auto paging_event = std::make_shared<openflow::AddPagingRuleEvent>(ue_ip);
->>>>>>> f99945fd
+  auto paging_event = std::make_shared<openflow::AddPagingRuleEvent>(ue_ip, ue_ipv6);
   ctrl.inject_external_event(paging_event, external_event_callback);
 
   OAILOG_FUNC_RETURN(LOG_GTPV1U, RETURNok);
