/*
 * Licensed to the OpenAirInterface (OAI) Software Alliance under one or more
 * contributor license agreements.  See the NOTICE file distributed with
 * this work for additional information regarding copyright ownership.
 * The OpenAirInterface Software Alliance licenses this file to You under
 * the terms found in the LICENSE file in the root of this source tree.
 *
 * Unless required by applicable law or agreed to in writing, software
 * distributed under the License is distributed on an "AS IS" BASIS,
 * WITHOUT WARRANTIES OR CONDITIONS OF ANY KIND, either express or implied.
 * See the License for the specific language governing permissions and
 * limitations under the License.
 *-------------------------------------------------------------------------------
 * For more information about the OpenAirInterface (OAI) Software Alliance:
 *      contact@openairinterface.org
 */

#include <netinet/in.h>
#include <string.h>
#include "lte/gateway/c/core/oai/lib/openflow/controller/ControllerEvents.h"

using namespace fluid_msg;

namespace openflow {

ControllerEvent::ControllerEvent(
    fluid_base::OFConnection* ofconn, const ControllerEventType type)
    : ofconn_(ofconn), type_(type) {}

const ControllerEventType ControllerEvent::get_type() const {
  return type_;
}

fluid_base::OFConnection* ControllerEvent::get_connection() const {
  return ofconn_;
}

DataEvent::DataEvent(
    fluid_base::OFConnection* ofconn, fluid_base::OFHandler& ofhandler,
    const void* data, const size_t len, const ControllerEventType type)
    : ControllerEvent(ofconn, type),
      ofhandler_(ofhandler),
      data_(static_cast<const uint8_t*>(data)),
      len_(len) {}

DataEvent::~DataEvent() {
  ofhandler_.free_data(const_cast<uint8_t*>(data_));
}

const uint8_t* DataEvent::get_data() const {
  return data_;
}

const size_t DataEvent::get_length() const {
  return len_;
}

PacketInEvent::PacketInEvent(
    fluid_base::OFConnection* ofconn, fluid_base::OFHandler& ofhandler,
    const void* data, const size_t len)
    : DataEvent(ofconn, ofhandler, data, len, EVENT_PACKET_IN) {}

SwitchUpEvent::SwitchUpEvent(
    fluid_base::OFConnection* ofconn, fluid_base::OFHandler& ofhandler,
    const void* data, const size_t len)
    : DataEvent(ofconn, ofhandler, data, len, EVENT_SWITCH_UP) {}

SwitchDownEvent::SwitchDownEvent(fluid_base::OFConnection* ofconn)
    : ControllerEvent(ofconn, EVENT_SWITCH_DOWN) {}

ErrorEvent::ErrorEvent(
    fluid_base::OFConnection* ofconn, const struct ofp_error_msg* error_msg)
    : error_type_(ntohs(error_msg->type)),
      error_code_(ntohs(error_msg->code)),
      ControllerEvent(ofconn, EVENT_ERROR) {}

const uint16_t ErrorEvent::get_error_type() const {
  return error_type_;
}

const uint16_t ErrorEvent::get_error_code() const {
  return error_code_;
}

ExternalEvent::ExternalEvent(const ControllerEventType type)
    : ControllerEvent(NULL, type) {}

void ExternalEvent::set_of_connection(fluid_base::OFConnection* ofconn) {
  ofconn_ = ofconn;
}

UeNetworkInfo::UeNetworkInfo(const struct in_addr ue_ip)
    : ue_ip_(ue_ip), vlan_(0), ue_ipv6_(in6addr_any) {}

UeNetworkInfo::UeNetworkInfo(
    const struct in_addr ue_ip, struct in6_addr* ue_ipv6)
    : ue_ip_(ue_ip), vlan_(0) {
  if (ue_ipv6) {
    ue_ipv6_ = *ue_ipv6;
  } else {
    ue_ipv6_ = in6addr_any;
  }
}

UeNetworkInfo::UeNetworkInfo(const struct in_addr ue_ip, int vlan)
    : ue_ip_(ue_ip), vlan_(vlan), ue_ipv6_(in6addr_any) {}

UeNetworkInfo::UeNetworkInfo(
    const struct in_addr ue_ip, struct in6_addr* ue_ipv6, int vlan)
    : ue_ip_(ue_ip), vlan_(vlan) {
  if (ue_ipv6) {
    ue_ipv6_ = *ue_ipv6;
  } else {
    ue_ipv6_ = in6addr_any;
  }
}

const bool UeNetworkInfo::is_ue_ipv6_addr_valid() const {
  return !!memcmp(&ue_ipv6_, &in6addr_any, sizeof(ue_ipv6_));
}

const bool UeNetworkInfo::is_ue_ipv4_addr_valid() const {
  return ue_ip_.s_addr != INADDR_ANY;
}

const struct in_addr& UeNetworkInfo::get_ip() const {
  return ue_ip_;
}

const struct in6_addr& UeNetworkInfo::get_ipv6() const {
  return ue_ipv6_;
}

const int UeNetworkInfo::get_vlan() const {
  return vlan_;
}

AddGTPTunnelEvent::AddGTPTunnelEvent(
    const struct in_addr ue_ip, struct in6_addr* ue_ipv6, int vlan,
    const struct in_addr enb_ip, struct in6_addr* enb_ipv6,
    const uint32_t in_tei, const uint32_t out_tei, const char* imsi,
    uint32_t enb_gtp_port)
    : ue_info_(ue_ip, ue_ipv6, vlan),
      enb_ip_(enb_ip),
      pgw_ip_(INADDR_ZERO),
      in_tei_(in_tei),
      out_tei_(out_tei),
      pgw_in_tei_(0),
      pgw_out_tei_(0),
      imsi_(imsi),
      dl_flow_valid_(false),
      dl_flow_(),
      dl_flow_precedence_(DEFAULT_PRECEDENCE),
      ExternalEvent(EVENT_ADD_GTP_TUNNEL),
      enb_gtp_port_(enb_gtp_port),
      pgw_gtp_port_(0) {
  if (enb_ipv6) {
    enb_ipv6_ = *enb_ipv6;
  } else {
    enb_ipv6_ = in6addr_any;
  }
  pgw_ipv6_ = in6addr_any;
}

AddGTPTunnelEvent::AddGTPTunnelEvent(
    const struct in_addr ue_ip, struct in6_addr* ue_ipv6, int vlan,
    const struct in_addr enb_ip, struct in6_addr* enb_ipv6,
    const uint32_t in_tei, const uint32_t out_tei, const char* imsi,
    const struct ip_flow_dl* dl_flow, const uint32_t dl_flow_precedence,
    uint32_t enb_gtp_port)
    : ue_info_(ue_ip, ue_ipv6, vlan),
      enb_ip_(enb_ip),
      pgw_ip_(INADDR_ZERO),
      in_tei_(in_tei),
      out_tei_(out_tei),
      pgw_in_tei_(0),
      pgw_out_tei_(0),
      imsi_(imsi),
      dl_flow_valid_(true),
      dl_flow_(*dl_flow),
      dl_flow_precedence_(dl_flow_precedence),
      ExternalEvent(EVENT_ADD_GTP_TUNNEL),
      enb_gtp_port_(enb_gtp_port),
      pgw_gtp_port_(0) {
  if (enb_ipv6) {
    enb_ipv6_ = *enb_ipv6;
  } else {
    enb_ipv6_ = in6addr_any;
  }
  pgw_ipv6_ = in6addr_any;
}

AddGTPTunnelEvent::AddGTPTunnelEvent(
    const struct in_addr ue_ip, struct in6_addr* ue_ipv6, int vlan,
    const struct in_addr enb_ip, struct in6_addr* enb_ipv6,
    const struct in_addr pgw_ip, struct in6_addr* pgw_ipv6,
    const uint32_t in_tei, const uint32_t out_tei, const uint32_t pgw_in_tei,
    const uint32_t pgw_out_tei, const char* imsi, uint32_t enb_gtp_port,
    uint32_t pgw_gtp_port)
    : ue_info_(ue_ip, vlan),
      enb_ip_(enb_ip),
      pgw_ip_(pgw_ip),
      in_tei_(in_tei),
      out_tei_(out_tei),
      pgw_in_tei_(pgw_in_tei),
      pgw_out_tei_(pgw_out_tei),
      imsi_(imsi),
      dl_flow_valid_(false),
      dl_flow_(),
      dl_flow_precedence_(DEFAULT_PRECEDENCE),
      ExternalEvent(EVENT_ADD_GTP_S8_TUNNEL),
      enb_gtp_port_(enb_gtp_port),
      pgw_gtp_port_(pgw_gtp_port) {
  if (enb_ipv6) {
    enb_ipv6_ = *enb_ipv6;
  } else {
    enb_ipv6_ = in6addr_any;
  }
  if (pgw_ipv6) {
    pgw_ipv6_ = *pgw_ipv6;
  } else {
    pgw_ipv6_ = in6addr_any;
  }
}

const struct in_addr& AddGTPTunnelEvent::get_ue_ip() const {
  return ue_info_.get_ip();
}

const struct UeNetworkInfo& AddGTPTunnelEvent::get_ue_info() const {
  return ue_info_;
}

const struct in_addr& AddGTPTunnelEvent::get_enb_ip() const {
  return enb_ip_;
}

const struct in6_addr& AddGTPTunnelEvent::get_enb_ipv6() const {
  return enb_ipv6_;
}

const struct in_addr& AddGTPTunnelEvent::get_pgw_ip() const {
  return pgw_ip_;
}

const struct in6_addr& AddGTPTunnelEvent::get_pgw_ipv6() const {
  return pgw_ipv6_;
}

const uint32_t AddGTPTunnelEvent::get_in_tei() const {
  return in_tei_;
}

const uint32_t AddGTPTunnelEvent::get_out_tei() const {
  return out_tei_;
}

const uint32_t AddGTPTunnelEvent::get_pgw_in_tei() const {
  return pgw_in_tei_;
}

const uint32_t AddGTPTunnelEvent::get_pgw_out_tei() const {
  return pgw_out_tei_;
}

const std::string& AddGTPTunnelEvent::get_imsi() const {
  return imsi_;
}

const bool AddGTPTunnelEvent::is_dl_flow_valid() const {
  return dl_flow_valid_;
}

const struct ip_flow_dl& AddGTPTunnelEvent::get_dl_flow() const {
  return dl_flow_;
}

const uint32_t AddGTPTunnelEvent::get_dl_flow_precedence() const {
  return dl_flow_precedence_;
}

const uint32_t AddGTPTunnelEvent::get_enb_gtp_portno() const {
  return enb_gtp_port_;
}

const uint32_t AddGTPTunnelEvent::get_pgw_gtp_portno() const {
  return pgw_gtp_port_;
}

DeleteGTPTunnelEvent::DeleteGTPTunnelEvent(
    const struct in_addr ue_ip, struct in6_addr* ue_ipv6, const uint32_t in_tei,
    const struct ip_flow_dl* dl_flow, uint32_t enb_gtp_port)
    : ue_info_(ue_ip, ue_ipv6),
      in_tei_(in_tei),
      pgw_in_tei_(0),
      dl_flow_valid_(true),
      dl_flow_(*dl_flow),
      ExternalEvent(EVENT_DELETE_GTP_TUNNEL),
      enb_gtp_port_(enb_gtp_port),
      pgw_gtp_port_(0) {}

DeleteGTPTunnelEvent::DeleteGTPTunnelEvent(
    const struct in_addr ue_ip, struct in6_addr* ue_ipv6, const uint32_t in_tei,
    uint32_t enb_gtp_port)
    : ue_info_(ue_ip, ue_ipv6),
      in_tei_(in_tei),
      pgw_in_tei_(0),
      dl_flow_valid_(false),
      dl_flow_(),
      ExternalEvent(EVENT_DELETE_GTP_TUNNEL),
      enb_gtp_port_(enb_gtp_port),
      pgw_gtp_port_(0) {}

DeleteGTPTunnelEvent::DeleteGTPTunnelEvent(
    const struct in_addr ue_ip, struct in6_addr* ue_ipv6, const uint32_t in_tei,
    const uint32_t pgw_in_tei, uint32_t enb_gtp_port, uint32_t pgw_gtp_port)
    : ue_info_(ue_ip, ue_ipv6),
      in_tei_(in_tei),
      pgw_in_tei_(pgw_in_tei),
      dl_flow_valid_(false),
      dl_flow_(),
      ExternalEvent(EVENT_DELETE_GTP_S8_TUNNEL),
      enb_gtp_port_(enb_gtp_port),
      pgw_gtp_port_(pgw_gtp_port) {}

const struct UeNetworkInfo& DeleteGTPTunnelEvent::get_ue_info() const {
  return ue_info_;
}

const struct in_addr& DeleteGTPTunnelEvent::get_ue_ip() const {
  return ue_info_.get_ip();
}

const uint32_t DeleteGTPTunnelEvent::get_in_tei() const {
  return in_tei_;
}

const uint32_t DeleteGTPTunnelEvent::get_pgw_in_tei() const {
  return pgw_in_tei_;
}

const bool DeleteGTPTunnelEvent::is_dl_flow_valid() const {
  return dl_flow_valid_;
}

const struct ip_flow_dl& DeleteGTPTunnelEvent::get_dl_flow() const {
  return dl_flow_;
}

const uint32_t DeleteGTPTunnelEvent::get_enb_gtp_portno() const {
  return enb_gtp_port_;
}

const uint32_t DeleteGTPTunnelEvent::get_pgw_gtp_portno() const {
  return pgw_gtp_port_;
}

HandleDataOnGTPTunnelEvent::HandleDataOnGTPTunnelEvent(
    const struct in_addr ue_ip, struct in6_addr* ue_ipv6, const uint32_t in_tei,
    const ControllerEventType event_type, const struct ip_flow_dl* dl_flow,
    const uint32_t dl_flow_precedence)
    : ue_info_(ue_ip),
      in_tei_(in_tei),
      dl_flow_valid_(true),
      dl_flow_(*dl_flow),
      dl_flow_precedence_(dl_flow_precedence),
      ExternalEvent(event_type) {}

HandleDataOnGTPTunnelEvent::HandleDataOnGTPTunnelEvent(
    const struct in_addr ue_ip, struct in6_addr* ue_ipv6, const uint32_t in_tei,
    const ControllerEventType event_type)
    : ue_info_(ue_ip),
      in_tei_(in_tei),
      dl_flow_valid_(false),
      dl_flow_(),
      dl_flow_precedence_(DEFAULT_PRECEDENCE),
      ExternalEvent(event_type) {}

const struct in_addr& HandleDataOnGTPTunnelEvent::get_ue_ip() const {
  return ue_info_.get_ip();
}

const uint32_t HandleDataOnGTPTunnelEvent::get_in_tei() const {
  return in_tei_;
}

const bool HandleDataOnGTPTunnelEvent::is_dl_flow_valid() const {
  return dl_flow_valid_;
}

const struct ip_flow_dl& HandleDataOnGTPTunnelEvent::get_dl_flow() const {
  return dl_flow_;
}

const uint32_t HandleDataOnGTPTunnelEvent::get_dl_flow_precedence() const {
  return dl_flow_precedence_;
}

AddPagingRuleEvent::AddPagingRuleEvent(
    const struct in_addr ue_ip, struct in6_addr* ue_ipv6)
    : ue_info_(ue_ip, ue_ipv6), ExternalEvent(EVENT_ADD_PAGING_RULE) {}

const struct UeNetworkInfo& AddPagingRuleEvent::get_ue_info() const {
  return ue_info_;
}

const struct in_addr& AddPagingRuleEvent::get_ue_ip() const {
  return ue_info_.get_ip();
}

const struct in6_addr& AddPagingRuleEvent::get_ue_ipv6() const {
  return ue_info_.get_ipv6();
}

DeletePagingRuleEvent::DeletePagingRuleEvent(
    const struct in_addr ue_ip, struct in6_addr* ue_ipv6)
    : ue_info_(ue_ip, ue_ipv6), ExternalEvent(EVENT_DELETE_PAGING_RULE) {}

const struct UeNetworkInfo& DeletePagingRuleEvent::get_ue_info() const {
  return ue_info_;
}

const struct in_addr& DeletePagingRuleEvent::get_ue_ip() const {
  return ue_info_.get_ip();
}

<<<<<<< HEAD
const struct in6_addr& DeletePagingRuleEvent::get_ue_ipv6() const {
  return ue_info_.get_ipv6();
=======
AddArpFlowEvent::AddArpFlowEvent(const char* imsi, const struct in_addr ue_ip)
    : ue_ipv4(ue_ip),
      ExternalEvent(EVENT_ADD_DL_ARP),
      flow_precedence_(DEFAULT_PRECEDENCE),
      imsi_(imsi) {}

const struct in_addr& AddArpFlowEvent::get_ue_ip() const {
  return ue_ipv4;
}

int AddArpFlowEvent::get_flow_precedence() const {
  return flow_precedence_;
}

const std::string& AddArpFlowEvent::get_imsi() const {
  return imsi_;
>>>>>>> f99945fd
}

}  // namespace openflow<|MERGE_RESOLUTION|>--- conflicted
+++ resolved
@@ -424,11 +424,10 @@
   return ue_info_.get_ip();
 }
 
-<<<<<<< HEAD
 const struct in6_addr& DeletePagingRuleEvent::get_ue_ipv6() const {
   return ue_info_.get_ipv6();
-=======
-AddArpFlowEvent::AddArpFlowEvent(const char* imsi, const struct in_addr ue_ip)
+}
+  AddArpFlowEvent::AddArpFlowEvent(const char* imsi, const struct in_addr ue_ip)
     : ue_ipv4(ue_ip),
       ExternalEvent(EVENT_ADD_DL_ARP),
       flow_precedence_(DEFAULT_PRECEDENCE),
@@ -444,7 +443,6 @@
 
 const std::string& AddArpFlowEvent::get_imsi() const {
   return imsi_;
->>>>>>> f99945fd
 }
 
 }  // namespace openflow