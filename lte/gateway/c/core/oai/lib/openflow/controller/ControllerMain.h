--- conflicted
+++ resolved
@@ -50,12 +50,8 @@
     struct in_addr ue, struct in6_addr* ue_ipv6, uint32_t i_tei,
     struct ip_flow_dl* flow_dl, uint32_t flow_precedence_dl);
 
-<<<<<<< HEAD
-int openflow_controller_add_paging_rule(
+int openflow_controller_add_paging_rule(const char* imsi, 
     struct in_addr ue_ip, struct in6_addr* ue_ipv6);
-=======
-int openflow_controller_add_paging_rule(const char* imsi, struct in_addr ue_ip);
->>>>>>> f99945fd
 
 int openflow_controller_delete_paging_rule(
     struct in_addr ue_ip, struct in6_addr* ue_ipv6);
