/*
 * Copyright (c) 2015, EURECOM (www.eurecom.fr)
 * All rights reserved.
 *
 * Redistribution and use in source and binary forms, with or without
 * modification, are permitted provided that the following conditions are met:
 *
 * 1. Redistributions of source code must retain the above copyright notice,
 * this list of conditions and the following disclaimer.
 * 2. Redistributions in binary form must reproduce the above copyright notice,
 *    this list of conditions and the following disclaimer in the documentation
 *    and/or other materials provided with the distribution.
 *
 * THIS SOFTWARE IS PROVIDED BY THE COPYRIGHT HOLDERS AND CONTRIBUTORS "AS IS"
 * AND ANY EXPRESS OR IMPLIED WARRANTIES, INCLUDING, BUT NOT LIMITED TO, THE
 * IMPLIED WARRANTIES OF MERCHANTABILITY AND FITNESS FOR A PARTICULAR PURPOSE
 * ARE DISCLAIMED. IN NO EVENT SHALL THE COPYRIGHT OWNER OR CONTRIBUTORS BE
 * LIABLE FOR ANY DIRECT, INDIRECT, INCIDENTAL, SPECIAL, EXEMPLARY, OR
 * CONSEQUENTIAL DAMAGES (INCLUDING, BUT NOT LIMITED TO, PROCUREMENT OF
 * SUBSTITUTE GOODS OR SERVICES; LOSS OF USE, DATA, OR PROFITS; OR BUSINESS
 * INTERRUPTION) HOWEVER CAUSED AND ON ANY THEORY OF LIABILITY, WHETHER IN
 * CONTRACT, STRICT LIABILITY, OR TORT (INCLUDING NEGLIGENCE OR OTHERWISE)
 * ARISING IN ANY WAY OUT OF THE USE OF THIS SOFTWARE, EVEN IF ADVISED OF THE
 * POSSIBILITY OF SUCH DAMAGE.
 *
 * The views and conclusions contained in the software and documentation are
 * those of the authors and should not be interpreted as representing official
 * policies, either expressed or implied, of the FreeBSD Project.
 */

/** @defgroup _intertask_interface_impl_ Intertask Interface Mechanisms
 * Implementation
 * @ingroup _ref_implementation_
 * @{
 */

#ifndef INTERTASK_INTERFACE_TYPES_H_
#define INTERTASK_INTERFACE_TYPES_H_

#include <time.h>
#include "lte/gateway/c/core/oai/lib/itti/itti_types.h"

#include "lte/gateway/c/core/oai/include/messages_types.hpp"

/* Defines to handle bit fields on unsigned long values */
#define UL_BIT_MASK(lENGTH) ((1UL << (lENGTH)) - 1UL)
#define UL_BIT_SHIFT(vALUE, oFFSET) ((vALUE) << (oFFSET))
#define UL_BIT_UNSHIFT(vALUE, oFFSET) ((vALUE) >> (oFFSET))

#define UL_FIELD_MASK(oFFSET, lENGTH) \
  UL_BIT_SHIFT(UL_BIT_MASK(lENGTH), (oFFSET))
#define UL_FIELD_INSERT(vALUE, fIELD, oFFSET, lENGTH) \
  (((vALUE) & (~UL_FIELD_MASK(oFFSET, lENGTH))) |     \
   UL_BIT_SHIFT(((fIELD)&UL_BIT_MASK(lENGTH)), oFFSET))
#define UL_FIELD_EXTRACT(vALUE, oFFSET, lENGTH) \
  (UL_BIT_UNSHIFT((vALUE), (oFFSET)) & UL_BIT_MASK(lENGTH))

/* Definitions of task ID fields */
#define TASK_THREAD_ID_OFFSET 8
#define TASK_THREAD_ID_LENGTH 8

#define TASK_SUB_TASK_ID_OFFSET 0
#define TASK_SUB_TASK_ID_LENGTH 8

/* Defines to extract task ID fields */
#define TASK_GET_THREAD_ID(tASKiD) (itti_desc.tasks_info[tASKiD].thread)
/* Extract the instance from a message */
#define ITTI_MESSAGE_GET_INSTANCE(mESSAGE) ((mESSAGE)->ittiMsgHeader.instance)

<<<<<<< HEAD
#include "lte/gateway/c/core/oai/include/messages_types.hpp"

=======
>>>>>>> 15ec930d
/* This enum defines messages ids. Each one is unique. */
typedef enum {
#define MESSAGE_DEF(iD, sTRUCT, fIELDnAME) iD,
#include "lte/gateway/c/core/oai/include/messages_def.hpp"
#undef MESSAGE_DEF

  MESSAGES_ID_MAX,
} MessagesIds;

//! Thread id of each task
typedef enum {
  THREAD_NULL = 0,

#define TASK_DEF(tHREADiD) THREAD_##tHREADiD,
#include "lte/gateway/c/core/oai/include/tasks_def.h"
#undef TASK_DEF

  THREAD_MAX,
  THREAD_FIRST = 1,
} thread_id_t;

//! Sub-tasks id, to defined offset form thread id
typedef enum {
#define TASK_DEF(tHREADiD) tHREADiD##_THREAD = THREAD_##tHREADiD,
#include "lte/gateway/c/core/oai/include/tasks_def.h"
#undef TASK_DEF
} task_thread_id_t;

//! Tasks id of each task
typedef enum {
  TASK_UNKNOWN = 0,

#define TASK_DEF(tHREADiD) tHREADiD,
#include "lte/gateway/c/core/oai/include/tasks_def.h"
#undef TASK_DEF

  TASK_MAX,
  TASK_FIRST = 1,
} task_id_t;

typedef union msg_s {
#define MESSAGE_DEF(iD, sTRUCT, fIELDnAME) sTRUCT fIELDnAME;
#include "lte/gateway/c/core/oai/include/messages_def.hpp"
#undef MESSAGE_DEF
} msg_t;

typedef uint32_t MessageHeaderSize;

/** @struct MessageHeader
 *  @brief Message Header structure for inter-task communication.
 */
typedef struct MessageHeader_s {
  union {
    struct {
      MessagesIds
          messageId; /**< Unique message id as referenced in enum MessagesIds */

      task_id_t originTaskId;      /**< ID of the sender task */
      task_id_t destinationTaskId; /**< ID of the destination task */
      struct timespec timestamp;   /** Time msg got created */
      instance_t instance;         /**< Task instance for virtualization */
      imsi64_t imsi;               /** IMSI associated to sender task */
      long last_hop_latency;       /** Last hop zmq latency */

      MessageHeaderSize
          ittiMsgSize; /**< Message size (not including header size) */
    };
    // Add padding to avoid any holes in MessageDef object.
    uint8_t __pad[64];
  };
} MessageHeader;

/** @struct MessageDef
 *  @brief Message structure for inter-task communication.
 *  \internal
 * The memory allocation code expects \ref ittiMsg directly following \ref
 * ittiMsgHeader.
 */
typedef struct MessageDef_s {
  MessageHeader ittiMsgHeader; /**< Message header */
  msg_t
      ittiMsg; /**< Union of payloads as defined in x_messages_def.h headers */
} MessageDef;

#endif /* INTERTASK_INTERFACE_TYPES_H_ */
/* @} */<|MERGE_RESOLUTION|>--- conflicted
+++ resolved
@@ -67,11 +67,6 @@
 /* Extract the instance from a message */
 #define ITTI_MESSAGE_GET_INSTANCE(mESSAGE) ((mESSAGE)->ittiMsgHeader.instance)
 
-<<<<<<< HEAD
-#include "lte/gateway/c/core/oai/include/messages_types.hpp"
-
-=======
->>>>>>> 15ec930d
 /* This enum defines messages ids. Each one is unique. */
 typedef enum {
 #define MESSAGE_DEF(iD, sTRUCT, fIELDnAME) iD,
