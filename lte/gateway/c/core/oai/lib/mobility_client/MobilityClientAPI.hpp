/*
 * Licensed to the OpenAirInterface (OAI) Software Alliance under one or more
 * contributor license agreements.  See the NOTICE file distributed with
 * this work for additional information regarding copyright ownership.
 * The OpenAirInterface Software Alliance licenses this file to You under
 * the terms found in the LICENSE file in the root of this source tree.
 *
 * Unless required by applicable law or agreed to in writing, software
 * distributed under the License is distributed on an "AS IS" BASIS,
 * WITHOUT WARRANTIES OR CONDITIONS OF ANY KIND, either express or implied.
 * See the License for the specific language governing permissions and
 * limitations under the License.
 *-------------------------------------------------------------------------------
 * For more information about the OpenAirInterface (OAI) Software Alliance:
 *      contact@openairinterface.org
 */

#pragma once

<<<<<<< HEAD
=======
#include <stdint.h>

>>>>>>> d1cd3750
#include <string>

#include "stdint.h"

#ifdef __cplusplus
extern "C" {
#endif
#include "lte/gateway/c/core/oai/common/log.h"
#include "lte/gateway/c/core/oai/include/ip_forward_messages_types.h"
#include "lte/gateway/c/core/oai/lib/itti/intertask_interface.h"
#ifdef __cplusplus
}
#endif

#include "lte/gateway/c/core/common/dynamic_memory_check.h"

// Status codes from gRPC
#define RPC_STATUS_OK 0
#define RPC_STATUS_CANCELLED 1
#define RPC_STATUS_UNKNOWN 2
#define RPC_STATUS_INVALID_ARGUMENT 3
#define RPC_STATUS_DEADLINE_EXCEEDED 4
#define RPC_STATUS_ALREADY_EXISTS 6
#define RPC_STATUS_PERMISSION_DENIED 7
#define RPC_STATUS_UNAUTHENTICATED 16
#define RPC_STATUS_RESOURCE_EXHAUSTED 8
#define RPC_STATUS_FAILED_PRECONDITION 9
#define RPC_STATUS_ABORTED 10
#define RPC_STATUS_OUT_OF_RANGE 11
#define RPC_STATUS_UNIMPLEMENTED 12
#define RPC_STATUS_INTERNAL 13
#define RPC_STATUS_UNAVAILABLE 14
#define RPC_STATUS_DATA_LOSS 15

/*
 * Get the address and netmask of an assigned IPv4 block
 *
 * @param index (in): index of the IP block requested, currently only ONE
 * IP block (index=0) is supported
 * @param netaddr (out): network address in "network byte order"
 * @param netmask (out): network address mask
 * @return 0 on success
 * @return -RPC_STATUS_INVALID_ARGUMENT if IPBlock is invalid
 * @return -RPC_STATUS_FAILED_PRECONDITION if IPBlock overlaps
 */
int get_assigned_ipv4_block(int index, struct in_addr* netaddr,
                            uint32_t* netmask);

/**
 * Allocate IP address from MobilityServiceClient over gRPC (non-blocking),
 * and handle response for PGW handler.
 * @param subscriber_id: subscriber id string, i.e. IMSI
 * @param apn: access point name string, e.g., "ims", "internet", etc.
 * @param addr: contains the IP address allocated upon returning in
 * "host byte order"
 * @param pdn_type str for PDN type (ipv4, ipv6...)
 * @return status of gRPC call
 */
int pgw_handle_allocate_ipv4_address(const std::string subscriber_id,
                                     const std::string apn,
                                     const std::string pdn_type,
                                     teid_t context_teid, ebi_t eps_bearer_id);

/**
 * Allocate IP address from MobilityServiceClient over gRPC (non-blocking),
 * and handle response for PGW handler.
 * @param subscriber_id: subscriber id string, i.e. IMSI
 * @param apn: access point name string, e.g., "ims", "internet", etc.
 * @param ipv6_addr: contains the IP address allocated upon returning
 * @param pdn_type str for PDN type (ipv6)
 * @return status of gRPC call
 */

int pgw_handle_allocate_ipv6_address(const std::string subscriber_id,
                                     const std::string apn,
                                     const std::string pdn_type,
                                     teid_t context_teid, ebi_t eps_bearer_id);

/*
 * Release an allocated IP address.
 *
 * The released IP address is put into a tombstone state, and recycled
 * periodically.
 *
 * @param subscriber_id: subscriber id string, i.e. IMSI
 * @param addr: IP address to release
 */
void release_ipv4_address(const std::string subscriber_id,
                          const std::string apn, const struct in_addr* addr);

/*
 * Release an allocated IP address.
 *
 * The released IP address is put into a tombstone state, and recycled
 * periodically.
 *
 * @param subscriber_id: subscriber id string, i.e. IMSI
 * @param apn: access point name string, e.g., "ims", "internet", etc.
 * @param addr: IPv6 address to release in "host byte order
 */
void release_ipv6_address(const std::string subscriber_id,
                          const std::string apn, const struct in6_addr* addr);

/*
 * Release an allocated IP address.
 *
 * The released IP address is put into a tombstone state, and recycled
 * periodically.
 *
 * @param subscriber_id: subscriber id string, i.e. IMSI
 * @param apn: access point name string, e.g., "ims", "internet", etc.
 * @param ipv4_addr: IPv4 address to release in "host byte order
 * @param ipv6_addr: IPv6 address to release in "host byte order
 */
void release_ipv4v6_address(const std::string subscriber_id,
                            const std::string apn,
                            const struct in_addr* ipv4_addr,
                            const struct in6_addr* ipv6_addr);

/*
 * Get the allocated IPv4 address for a subscriber
 * @param subscriber_id: IMSI string
 * @param addr (out): contains the allocated IPv4 address for the subscriber
 * @return 0 on success
 * @return -RPC_STATUS_NOT_FOUND if the SID is not found
 */
int get_ipv4_address_for_subscriber(const char* subscriber_id, const char* apn,
                                    struct in_addr* addr);

/*
 * Get the subscriber id given its allocated IPv4 address. If the address
 * isn't associated with a subscriber, then it returns an error
 * @param addr: ipv4 address of subscriber
 * @param subscriber_id (out): contains the imsi of the associated subscriber if
 *                             it exists
 * @return 0 on success
 * @return -RPC_STATUS_NOT_FOUND if IPv4 address is not found
 */
int get_subscriber_id_from_ipv4(const struct in_addr* addr,
                                char** subscriber_id);

/**
 * Allocate IP address from MobilityServiceClient over gRPC (non-blocking),
 * and handle response for PGW handler.
 * @param subscriber_id: subscriber id string, i.e. IMSI
 * @param apn: access point name string, e.g., "ims", "internet", etc.
 * @param ip4_addr: contains the IP address allocated upon returning in
 * "host byte order"
 * @param ipv6_addr: contains the IP address allocated upon returning
 * @param sgi_create_endpoint_resp itti message for sgi_create_endpoint_resp
 * @param pdn_type str for PDN type (ipv4v6)
 * @return status of gRPC call
 */

int pgw_handle_allocate_ipv4v6_address(const std::string subscriber_id_str,
                                       const std::string apn_str,
                                       const std::string pdn_type_str,
                                       teid_t context_teid,
                                       ebi_t eps_bearer_id);<|MERGE_RESOLUTION|>--- conflicted
+++ resolved
@@ -17,14 +17,9 @@
 
 #pragma once
 
-<<<<<<< HEAD
-=======
 #include <stdint.h>
 
->>>>>>> d1cd3750
 #include <string>
-
-#include "stdint.h"
 
 #ifdef __cplusplus
 extern "C" {
