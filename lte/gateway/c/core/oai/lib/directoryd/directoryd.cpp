--- conflicted
+++ resolved
@@ -54,11 +54,7 @@
   return true;
 }
 
-<<<<<<< HEAD
 bool directoryd_update_record_field(char* imsi, std::string key, char* value) {
-=======
-bool directoryd_update_record_field(char* imsi, const char* key, char* value) {
->>>>>>> 4916020f
   // Actual GW_ID will be filled in the cloud
   magma::GatewayDirectoryServiceClient::UpdateRecordField(
       "IMSI" + std::string(imsi), key, std::string(value),
