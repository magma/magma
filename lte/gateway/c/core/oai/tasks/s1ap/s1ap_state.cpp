/*
 * Licensed to the OpenAirInterface (OAI) Software Alliance under one or more
 * contributor license agreements.  See the NOTICE file distributed with
 * this work for additional information regarding copyright ownership.
 * The OpenAirInterface Software Alliance licenses this file to You under
 * the terms found in the LICENSE file in the root of this source tree.
 *
 * Unless required by applicable law or agreed to in writing, software
 * distributed under the License is distributed on an "AS IS" BASIS,
 * WITHOUT WARRANTIES OR CONDITIONS OF ANY KIND, either express or implied.
 * See the License for the specific language governing permissions and
 * limitations under the License.
 *-------------------------------------------------------------------------------
 * For more information about the OpenAirInterface (OAI) Software Alliance:
 *      contact@openairinterface.org
 */

#include "lte/gateway/c/core/oai/include/s1ap_state.hpp"

#include <cstdlib>
#include <cstring>
#include <vector>

#include <memory.h>

extern "C" {
#include "lte/gateway/c/core/oai/lib/bstr/bstrlib.h"
#include "lte/gateway/c/core/common/assertions.h"
#include "lte/gateway/c/core/common/common_defs.h"
}

#include "lte/gateway/c/core/common/dynamic_memory_check.h"
#include "lte/gateway/c/core/oai/tasks/s1ap/s1ap_state_manager.hpp"

namespace magma {
namespace lte {

int s1ap_state_init(uint32_t max_ues, uint32_t max_enbs, bool use_stateless) {
  S1apStateManager::getInstance().init(max_ues, max_enbs, use_stateless);
  // remove UEs with unknown IMSI from eNB state
  remove_ues_without_imsi_from_ue_id_coll();
  return RETURNok;
}

s1ap_state_t* get_s1ap_state(bool read_from_db) {
  return S1apStateManager::getInstance().get_state(read_from_db);
}

void s1ap_state_exit() { S1apStateManager::getInstance().free_state(); }

void put_s1ap_state() { S1apStateManager::getInstance().write_state_to_db(); }

enb_description_t* s1ap_state_get_enb(s1ap_state_t* state,
                                      sctp_assoc_id_t assoc_id) {
  enb_description_t* enb = nullptr;

  state->enbs.get(assoc_id, &enb);

  return enb;
}

oai::UeDescription* s1ap_state_get_ue_enbid(sctp_assoc_id_t sctp_assoc_id,
                                            enb_ue_s1ap_id_t enb_ue_s1ap_id) {
  oai::UeDescription* ue = nullptr;

  map_uint64_ue_description_t* state_ue_map = get_s1ap_ue_state();
  if (!state_ue_map) {
<<<<<<< HEAD
    OAILOG_ERROR(LOG_S1AP, "Failed to find state_ue_map");
=======
    OAILOG_ERROR(LOG_S1AP, "Failed to get s1ap_ue_state");
>>>>>>> b9bf710d
    return ue;
  }
  uint64_t comp_s1ap_id =
      S1AP_GENERATE_COMP_S1AP_ID(sctp_assoc_id, enb_ue_s1ap_id);
  state_ue_map->get(comp_s1ap_id, &ue);

  return ue;
}

oai::UeDescription* s1ap_state_get_ue_mmeid(mme_ue_s1ap_id_t mme_ue_s1ap_id) {
  oai::UeDescription* ue = nullptr;

  map_uint64_ue_description_t* state_ue_map = get_s1ap_ue_state();
  if (!state_ue_map) {
<<<<<<< HEAD
    OAILOG_ERROR(LOG_S1AP, "Failed to find state_ue_map");
=======
    OAILOG_ERROR(LOG_S1AP, "Failed to get s1ap_ue_state");
>>>>>>> b9bf710d
    return ue;
  }
  state_ue_map->map_apply_callback_on_all_elements(
      s1ap_ue_compare_by_mme_ue_id_cb, reinterpret_cast<void*>(&mme_ue_s1ap_id),
      reinterpret_cast<void**>(&ue));

  return ue;
}

oai::UeDescription* s1ap_state_get_ue_imsi(imsi64_t imsi64) {
  oai::UeDescription* ue = nullptr;

  map_uint64_ue_description_t* state_ue_map = get_s1ap_ue_state();
  if (!state_ue_map) {
<<<<<<< HEAD
    OAILOG_ERROR(LOG_S1AP, "Failed to find state_ue_map");
=======
    OAILOG_ERROR(LOG_S1AP, "Failed to get s1ap_ue_state");
>>>>>>> b9bf710d
    return ue;
  }
  state_ue_map->map_apply_callback_on_all_elements(
      s1ap_ue_compare_by_imsi, reinterpret_cast<void*>(&imsi64),
      reinterpret_cast<void**>(&ue));

  return ue;
}

void put_s1ap_imsi_map() {
  S1apStateManager::getInstance().write_s1ap_imsi_map_to_db();
}

s1ap_imsi_map_t* get_s1ap_imsi_map() {
  return S1apStateManager::getInstance().get_s1ap_imsi_map();
}

bool s1ap_ue_compare_by_mme_ue_id_cb(__attribute__((unused)) uint64_t keyP,
<<<<<<< HEAD
                                     magma::lte::oai::UeDescription* elementP,
=======
                                     struct ue_description_s* elementP,
>>>>>>> b9bf710d
                                     void* parameterP, void** resultP) {
  mme_ue_s1ap_id_t* mme_ue_s1ap_id_p = (mme_ue_s1ap_id_t*)parameterP;
  oai::UeDescription* ue_ref = (oai::UeDescription*)elementP;
  if (*mme_ue_s1ap_id_p == ue_ref->mme_ue_s1ap_id()) {
    *resultP = elementP;
    OAILOG_TRACE(LOG_S1AP,
                 "Found ue_ref %p mme_ue_s1ap_id " MME_UE_S1AP_ID_FMT "\n",
                 ue_ref, ue_ref->mme_ue_s1ap_id());
    return true;
  }
  return false;
}

bool s1ap_ue_compare_by_imsi(__attribute__((unused)) uint64_t keyP,
<<<<<<< HEAD
                             magma::lte::oai::UeDescription* elementP,
=======
                             struct ue_description_s* elementP,
>>>>>>> b9bf710d
                             void* parameterP, void** resultP) {
  imsi64_t imsi64 = INVALID_IMSI64;
  imsi64_t* target_imsi64 = (imsi64_t*)parameterP;
  oai::UeDescription* ue_ref = (oai::UeDescription*)elementP;

  s1ap_imsi_map_t* imsi_map = get_s1ap_imsi_map();
  imsi_map->mme_ueid2imsi_map.get(ue_ref->mme_ue_s1ap_id(), &imsi64);

  if (*target_imsi64 != INVALID_IMSI64 && *target_imsi64 == imsi64) {
    *resultP = elementP;
    OAILOG_DEBUG_UE(LOG_S1AP, imsi64, "Found ue_ref\n");
    return true;
  }
  return false;
}

map_uint64_ue_description_t* get_s1ap_ue_state(void) {
  return S1apStateManager::getInstance().get_s1ap_ue_state();
}

void put_s1ap_ue_state(imsi64_t imsi64) {
  if (S1apStateManager::getInstance().is_persist_state_enabled()) {
    oai::UeDescription* ue_ctxt = s1ap_state_get_ue_imsi(imsi64);
    if (ue_ctxt) {
      auto imsi_str = S1apStateManager::getInstance().get_imsi_str(imsi64);
      S1apStateManager::getInstance().write_ue_state_to_db(ue_ctxt, imsi_str);
    }
  }
}

void delete_s1ap_ue_state(imsi64_t imsi64) {
  auto imsi_str = S1apStateManager::getInstance().get_imsi_str(imsi64);
  S1apStateManager::getInstance().clear_ue_state_db(imsi_str);
}

void remove_ues_without_imsi_from_ue_id_coll() {
  s1ap_state_t* s1ap_state_p = get_s1ap_state(false);
  map_uint64_ue_description_t* s1ap_ue_state = get_s1ap_ue_state();
<<<<<<< HEAD
=======

  if (!(s1ap_ue_state)) {
    OAILOG_ERROR(LOG_S1AP, "Failed to get s1ap_ue_state");
    return;
  }
>>>>>>> b9bf710d
  std::vector<uint32_t> mme_ue_id_no_imsi_list = {};
  if (!s1ap_state_p || (s1ap_state_p->enbs.isEmpty())) {
    return;
  }
  s1ap_imsi_map_t* s1ap_imsi_map = get_s1ap_imsi_map();
  oai::UeDescription* ue_ref_p = nullptr;

  // get each eNB in s1ap_state
  for (auto itr = s1ap_state_p->enbs.map->begin();
       itr != s1ap_state_p->enbs.map->end(); itr++) {
    struct enb_description_s* enb_association_p = itr->second;
    if (!enb_association_p) {
      continue;
    }

    if (enb_association_p->ue_id_coll.isEmpty()) {
      continue;
    }

    // for each ue comp_s1ap_id in eNB->ue_id_coll, check if it has an S1ap
    // ue_context, if not delete it
    for (auto ue_itr = enb_association_p->ue_id_coll.map->begin();
         ue_itr != enb_association_p->ue_id_coll.map->end(); ue_itr++) {
      // Check if a UE reference exists for this comp_s1ap_id
      s1ap_ue_state->get(ue_itr->second, &ue_ref_p);
      if (!ue_ref_p) {
        mme_ue_id_no_imsi_list.push_back(ue_itr->first);
        OAILOG_DEBUG(LOG_S1AP,
                     "Adding mme_ue_s1ap_id %u to eNB clean up list with "
                     "num_ues_checked "
                     "%lu",
                     ue_itr->first, mme_ue_id_no_imsi_list.size());
      }
    }
    // remove all the mme_ue_s1ap_ids
    for (uint32_t i = 0; i < mme_ue_id_no_imsi_list.size(); i++) {
      enb_association_p->ue_id_coll.remove(mme_ue_id_no_imsi_list[i]);

      s1ap_imsi_map->mme_ueid2imsi_map.remove(mme_ue_id_no_imsi_list[i]);
      enb_association_p->nb_ue_associated--;

      OAILOG_DEBUG(LOG_S1AP,
                   "Num UEs associated %u num elements in ue_id_coll %zu",
                   enb_association_p->nb_ue_associated,
                   enb_association_p->ue_id_coll.size());
    }
  }
}

}  // namespace lte
}  // namespace magma<|MERGE_RESOLUTION|>--- conflicted
+++ resolved
@@ -65,11 +65,7 @@
 
   map_uint64_ue_description_t* state_ue_map = get_s1ap_ue_state();
   if (!state_ue_map) {
-<<<<<<< HEAD
-    OAILOG_ERROR(LOG_S1AP, "Failed to find state_ue_map");
-=======
-    OAILOG_ERROR(LOG_S1AP, "Failed to get s1ap_ue_state");
->>>>>>> b9bf710d
+    OAILOG_ERROR(LOG_S1AP, "Failed to get s1ap_ue_state");
     return ue;
   }
   uint64_t comp_s1ap_id =
@@ -84,11 +80,7 @@
 
   map_uint64_ue_description_t* state_ue_map = get_s1ap_ue_state();
   if (!state_ue_map) {
-<<<<<<< HEAD
-    OAILOG_ERROR(LOG_S1AP, "Failed to find state_ue_map");
-=======
-    OAILOG_ERROR(LOG_S1AP, "Failed to get s1ap_ue_state");
->>>>>>> b9bf710d
+    OAILOG_ERROR(LOG_S1AP, "Failed to get s1ap_ue_state");
     return ue;
   }
   state_ue_map->map_apply_callback_on_all_elements(
@@ -103,11 +95,7 @@
 
   map_uint64_ue_description_t* state_ue_map = get_s1ap_ue_state();
   if (!state_ue_map) {
-<<<<<<< HEAD
-    OAILOG_ERROR(LOG_S1AP, "Failed to find state_ue_map");
-=======
-    OAILOG_ERROR(LOG_S1AP, "Failed to get s1ap_ue_state");
->>>>>>> b9bf710d
+    OAILOG_ERROR(LOG_S1AP, "Failed to get s1ap_ue_state");
     return ue;
   }
   state_ue_map->map_apply_callback_on_all_elements(
@@ -126,11 +114,7 @@
 }
 
 bool s1ap_ue_compare_by_mme_ue_id_cb(__attribute__((unused)) uint64_t keyP,
-<<<<<<< HEAD
                                      magma::lte::oai::UeDescription* elementP,
-=======
-                                     struct ue_description_s* elementP,
->>>>>>> b9bf710d
                                      void* parameterP, void** resultP) {
   mme_ue_s1ap_id_t* mme_ue_s1ap_id_p = (mme_ue_s1ap_id_t*)parameterP;
   oai::UeDescription* ue_ref = (oai::UeDescription*)elementP;
@@ -145,11 +129,7 @@
 }
 
 bool s1ap_ue_compare_by_imsi(__attribute__((unused)) uint64_t keyP,
-<<<<<<< HEAD
                              magma::lte::oai::UeDescription* elementP,
-=======
-                             struct ue_description_s* elementP,
->>>>>>> b9bf710d
                              void* parameterP, void** resultP) {
   imsi64_t imsi64 = INVALID_IMSI64;
   imsi64_t* target_imsi64 = (imsi64_t*)parameterP;
@@ -188,14 +168,11 @@
 void remove_ues_without_imsi_from_ue_id_coll() {
   s1ap_state_t* s1ap_state_p = get_s1ap_state(false);
   map_uint64_ue_description_t* s1ap_ue_state = get_s1ap_ue_state();
-<<<<<<< HEAD
-=======
 
   if (!(s1ap_ue_state)) {
     OAILOG_ERROR(LOG_S1AP, "Failed to get s1ap_ue_state");
     return;
   }
->>>>>>> b9bf710d
   std::vector<uint32_t> mme_ue_id_no_imsi_list = {};
   if (!s1ap_state_p || (s1ap_state_p->enbs.isEmpty())) {
     return;
