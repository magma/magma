/*
 * Licensed to the OpenAirInterface (OAI) Software Alliance under one or more
 * contributor license agreements.  See the NOTICE file distributed with
 * this work for additional information regarding copyright ownership.
 * The OpenAirInterface Software Alliance licenses this file to You under
 * the terms found in the LICENSE file in the root of this source tree.
 *
 * Unless required by applicable law or agreed to in writing, software
 * distributed under the License is distributed on an "AS IS" BASIS,
 * WITHOUT WARRANTIES OR CONDITIONS OF ANY KIND, either express or implied.
 * See the License for the specific language governing permissions and
 * limitations under the License.
 *-------------------------------------------------------------------------------
 * For more information about the OpenAirInterface (OAI) Software Alliance:
 *      contact@openairinterface.org
 */

#include "lte/gateway/c/core/oai/include/s1ap_state.hpp"

#include <cstdlib>
#include <cstring>
#include <vector>

#include <memory.h>

extern "C" {
#include "lte/gateway/c/core/oai/lib/bstr/bstrlib.h"

#include "lte/gateway/c/core/common/assertions.h"
#include "lte/gateway/c/core/common/common_defs.h"
#include "lte/gateway/c/core/common/dynamic_memory_check.h"
}

#include "lte/gateway/c/core/oai/tasks/s1ap/s1ap_state_manager.hpp"

using magma::lte::S1apStateManager;

int s1ap_state_init(uint32_t max_ues, uint32_t max_enbs, bool use_stateless) {
  S1apStateManager::getInstance().init(max_ues, max_enbs, use_stateless);
  // remove UEs with unknown IMSI from eNB state
  remove_ues_without_imsi_from_ue_id_coll();
  return RETURNok;
}

s1ap_state_t* get_s1ap_state(bool read_from_db) {
  return S1apStateManager::getInstance().get_state(read_from_db);
}

void s1ap_state_exit() { S1apStateManager::getInstance().free_state(); }

void put_s1ap_state() { S1apStateManager::getInstance().write_state_to_db(); }

enb_description_t* s1ap_state_get_enb(s1ap_state_t* state,
                                      sctp_assoc_id_t assoc_id) {
  enb_description_t* enb = nullptr;

  state->enbs.get(assoc_id, &enb);

  return enb;
}

ue_description_t* s1ap_state_get_ue_enbid(sctp_assoc_id_t sctp_assoc_id,
                                          enb_ue_s1ap_id_t enb_ue_s1ap_id) {
  ue_description_t* ue = nullptr;

  hash_table_ts_t* state_ue_ht = get_s1ap_ue_state();
  uint64_t comp_s1ap_id =
      S1AP_GENERATE_COMP_S1AP_ID(sctp_assoc_id, enb_ue_s1ap_id);
  hashtable_ts_get(state_ue_ht, (const hash_key_t)comp_s1ap_id, (void**)&ue);

  return ue;
}

ue_description_t* s1ap_state_get_ue_mmeid(mme_ue_s1ap_id_t mme_ue_s1ap_id) {
  ue_description_t* ue = nullptr;

  hash_table_ts_t* state_ue_ht = get_s1ap_ue_state();
  hashtable_ts_apply_callback_on_elements((hash_table_ts_t* const)state_ue_ht,
                                          s1ap_ue_compare_by_mme_ue_id_cb,
                                          &mme_ue_s1ap_id, (void**)&ue);

  return ue;
}

ue_description_t* s1ap_state_get_ue_imsi(imsi64_t imsi64) {
  ue_description_t* ue = nullptr;

  hash_table_ts_t* state_ue_ht = get_s1ap_ue_state();
  hashtable_ts_apply_callback_on_elements((hash_table_ts_t* const)state_ue_ht,
                                          s1ap_ue_compare_by_imsi, &imsi64,
                                          (void**)&ue);

  return ue;
}

void put_s1ap_imsi_map() {
  S1apStateManager::getInstance().write_s1ap_imsi_map_to_db();
}

s1ap_imsi_map_t* get_s1ap_imsi_map() {
  return S1apStateManager::getInstance().get_s1ap_imsi_map();
}

bool s1ap_ue_compare_by_mme_ue_id_cb(__attribute__((unused))
                                     const hash_key_t keyP,
                                     void* const elementP, void* parameterP,
                                     void** resultP) {
  mme_ue_s1ap_id_t* mme_ue_s1ap_id_p = (mme_ue_s1ap_id_t*)parameterP;
  ue_description_t* ue_ref = (ue_description_t*)elementP;
  if (*mme_ue_s1ap_id_p == ue_ref->mme_ue_s1ap_id) {
    *resultP = elementP;
    OAILOG_TRACE(LOG_S1AP,
                 "Found ue_ref %p mme_ue_s1ap_id " MME_UE_S1AP_ID_FMT "\n",
                 ue_ref, ue_ref->mme_ue_s1ap_id);
    return true;
  }
  return false;
}

bool s1ap_ue_compare_by_imsi(__attribute__((unused)) const hash_key_t keyP,
                             void* const elementP, void* parameterP,
                             void** resultP) {
  imsi64_t imsi64 = INVALID_IMSI64;
  imsi64_t* target_imsi64 = (imsi64_t*)parameterP;
  ue_description_t* ue_ref = (ue_description_t*)elementP;

  s1ap_imsi_map_t* imsi_map = get_s1ap_imsi_map();
  hashtable_uint64_ts_get(imsi_map->mme_ue_id_imsi_htbl,
                          (const hash_key_t)ue_ref->mme_ue_s1ap_id, &imsi64);

  if (*target_imsi64 != INVALID_IMSI64 && *target_imsi64 == imsi64) {
    *resultP = elementP;
    OAILOG_DEBUG_UE(LOG_S1AP, imsi64, "Found ue_ref\n");
    return true;
  }
  return false;
}

hash_table_ts_t* get_s1ap_ue_state(void) {
  return S1apStateManager::getInstance().get_ue_state_ht();
}

void put_s1ap_ue_state(imsi64_t imsi64) {
  if (S1apStateManager::getInstance().is_persist_state_enabled()) {
    ue_description_t* ue_ctxt = s1ap_state_get_ue_imsi(imsi64);
    if (ue_ctxt) {
      auto imsi_str = S1apStateManager::getInstance().get_imsi_str(imsi64);
      S1apStateManager::getInstance().write_ue_state_to_db(ue_ctxt, imsi_str);
    }
  }
}

void delete_s1ap_ue_state(imsi64_t imsi64) {
  auto imsi_str = S1apStateManager::getInstance().get_imsi_str(imsi64);
  S1apStateManager::getInstance().clear_ue_state_db(imsi_str);
}

void get_mme_ue_ids_no_imsi(uint32_t keyP, uint64_t const dataP,
                            uint32_t* num_ues_checked,
                            std::vector<uint32_t>& mme_id_list,
                            hash_table_ts_t* s1ap_ue_state) {
  ue_description_t* ue_ref_p = NULL;

  // Check if a UE reference exists for this comp_s1ap_id
  hashtable_ts_get(s1ap_ue_state, (const hash_key_t)dataP, (void**)&ue_ref_p);
  if (!ue_ref_p) {
    mme_id_list.push_back(keyP);
    ++(*num_ues_checked);
    OAILOG_DEBUG(
        LOG_S1AP,
        "Adding mme_ue_s1ap_id %u to eNB clean up list with num_ues_checked "
        "%u",
        keyP, *num_ues_checked);
  }
  return;  // always return false to make sure it runs on all elements
}

void remove_ues_without_imsi_from_ue_id_coll() {
  s1ap_state_t* s1ap_state_p = get_s1ap_state(false);
  hash_table_ts_t* s1ap_ue_state = get_s1ap_ue_state();
  std::vector<uint32_t> mme_ue_id_no_imsi_list = {};
<<<<<<< HEAD
  if (!s1ap_state_p || (!(s1ap_state_p->enbs.size()))) {
=======
  if (!s1ap_state_p || (s1ap_state_p->enbs.isEmpty())) {
>>>>>>> 03ebba59
    return;
  }
  s1ap_imsi_map_t* s1ap_imsi_map = get_s1ap_imsi_map();
  uint32_t num_ues_checked;

  // get each eNB in s1ap_state
  for (auto itr = s1ap_state_p->enbs.map->begin();
       itr != s1ap_state_p->enbs.map->end(); itr++) {
    struct enb_description_s* enb_association_p = itr->second;
    if (!enb_association_p) {
      continue;
    }

    if (enb_association_p->ue_id_coll.isEmpty()) {
      continue;
    }

    // for each ue comp_s1ap_id in eNB->ue_id_coll, check if it has an S1ap
    num_ues_checked = 0;
    // ue_context, if not delete it
    for (auto ue_itr = enb_association_p->ue_id_coll.map->begin();
         ue_itr != enb_association_p->ue_id_coll.map->end(); ue_itr++) {
      get_mme_ue_ids_no_imsi(ue_itr->first, ue_itr->second, &num_ues_checked,
                             mme_ue_id_no_imsi_list, s1ap_ue_state);
    }
    for (uint32_t i = 0; i < num_ues_checked; i++) {
      enb_association_p->ue_id_coll.remove(mme_ue_id_no_imsi_list[i]);
      hashtable_uint64_ts_remove(s1ap_imsi_map->mme_ue_id_imsi_htbl,
                                 mme_ue_id_no_imsi_list[i]);
      enb_association_p->nb_ue_associated--;

      OAILOG_DEBUG(LOG_S1AP,
                   "Num UEs associated %u num elements in ue_id_coll %zu",
                   enb_association_p->nb_ue_associated,
                   enb_association_p->ue_id_coll.size());
    }
  }
}<|MERGE_RESOLUTION|>--- conflicted
+++ resolved
@@ -179,11 +179,7 @@
   s1ap_state_t* s1ap_state_p = get_s1ap_state(false);
   hash_table_ts_t* s1ap_ue_state = get_s1ap_ue_state();
   std::vector<uint32_t> mme_ue_id_no_imsi_list = {};
-<<<<<<< HEAD
-  if (!s1ap_state_p || (!(s1ap_state_p->enbs.size()))) {
-=======
   if (!s1ap_state_p || (s1ap_state_p->enbs.isEmpty())) {
->>>>>>> 03ebba59
     return;
   }
   s1ap_imsi_map_t* s1ap_imsi_map = get_s1ap_imsi_map();
