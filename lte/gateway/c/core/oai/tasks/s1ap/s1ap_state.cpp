/*
 * Licensed to the OpenAirInterface (OAI) Software Alliance under one or more
 * contributor license agreements.  See the NOTICE file distributed with
 * this work for additional information regarding copyright ownership.
 * The OpenAirInterface Software Alliance licenses this file to You under
 * the terms found in the LICENSE file in the root of this source tree.
 *
 * Unless required by applicable law or agreed to in writing, software
 * distributed under the License is distributed on an "AS IS" BASIS,
 * WITHOUT WARRANTIES OR CONDITIONS OF ANY KIND, either express or implied.
 * See the License for the specific language governing permissions and
 * limitations under the License.
 *-------------------------------------------------------------------------------
 * For more information about the OpenAirInterface (OAI) Software Alliance:
 *      contact@openairinterface.org
 */

#include "lte/gateway/c/core/oai/include/s1ap_state.hpp"

#include <cstdlib>
#include <cstring>
#include <vector>

#include <memory.h>

extern "C" {
#include "lte/gateway/c/core/oai/lib/bstr/bstrlib.h"
#include "lte/gateway/c/core/common/assertions.h"
#include "lte/gateway/c/core/common/common_defs.h"
}

#include "lte/gateway/c/core/common/dynamic_memory_check.h"
#include "lte/gateway/c/core/oai/tasks/s1ap/s1ap_state_manager.hpp"

namespace magma {
namespace lte {

int s1ap_state_init(uint32_t max_ues, uint32_t max_enbs, bool use_stateless) {
  S1apStateManager::getInstance().init(max_ues, max_enbs, use_stateless);
  // remove UEs with unknown IMSI from eNB state
  remove_ues_without_imsi_from_ue_id_coll();
  return RETURNok;
}

oai::S1apState* get_s1ap_state(bool read_from_db) {
  return S1apStateManager::getInstance().get_state(read_from_db);
}

void s1ap_state_exit() { S1apStateManager::getInstance().free_state(); }

void put_s1ap_state() {
  S1apStateManager::getInstance().write_s1ap_state_to_db();
}

proto_map_rc_t s1ap_state_get_enb(oai::S1apState* state,
                                  sctp_assoc_id_t assoc_id,
                                  oai::EnbDescription* enb) {
  proto_map_uint32_enb_description_t enb_map;
  enb_map.map = state->mutable_enbs();
  return enb_map.get(assoc_id, enb);
}

proto_map_rc_t s1ap_state_update_enb_map(oai::S1apState* state,
                                         sctp_assoc_id_t assoc_id,
                                         oai::EnbDescription* enb) {
  proto_map_uint32_enb_description_t enb_map;
  enb_map.map = state->mutable_enbs();
  return enb_map.update_val(assoc_id, enb);
}

oai::UeDescription* s1ap_state_get_ue_enbid(sctp_assoc_id_t sctp_assoc_id,
                                            enb_ue_s1ap_id_t enb_ue_s1ap_id) {
  oai::UeDescription* ue = nullptr;

  map_uint64_ue_description_t* state_ue_map = get_s1ap_ue_state();
  if (!state_ue_map) {
    OAILOG_ERROR(LOG_S1AP, "Failed to get s1ap_ue_state");
    return ue;
  }
  uint64_t comp_s1ap_id =
      S1AP_GENERATE_COMP_S1AP_ID(sctp_assoc_id, enb_ue_s1ap_id);
  state_ue_map->get(comp_s1ap_id, &ue);

  return ue;
}

oai::UeDescription* s1ap_state_get_ue_mmeid(mme_ue_s1ap_id_t mme_ue_s1ap_id) {
  oai::UeDescription* ue = nullptr;

  map_uint64_ue_description_t* state_ue_map = get_s1ap_ue_state();
  if (!state_ue_map) {
    OAILOG_ERROR(LOG_S1AP, "Failed to get s1ap_ue_state");
    return ue;
  }
  state_ue_map->map_apply_callback_on_all_elements(
      s1ap_ue_compare_by_mme_ue_id_cb, reinterpret_cast<void*>(&mme_ue_s1ap_id),
      reinterpret_cast<void**>(&ue));

  return ue;
}

oai::UeDescription* s1ap_state_get_ue_imsi(imsi64_t imsi64) {
  oai::UeDescription* ue = nullptr;

  map_uint64_ue_description_t* state_ue_map = get_s1ap_ue_state();
  if (!state_ue_map) {
    OAILOG_ERROR(LOG_S1AP, "Failed to get s1ap_ue_state");
    return ue;
  }
  state_ue_map->map_apply_callback_on_all_elements(
      s1ap_ue_compare_by_imsi, reinterpret_cast<void*>(&imsi64),
      reinterpret_cast<void**>(&ue));

  return ue;
}

void put_s1ap_imsi_map() {
  S1apStateManager::getInstance().write_s1ap_imsi_map_to_db();
}

oai::S1apImsiMap* get_s1ap_imsi_map() {
  return S1apStateManager::getInstance().get_s1ap_imsi_map();
}

bool s1ap_ue_compare_by_mme_ue_id_cb(__attribute__((unused)) uint64_t keyP,
                                     oai::UeDescription* elementP,
                                     void* parameterP, void** resultP) {
  mme_ue_s1ap_id_t* mme_ue_s1ap_id_p = (mme_ue_s1ap_id_t*)parameterP;
  oai::UeDescription* ue_ref = reinterpret_cast<oai::UeDescription*>(elementP);
  if (*mme_ue_s1ap_id_p == ue_ref->mme_ue_s1ap_id()) {
    *resultP = elementP;
    OAILOG_TRACE(LOG_S1AP,
                 "Found ue_ref %p mme_ue_s1ap_id " MME_UE_S1AP_ID_FMT "\n",
                 ue_ref, ue_ref->mme_ue_s1ap_id());
    return true;
  }
  return false;
}

bool s1ap_ue_compare_by_imsi(__attribute__((unused)) uint64_t keyP,
                             oai::UeDescription* elementP, void* parameterP,
                             void** resultP) {
  imsi64_t imsi64 = INVALID_IMSI64;
  imsi64_t* target_imsi64 = (imsi64_t*)parameterP;
  oai::UeDescription* ue_ref = reinterpret_cast<oai::UeDescription*>(elementP);

<<<<<<< HEAD
  oai::S1apImsiMap* imsi_map = get_s1ap_imsi_map();
  imsi_map->mme_ue_id_imsi_map().get(ue_ref->mme_ue_s1ap_id, &imsi64);
=======
  s1ap_imsi_map_t* imsi_map = get_s1ap_imsi_map();
  imsi_map->mme_ueid2imsi_map.get(ue_ref->mme_ue_s1ap_id(), &imsi64);
>>>>>>> a333a742

  if (*target_imsi64 != INVALID_IMSI64 && *target_imsi64 == imsi64) {
    *resultP = elementP;
    OAILOG_DEBUG_UE(LOG_S1AP, imsi64, "Found ue_ref\n");
    return true;
  }
  return false;
}

map_uint64_ue_description_t* get_s1ap_ue_state(void) {
  return S1apStateManager::getInstance().get_s1ap_ue_state();
}

void put_s1ap_ue_state(imsi64_t imsi64) {
  if (S1apStateManager::getInstance().is_persist_state_enabled()) {
    oai::UeDescription* ue_ctxt = s1ap_state_get_ue_imsi(imsi64);
    if (ue_ctxt) {
      auto imsi_str = S1apStateManager::getInstance().get_imsi_str(imsi64);
      S1apStateManager::getInstance().s1ap_write_ue_state_to_db(ue_ctxt,
                                                                imsi_str);
    }
  }
}

void delete_s1ap_ue_state(imsi64_t imsi64) {
  auto imsi_str = S1apStateManager::getInstance().get_imsi_str(imsi64);
  S1apStateManager::getInstance().clear_ue_state_db(imsi_str);
}

void remove_ues_without_imsi_from_ue_id_coll() {
  oai::S1apState* s1ap_state_p = get_s1ap_state(false);
  if (!s1ap_state_p) {
    OAILOG_ERROR(LOG_S1AP, "Failed to get s1ap_state");
    return;
  }

  map_uint64_ue_description_t* s1ap_ue_state = get_s1ap_ue_state();
  if (!(s1ap_ue_state)) {
    OAILOG_ERROR(LOG_S1AP, "Failed to get s1ap_ue_state");
    return;
  }
  proto_map_uint32_enb_description_t enb_map;
  enb_map.map = s1ap_state_p->mutable_enbs();
  if ((enb_map.isEmpty())) {
    return;
  }
<<<<<<< HEAD
  oai::S1apImsiMap* s1ap_imsi_map = get_s1ap_imsi_map();
  ue_description_t* ue_ref_p = NULL;
=======
  std::vector<uint32_t> mme_ue_id_no_imsi_list = {};
  s1ap_imsi_map_t* s1ap_imsi_map = get_s1ap_imsi_map();
  oai::UeDescription* ue_ref_p = nullptr;
>>>>>>> a333a742

  // get each eNB in s1ap_state
  for (auto itr = enb_map.map->begin(); itr != enb_map.map->end(); itr++) {
    struct oai::EnbDescription enb_association_p = itr->second;
    if (!enb_association_p.sctp_assoc_id()) {
      continue;
    }

    magma::proto_map_uint32_uint64_t ue_id_coll;
    ue_id_coll.map = enb_association_p.mutable_ue_id_map();
    if (ue_id_coll.isEmpty()) {
      continue;
    }

    // for each ue comp_s1ap_id in eNB->ue_id_coll, check if it has an S1ap
    // ue_context, if not delete it
    for (auto ue_itr = ue_id_coll.map->begin(); ue_itr != ue_id_coll.map->end();
         ue_itr++) {
      // Check if a UE reference exists for this comp_s1ap_id
      s1ap_ue_state->get(ue_itr->second, &ue_ref_p);
      if (!ue_ref_p) {
        mme_ue_id_no_imsi_list.push_back(ue_itr->first);
        OAILOG_DEBUG(LOG_S1AP,
                     "Adding mme_ue_s1ap_id %u to eNB clean up list with "
                     "num_ues_checked "
                     "%lu",
                     ue_itr->first, mme_ue_id_no_imsi_list.size());
      }
    }
    // remove all the mme_ue_s1ap_ids
    for (uint32_t i = 0; i < mme_ue_id_no_imsi_list.size(); i++) {
      ue_id_coll.remove(mme_ue_id_no_imsi_list[i]);

<<<<<<< HEAD
      s1ap_imsi_map->mutable_mme_ue_s1ap_id_imsi_map().remove(
          mme_ue_id_no_imsi_list[i]);
      enb_association_p->nb_ue_associated--;
=======
      s1ap_imsi_map->mme_ueid2imsi_map.remove(mme_ue_id_no_imsi_list[i]);
      enb_association_p.set_nb_ue_associated(
          (enb_association_p.nb_ue_associated() - 1));
>>>>>>> a333a742

      OAILOG_DEBUG(LOG_S1AP,
                   "Num UEs associated %u num elements in ue_id_coll %zu",
                   enb_association_p.nb_ue_associated(), ue_id_coll.size());
    }
    s1ap_state_update_enb_map(s1ap_state_p, enb_association_p.sctp_assoc_id(),
                              &enb_association_p);
  }
}

}  // namespace lte
}  // namespace magma<|MERGE_RESOLUTION|>--- conflicted
+++ resolved
@@ -144,13 +144,8 @@
   imsi64_t* target_imsi64 = (imsi64_t*)parameterP;
   oai::UeDescription* ue_ref = reinterpret_cast<oai::UeDescription*>(elementP);
 
-<<<<<<< HEAD
   oai::S1apImsiMap* imsi_map = get_s1ap_imsi_map();
   imsi_map->mme_ue_id_imsi_map().get(ue_ref->mme_ue_s1ap_id, &imsi64);
-=======
-  s1ap_imsi_map_t* imsi_map = get_s1ap_imsi_map();
-  imsi_map->mme_ueid2imsi_map.get(ue_ref->mme_ue_s1ap_id(), &imsi64);
->>>>>>> a333a742
 
   if (*target_imsi64 != INVALID_IMSI64 && *target_imsi64 == imsi64) {
     *resultP = elementP;
@@ -197,14 +192,10 @@
   if ((enb_map.isEmpty())) {
     return;
   }
-<<<<<<< HEAD
+
+  std::vector<uint32_t> mme_ue_id_no_imsi_list = {};
   oai::S1apImsiMap* s1ap_imsi_map = get_s1ap_imsi_map();
-  ue_description_t* ue_ref_p = NULL;
-=======
-  std::vector<uint32_t> mme_ue_id_no_imsi_list = {};
-  s1ap_imsi_map_t* s1ap_imsi_map = get_s1ap_imsi_map();
   oai::UeDescription* ue_ref_p = nullptr;
->>>>>>> a333a742
 
   // get each eNB in s1ap_state
   for (auto itr = enb_map.map->begin(); itr != enb_map.map->end(); itr++) {
@@ -238,15 +229,10 @@
     for (uint32_t i = 0; i < mme_ue_id_no_imsi_list.size(); i++) {
       ue_id_coll.remove(mme_ue_id_no_imsi_list[i]);
 
-<<<<<<< HEAD
       s1ap_imsi_map->mutable_mme_ue_s1ap_id_imsi_map().remove(
           mme_ue_id_no_imsi_list[i]);
-      enb_association_p->nb_ue_associated--;
-=======
-      s1ap_imsi_map->mme_ueid2imsi_map.remove(mme_ue_id_no_imsi_list[i]);
       enb_association_p.set_nb_ue_associated(
           (enb_association_p.nb_ue_associated() - 1));
->>>>>>> a333a742
 
       OAILOG_DEBUG(LOG_S1AP,
                    "Num UEs associated %u num elements in ue_id_coll %zu",
