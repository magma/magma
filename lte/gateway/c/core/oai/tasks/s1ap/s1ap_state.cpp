--- conflicted
+++ resolved
@@ -154,29 +154,6 @@
   S1apStateManager::getInstance().clear_ue_state_db(imsi_str);
 }
 
-<<<<<<< HEAD
-void get_mme_ue_ids_no_imsi(uint32_t keyP, uint64_t const dataP,
-                            uint32_t* num_ues_checked,
-                            std::vector<uint32_t>* mme_id_list,
-                            hash_table_ts_t* s1ap_ue_state) {
-  ue_description_t* ue_ref_p = NULL;
-
-  // Check if a UE reference exists for this comp_s1ap_id
-  hashtable_ts_get(s1ap_ue_state, (const hash_key_t)dataP, (void**)&ue_ref_p);
-  if (!ue_ref_p) {
-    mme_id_list->push_back(keyP);
-    ++(*num_ues_checked);
-    OAILOG_DEBUG(
-        LOG_S1AP,
-        "Adding mme_ue_s1ap_id %u to eNB clean up list with num_ues_checked "
-        "%u",
-        keyP, *num_ues_checked);
-  }
-  return;  // always return false to make sure it runs on all elements
-}
-
-=======
->>>>>>> 00bf57fa
 void remove_ues_without_imsi_from_ue_id_coll() {
   s1ap_state_t* s1ap_state_p = get_s1ap_state(false);
   hash_table_ts_t* s1ap_ue_state = get_s1ap_ue_state();
@@ -201,15 +178,6 @@
 
     // for each ue comp_s1ap_id in eNB->ue_id_coll, check if it has an S1ap
     // ue_context, if not delete it
-<<<<<<< HEAD
-    num_ues_checked = 0;
-    for (auto ue_itr = enb_association_p->ue_id_coll.map->begin();
-         ue_itr != enb_association_p->ue_id_coll.map->end(); ue_itr++) {
-      get_mme_ue_ids_no_imsi(ue_itr->first, ue_itr->second, &num_ues_checked,
-                             &mme_ue_id_no_imsi_list, s1ap_ue_state);
-    }
-    for (uint32_t i = 0; i < num_ues_checked; i++) {
-=======
     for (auto ue_itr = enb_association_p->ue_id_coll.map->begin();
          ue_itr != enb_association_p->ue_id_coll.map->end(); ue_itr++) {
       // Check if a UE reference exists for this comp_s1ap_id
@@ -226,7 +194,6 @@
     }
     // remove all the mme_ue_s1ap_ids
     for (uint32_t i = 0; i < mme_ue_id_no_imsi_list.size(); i++) {
->>>>>>> 00bf57fa
       enb_association_p->ue_id_coll.remove(mme_ue_id_no_imsi_list[i]);
       hashtable_uint64_ts_remove(s1ap_imsi_map->mme_ue_id_imsi_htbl,
                                  mme_ue_id_no_imsi_list[i]);
