--- conflicted
+++ resolved
@@ -92,12 +92,7 @@
   proto->set_ran_cp_ipaddr_sz(enb->ran_cp_ipaddr_sz);
 
   // store ue_ids
-<<<<<<< HEAD
-  copy_int_protomap_to_proto(enb->ue_id_coll, proto->mutable_ue_ids());
-
-=======
   *(proto->mutable_ue_id_map()) = *(enb->ue_id_coll.map);
->>>>>>> 5d4153ba
   supported_ta_list_to_proto(&enb->supported_ta_list,
                              proto->mutable_supported_ta_list());
 }
@@ -187,9 +182,8 @@
 
 void S1apStateConverter::s1ap_imsi_map_to_proto(
     const s1ap_imsi_map_t* s1ap_imsi_map, oai::S1apImsiMap* s1ap_imsi_proto) {
-  google::protobuf::Map<uint32_t, uint64_t> map =
+  *s1ap_imsi_proto->mutable_mme_ue_id_imsi_map() =
       *(s1ap_imsi_map->mme_ueid2imsi_map.map);
-  *s1ap_imsi_proto->mutable_mme_ue_id_imsi_map() = map;
 }
 
 void S1apStateConverter::proto_to_s1ap_imsi_map(
