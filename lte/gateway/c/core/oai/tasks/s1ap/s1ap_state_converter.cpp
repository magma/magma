/*
 *
 * Licensed to the OpenAirInterface (OAI) Software Alliance under one or more
 * contributor license agreements.  See the NOTICE file distributed with
 * this work for additional information regarding copyright ownership.
 * The OpenAirInterface Software Alliance licenses this file to You under
 * the terms found in the LICENSE file in the root of this source tree.
 *
 * Unless required by applicable law or agreed to in writing, software
 * distributed under the License is distributed on an "AS IS" BASIS,
 * WITHOUT WARRANTIES OR CONDITIONS OF ANY KIND, either express or implied.
 * See the License for the specific language governing permissions and
 * limitations under the License.
 *------------------------------------------------------------------------------
 * For more information about the OpenAirInterface (OAI) Software Alliance:
 *      contact@openairinterface.org
 */
#include "lte/gateway/c/core/oai/tasks/s1ap/s1ap_state_converter.hpp"

namespace magma {
namespace lte {

S1apStateConverter::~S1apStateConverter() = default;
S1apStateConverter::S1apStateConverter() = default;

void S1apStateConverter::state_to_proto(oai::S1apState* state,
                                        oai::S1apState* proto) {
  proto->Clear();
  proto->MergeFrom(*state);
}

void S1apStateConverter::proto_to_state(const oai::S1apState& proto,
                                        oai::S1apState* state) {
  state->Clear();
  state->MergeFrom(proto);
}

void S1apStateConverter::ue_to_proto(const oai::UeDescription* ue,
                                     oai::UeDescription* proto) {
  proto->Clear();
  proto->MergeFrom(*ue);
}

void S1apStateConverter::proto_to_ue(const oai::UeDescription& proto,
                                     oai::UeDescription* ue) {
  ue->Clear();
  ue->MergeFrom(proto);
}

<<<<<<< HEAD
void S1apStateConverter::supported_ta_list_to_proto(
    const supported_ta_list_t* supported_ta_list,
    oai::SupportedTaList* supported_ta_list_proto) {
  supported_ta_list_proto->set_list_count(supported_ta_list->list_count);
  for (int idx = 0; idx < supported_ta_list->list_count; idx++) {
    OAILOG_DEBUG(LOG_S1AP, "Writing Supported TAI list at index %d", idx);
    oai::SupportedTaiItems* supported_tai_item =
        supported_ta_list_proto->add_supported_tai_items();
    supported_tai_item_to_proto(&supported_ta_list->supported_tai_items[idx],
                                supported_tai_item);
  }
}

void S1apStateConverter::proto_to_supported_ta_list(
    supported_ta_list_t* supported_ta_list_state,
    const oai::SupportedTaList& supported_ta_list_proto) {
  supported_ta_list_state->list_count = supported_ta_list_proto.list_count();
  for (int idx = 0; idx < supported_ta_list_state->list_count; idx++) {
    OAILOG_DEBUG(LOG_MME_APP, "reading supported ta list at index %d", idx);
    proto_to_supported_tai_items(
        &supported_ta_list_state->supported_tai_items[idx],
        supported_ta_list_proto.supported_tai_items(idx));
  }
}

void S1apStateConverter::supported_tai_item_to_proto(
    const supported_tai_items_t* state_supported_tai_item,
    oai::SupportedTaiItems* supported_tai_item_proto) {
  supported_tai_item_proto->set_tac(state_supported_tai_item->tac);
  supported_tai_item_proto->set_bplmnlist_count(
      state_supported_tai_item->bplmnlist_count);
  char plmn_array[PLMN_BYTES] = {0};
  for (int idx = 0; idx < state_supported_tai_item->bplmnlist_count; idx++) {
    plmn_array[0] =
        (char)(state_supported_tai_item->bplmns[idx].mcc_digit1 + ASCII_ZERO);
    plmn_array[1] =
        (char)(state_supported_tai_item->bplmns[idx].mcc_digit2 + ASCII_ZERO);
    plmn_array[2] =
        (char)(state_supported_tai_item->bplmns[idx].mcc_digit3 + ASCII_ZERO);
    plmn_array[3] =
        (char)(state_supported_tai_item->bplmns[idx].mnc_digit1 + ASCII_ZERO);
    plmn_array[4] =
        (char)(state_supported_tai_item->bplmns[idx].mnc_digit2 + ASCII_ZERO);
    plmn_array[5] =
        (char)(state_supported_tai_item->bplmns[idx].mnc_digit3 + ASCII_ZERO);
    supported_tai_item_proto->add_bplmns(plmn_array);
  }
}

void S1apStateConverter::proto_to_supported_tai_items(
    supported_tai_items_t* supported_tai_item_state,
    const oai::SupportedTaiItems& supported_tai_item_proto) {
  supported_tai_item_state->tac = supported_tai_item_proto.tac();
  supported_tai_item_state->bplmnlist_count =
      supported_tai_item_proto.bplmnlist_count();
  for (int idx = 0; idx < supported_tai_item_state->bplmnlist_count; idx++) {
    supported_tai_item_state->bplmns[idx].mcc_digit1 =
        (int)(supported_tai_item_proto.bplmns(idx)[0]) - ASCII_ZERO;
    supported_tai_item_state->bplmns[idx].mcc_digit2 =
        (int)(supported_tai_item_proto.bplmns(idx)[1]) - ASCII_ZERO;
    supported_tai_item_state->bplmns[idx].mcc_digit3 =
        (int)(supported_tai_item_proto.bplmns(idx)[2]) - ASCII_ZERO;
    supported_tai_item_state->bplmns[idx].mnc_digit1 =
        (int)(supported_tai_item_proto.bplmns(idx)[3]) - ASCII_ZERO;
    supported_tai_item_state->bplmns[idx].mnc_digit2 =
        (int)(supported_tai_item_proto.bplmns(idx)[4]) - ASCII_ZERO;
    supported_tai_item_state->bplmns[idx].mnc_digit3 =
        (int)(supported_tai_item_proto.bplmns(idx)[5]) - ASCII_ZERO;
  }
}
=======
void S1apStateConverter::s1ap_imsi_map_to_proto(
    const s1ap_imsi_map_t* s1ap_imsi_map, oai::S1apImsiMap* s1ap_imsi_proto) {
  *s1ap_imsi_proto->mutable_mme_ue_s1ap_id_imsi_map() =
      *(s1ap_imsi_map->mme_ueid2imsi_map.map);
}

void S1apStateConverter::proto_to_s1ap_imsi_map(
    const oai::S1apImsiMap& s1ap_imsi_proto, s1ap_imsi_map_t* s1ap_imsi_map) {
  *(s1ap_imsi_map->mme_ueid2imsi_map.map) =
      s1ap_imsi_proto.mme_ue_s1ap_id_imsi_map();
}

>>>>>>> a333a742
}  // namespace lte
}  // namespace magma<|MERGE_RESOLUTION|>--- conflicted
+++ resolved
@@ -47,78 +47,6 @@
   ue->MergeFrom(proto);
 }
 
-<<<<<<< HEAD
-void S1apStateConverter::supported_ta_list_to_proto(
-    const supported_ta_list_t* supported_ta_list,
-    oai::SupportedTaList* supported_ta_list_proto) {
-  supported_ta_list_proto->set_list_count(supported_ta_list->list_count);
-  for (int idx = 0; idx < supported_ta_list->list_count; idx++) {
-    OAILOG_DEBUG(LOG_S1AP, "Writing Supported TAI list at index %d", idx);
-    oai::SupportedTaiItems* supported_tai_item =
-        supported_ta_list_proto->add_supported_tai_items();
-    supported_tai_item_to_proto(&supported_ta_list->supported_tai_items[idx],
-                                supported_tai_item);
-  }
-}
-
-void S1apStateConverter::proto_to_supported_ta_list(
-    supported_ta_list_t* supported_ta_list_state,
-    const oai::SupportedTaList& supported_ta_list_proto) {
-  supported_ta_list_state->list_count = supported_ta_list_proto.list_count();
-  for (int idx = 0; idx < supported_ta_list_state->list_count; idx++) {
-    OAILOG_DEBUG(LOG_MME_APP, "reading supported ta list at index %d", idx);
-    proto_to_supported_tai_items(
-        &supported_ta_list_state->supported_tai_items[idx],
-        supported_ta_list_proto.supported_tai_items(idx));
-  }
-}
-
-void S1apStateConverter::supported_tai_item_to_proto(
-    const supported_tai_items_t* state_supported_tai_item,
-    oai::SupportedTaiItems* supported_tai_item_proto) {
-  supported_tai_item_proto->set_tac(state_supported_tai_item->tac);
-  supported_tai_item_proto->set_bplmnlist_count(
-      state_supported_tai_item->bplmnlist_count);
-  char plmn_array[PLMN_BYTES] = {0};
-  for (int idx = 0; idx < state_supported_tai_item->bplmnlist_count; idx++) {
-    plmn_array[0] =
-        (char)(state_supported_tai_item->bplmns[idx].mcc_digit1 + ASCII_ZERO);
-    plmn_array[1] =
-        (char)(state_supported_tai_item->bplmns[idx].mcc_digit2 + ASCII_ZERO);
-    plmn_array[2] =
-        (char)(state_supported_tai_item->bplmns[idx].mcc_digit3 + ASCII_ZERO);
-    plmn_array[3] =
-        (char)(state_supported_tai_item->bplmns[idx].mnc_digit1 + ASCII_ZERO);
-    plmn_array[4] =
-        (char)(state_supported_tai_item->bplmns[idx].mnc_digit2 + ASCII_ZERO);
-    plmn_array[5] =
-        (char)(state_supported_tai_item->bplmns[idx].mnc_digit3 + ASCII_ZERO);
-    supported_tai_item_proto->add_bplmns(plmn_array);
-  }
-}
-
-void S1apStateConverter::proto_to_supported_tai_items(
-    supported_tai_items_t* supported_tai_item_state,
-    const oai::SupportedTaiItems& supported_tai_item_proto) {
-  supported_tai_item_state->tac = supported_tai_item_proto.tac();
-  supported_tai_item_state->bplmnlist_count =
-      supported_tai_item_proto.bplmnlist_count();
-  for (int idx = 0; idx < supported_tai_item_state->bplmnlist_count; idx++) {
-    supported_tai_item_state->bplmns[idx].mcc_digit1 =
-        (int)(supported_tai_item_proto.bplmns(idx)[0]) - ASCII_ZERO;
-    supported_tai_item_state->bplmns[idx].mcc_digit2 =
-        (int)(supported_tai_item_proto.bplmns(idx)[1]) - ASCII_ZERO;
-    supported_tai_item_state->bplmns[idx].mcc_digit3 =
-        (int)(supported_tai_item_proto.bplmns(idx)[2]) - ASCII_ZERO;
-    supported_tai_item_state->bplmns[idx].mnc_digit1 =
-        (int)(supported_tai_item_proto.bplmns(idx)[3]) - ASCII_ZERO;
-    supported_tai_item_state->bplmns[idx].mnc_digit2 =
-        (int)(supported_tai_item_proto.bplmns(idx)[4]) - ASCII_ZERO;
-    supported_tai_item_state->bplmns[idx].mnc_digit3 =
-        (int)(supported_tai_item_proto.bplmns(idx)[5]) - ASCII_ZERO;
-  }
-}
-=======
 void S1apStateConverter::s1ap_imsi_map_to_proto(
     const s1ap_imsi_map_t* s1ap_imsi_map, oai::S1apImsiMap* s1ap_imsi_proto) {
   *s1ap_imsi_proto->mutable_mme_ue_s1ap_id_imsi_map() =
@@ -131,6 +59,5 @@
       s1ap_imsi_proto.mme_ue_s1ap_id_imsi_map();
 }
 
->>>>>>> a333a742
 }  // namespace lte
 }  // namespace magma