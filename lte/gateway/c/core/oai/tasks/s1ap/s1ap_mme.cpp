/*
 * Licensed to the OpenAirInterface (OAI) Software Alliance under one or more
 * contributor license agreements.  See the NOTICE file distributed with
 * this work for additional information regarding copyright ownership.
 * The OpenAirInterface Software Alliance licenses this file to You under
 * the terms found in the LICENSE file in the root of this source tree.
 *
 * Unless required by applicable law or agreed to in writing, software
 * distributed under the License is distributed on an "AS IS" BASIS,
 * WITHOUT WARRANTIES OR CONDITIONS OF ANY KIND, either express or implied.
 * See the License for the specific language governing permissions and
 * limitations under the License.
 *-------------------------------------------------------------------------------
 * For more information about the OpenAirInterface (OAI) Software Alliance:
 *      contact@openairinterface.org
 */

/*! \file s1ap_mme.c
  \brief
  \author Sebastien ROUX, Lionel Gauthier
  \company Eurecom
  \email: lionel.gauthier@eurecom.fr
*/


#if HAVE_CONFIG_H
#include "config.h"
#endif

#ifdef __cplusplus
extern "C" {
#endif
#include "lte/gateway/c/core/oai/common/log.h"
#include "lte/gateway/c/core/oai/lib/itti/intertask_interface.h"
#include "lte/gateway/c/core/oai/lib/itti/intertask_interface_types.h"
#include "lte/gateway/c/core/oai/common/itti_free_defined_msg.h"
#include "lte/gateway/c/core/oai/lib/message_utils/service303_message_utils.h"
#include "lte/gateway/c/core/common/assertions.h"
#include "lte/gateway/c/core/oai/lib/bstr/bstrlib.h"
#include "lte/gateway/c/core/oai/lib/hashtable/hashtable.h"
#include "lte/gateway/c/core/common/dynamic_memory_check.h"
#ifdef __cplusplus
}
#endif
#include "lte/gateway/c/core/oai/tasks/s1ap/s1ap_mme.hpp"
#include "lte/gateway/c/core/oai/tasks/s1ap/s1ap_mme_decoder.hpp"
#include "S1ap_TimeToWait.h"
#include "asn_internal.h"
#include "lte/gateway/c/core/common/common_defs.h"
#include "lte/gateway/c/core/oai/common/mme_default_values.h"
#include "lte/gateway/c/core/oai/include/mme_app_messages_types.h"
#include "lte/gateway/c/core/oai/include/mme_config.h"
#include "lte/gateway/c/core/oai/include/s1ap_messages_types.h"
#include "lte/gateway/c/core/oai/include/sctp_messages_types.h"
#include "lte/gateway/c/core/oai/tasks/s1ap/s1ap_mme_handlers.hpp"
#include "lte/gateway/c/core/oai/tasks/s1ap/s1ap_mme_itti_messaging.hpp"
#include "lte/gateway/c/core/oai/tasks/s1ap/s1ap_mme_nas_procedures.hpp"
#include "lte/gateway/c/core/oai/tasks/s1ap/s1ap_timer.hpp"
#include "orc8r/gateway/c/common/service303/MetricsHelpers.hpp"

static void start_stats_timer(void);
static int handle_stats_timer(zloop_t* loop, int id, void* arg);
static long epc_stats_timer_id;
static size_t epc_stats_timer_sec = 60;

bool hss_associated = false;
static int indent = 0;
task_zmq_ctx_t s1ap_task_zmq_ctx;

bool s1ap_congestion_control_enabled = true;
long s1ap_last_msg_latency = 0;
long s1ap_zmq_th = LONG_MAX;

//------------------------------------------------------------------------------
static int s1ap_send_init_sctp(void) {
  // Create and alloc new message
  MessageDef* message_p = NULL;

  message_p = DEPRECATEDitti_alloc_new_message_fatal(TASK_S1AP, SCTP_INIT_MSG);
  message_p->ittiMsg.sctpInit.port = S1AP_PORT_NUMBER;
  message_p->ittiMsg.sctpInit.ppid = S1AP_SCTP_PPID;
  message_p->ittiMsg.sctpInit.ipv6 = mme_config.ip.s1_ipv6_enabled;

  /*
   * SR WARNING: ipv6 multi-homing fails sometimes for localhost.
   * Only allow multi homing when IPv6 is enabled.
   */
  message_p->ittiMsg.sctpInit.ipv4 = 1;
  message_p->ittiMsg.sctpInit.nb_ipv4_addr = 1;
  message_p->ittiMsg.sctpInit.ipv4_address[0].s_addr =
      mme_config.ip.s1_mme_v4.s_addr;

  if (message_p->ittiMsg.sctpInit.ipv6) {
    message_p->ittiMsg.sctpInit.nb_ipv6_addr = 1;
    message_p->ittiMsg.sctpInit.ipv6_address[0] = mme_config.ip.s1_mme_v6;
  } else {
    message_p->ittiMsg.sctpInit.nb_ipv6_addr = 0;
    message_p->ittiMsg.sctpInit.ipv6_address[0] = in6addr_loopback;
  }

  return send_msg_to_task(&s1ap_task_zmq_ctx, TASK_SCTP, message_p);
}

static int handle_message(zloop_t* loop, zsock_t* reader, void* arg) {
  s1ap_state_t* state;
  MessageDef* received_message_p = receive_msg(reader);
  imsi64_t imsi64 = itti_get_associated_imsi(received_message_p);
  state = get_s1ap_state(false);
  AssertFatal(state != NULL, "failed to retrieve s1ap state (was null)");

  bool is_task_state_same = false;
  bool is_ue_state_same = false;

  s1ap_last_msg_latency = ITTI_MSG_LATENCY(received_message_p);  // microseconds

  OAILOG_DEBUG(LOG_S1AP, "S1AP ZMQ latency: %ld.", s1ap_last_msg_latency);

  switch (ITTI_MSG_ID(received_message_p)) {
    case ACTIVATE_MESSAGE: {
      is_task_state_same = true;  // does not modify state
      is_ue_state_same = true;
      hss_associated = true;
    } break;

    case MESSAGE_TEST:
      is_task_state_same = true;  // does not modify state
      is_ue_state_same = true;
      OAILOG_DEBUG(LOG_S1AP, "Received MESSAGE_TEST\n");
      break;

    case SCTP_DATA_IND: {
      /*
       * New message received from SCTP layer.
       * * * * Decode and handle it.
       */
      S1ap_S1AP_PDU_t pdu = {S1ap_S1AP_PDU_PR_NOTHING, {0}};

      // Invoke S1AP message decoder
      if (s1ap_mme_decode_pdu(&pdu, SCTP_DATA_IND(received_message_p).payload) <
          0) {
        // TODO: Notify eNB of failure with right cause
        OAILOG_ERROR(LOG_S1AP, "Failed to decode new buffer\n");
      } else {
        s1ap_mme_handle_message(state,
                                SCTP_DATA_IND(received_message_p).assoc_id,
                                SCTP_DATA_IND(received_message_p).stream, &pdu);
      }

      // Free received PDU array
      ASN_STRUCT_FREE_CONTENTS_ONLY(asn_DEF_S1ap_S1AP_PDU, &pdu);
      bdestroy_wrapper(&SCTP_DATA_IND(received_message_p).payload);
    } break;

    case SCTP_DATA_CNF:
      is_task_state_same = true;  // the following handler does not modify state
      is_ue_state_same = true;
      s1ap_mme_itti_nas_downlink_cnf(
          SCTP_DATA_CNF(received_message_p).agw_ue_xap_id,
          SCTP_DATA_CNF(received_message_p).is_success);
      break;
    // SCTP layer notifies S1AP of disconnection of a peer.
    case SCTP_CLOSE_ASSOCIATION: {
      is_ue_state_same = true;
      s1ap_handle_sctp_disconnection(
          state, SCTP_CLOSE_ASSOCIATION(received_message_p).assoc_id,
          SCTP_CLOSE_ASSOCIATION(received_message_p).reset);
    } break;

    case SCTP_NEW_ASSOCIATION: {
      is_ue_state_same = true;
      increment_counter("mme_new_association", 1, NO_LABELS);
      if (s1ap_handle_new_association(
              state, &received_message_p->ittiMsg.sctp_new_peer)) {
        increment_counter("mme_new_association", 1, 1, "result", "failure");
      } else {
        increment_counter("mme_new_association", 1, 1, "result", "success");
      }
    } break;

    case S1AP_NAS_DL_DATA_REQ: {
      /*
       * New message received from NAS task.
       * * * * This corresponds to a S1AP downlink nas transport message.
       */
      s1ap_generate_downlink_nas_transport(
          state, S1AP_NAS_DL_DATA_REQ(received_message_p).enb_ue_s1ap_id,
          S1AP_NAS_DL_DATA_REQ(received_message_p).mme_ue_s1ap_id,
          &S1AP_NAS_DL_DATA_REQ(received_message_p).nas_msg, imsi64,
          &is_task_state_same);
    } break;

    case S1AP_E_RAB_SETUP_REQ: {
      is_task_state_same = true;  // the following handler does not modify state
      s1ap_generate_s1ap_e_rab_setup_req(
          state, &S1AP_E_RAB_SETUP_REQ(received_message_p));
    } break;

    case S1AP_E_RAB_MODIFICATION_CNF: {
      is_task_state_same = true;  // the following handler does not modify state
      is_ue_state_same = true;
      s1ap_mme_generate_erab_modification_confirm(
          state, &received_message_p->ittiMsg.s1ap_e_rab_modification_cnf);
    } break;

    // From MME_APP task
    case S1AP_UE_CONTEXT_RELEASE_COMMAND: {
      is_ue_state_same = true;
      s1ap_handle_ue_context_release_command(
          state, &received_message_p->ittiMsg.s1ap_ue_context_release_command,
          imsi64);
    } break;

    case MME_APP_CONNECTION_ESTABLISHMENT_CNF: {
      is_task_state_same =
          false;  // the following handler does not modify state
      is_ue_state_same = false;
      s1ap_handle_conn_est_cnf(
          state, &MME_APP_CONNECTION_ESTABLISHMENT_CNF(received_message_p),
          imsi64);
    } break;

    case MME_APP_S1AP_MME_UE_ID_NOTIFICATION: {
      s1ap_handle_mme_ue_id_notification(
          state, &MME_APP_S1AP_MME_UE_ID_NOTIFICATION(received_message_p));
    } break;

    case S1AP_ENB_INITIATED_RESET_ACK: {
      is_task_state_same = true;  // the following handler does not modify state
      is_ue_state_same = true;
      s1ap_handle_enb_initiated_reset_ack(
          &S1AP_ENB_INITIATED_RESET_ACK(received_message_p), imsi64);
    } break;

    case S1AP_PAGING_REQUEST: {
      is_task_state_same = true;  // the following handler does not modify state
      is_ue_state_same = true;
      if (s1ap_handle_paging_request(state,
                                     &S1AP_PAGING_REQUEST(received_message_p),
                                     imsi64) != RETURNok) {
        OAILOG_ERROR(LOG_S1AP, "Failed to send paging message\n");
      }
    } break;

    case S1AP_UE_CONTEXT_MODIFICATION_REQUEST: {
      is_task_state_same = true;  // the following handler does not modify state
      is_ue_state_same = true;
      s1ap_handle_ue_context_mod_req(
          state, &received_message_p->ittiMsg.s1ap_ue_context_mod_request,
          imsi64);
    } break;

    case S1AP_E_RAB_REL_CMD: {
      is_task_state_same = true;  // the following handler does not modify state
      is_ue_state_same = true;
      s1ap_generate_s1ap_e_rab_rel_cmd(state,
                                       &S1AP_E_RAB_REL_CMD(received_message_p));
    } break;

    case S1AP_PATH_SWITCH_REQUEST_ACK: {
      is_task_state_same = true;  // the following handler does not modify state
      is_ue_state_same = true;
      s1ap_handle_path_switch_req_ack(
          state, &received_message_p->ittiMsg.s1ap_path_switch_request_ack,
          imsi64);
    } break;

    case S1AP_PATH_SWITCH_REQUEST_FAILURE: {
      is_task_state_same = true;  // the following handler does not modify state
      is_ue_state_same = true;
      s1ap_handle_path_switch_req_failure(
          &received_message_p->ittiMsg.s1ap_path_switch_request_failure,
          imsi64);
    } break;

    case MME_APP_HANDOVER_REQUEST: {
      s1ap_mme_handle_handover_request(
          state, &MME_APP_HANDOVER_REQUEST(received_message_p));
    } break;

    case MME_APP_HANDOVER_COMMAND: {
      s1ap_mme_handle_handover_command(
          state, &MME_APP_HANDOVER_COMMAND(received_message_p));
    } break;

    case TERMINATE_MESSAGE: {
      itti_free_msg_content(received_message_p);
      free(received_message_p);
      s1ap_mme_exit();
    } break;

    default: {
      OAILOG_DEBUG(LOG_S1AP, "Unknown message ID %d:%s\n",
                   ITTI_MSG_ID(received_message_p),
                   ITTI_MSG_NAME(received_message_p));
    } break;
  }

  if (!is_task_state_same) {
    put_s1ap_state();
  }
  if (!is_ue_state_same) {
    put_s1ap_imsi_map();
    put_s1ap_ue_state(imsi64);
  }

  itti_free_msg_content(received_message_p);
  free(received_message_p);
  return 0;
}

//------------------------------------------------------------------------------
static void* s1ap_mme_thread(__attribute__((unused)) void* args) {
  itti_mark_task_ready(TASK_S1AP);
  const task_id_t peer_task_ids[] = {TASK_MME_APP, TASK_SCTP, TASK_SERVICE303};
  init_task_context(TASK_S1AP, peer_task_ids, 3, handle_message,
                    &s1ap_task_zmq_ctx);

  if (s1ap_send_init_sctp() < 0) {
    OAILOG_ERROR(LOG_S1AP, "Error while sendind SCTP_INIT_MSG to SCTP \n");
  }
  start_stats_timer();

  zloop_start(s1ap_task_zmq_ctx.event_loop);
  AssertFatal(0,
              "Asserting as s1ap_mme_thread should not be exiting on its own! "
              "This is likely due to a timer handler function returning -1 "
              "(RETURNerror) on one of the conditions.");
  return NULL;
}

//------------------------------------------------------------------------------
<<<<<<< HEAD
// TODO Rashmi remove extern C, when complete functionality of MME is migrated
// to cpp
=======
// TODO(rsarwad): remove extern C, when complete functionality of MME is
// migrated to cpp
>>>>>>> f0e4a1ef
extern "C" status_code_e s1ap_mme_init(const mme_config_t* mme_config_p) {
  OAILOG_DEBUG(LOG_S1AP, "Initializing S1AP interface\n");
  OAILOG_DEBUG(LOG_S1AP, "ASN1C version %d\n", get_asn1c_environment_version());

  s1ap_congestion_control_enabled = mme_config_p->enable_congestion_control;
  s1ap_zmq_th = mme_config_p->s1ap_zmq_th;

  // Initialize global stats timer
  epc_stats_timer_sec = (size_t)mme_config_p->stats_timer_sec;

  if (s1ap_state_init(mme_config_p->max_ues, mme_config_p->max_enbs,
                      mme_config_p->use_stateless) < 0) {
    OAILOG_ERROR(LOG_S1AP, "Error while initing S1AP state\n");
    return RETURNerror;
  }

  if (itti_create_task(TASK_S1AP, &s1ap_mme_thread, NULL) == RETURNerror) {
    OAILOG_ERROR(LOG_S1AP, "Error while creating S1AP task\n");
    return RETURNerror;
  }

  OAILOG_DEBUG(LOG_S1AP, "Initializing S1AP interface: DONE\n");
  return RETURNok;
}

//------------------------------------------------------------------------------
void s1ap_mme_exit(void) {
  OAILOG_DEBUG(LOG_S1AP, "Cleaning S1AP\n");
  stop_timer(&s1ap_task_zmq_ctx, epc_stats_timer_id);

  put_s1ap_state();
  put_s1ap_imsi_map();

  s1ap_state_exit();

  destroy_task_context(&s1ap_task_zmq_ctx);

  OAILOG_DEBUG(LOG_S1AP, "Cleaning S1AP: DONE\n");
  OAI_FPRINTF_INFO("TASK_S1AP terminated\n");
  pthread_exit(NULL);
}

//------------------------------------------------------------------------------
enb_description_t* s1ap_new_enb(void) {
  enb_description_t* enb_ref = NULL;

  enb_ref = reinterpret_cast<enb_description_t*>(
      calloc(1, sizeof(enb_description_t)));
  /*
   * Something bad happened during malloc...
   * * * * May be we are running out of memory.
   * * * * TODO: Notify eNB with a cause like Hardware Failure.
   */
  DevAssert(enb_ref != NULL);
  bstring bs = bfromcstr("s1ap_ue_coll");
  hashtable_uint64_ts_init(&enb_ref->ue_id_coll, mme_config.max_ues, NULL, bs);
  bdestroy_wrapper(&bs);
  enb_ref->nb_ue_associated = 0;
  return enb_ref;
}

//------------------------------------------------------------------------------
ue_description_t* s1ap_new_ue(s1ap_state_t* state,
                              const sctp_assoc_id_t sctp_assoc_id,
                              enb_ue_s1ap_id_t enb_ue_s1ap_id) {
  enb_description_t* enb_ref = NULL;
  ue_description_t* ue_ref = NULL;

  enb_ref = s1ap_state_get_enb(state, sctp_assoc_id);
  DevAssert(enb_ref != NULL);
  ue_ref =
      reinterpret_cast<ue_description_t*>(calloc(1, sizeof(ue_description_t)));
  /*
   * Something bad happened during malloc...
   * * * * May be we are running out of memory.
   * * * * TODO: Notify eNB with a cause like Hardware Failure.
   */
  DevAssert(ue_ref != NULL);
  ue_ref->sctp_assoc_id = sctp_assoc_id;
  ue_ref->enb_ue_s1ap_id = enb_ue_s1ap_id;
  ue_ref->comp_s1ap_id =
      S1AP_GENERATE_COMP_S1AP_ID(sctp_assoc_id, enb_ue_s1ap_id);

  hash_table_ts_t* state_ue_ht = get_s1ap_ue_state();
  hashtable_rc_t hashrc = hashtable_ts_insert(
      state_ue_ht, (const hash_key_t)ue_ref->comp_s1ap_id, (void*)ue_ref);

  if (HASH_TABLE_OK != hashrc) {
    OAILOG_ERROR(LOG_S1AP, "Could not insert UE descr in ue_coll: %s\n",
                 hashtable_rc_code2string(hashrc));
    free_wrapper((void**)&ue_ref);
    return NULL;
  }
  // Increment number of UE
  enb_ref->nb_ue_associated++;
  OAILOG_DEBUG(LOG_S1AP, "Num ue associated: %d on assoc id:%d",
               enb_ref->nb_ue_associated, sctp_assoc_id);
  return ue_ref;
}

//------------------------------------------------------------------------------
void s1ap_remove_ue(s1ap_state_t* state, ue_description_t* ue_ref) {
  enb_description_t* enb_ref = NULL;

  // NULL reference...
  if (ue_ref == NULL) return;

  mme_ue_s1ap_id_t mme_ue_s1ap_id = ue_ref->mme_ue_s1ap_id;
  enb_ref = s1ap_state_get_enb(state, ue_ref->sctp_assoc_id);
  DevAssert(enb_ref->nb_ue_associated > 0);
  // Updating number of UE
  enb_ref->nb_ue_associated--;

  OAILOG_TRACE(LOG_S1AP,
               "Removing UE enb_ue_s1ap_id: " ENB_UE_S1AP_ID_FMT
               " mme_ue_s1ap_id:" MME_UE_S1AP_ID_FMT " in eNB id : %d\n",
               ue_ref->enb_ue_s1ap_id, ue_ref->mme_ue_s1ap_id, enb_ref->enb_id);

  ue_ref->s1_ue_state = S1AP_UE_INVALID_STATE;
  if (ue_ref->s1ap_ue_context_rel_timer.id != S1AP_TIMER_INACTIVE_ID) {
    s1ap_stop_timer(ue_ref->s1ap_ue_context_rel_timer.id);
    ue_ref->s1ap_ue_context_rel_timer.id = S1AP_TIMER_INACTIVE_ID;
  }

  hash_table_ts_t* state_ue_ht = get_s1ap_ue_state();
  hashtable_ts_free(state_ue_ht, ue_ref->comp_s1ap_id);
  hashtable_ts_free(&state->mmeid2associd, mme_ue_s1ap_id);
  hashtable_uint64_ts_remove(&enb_ref->ue_id_coll, mme_ue_s1ap_id);

  imsi64_t imsi64 = INVALID_IMSI64;
  s1ap_imsi_map_t* s1ap_imsi_map = get_s1ap_imsi_map();
  hashtable_uint64_ts_get(s1ap_imsi_map->mme_ue_id_imsi_htbl,
                          (const hash_key_t)mme_ue_s1ap_id, &imsi64);
  delete_s1ap_ue_state(imsi64);
  hashtable_uint64_ts_remove(s1ap_imsi_map->mme_ue_id_imsi_htbl,
                             mme_ue_s1ap_id);

  OAILOG_DEBUG(LOG_S1AP, "Num UEs associated %u num ue_id_coll %zu",
               enb_ref->nb_ue_associated, enb_ref->ue_id_coll.num_elements);
  if (!enb_ref->nb_ue_associated) {
    if (enb_ref->s1_state == S1AP_RESETING) {
      OAILOG_INFO(LOG_S1AP, "Moving eNB state to S1AP_INIT \n");
      enb_ref->s1_state = S1AP_INIT;
      set_gauge("s1_connection", 0, 1, "enb_name", enb_ref->enb_name);
      state->num_enbs--;
    } else if (enb_ref->s1_state == S1AP_SHUTDOWN) {
      OAILOG_INFO(LOG_S1AP, "Deleting eNB \n");
      set_gauge("s1_connection", 0, 1, "enb_name", enb_ref->enb_name);
      s1ap_remove_enb(state, enb_ref);
    }
  }
}

//------------------------------------------------------------------------------
void s1ap_remove_enb(s1ap_state_t* state, enb_description_t* enb_ref) {
  if (enb_ref == NULL) {
    return;
  }
  enb_ref->s1_state = S1AP_INIT;
  hashtable_uint64_ts_destroy(&enb_ref->ue_id_coll);
  hashtable_ts_free(&state->enbs, enb_ref->sctp_assoc_id);
  state->num_enbs--;
}

static int handle_stats_timer(zloop_t* loop, int id, void* arg) {
  s1ap_state_t* s1ap_state_p = get_s1ap_state(false);
  application_s1ap_stats_msg_t stats_msg;
  stats_msg.nb_enb_connected = s1ap_state_p->num_enbs;
  stats_msg.nb_s1ap_last_msg_latency = s1ap_last_msg_latency;
  return send_s1ap_stats_to_service303(&s1ap_task_zmq_ctx, TASK_S1AP,
                                       &stats_msg);
}

static void start_stats_timer(void) {
  epc_stats_timer_id =
      start_timer(&s1ap_task_zmq_ctx, 1000 * epc_stats_timer_sec,
                  TIMER_REPEAT_FOREVER, handle_stats_timer, NULL);
}<|MERGE_RESOLUTION|>--- conflicted
+++ resolved
@@ -329,13 +329,8 @@
 }
 
 //------------------------------------------------------------------------------
-<<<<<<< HEAD
-// TODO Rashmi remove extern C, when complete functionality of MME is migrated
-// to cpp
-=======
 // TODO(rsarwad): remove extern C, when complete functionality of MME is
 // migrated to cpp
->>>>>>> f0e4a1ef
 extern "C" status_code_e s1ap_mme_init(const mme_config_t* mme_config_p) {
   OAILOG_DEBUG(LOG_S1AP, "Initializing S1AP interface\n");
   OAILOG_DEBUG(LOG_S1AP, "ASN1C version %d\n", get_asn1c_environment_version());
