--- conflicted
+++ resolved
@@ -403,11 +403,7 @@
 oai::UeDescription* s1ap_new_ue(s1ap_state_t* state,
                                 const sctp_assoc_id_t sctp_assoc_id,
                                 enb_ue_s1ap_id_t enb_ue_s1ap_id) {
-<<<<<<< HEAD
-  oai::EnbDescription* enb_ref = NULL;
-=======
-  enb_description_t* enb_ref = NULL;
->>>>>>> ef36de17
+  oai::EnbDescription* enb_ref = nullptr;
   oai::UeDescription* ue_ref = nullptr;
 
   enb_ref = s1ap_state_get_enb(state, sctp_assoc_id);
@@ -451,22 +447,14 @@
 
 //------------------------------------------------------------------------------
 void s1ap_remove_ue(s1ap_state_t* state, oai::UeDescription* ue_ref) {
-<<<<<<< HEAD
-  oai::EnbDescription* enb_ref = NULL;
-=======
-  enb_description_t* enb_ref = NULL;
->>>>>>> ef36de17
+  oai::EnbDescription* enb_ref = nullptr;
 
   // NULL reference...
   if (ue_ref == nullptr) return;
 
   mme_ue_s1ap_id_t mme_ue_s1ap_id = ue_ref->mme_ue_s1ap_id();
   enb_ref = s1ap_state_get_enb(state, ue_ref->sctp_assoc_id());
-<<<<<<< HEAD
   DevAssert(enb_ref->nb_ue_associated() > 0);
-=======
-  DevAssert(enb_ref->nb_ue_associated > 0);
->>>>>>> ef36de17
   // Updating number of UE
   enb_ref->set_nb_ue_associated((enb_ref->nb_ue_associated() - 1));
 
