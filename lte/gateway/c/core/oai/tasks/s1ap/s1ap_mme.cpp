--- conflicted
+++ resolved
@@ -36,11 +36,6 @@
 #include "lte/gateway/c/core/oai/lib/message_utils/service303_message_utils.h"
 #include "lte/gateway/c/core/common/assertions.h"
 #include "lte/gateway/c/core/oai/lib/bstr/bstrlib.h"
-<<<<<<< HEAD
-#include "lte/gateway/c/core/common/dynamic_memory_check.h"
-=======
-#include "lte/gateway/c/core/oai/lib/hashtable/hashtable.h"
->>>>>>> b6806b22
 #include "lte/gateway/c/core/oai/include/mme_init.hpp"
 #ifdef __cplusplus
 }
@@ -430,7 +425,7 @@
   if (magma::PROTO_MAP_OK != rc) {
     OAILOG_ERROR(LOG_S1AP, "Could not insert UE descr in ue_coll: %s\n",
                  magma::map_rc_code2string(rc));
-    free_enb_description((void**)&ue_ref);
+    free_cpp_wrapper((void**)&ue_ref);
     return NULL;
   }
   // Increment number of UE
