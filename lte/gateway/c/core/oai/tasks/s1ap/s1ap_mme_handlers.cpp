--- conflicted
+++ resolved
@@ -104,13 +104,8 @@
 #include "lte/gateway/c/core/oai/tasks/s1ap/s1ap_timer.hpp"
 #include "orc8r/gateway/c/common/service303/MetricsHelpers.hpp"
 
-<<<<<<< HEAD
-using magma::lte::oai::EnbDescription;
-using magma::lte::oai::UeDescription;
-=======
 namespace magma {
 namespace lte {
->>>>>>> 2ed09125
 
 typedef struct arg_s1ap_send_enb_dereg_ind_s {
   uint8_t current_ue_index;
@@ -125,8 +120,8 @@
 struct S1ap_E_RABSetupItemCtxtSURes_s;
 struct S1ap_IE;
 
-status_code_e s1ap_generate_s1_setup_response(s1ap_state_t* state,
-                                              EnbDescription* enb_association);
+status_code_e s1ap_generate_s1_setup_response(
+    s1ap_state_t* state, oai::EnbDescription* enb_association);
 
 bool is_all_erabId_same(S1ap_PathSwitchRequest_t* container);
 static int handle_ue_context_rel_timer_expiry(zloop_t* loop, int id, void* arg);
@@ -390,10 +385,10 @@
 //------------------------------------------------------------------------------
 bool get_stale_enb_connection_with_enb_id(__attribute__((unused))
                                           const uint32_t keyP,
-                                          EnbDescription* const elementP,
+                                          oai::EnbDescription* const elementP,
                                           void* parameterP, void** resultP) {
-  EnbDescription* new_enb_association = (EnbDescription*)parameterP;
-  EnbDescription* ht_enb_association = (EnbDescription*)elementP;
+  oai::EnbDescription* new_enb_association = (oai::EnbDescription*)parameterP;
+  oai::EnbDescription* ht_enb_association = (oai::EnbDescription*)elementP;
 
   // No need to clean the newly created eNB association
   if (ht_enb_association == new_enb_association) {
@@ -410,8 +405,8 @@
 }
 
 void clean_stale_enb_state(s1ap_state_t* state,
-                           EnbDescription* new_enb_association) {
-  EnbDescription* stale_enb_association = NULL;
+                           oai::EnbDescription* new_enb_association) {
+  oai::EnbDescription* stale_enb_association = NULL;
 
   state->enbs.map_apply_callback_on_all_elements(
       get_stale_enb_connection_with_enb_id,
@@ -428,17 +423,10 @@
   magma::proto_map_uint32_uint64_t ue_id_coll;
   ue_id_coll.map = stale_enb_association->mutable_ue_id_map();
   // Remove the S1 context for UEs associated with old eNB association
-<<<<<<< HEAD
   if (ue_id_coll.size()) {
-    UeDescription* ue_ref = NULL;
+    oai::UeDescription* ue_ref = nullptr;
     for (auto itr_map = ue_id_coll.map->begin();
          itr_map != ue_id_coll.map->end(); ++itr_map) {
-=======
-  if (stale_enb_association->ue_id_coll.size()) {
-    oai::UeDescription* ue_ref = nullptr;
-    for (auto itr_map = stale_enb_association->ue_id_coll.map->begin();
-         itr_map != stale_enb_association->ue_id_coll.map->end(); ++itr_map) {
->>>>>>> 2ed09125
       ue_ref = s1ap_state_get_ue_mmeid((mme_ue_s1ap_id_t)itr_map->first);
       /* The function s1ap_remove_ue will take care of removing the enb also,
        * when the last UE is removed
@@ -489,7 +477,7 @@
   S1ap_S1SetupRequestIEs_t* ie_supported_tas = NULL;
   S1ap_S1SetupRequestIEs_t* ie_default_paging_drx = NULL;
 
-  EnbDescription* enb_association = NULL;
+  oai::EnbDescription* enb_association = NULL;
   uint32_t enb_id = 0;
   char* enb_name = NULL;
   int ta_ret = 0;
@@ -733,8 +721,8 @@
 }
 
 //------------------------------------------------------------------------------
-status_code_e s1ap_generate_s1_setup_response(s1ap_state_t* state,
-                                              EnbDescription* enb_association) {
+status_code_e s1ap_generate_s1_setup_response(
+    s1ap_state_t* state, oai::EnbDescription* enb_association) {
   S1ap_S1AP_PDU_t pdu = {S1ap_S1AP_PDU_PR_NOTHING, {0}};
   S1ap_S1SetupResponse_t* out;
   S1ap_S1SetupResponseIEs_t* ie = NULL;
@@ -1071,7 +1059,7 @@
     // information. This feature can be safely used only when NAT uses the same
     // public IP address for both the CP and UP communication to/from the eNB,
     // which typically is the situation.
-    EnbDescription* enb_association = s1ap_state_get_enb(state, assoc_id);
+    oai::EnbDescription* enb_association = s1ap_state_get_enb(state, assoc_id);
     if (mme_config.enable_gtpu_private_ip_correction) {
       OAILOG_INFO(LOG_S1AP,
                   "Overwriting eNB GTP-U IP ADDRESS with SCTP eNB IP address");
@@ -1134,13 +1122,8 @@
     S1ap_S1AP_PDU_t* pdu) {
   S1ap_UEContextReleaseRequest_t* container;
   S1ap_UEContextReleaseRequest_IEs_t* ie = NULL;
-<<<<<<< HEAD
-  UeDescription* ue_ref_p = NULL;
-  EnbDescription* enb_ref_p = NULL;
-=======
   oai::UeDescription* ue_ref_p = nullptr;
-  enb_description_t* enb_ref_p = NULL;
->>>>>>> 2ed09125
+  oai::EnbDescription* enb_ref_p = NULL;
   S1ap_Cause_PR cause_type;
   long cause_value;
   enum s1cause s1_release_cause = S1AP_RADIO_EUTRAN_GENERATED_REASON;
@@ -2084,8 +2067,8 @@
     S1ap_S1AP_PDU_t* pdu) {
   S1ap_HandoverRequestAcknowledge_t* container = NULL;
   S1ap_HandoverRequestAcknowledgeIEs_t* ie = NULL;
-  EnbDescription* source_enb = NULL;
-  EnbDescription* target_enb = NULL;
+  oai::EnbDescription* source_enb = NULL;
+  oai::EnbDescription* target_enb = NULL;
   hashtable_element_array_t* enb_array = NULL;
   uint32_t idx = 0;
   oai::UeDescription* ue_ref_p = nullptr;
@@ -2524,7 +2507,7 @@
   S1ap_S1AP_PDU_t pdu = {S1ap_S1AP_PDU_PR_NOTHING, {0}};
   S1ap_HandoverRequest_t* out;
   S1ap_HandoverRequestIEs_t* ie = NULL;
-  EnbDescription* target_enb = NULL;
+  oai::EnbDescription* target_enb = NULL;
   sctp_stream_id_t stream = 0x0;
   oai::UeDescription* ue_ref_p = nullptr;
 
@@ -2781,7 +2764,7 @@
                                                 S1ap_S1AP_PDU_t* pdu) {
   S1ap_HandoverRequired_t* container = NULL;
   S1ap_HandoverRequiredIEs_t* ie = NULL;
-  EnbDescription* enb_association = NULL;
+  oai::EnbDescription* enb_association = NULL;
   mme_ue_s1ap_id_t mme_ue_s1ap_id = INVALID_MME_UE_S1AP_ID;
   enb_ue_s1ap_id_t enb_ue_s1ap_id = INVALID_ENB_UE_S1AP_ID;
   S1ap_HandoverType_t handover_type = -1;
@@ -2791,7 +2774,7 @@
   S1ap_TargeteNB_ID_t* targeteNB_ID = NULL;
   bstring src_tgt_container = {0};
   uint8_t* enb_id_buf = NULL;
-  EnbDescription* target_enb_association = NULL;
+  oai::EnbDescription* target_enb_association = NULL;
   uint32_t target_enb_id = 0;
   uint32_t idx = 0;
   imsi64_t imsi64 = INVALID_IMSI64;
@@ -3088,15 +3071,9 @@
                                               S1ap_S1AP_PDU_t* pdu) {
   S1ap_HandoverNotify_t* container = NULL;
   S1ap_HandoverNotifyIEs_t* ie = NULL;
-<<<<<<< HEAD
-  EnbDescription* target_enb = NULL;
-  UeDescription* src_ue_ref_p = nullptr;
-  UeDescription* new_ue_ref_p = nullptr;
-=======
-  enb_description_t* target_enb = NULL;
+  oai::EnbDescription* target_enb = NULL;
   oai::UeDescription* src_ue_ref_p = nullptr;
   oai::UeDescription* new_ue_ref_p = nullptr;
->>>>>>> 2ed09125
   mme_ue_s1ap_id_t mme_ue_s1ap_id = INVALID_MME_UE_S1AP_ID;
   enb_ue_s1ap_id_t tgt_enb_ue_s1ap_id = INVALID_ENB_UE_S1AP_ID;
   ecgi_t ecgi = {.plmn = {0}, .cell_identity = {0}};
@@ -3185,15 +3162,9 @@
     OAILOG_FUNC_RETURN(LOG_S1AP, RETURNerror);
   } else {
     // create new UE context, remove the old one.
-<<<<<<< HEAD
     new_ue_ref_p = s1ap_state_get_ue_enbid(target_enb->sctp_assoc_id(),
                                            tgt_enb_ue_s1ap_id);
-    if (new_ue_ref_p != NULL) {
-=======
-    new_ue_ref_p =
-        s1ap_state_get_ue_enbid(target_enb->sctp_assoc_id, tgt_enb_ue_s1ap_id);
     if (new_ue_ref_p != nullptr) {
->>>>>>> 2ed09125
       OAILOG_ERROR_UE(
           LOG_S1AP, imsi64,
           "S1AP:Handover Notify- Received ENB_UE_S1AP_ID is not Unique "
@@ -3272,7 +3243,7 @@
   S1ap_ENBStatusTransferIEs_t* ie = NULL;
   oai::UeDescription* ue_ref_p = nullptr;
   mme_ue_s1ap_id_t mme_ue_s1ap_id = INVALID_MME_UE_S1AP_ID;
-  EnbDescription* target_enb_association = NULL;
+  oai::EnbDescription* target_enb_association = NULL;
   uint8_t* buffer = NULL;
   uint32_t length = 0;
   uint32_t idx = 0;
@@ -3373,15 +3344,9 @@
   S1ap_PathSwitchRequest_t* container = NULL;
   S1ap_PathSwitchRequestIEs_t* ie = NULL;
   S1ap_E_RABToBeSwitchedDLItemIEs_t* eRABToBeSwitchedDlItemIEs_p = NULL;
-<<<<<<< HEAD
-  EnbDescription* enb_association = NULL;
-  UeDescription* ue_ref_p = nullptr;
-  UeDescription* new_ue_ref_p = nullptr;
-=======
-  enb_description_t* enb_association = NULL;
+  oai::EnbDescription* enb_association = NULL;
   oai::UeDescription* ue_ref_p = nullptr;
   oai::UeDescription* new_ue_ref_p = nullptr;
->>>>>>> 2ed09125
   mme_ue_s1ap_id_t mme_ue_s1ap_id = INVALID_MME_UE_S1AP_ID;
   enb_ue_s1ap_id_t enb_ue_s1ap_id = INVALID_ENB_UE_S1AP_ID;
   ecgi_t ecgi = {.plmn = {0}, .cell_identity = {0}};
@@ -3455,15 +3420,9 @@
                     mme_ue_s1ap_id);
     OAILOG_FUNC_RETURN(LOG_S1AP, RETURNerror);
   } else {
-<<<<<<< HEAD
     new_ue_ref_p = s1ap_state_get_ue_enbid(enb_association->sctp_assoc_id(),
                                            enb_ue_s1ap_id);
-    if (new_ue_ref_p != NULL) {
-=======
-    new_ue_ref_p =
-        s1ap_state_get_ue_enbid(enb_association->sctp_assoc_id, enb_ue_s1ap_id);
     if (new_ue_ref_p != nullptr) {
->>>>>>> 2ed09125
       OAILOG_ERROR_UE(
           LOG_S1AP, imsi64,
           "S1AP:Path Switch Request- Received ENB_UE_S1AP_ID is not Unique "
@@ -3714,7 +3673,7 @@
                                              bool reset) {
   arg_s1ap_send_enb_dereg_ind_t arg = {0};
   MessageDef* message_p = NULL;
-  EnbDescription* enb_association = NULL;
+  oai::EnbDescription* enb_association = NULL;
 
   OAILOG_FUNC_IN(LOG_S1AP);
 
@@ -3799,7 +3758,7 @@
 //------------------------------------------------------------------------------
 status_code_e s1ap_handle_new_association(s1ap_state_t* state,
                                           sctp_new_peer_t* sctp_new_peer_p) {
-  EnbDescription* enb_association = NULL;
+  oai::EnbDescription* enb_association = NULL;
 
   OAILOG_FUNC_IN(LOG_S1AP);
 
@@ -4161,13 +4120,8 @@
                                         S1ap_S1AP_PDU_t* pdu) {
   MessageDef* msg = NULL;
   itti_s1ap_enb_initiated_reset_req_t* reset_req = NULL;
-<<<<<<< HEAD
-  UeDescription* ue_ref_p = NULL;
-  EnbDescription* enb_association = NULL;
-=======
   oai::UeDescription* ue_ref_p = nullptr;
-  enb_description_t* enb_association = NULL;
->>>>>>> 2ed09125
+  oai::EnbDescription* enb_association = NULL;
   s1ap_reset_type_t s1ap_reset_type;
   S1ap_Reset_t* container = NULL;
   S1ap_ResetIEs_t* ie = NULL;
@@ -4626,7 +4580,7 @@
   }
 
   /*Fetching eNB list to send paging request message*/
-  EnbDescription* enb_ref_p = NULL;
+  oai::EnbDescription* enb_ref_p = NULL;
   if (state == NULL) {
     OAILOG_ERROR(LOG_S1AP, "eNB Information is NULL!\n");
     OAILOG_FUNC_RETURN(LOG_S1AP, RETURNerror);
@@ -4638,7 +4592,7 @@
   const paging_tai_list_t* p_tai_list = paging_request->paging_tai_list;
   for (auto itr = state->enbs.map->begin(); itr != state->enbs.map->end();
        itr++) {
-    enb_ref_p = (EnbDescription*)itr->second;
+    enb_ref_p = (oai::EnbDescription*)itr->second;
     if (!enb_ref_p) {
       continue;
     }
@@ -4937,8 +4891,8 @@
   S1ap_ENBConfigurationTransferIEs_t* ie = NULL;
   S1ap_TargeteNB_ID_t* targeteNB_ID = NULL;
   uint8_t* enb_id_buf = NULL;
-  EnbDescription* enb_association = NULL;
-  EnbDescription* target_enb_association = NULL;
+  oai::EnbDescription* enb_association = NULL;
+  oai::EnbDescription* target_enb_association = NULL;
   uint32_t target_enb_id = 0;
   uint8_t* buffer = NULL;
   uint32_t length = 0;
@@ -5417,7 +5371,7 @@
     OAILOG_FUNC_RETURN(LOG_S1AP, RETURNerror);
   }
 
-  EnbDescription* enb_ref_p =
+  oai::EnbDescription* enb_ref_p =
       s1ap_state_get_enb(state, ue_ref_p->sctp_assoc_id());
 
   S1AP_UE_CONTEXT_RELEASE_REQ(message_p).mme_ue_s1ap_id =
