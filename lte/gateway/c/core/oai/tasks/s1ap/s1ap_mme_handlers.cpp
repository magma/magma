/*
 * Licensed to the OpenAirInterface (OAI) Software Alliance under one or more
 * contributor license agreements.  See the NOTICE file distributed with
 * this work for additional information regarding copyright ownership.
 * The OpenAirInterface Software Alliance licenses this file to You under
 * the terms found in the LICENSE file in the root of this source tree.
 *
 * Unless required by applicable law or agreed to in writing, software
 * distributed under the License is distributed on an "AS IS" BASIS,
 * WITHOUT WARRANTIES OR CONDITIONS OF ANY KIND, either express or implied.
 * See the License for the specific language governing permissions and
 * limitations under the License.
 *-------------------------------------------------------------------------------
 * For more information about the OpenAirInterface (OAI) Software Alliance:
 *      contact@openairinterface.org
 */

/*! \file s1ap_mme_handlers.c
  \brief
  \author Sebastien ROUX, Lionel Gauthier
  \company Eurecom
  \email: lionel.gauthier@eurecom.fr
*/

#include <stdlib.h>
#include <stdio.h>
#include <stdbool.h>
#include <stdint.h>
#include <netinet/in.h>
#include <string.h>

#ifdef __cplusplus
extern "C" {
#endif
#include "lte/gateway/c/core/oai/common/conversions.h"
#include "lte/gateway/c/core/oai/common/log.h"
#include "lte/gateway/c/core/common/dynamic_memory_check.h"
#include "lte/gateway/c/core/common/assertions.h"
#include "lte/gateway/c/core/oai/lib/itti/intertask_interface.h"
#include "lte/gateway/c/core/oai/lib/itti/intertask_interface_types.h"
#include "lte/gateway/c/core/oai/lib/bstr/bstrlib.h"
#include "lte/gateway/c/core/oai/lib/hashtable/hashtable.h"
#ifdef __cplusplus
}
#endif
#include "BIT_STRING.h"
#include "INTEGER.h"
#include "S1ap_CNDomain.h"
#include "S1ap_CauseMisc.h"
#include "S1ap_CauseNas.h"
#include "S1ap_CauseProtocol.h"
#include "S1ap_CauseRadioNetwork.h"
#include "S1ap_CauseTransport.h"
#include "S1ap_E-RABItem.h"
#include "S1ap_E-RABSetupItemBearerSURes.h"
#include "S1ap_E-RABSetupItemCtxtSURes.h"
#include "S1ap_ENB-ID.h"
#include "S1ap_ENB-UE-S1AP-ID.h"
#include "S1ap_ENBname.h"
#include "S1ap_GTP-TEID.h"
#include "S1ap_Global-ENB-ID.h"
#include "S1ap_LAI.h"
#include "S1ap_MME-Code.h"
#include "S1ap_MME-Group-ID.h"
#include "S1ap_MME-UE-S1AP-ID.h"
#include "S1ap_PLMNidentity.h"
#include "S1ap_ProcedureCode.h"
#include "S1ap_ProtocolIE-Field.h"
#include "S1ap_ResetType.h"
#include "S1ap_S-TMSI.h"
#include "S1ap_S1AP-PDU.h"
#include "S1ap_ServedGUMMEIsItem.h"
#include "S1ap_ServedGroupIDs.h"
#include "S1ap_ServedMMECs.h"
#include "S1ap_ServedPLMNs.h"
#include "S1ap_TAI.h"
#include "S1ap_TAIItem.h"
#include "S1ap_TimeToWait.h"
#include "S1ap_TransportLayerAddress.h"
#include "S1ap_UE-S1AP-ID-pair.h"
#include "S1ap_UE-S1AP-IDs.h"
#include "S1ap_UE-associatedLogicalS1-ConnectionItem.h"
#include "S1ap_UE-associatedLogicalS1-ConnectionListRes.h"
#include "S1ap_UEAggregateMaximumBitrate.h"
#include "S1ap_UEPagingID.h"
#include "S1ap_UERadioCapability.h"
#include "asn_SEQUENCE_OF.h"
#include "lte/gateway/c/core/common/common_defs.h"
#include "lte/gateway/c/core/oai/common/common_utility_funs.hpp"
#include "lte/gateway/c/core/oai/include/mme_app_messages_types.h"
#include "lte/gateway/c/core/oai/include/mme_config.h"
#include "lte/gateway/c/core/oai/include/mme_events.hpp"
#include "lte/gateway/c/core/oai/include/s1ap_state.hpp"
#include "lte/gateway/c/core/oai/lib/3gpp/3gpp_23.003.h"
#include "lte/gateway/c/core/oai/lib/3gpp/3gpp_36.401.h"
#include "lte/gateway/c/core/oai/lib/3gpp/3gpp_36.413.h"
#include "lte/gateway/c/core/oai/tasks/s1ap/s1ap_common.hpp"
#include "lte/gateway/c/core/oai/tasks/s1ap/s1ap_mme.hpp"
#include "lte/gateway/c/core/oai/tasks/s1ap/s1ap_mme_encoder.hpp"
#include "lte/gateway/c/core/oai/tasks/s1ap/s1ap_mme_handlers.hpp"
#include "lte/gateway/c/core/oai/tasks/s1ap/s1ap_mme_itti_messaging.hpp"
#include "lte/gateway/c/core/oai/tasks/s1ap/s1ap_mme_nas_procedures.hpp"
#include "lte/gateway/c/core/oai/tasks/s1ap/s1ap_mme_ta.hpp"
#include "lte/gateway/c/core/oai/tasks/s1ap/s1ap_timer.hpp"
#include "orc8r/gateway/c/common/service303/MetricsHelpers.hpp"

typedef struct arg_s1ap_send_enb_dereg_ind_s {
  uint8_t current_ue_index;
  uint32_t handled_ues;
  MessageDef* message_p;
  uint32_t associated_enb_id;
  uint32_t deregister_ue_count;
} arg_s1ap_send_enb_dereg_ind_t;

struct S1ap_E_RABItem_s;
struct S1ap_E_RABSetupItemBearerSURes_s;
struct S1ap_E_RABSetupItemCtxtSURes_s;
struct S1ap_IE;

status_code_e s1ap_generate_s1_setup_response(
    s1ap_state_t* state, enb_description_t* enb_association);

bool is_all_erabId_same(S1ap_PathSwitchRequest_t* container);
static int handle_ue_context_rel_timer_expiry(zloop_t* loop, int id, void* arg);

static bool s1ap_send_enb_deregistered_ind(__attribute__((unused))
                                           uint32_t keyP,
                                           uint64_t const dataP, void* argP,
                                           void** resultP);
/* Handlers matrix. Only mme related procedures present here.
 */
s1ap_message_handler_t message_handlers[][3] = {
    {s1ap_mme_handle_handover_required, 0, 0}, /* HandoverPreparation */
    {0, s1ap_mme_handle_handover_request_ack,
     s1ap_mme_handle_handover_failure},      /* HandoverResourceAllocation */
    {s1ap_mme_handle_handover_notify, 0, 0}, /* HandoverNotification */
    {s1ap_mme_handle_path_switch_request, 0, 0}, /* PathSwitchRequest */
    {s1ap_mme_handle_handover_cancel, 0, 0},     /* HandoverCancel */
    {0, s1ap_mme_handle_erab_setup_response,
     s1ap_mme_handle_erab_setup_failure},      /* E_RABSetup */
    {0, 0, 0},                                 /* E_RABModify */
    {0, s1ap_mme_handle_erab_rel_response, 0}, /* E_RABRelease */
    {0, 0, 0},                                 /* E_RABReleaseIndication */
    {0, s1ap_mme_handle_initial_context_setup_response,
     s1ap_mme_handle_initial_context_setup_failure}, /* InitialContextSetup */
    {0, 0, 0},                                       /* Paging */
    {0, 0, 0},                                       /* downlinkNASTransport */
    {s1ap_mme_handle_initial_ue_message, 0, 0},      /* initialUEMessage */
    {s1ap_mme_handle_uplink_nas_transport, 0, 0},    /* uplinkNASTransport */
    {s1ap_mme_handle_enb_reset, 0, 0},               /* Reset */
    {s1ap_mme_handle_error_ind_message, 0, 0},       /* ErrorIndication */
    {s1ap_mme_handle_nas_non_delivery, 0, 0}, /* NASNonDeliveryIndication */
    {s1ap_mme_handle_s1_setup_request, 0, 0}, /* S1Setup */
    {s1ap_mme_handle_ue_context_release_request, 0,
     0},       /* UEContextReleaseRequest */
    {0, 0, 0}, /* DownlinkS1cdma2000tunneling */
    {0, 0, 0}, /* UplinkS1cdma2000tunneling */
    {0, s1ap_mme_handle_ue_context_modification_response,
     s1ap_mme_handle_ue_context_modification_failure}, /* UEContextModification
                                                        */
    {s1ap_mme_handle_ue_cap_indication, 0, 0}, /* UECapabilityInfoIndication */
    {s1ap_mme_handle_ue_context_release_request,
     s1ap_mme_handle_ue_context_release_complete, 0}, /* UEContextRelease */
    {s1ap_mme_handle_enb_status_transfer, 0, 0},      /* eNBStatusTransfer */
    {0, 0, 0},                                        /* MMEStatusTransfer */
    {0, 0, 0},                                        /* DeactivateTrace */
    {0, 0, 0},                                        /* TraceStart */
    {0, 0, 0}, /* TraceFailureIndication */
    {0, 0, 0}, /* ENBConfigurationUpdate */
    {0, 0, 0}, /* MMEConfigurationUpdate */
    {0, 0, 0}, /* LocationReportingControl */
    {0, 0, 0}, /* LocationReportingFailureIndication */
    {0, 0, 0}, /* LocationReport */
    {0, 0, 0}, /* OverloadStart */
    {0, 0, 0}, /* OverloadStop */
    {0, 0, 0}, /* WriteReplaceWarning */
    {0, 0, 0}, /* eNBDirectInformationTransfer */
    {0, 0, 0}, /* MMEDirectInformationTransfer */
    {0, 0, 0}, /* PrivateMessage */
    {s1ap_mme_handle_enb_configuration_transfer, 0,
     0},       /* eNBConfigurationTransfer */
    {0, 0, 0}, /* MMEConfigurationTransfer */
    // HERE END UPDATES REL 9, 10, 11
    // UPDATE RELEASE 12 :
    {0, 0, 0}, /* CellTrafficTrace */
    {0, 0, 0}, /* 43 Kill */
    {0, 0, 0}, /* 44 DownlinkUEAssociatedLPPaTransport  */
    {0, 0, 0}, /* 45 UplinkUEAssociatedLPPaTransport */
    {0, 0, 0}, /* 46 DownlinkNonUEAssociatedLPPaTransport */
    {0, 0, 0}, /* 47 UplinkNonUEAssociatedLPPaTransport */
    {0, 0, 0}, /* 48 UERadioCapabilityMatch */
    {0, 0, 0}, /* 49 PWSRestartIndication */
    // UPDATE RELEASE 13 :
    {s1ap_mme_handle_erab_modification_indication, 0,
     0},       /* 50 E-RABModificationIndication */
    {0, 0, 0}, /* 51 PWSFailureIndication */
    {0, 0, 0}, /* 52 RerouteNASRequest */
    {0, 0, 0}, /* 53 UEContextModificationIndication */
    {0, 0, 0}, /* 54 ConnectionEstablishmentIndication */
    // UPDATE RELEASE 14 :
    {0, 0, 0}, /* 55 UEContextSuspend */
    {0, 0, 0}, /* 56 UEContextResume */
    {0, 0, 0}, /* 57 NASDeliveryIndication */
    {0, 0, 0}, /* 58 RetrieveUEInformation */
    {0, 0, 0}, /* 59 UEInformationTransfer */
    // UPDATE RELEASE 15 :
    {0, 0, 0}, /* 60 eNBCPRelocationIndication */
    {0, 0, 0}, /* 61 MMECPRelocationIndication */
    {0, 0, 0}, /* 62 SecondaryRATDataUsageReport */
};

status_code_e s1ap_mme_handle_message(s1ap_state_t* state,
                                      const sctp_assoc_id_t assoc_id,
                                      const sctp_stream_id_t stream,
                                      S1ap_S1AP_PDU_t* pdu) {
  /*
   * Checking procedure Code and present flag of message
   */
  if (pdu->choice.initiatingMessage.procedureCode >=
          COUNT_OF(message_handlers) ||
      pdu->present > S1ap_S1AP_PDU_PR_unsuccessfulOutcome) {
    OAILOG_DEBUG(LOG_S1AP,
                 "[SCTP %d] Either procedureCode %d or present flag %d exceed "
                 "expected\n",
                 assoc_id, (int)pdu->choice.initiatingMessage.procedureCode,
                 (int)pdu->present);
    return RETURNerror;
  }

  s1ap_message_handler_t handler =
      message_handlers[pdu->choice.initiatingMessage.procedureCode]
                      [pdu->present - 1];

  if (handler == NULL) {
    // not implemented or no procedure for eNB (wrong message)
    OAILOG_DEBUG(LOG_S1AP, "[SCTP %d] No handler for procedureCode %d in %s\n",
                 assoc_id, (int)pdu->choice.initiatingMessage.procedureCode,
                 s1ap_direction2str(pdu->present));
    return RETURNerror;
  }

  return handler(state, assoc_id, stream, pdu);
}

//------------------------------------------------------------------------------
status_code_e s1ap_mme_set_cause(S1ap_Cause_t* cause_p,
                                 const S1ap_Cause_PR cause_type,
                                 const long cause_value) {
  if (cause_p == NULL) {
    OAILOG_ERROR(LOG_S1AP, "Cause value is NULL\n");
    return RETURNerror;
  }
  cause_p->present = cause_type;

  switch (cause_type) {
    case S1ap_Cause_PR_radioNetwork:
      cause_p->choice.misc = cause_value;
      break;

    case S1ap_Cause_PR_transport:
      cause_p->choice.transport = cause_value;
      break;

    case S1ap_Cause_PR_nas:
      cause_p->choice.nas = cause_value;
      break;

    case S1ap_Cause_PR_protocol:
      cause_p->choice.protocol = cause_value;
      break;

    case S1ap_Cause_PR_misc:
      cause_p->choice.misc = cause_value;
      break;

    default:
      return RETURNerror;
  }

  return RETURNok;
}

long s1ap_mme_get_cause_value(S1ap_Cause_t* cause) {
  S1ap_Cause_PR cause_type = {S1ap_Cause_PR_NOTHING};
  long cause_value = RETURNerror;

  OAILOG_FUNC_IN(LOG_S1AP);
  if (cause == NULL) {
    OAILOG_ERROR(LOG_S1AP, "Cause is NULL\n");
    OAILOG_FUNC_RETURN(LOG_S1AP, RETURNerror);
  }

  cause_type = cause->present;

  switch (cause_type) {
    case S1ap_Cause_PR_radioNetwork:
      cause_value = cause->choice.radioNetwork;
      break;

    case S1ap_Cause_PR_transport:
      cause_value = cause->choice.transport;
      break;

    case S1ap_Cause_PR_nas:
      cause_value = cause->choice.nas;
      break;

    case S1ap_Cause_PR_protocol:
      cause_value = cause->choice.protocol;
      break;

    case S1ap_Cause_PR_misc:
      cause_value = cause->choice.misc;
      break;

    default:
      OAILOG_ERROR(LOG_S1AP, "Invalid Cause_Type = %d\n", cause_type);
      OAILOG_FUNC_RETURN(LOG_S1AP, RETURNerror);
  }

  OAILOG_FUNC_RETURN(LOG_S1AP, cause_value);
}

//------------------------------------------------------------------------------
status_code_e s1ap_mme_generate_s1_setup_failure(const sctp_assoc_id_t assoc_id,
                                                 const S1ap_Cause_PR cause_type,
                                                 const long cause_value,
                                                 const long time_to_wait) {
  uint8_t* buffer_p = 0;
  uint32_t length = 0;
  S1ap_S1AP_PDU_t pdu = {S1ap_S1AP_PDU_PR_NOTHING, {0}};
  S1ap_S1SetupFailure_t* out;
  S1ap_S1SetupFailureIEs_t* ie = NULL;
  status_code_e rc = RETURNok;

  OAILOG_FUNC_IN(LOG_S1AP);

  memset(&pdu, 0, sizeof(pdu));
  pdu.present = S1ap_S1AP_PDU_PR_unsuccessfulOutcome;
  pdu.choice.unsuccessfulOutcome.procedureCode = S1ap_ProcedureCode_id_S1Setup;
  pdu.choice.unsuccessfulOutcome.criticality = S1ap_Criticality_reject;
  pdu.choice.unsuccessfulOutcome.value.present =
      S1ap_UnsuccessfulOutcome__value_PR_S1SetupFailure;
  out = &pdu.choice.unsuccessfulOutcome.value.choice.S1SetupFailure;

  ie = reinterpret_cast<S1ap_S1SetupFailureIEs_t*>(
      calloc(1, sizeof(S1ap_S1SetupFailureIEs_t)));
  ie->id = S1ap_ProtocolIE_ID_id_Cause;
  ie->criticality = S1ap_Criticality_ignore;
  ie->value.present = S1ap_S1SetupFailureIEs__value_PR_Cause;
  s1ap_mme_set_cause(&ie->value.choice.Cause, cause_type, cause_value);
  ASN_SEQUENCE_ADD(&out->protocolIEs.list, ie);

  /*
   * Include the optional field time to wait only if the value is > -1
   */
  if (time_to_wait > -1) {
    ie = reinterpret_cast<S1ap_S1SetupFailureIEs_t*>(
        calloc(1, sizeof(S1ap_S1SetupFailureIEs_t)));
    ie->id = S1ap_ProtocolIE_ID_id_TimeToWait;
    ie->criticality = S1ap_Criticality_ignore;
    ie->value.present = S1ap_S1SetupFailureIEs__value_PR_TimeToWait;
    ie->value.choice.TimeToWait = time_to_wait;
    ASN_SEQUENCE_ADD(&out->protocolIEs.list, ie);
  }

  if (s1ap_mme_encode_pdu(&pdu, &buffer_p, &length) < 0) {
    OAILOG_ERROR(LOG_S1AP, "Failed to encode s1 setup failure\n");
    OAILOG_FUNC_RETURN(LOG_S1AP, RETURNerror);
  }

  bstring b = blk2bstr(buffer_p, (int)length);
  free(buffer_p);
  rc = s1ap_mme_itti_send_sctp_request(&b, assoc_id, 0, INVALID_MME_UE_S1AP_ID);
  OAILOG_FUNC_RETURN(LOG_S1AP, rc);
}

////////////////////////////////////////////////////////////////////////////////
//************************** Management procedures ***************************//
////////////////////////////////////////////////////////////////////////////////

//------------------------------------------------------------------------------
bool get_stale_enb_connection_with_enb_id(__attribute__((unused))
                                          const uint32_t keyP,
                                          enb_description_t* const elementP,
                                          void* parameterP, void** resultP) {
  enb_description_t* new_enb_association = (enb_description_t*)parameterP;
  enb_description_t* ht_enb_association = (enb_description_t*)elementP;

  // No need to clean the newly created eNB association
  if (ht_enb_association == new_enb_association) {
    return false;
  }

  // Match old and new association with respect to eNB id
  if (ht_enb_association->enb_id == new_enb_association->enb_id) {
    *resultP = elementP;
    return true;
  }

  return false;
}

void clean_stale_enb_state(s1ap_state_t* state,
                           enb_description_t* new_enb_association) {
  enb_description_t* stale_enb_association = NULL;

  state->enbs.map_apply_callback_on_all_elements(
      get_stale_enb_connection_with_enb_id,
      reinterpret_cast<void*>(new_enb_association),
      (void**)&stale_enb_association);
  if (stale_enb_association == NULL) {
    // No stale eNB connection found;
    return;
  }

  OAILOG_INFO(LOG_S1AP, "Found stale eNB at association id %d",
              stale_enb_association->sctp_assoc_id);
  // Remove the S1 context for UEs associated with old eNB association
  if (stale_enb_association->ue_id_coll.size()) {
    ue_description_t* ue_ref = NULL;
    for (auto itr_map = stale_enb_association->ue_id_coll.map->begin();
         itr_map != stale_enb_association->ue_id_coll.map->end(); ++itr_map) {
      ue_ref = s1ap_state_get_ue_mmeid((mme_ue_s1ap_id_t)itr_map->first);
      /* The function s1ap_remove_ue will take care of removing the enb also,
       * when the last UE is removed
       */
      s1ap_remove_ue(state, ue_ref);
    }
  } else {
    // Remove the old eNB association
    OAILOG_INFO(LOG_S1AP, "Deleting eNB: %s (Sctp_assoc_id = %u)",
                stale_enb_association->enb_name,
                stale_enb_association->sctp_assoc_id);
    s1ap_remove_enb(state, stale_enb_association);
  }

  OAILOG_DEBUG(LOG_S1AP, "Removed stale eNB and all associated UEs.");
}

static status_code_e s1ap_clear_ue_ctxt_for_unknown_mme_ue_s1ap_id(
    s1ap_state_t* state, sctp_assoc_id_t sctp_assoc_id) {
  OAILOG_FUNC_IN(LOG_S1AP);
  unsigned int i = 0;
  unsigned int num_elements = 0;
  hash_table_ts_t* hashtblP = get_s1ap_ue_state();
  hash_node_t *node = NULL, *oldnode = NULL;
  if (!hashtblP) {
    OAILOG_ERROR(LOG_S1AP, "No UEs found in comp_s1ap_id hash list");
    OAILOG_FUNC_RETURN(LOG_S1AP, RETURNerror);
  }
  while ((num_elements < hashtblP->num_elements) && (i < hashtblP->size)) {
    pthread_mutex_lock(&hashtblP->lock_nodes[i]);
    if (hashtblP->nodes[i] != NULL) {
      node = hashtblP->nodes[i];
    }
    while (node) {
      num_elements++;
      oldnode = node;
      node = node->next;
      if (oldnode->data &&
          (sctp_assoc_id ==
           ((ue_description_t*)oldnode->data)->sctp_assoc_id)) {
        pthread_mutex_unlock(&hashtblP->lock_nodes[i]);
        s1ap_remove_ue(state,
                       reinterpret_cast<ue_description_t*>(oldnode->data));
        pthread_mutex_lock(&hashtblP->lock_nodes[i]);
      }
    }
    pthread_mutex_unlock(&hashtblP->lock_nodes[i]);
    i++;
  }
  OAILOG_FUNC_RETURN(LOG_S1AP, RETURNok);
}

status_code_e s1ap_mme_handle_s1_setup_request(s1ap_state_t* state,
                                               const sctp_assoc_id_t assoc_id,
                                               const sctp_stream_id_t stream,
                                               S1ap_S1AP_PDU_t* pdu) {
  status_code_e rc = RETURNok;

  S1ap_S1SetupRequest_t* container = NULL;
  S1ap_S1SetupRequestIEs_t* ie = NULL;
  S1ap_S1SetupRequestIEs_t* ie_enb_name = NULL;
  S1ap_S1SetupRequestIEs_t* ie_supported_tas = NULL;
  S1ap_S1SetupRequestIEs_t* ie_default_paging_drx = NULL;

  enb_description_t* enb_association = NULL;
  uint32_t enb_id = 0;
  char* enb_name = NULL;
  int ta_ret = 0;
  uint8_t bplmn_list_count = 0;  // Broadcast PLMN list count

  OAILOG_FUNC_IN(LOG_S1AP);
  increment_counter("s1_setup", 1, NO_LABELS);
  if (!hss_associated) {
    /*
     * Can not process the request, MME is not connected to HSS
     */
    OAILOG_ERROR(
        LOG_S1AP,
        "Rejecting s1 setup request Can not process the request, MME is not "
        "connected to HSS\n");
    rc = s1ap_mme_generate_s1_setup_failure(assoc_id, S1ap_Cause_PR_misc,
                                            S1ap_CauseMisc_unspecified, -1);
    increment_counter("s1_setup", 1, 2, "result", "failure", "cause",
                      "s6a_interface_not_up");
    OAILOG_FUNC_RETURN(LOG_S1AP, rc);
  }

  if (pdu == NULL) {
    OAILOG_ERROR(LOG_S1AP, "PDU is NULL\n");
    return RETURNerror;
  }
  container = &pdu->choice.initiatingMessage.value.choice.S1SetupRequest;
  /*
   * We received a new valid S1 Setup Request on a stream != 0.
   * This should not happen -> reject eNB s1 setup request.
   */

  if (stream != 0) {
    OAILOG_ERROR(LOG_S1AP, "Received new s1 setup request on stream != 0\n");
    /*
     * Send a s1 setup failure with protocol cause unspecified
     */
    rc = s1ap_mme_generate_s1_setup_failure(assoc_id, S1ap_Cause_PR_protocol,
                                            S1ap_CauseProtocol_unspecified, -1);
    increment_counter("s1_setup", 1, 2, "result", "failure", "cause",
                      "sctp_stream_id_non_zero");
    OAILOG_FUNC_RETURN(LOG_S1AP, rc);
  }

  /* Handling of s1setup cases as follows.
   * If we don't know about the association, we haven't processed the new
   * association yet, so hope the eNB will retry the s1 setup. Ignore and
   * return. If we get this message when the S1 interface of the MME state is in
   * READY state then it is protocol error or out of sync state. Ignore it and
   * return. Assume MME would detect SCTP association failure and would S1
   * interface state to accept S1setup from eNB. If we get this message when the
   * s1 interface of the MME is in SHUTDOWN stage, we just hope the eNB will
   * retry and that will result in a new association getting established
   * followed by a subsequent s1 setup, return S1ap_TimeToWait_v20s. If we get
   * this message when the s1 interface of the MME is in RESETTING stage then we
   * return S1ap_TimeToWait_v20s.
   */
  if ((enb_association = s1ap_state_get_enb(state, assoc_id)) == NULL) {
    /*
     *
     * This should not happen as the thread processing new associations is the
     * one that reads data from the socket. Promote to an assert once we have
     * more confidence.
     */
    OAILOG_ERROR(LOG_S1AP, "Ignoring s1 setup from unknown assoc %u", assoc_id);
    OAILOG_FUNC_RETURN(LOG_S1AP, RETURNok);
  }

  if (enb_association->s1_state == S1AP_RESETING ||
      enb_association->s1_state == S1AP_SHUTDOWN) {
    OAILOG_WARNING(LOG_S1AP,
                   "Ignoring s1setup from eNB in state %s on assoc id %u",
                   s1_enb_state2str(enb_association->s1_state), assoc_id);
    OAILOG_DEBUG(
        LOG_S1AP, "Num UEs associated %u num elements in ue_id_coll %zu",
        enb_association->nb_ue_associated, enb_association->ue_id_coll.size());
    rc = s1ap_mme_generate_s1_setup_failure(
        assoc_id, S1ap_Cause_PR_transport,
        S1ap_CauseTransport_transport_resource_unavailable,
        S1ap_TimeToWait_v20s);
    increment_counter("s1_setup", 1, 2, "result", "failure", "cause",
                      "invalid_state");
    /* UE state at s1ap task is created on reception of initial ue message
     * The map, ue_id_coll is updated after mme_app_task assigns and provides
     * mme_ue_s1ap_id to s1ap task
     * s1ap task shall clear this UE state if mme_app task has not yet provided
     * mme_ue_s1ap_id
     */
    if (enb_association->ue_id_coll.size() == 0) {
      OAILOG_FUNC_RETURN(LOG_S1AP,
                         s1ap_clear_ue_ctxt_for_unknown_mme_ue_s1ap_id(
                             state, enb_association->sctp_assoc_id));
    }
    arg_s1ap_send_enb_dereg_ind_t arg = {0};
    MessageDef* message_p = NULL;

    arg.associated_enb_id = enb_association->enb_id;
    arg.deregister_ue_count = enb_association->ue_id_coll.size();
    enb_association->ue_id_coll.map_apply_callback_on_all_elements(
        s1ap_send_enb_deregistered_ind, reinterpret_cast<void*>(&arg),
        reinterpret_cast<void**>(&message_p));

    OAILOG_FUNC_RETURN(LOG_S1AP, rc);
  }
  log_queue_item_t* context = NULL;
  OAILOG_MESSAGE_START_SYNC(OAILOG_LEVEL_DEBUG, LOG_S1AP, (&context),
                            "New s1 setup request incoming from ");
  // shared_log_queue_item_t *context = NULL;
  // OAILOG_MESSAGE_START_ASYNC (OAILOG_LEVEL_DEBUG, LOG_S1AP, (&context), "New
  // s1 setup request incoming from ");

  S1AP_FIND_PROTOCOLIE_BY_ID(S1ap_S1SetupRequestIEs_t, ie_enb_name, container,
                             S1ap_ProtocolIE_ID_id_eNBname, false);
  if (ie_enb_name) {
    OAILOG_MESSAGE_ADD_SYNC(context, "%*s ",
                            (int)ie_enb_name->value.choice.ENBname.size,
                            ie_enb_name->value.choice.ENBname.buf);
    enb_name = (char*)ie_enb_name->value.choice.ENBname.buf;
  }

  S1AP_FIND_PROTOCOLIE_BY_ID(S1ap_S1SetupRequestIEs_t, ie, container,
                             S1ap_ProtocolIE_ID_id_Global_ENB_ID, true);
  if (ie->value.choice.Global_ENB_ID.eNB_ID.present ==
      S1ap_ENB_ID_PR_homeENB_ID) {
    // Home eNB ID = 28 bits
    uint8_t* enb_id_buf =
        ie->value.choice.Global_ENB_ID.eNB_ID.choice.homeENB_ID.buf;

    if (ie->value.choice.Global_ENB_ID.eNB_ID.choice.homeENB_ID.size != 28) {
      // TODO: handle case were size != 28 -> notify ? reject ?
    }

    enb_id = (enb_id_buf[0] << 20) + (enb_id_buf[1] << 12) +
             (enb_id_buf[2] << 4) + ((enb_id_buf[3] & 0xf0) >> 4);
    OAILOG_MESSAGE_ADD_SYNC(context, "home eNB id: %07x", enb_id);
  } else {
    // Macro eNB = 20 bits
    uint8_t* enb_id_buf =
        ie->value.choice.Global_ENB_ID.eNB_ID.choice.macroENB_ID.buf;

    if (ie->value.choice.Global_ENB_ID.eNB_ID.choice.macroENB_ID.size != 20) {
      // TODO: handle case were size != 20 -> notify ? reject ?
    }

    enb_id = (enb_id_buf[0] << 12) + (enb_id_buf[1] << 4) +
             ((enb_id_buf[2] & 0xf0) >> 4);
    OAILOG_MESSAGE_ADD_SYNC(context, "macro eNB id: %05x", enb_id);
  }

  OAILOG_MESSAGE_FINISH((void*)context);

  /* Requirement MME36.413R10_8.7.3.4 Abnormal Conditions
   * If the eNB initiates the procedure by sending a S1 SETUP REQUEST message
   * including the PLMN Identity IEs and none of the PLMNs provided by the eNB
   * is identified by the MME, then the MME shall reject the eNB S1 Setup
   * Request procedure with the appropriate cause value, e.g, Unknown PLMN.
   */
  S1AP_FIND_PROTOCOLIE_BY_ID(S1ap_S1SetupRequestIEs_t, ie_supported_tas,
                             container, S1ap_ProtocolIE_ID_id_SupportedTAs,
                             true);

  ta_ret =
      s1ap_mme_compare_ta_lists(&ie_supported_tas->value.choice.SupportedTAs);

  /*
   * eNB and MME have no common PLMN
   */
  if (ta_ret != TA_LIST_RET_OK) {
    OAILOG_ERROR(LOG_S1AP,
                 "No Common PLMN with eNB, generate_s1_setup_failure\n");
    rc = s1ap_mme_generate_s1_setup_failure(assoc_id, S1ap_Cause_PR_misc,
                                            S1ap_CauseMisc_unknown_PLMN,
                                            S1ap_TimeToWait_v20s);

    increment_counter("s1_setup", 1, 2, "result", "failure", "cause",
                      "plmnid_or_tac_mismatch");
    OAILOG_FUNC_RETURN(LOG_S1AP, rc);
  }

  S1ap_SupportedTAs_t* ta_list = &ie_supported_tas->value.choice.SupportedTAs;
  supported_ta_list_t* supp_ta_list = &enb_association->supported_ta_list;
  supp_ta_list->list_count = ta_list->list.count;

  /* Storing supported TAI lists received in S1 SETUP REQUEST message */
  for (int tai_idx = 0; tai_idx < supp_ta_list->list_count; tai_idx++) {
    S1ap_SupportedTAs_Item_t* tai = NULL;
    tai = ta_list->list.array[tai_idx];
    OCTET_STRING_TO_TAC(&tai->tAC,
                        supp_ta_list->supported_tai_items[tai_idx].tac);

    bplmn_list_count = tai->broadcastPLMNs.list.count;
    if (bplmn_list_count > S1AP_MAX_BROADCAST_PLMNS) {
      OAILOG_ERROR(LOG_S1AP,
                   "Maximum Broadcast PLMN list count exceeded, count = %d\n",
                   bplmn_list_count);
    }
    supp_ta_list->supported_tai_items[tai_idx].bplmnlist_count =
        bplmn_list_count;
    for (int plmn_idx = 0; plmn_idx < bplmn_list_count; plmn_idx++) {
      TBCD_TO_PLMN_T(
          tai->broadcastPLMNs.list.array[plmn_idx],
          &supp_ta_list->supported_tai_items[tai_idx].bplmns[plmn_idx]);
    }
  }
  OAILOG_DEBUG(LOG_S1AP,
               "Adding eNB with enb_id :%d to the list of served eNBs \n",
               enb_id);

  enb_association->enb_id = enb_id;

  S1AP_FIND_PROTOCOLIE_BY_ID(S1ap_S1SetupRequestIEs_t, ie_default_paging_drx,
                             container, S1ap_ProtocolIE_ID_id_DefaultPagingDRX,
                             true);

  enb_association->default_paging_drx =
      ie_default_paging_drx->value.choice.PagingDRX;

  if (enb_name != NULL) {
    memcpy(enb_association->enb_name, ie_enb_name->value.choice.ENBname.buf,
           ie_enb_name->value.choice.ENBname.size);
    enb_association->enb_name[ie_enb_name->value.choice.ENBname.size] = '\0';
  }

  // Clean any stale eNB association (from Redis) for this enb_id
  clean_stale_enb_state(state, enb_association);

  rc = s1ap_generate_s1_setup_response(state, enb_association);
  if (rc == RETURNok) {
    state->num_enbs++;
    set_gauge("s1_connection", 1, 1, "enb_name", enb_association->enb_name);
    increment_counter("s1_setup", 1, 1, "result", "success");
    s1_setup_success_event(enb_name, enb_id);
  }
  OAILOG_FUNC_RETURN(LOG_S1AP, rc);
}

//------------------------------------------------------------------------------
status_code_e s1ap_generate_s1_setup_response(
    s1ap_state_t* state, enb_description_t* enb_association) {
  S1ap_S1AP_PDU_t pdu = {S1ap_S1AP_PDU_PR_NOTHING, {0}};
  S1ap_S1SetupResponse_t* out;
  S1ap_S1SetupResponseIEs_t* ie = NULL;
  S1ap_ServedGUMMEIsItem_t* servedGUMMEI = NULL;
  int i, j;
  int enc_rval = 0;
  uint8_t* buffer = NULL;
  uint32_t length = 0;
  status_code_e rc = RETURNok;

  OAILOG_FUNC_IN(LOG_S1AP);
  if (enb_association == NULL) {
    OAILOG_ERROR(LOG_S1AP, "enb_association is NULL\n");
    return RETURNerror;
  }
  memset(&pdu, 0, sizeof(pdu));
  pdu.present = S1ap_S1AP_PDU_PR_successfulOutcome;
  pdu.choice.successfulOutcome.procedureCode = S1ap_ProcedureCode_id_S1Setup;
  pdu.choice.successfulOutcome.criticality = S1ap_Criticality_reject;
  pdu.choice.successfulOutcome.value.present =
      S1ap_SuccessfulOutcome__value_PR_S1SetupResponse;
  out = &pdu.choice.successfulOutcome.value.choice.S1SetupResponse;

  // Generating response
  ie = (S1ap_S1SetupResponseIEs_t*)calloc(1, sizeof(S1ap_S1SetupResponseIEs_t));
  ie->id = S1ap_ProtocolIE_ID_id_ServedGUMMEIs;
  ie->criticality = S1ap_Criticality_reject;
  ie->value.present = S1ap_S1SetupResponseIEs__value_PR_ServedGUMMEIs;

  // memset for gcc 4.8.4 instead of {0}, servedGUMMEI.servedPLMNs
  servedGUMMEI = reinterpret_cast<S1ap_ServedGUMMEIsItem_t*>(
      calloc(1, sizeof *servedGUMMEI));

  mme_config_read_lock(&mme_config);
  /*
   * Use the gummei parameters provided by configuration
   * that should be sorted
   */
  for (i = 0; i < mme_config.served_tai.nb_tai; i++) {
    bool plmn_added = false;
    for (j = 0; j < i; j++) {
      if ((mme_config.served_tai.plmn_mcc[j] ==
           mme_config.served_tai.plmn_mcc[i]) &&
          (mme_config.served_tai.plmn_mnc[j] ==
           mme_config.served_tai.plmn_mnc[i]) &&
          (mme_config.served_tai.plmn_mnc_len[j] ==
           mme_config.served_tai.plmn_mnc_len[i])) {
        plmn_added = true;
        break;
      }
    }
    if (false == plmn_added) {
      S1ap_PLMNidentity_t* plmn = NULL;
      plmn = reinterpret_cast<S1ap_PLMNidentity_t*>(calloc(1, sizeof(*plmn)));
      MCC_MNC_TO_PLMNID(mme_config.served_tai.plmn_mcc[i],
                        mme_config.served_tai.plmn_mnc[i],
                        mme_config.served_tai.plmn_mnc_len[i], plmn);
      ASN_SEQUENCE_ADD(&servedGUMMEI->servedPLMNs.list, plmn);
    }
  }

  for (i = 0; i < mme_config.gummei.nb; i++) {
    S1ap_MME_Group_ID_t* mme_gid = NULL;
    S1ap_MME_Code_t* mmec = NULL;

    mme_gid =
        reinterpret_cast<S1ap_MME_Group_ID_t*>(calloc(1, sizeof(*mme_gid)));
    INT16_TO_OCTET_STRING(mme_config.gummei.gummei[i].mme_gid, mme_gid);
    ASN_SEQUENCE_ADD(&servedGUMMEI->servedGroupIDs.list, mme_gid);

    mmec = reinterpret_cast<S1ap_MME_Code_t*>(calloc(1, sizeof(*mmec)));
    INT8_TO_OCTET_STRING(mme_config.gummei.gummei[i].mme_code, mmec);
    ASN_SEQUENCE_ADD(&servedGUMMEI->servedMMECs.list, mmec);
  }
  ASN_SEQUENCE_ADD(&ie->value.choice.ServedGUMMEIs.list, servedGUMMEI);
  ASN_SEQUENCE_ADD(&out->protocolIEs.list, ie);

  ie = (S1ap_S1SetupResponseIEs_t*)calloc(1, sizeof(S1ap_S1SetupResponseIEs_t));
  ie->id = S1ap_ProtocolIE_ID_id_RelativeMMECapacity;
  ie->criticality = S1ap_Criticality_ignore;
  ie->value.present = S1ap_S1SetupResponseIEs__value_PR_RelativeMMECapacity;
  ie->value.choice.RelativeMMECapacity = mme_config.relative_capacity;
  ASN_SEQUENCE_ADD(&out->protocolIEs.list, ie);

  mme_config_unlock(&mme_config);
  /*
   * The MME is only serving E-UTRAN RAT, so the list contains only one element
   */
  enc_rval = s1ap_mme_encode_pdu(&pdu, &buffer, &length);

  /*
   * Failed to encode s1 setup response...
   */
  if (enc_rval < 0) {
    OAILOG_DEBUG(LOG_S1AP, "Removed eNB %d\n", enb_association->sctp_assoc_id);
    s1ap_remove_enb(state, enb_association);
  } else {
    /*
     * Consider the response as sent. S1AP is ready to accept UE contexts
     */
    enb_association->s1_state = S1AP_READY;
  }

  /*
   * Non-UE signalling -> stream 0
   */
  bstring b = blk2bstr(buffer, length);
  free(buffer);
  rc = s1ap_mme_itti_send_sctp_request(&b, enb_association->sctp_assoc_id, 0,
                                       INVALID_MME_UE_S1AP_ID);

  OAILOG_FUNC_RETURN(LOG_S1AP, rc);
}

//------------------------------------------------------------------------------
status_code_e s1ap_mme_handle_ue_cap_indication(s1ap_state_t* state,
                                                __attribute__((unused))
                                                const sctp_assoc_id_t assoc_id,
                                                const sctp_stream_id_t stream,
                                                S1ap_S1AP_PDU_t* pdu) {
  ue_description_t* ue_ref_p = NULL;
  S1ap_UECapabilityInfoIndication_t* container;
  S1ap_UECapabilityInfoIndicationIEs_t* ie = NULL;
  status_code_e rc = RETURNok;
  mme_ue_s1ap_id_t mme_ue_s1ap_id = INVALID_MME_UE_S1AP_ID;
  enb_ue_s1ap_id_t enb_ue_s1ap_id = INVALID_ENB_UE_S1AP_ID;
  imsi64_t imsi64 = INVALID_IMSI64;

  OAILOG_FUNC_IN(LOG_S1AP);
  if (pdu == NULL) {
    OAILOG_DEBUG(LOG_S1AP, "PDU is NULL\n");
    return RETURNerror;
  }

  container =
      &pdu->choice.initiatingMessage.value.choice.UECapabilityInfoIndication;

  S1AP_FIND_PROTOCOLIE_BY_ID(S1ap_UECapabilityInfoIndicationIEs_t, ie,
                             container, S1ap_ProtocolIE_ID_id_MME_UE_S1AP_ID,
                             true);

  if (ie) {
    mme_ue_s1ap_id = ie->value.choice.MME_UE_S1AP_ID;
    if ((ue_ref_p = s1ap_state_get_ue_mmeid(mme_ue_s1ap_id)) == NULL) {
      OAILOG_DEBUG(
          LOG_S1AP,
          "No UE is attached to this mme UE s1ap id: " MME_UE_S1AP_ID_FMT "\n",
          mme_ue_s1ap_id);
      OAILOG_FUNC_RETURN(LOG_S1AP, RETURNerror);
    }
  } else {
    OAILOG_FUNC_RETURN(LOG_S1AP, RETURNerror);
  }

  s1ap_imsi_map_t* s1ap_imsi_map = get_s1ap_imsi_map();
  hashtable_uint64_ts_get(s1ap_imsi_map->mme_ue_id_imsi_htbl,
                          (const hash_key_t)mme_ue_s1ap_id, &imsi64);

  S1AP_FIND_PROTOCOLIE_BY_ID(S1ap_UECapabilityInfoIndicationIEs_t, ie,
                             container, S1ap_ProtocolIE_ID_id_eNB_UE_S1AP_ID,
                             true);

  if (ie) {
    enb_ue_s1ap_id = (enb_ue_s1ap_id_t)(ie->value.choice.ENB_UE_S1AP_ID &
                                        ENB_UE_S1AP_ID_MASK);
  } else {
    OAILOG_FUNC_RETURN(LOG_S1AP, RETURNerror);
  }

  if (ue_ref_p->enb_ue_s1ap_id != enb_ue_s1ap_id) {
    OAILOG_DEBUG_UE(LOG_S1AP, imsi64,
                    "Mismatch in eNB UE S1AP ID, known: " ENB_UE_S1AP_ID_FMT
                    ", received: " ENB_UE_S1AP_ID_FMT "\n",
                    ue_ref_p->enb_ue_s1ap_id, (uint32_t)enb_ue_s1ap_id);
    OAILOG_FUNC_RETURN(LOG_S1AP, RETURNerror);
  }

  /*
   * Just display a warning when message received over wrong stream
   */
  if (ue_ref_p->sctp_stream_recv != stream) {
    OAILOG_ERROR_UE(LOG_S1AP, imsi64,
                    "Received ue capability indication for "
                    "(MME UE S1AP ID/eNB UE S1AP ID) (" MME_UE_S1AP_ID_FMT
                    "/" ENB_UE_S1AP_ID_FMT
                    ") over wrong stream "
                    "expecting %u, received on %u\n",
                    (uint32_t)mme_ue_s1ap_id, ue_ref_p->enb_ue_s1ap_id,
                    ue_ref_p->sctp_stream_recv, stream);
  }

  /*
   * Forward the ue capabilities to MME application layer
   */
  S1AP_FIND_PROTOCOLIE_BY_ID(S1ap_UECapabilityInfoIndicationIEs_t, ie,
                             container, S1ap_ProtocolIE_ID_id_UERadioCapability,
                             true);

  if (ie) {
    MessageDef* message_p = NULL;
    itti_s1ap_ue_cap_ind_t* ue_cap_ind_p = NULL;

    message_p = itti_alloc_new_message(TASK_S1AP, S1AP_UE_CAPABILITIES_IND);

    if (message_p == NULL) {
      OAILOG_ERROR(LOG_S1AP, "message_p is NULL\n");
      return RETURNerror;
    }
    ue_cap_ind_p = &message_p->ittiMsg.s1ap_ue_cap_ind;
    ue_cap_ind_p->enb_ue_s1ap_id = ue_ref_p->enb_ue_s1ap_id;
    ue_cap_ind_p->mme_ue_s1ap_id = ue_ref_p->mme_ue_s1ap_id;
    ue_cap_ind_p->radio_capabilities_length =
        ie->value.choice.UERadioCapability.size;
    ue_cap_ind_p->radio_capabilities = reinterpret_cast<uint8_t*>(
        calloc(ue_cap_ind_p->radio_capabilities_length,
               sizeof(*ue_cap_ind_p->radio_capabilities)));
    memcpy(ue_cap_ind_p->radio_capabilities,
           ie->value.choice.UERadioCapability.buf,
           ue_cap_ind_p->radio_capabilities_length);

    message_p->ittiMsgHeader.imsi = imsi64;
    rc = send_msg_to_task(&s1ap_task_zmq_ctx, TASK_MME_APP, message_p);
    OAILOG_FUNC_RETURN(LOG_S1AP, rc);
  } else {
    OAILOG_FUNC_RETURN(LOG_S1AP, RETURNerror);
  }
  OAILOG_FUNC_RETURN(LOG_S1AP, RETURNok);
}

////////////////////////////////////////////////////////////////////////////////
//******************* Context Management procedures **************************//
////////////////////////////////////////////////////////////////////////////////

//------------------------------------------------------------------------------
status_code_e s1ap_mme_handle_initial_context_setup_response(
    s1ap_state_t* state, __attribute__((unused)) const sctp_assoc_id_t assoc_id,
    __attribute__((unused)) const sctp_stream_id_t stream,
    S1ap_S1AP_PDU_t* pdu) {
  S1ap_InitialContextSetupResponse_t* container;
  S1ap_InitialContextSetupResponseIEs_t* ie = NULL;
  S1ap_E_RABSetupItemCtxtSUResIEs_t* eRABSetupItemCtxtSURes_p = NULL;
  ue_description_t* ue_ref_p = NULL;
  MessageDef* message_p = NULL;
  status_code_e rc = RETURNok;
  mme_ue_s1ap_id_t mme_ue_s1ap_id = INVALID_MME_UE_S1AP_ID;
  enb_ue_s1ap_id_t enb_ue_s1ap_id = INVALID_ENB_UE_S1AP_ID;
  imsi64_t imsi64;

  OAILOG_FUNC_IN(LOG_S1AP);
  container =
      &pdu->choice.successfulOutcome.value.choice.InitialContextSetupResponse;
  S1AP_FIND_PROTOCOLIE_BY_ID(S1ap_InitialContextSetupResponseIEs_t, ie,
                             container, S1ap_ProtocolIE_ID_id_MME_UE_S1AP_ID,
                             true);

  if (ie) {
    mme_ue_s1ap_id = ie->value.choice.MME_UE_S1AP_ID;
    if ((ue_ref_p = s1ap_state_get_ue_mmeid((uint32_t)mme_ue_s1ap_id)) ==
        NULL) {
      OAILOG_DEBUG(
          LOG_S1AP,
          "No UE is attached to this mme UE s1ap id: " MME_UE_S1AP_ID_FMT
          " %u(10)\n",
          (uint32_t)mme_ue_s1ap_id, (uint32_t)mme_ue_s1ap_id);
      OAILOG_FUNC_RETURN(LOG_S1AP, RETURNerror);
    }
  } else {
    OAILOG_FUNC_RETURN(LOG_S1AP, RETURNerror);
  }
  s1ap_imsi_map_t* s1ap_imsi_map = get_s1ap_imsi_map();
  hashtable_uint64_ts_get(s1ap_imsi_map->mme_ue_id_imsi_htbl,
                          (const hash_key_t)mme_ue_s1ap_id, &imsi64);

  S1AP_FIND_PROTOCOLIE_BY_ID(S1ap_InitialContextSetupResponseIEs_t, ie,
                             container, S1ap_ProtocolIE_ID_id_eNB_UE_S1AP_ID,
                             true);
  if (ie) {
    enb_ue_s1ap_id = (enb_ue_s1ap_id_t)(ie->value.choice.ENB_UE_S1AP_ID &
                                        ENB_UE_S1AP_ID_MASK);
  } else {
    OAILOG_FUNC_RETURN(LOG_S1AP, RETURNerror);
  }

  if (ue_ref_p->enb_ue_s1ap_id != enb_ue_s1ap_id) {
    OAILOG_DEBUG_UE(LOG_S1AP, imsi64,
                    "Mismatch in eNB UE S1AP ID, known: " ENB_UE_S1AP_ID_FMT
                    " %u(10), received: 0x%06x %u(10)\n",
                    ue_ref_p->enb_ue_s1ap_id, ue_ref_p->enb_ue_s1ap_id,
                    (uint32_t)enb_ue_s1ap_id, (uint32_t)enb_ue_s1ap_id);
    OAILOG_FUNC_RETURN(LOG_S1AP, RETURNerror);
  }

  S1AP_FIND_PROTOCOLIE_BY_ID(
      S1ap_InitialContextSetupResponseIEs_t, ie, container,
      S1ap_ProtocolIE_ID_id_E_RABSetupListCtxtSURes, true);

  if (ie) {
    if (ie->value.choice.E_RABSetupListCtxtSURes.list.count < 1) {
      OAILOG_WARNING_UE(LOG_S1AP, imsi64, "E-RAB creation has failed\n");
      OAILOG_FUNC_RETURN(LOG_S1AP, RETURNerror);
    }
  } else {
    OAILOG_FUNC_RETURN(LOG_S1AP, RETURNerror);
  }
  ue_ref_p->s1_ue_state = S1AP_UE_CONNECTED;
  message_p = DEPRECATEDitti_alloc_new_message_fatal(
      TASK_S1AP, MME_APP_INITIAL_CONTEXT_SETUP_RSP);
  MME_APP_INITIAL_CONTEXT_SETUP_RSP(message_p).ue_id = ue_ref_p->mme_ue_s1ap_id;
  MME_APP_INITIAL_CONTEXT_SETUP_RSP(message_p).e_rab_setup_list.no_of_items =
      ie->value.choice.E_RABSetupListCtxtSURes.list.count;
  for (int item = 0; item < ie->value.choice.E_RABSetupListCtxtSURes.list.count;
       item++) {
    /*
     * Bad, very bad cast...
     */
    eRABSetupItemCtxtSURes_p =
        (S1ap_E_RABSetupItemCtxtSUResIEs_t*)
            ie->value.choice.E_RABSetupListCtxtSURes.list.array[item];
    MME_APP_INITIAL_CONTEXT_SETUP_RSP(message_p)
        .e_rab_setup_list.item[item]
        .e_rab_id =
        eRABSetupItemCtxtSURes_p->value.choice.E_RABSetupItemCtxtSURes.e_RAB_ID;
    MME_APP_INITIAL_CONTEXT_SETUP_RSP(message_p)
        .e_rab_setup_list.item[item]
        .gtp_teid = htonl(*((uint32_t*)eRABSetupItemCtxtSURes_p->value.choice
                                .E_RABSetupItemCtxtSURes.gTP_TEID.buf));

    // When Magma AGW runs in a cloud and RAN at the edge (hence eNB is
    // behind NAT), eNB signals its private IP address in ICS Response. By
    // setting "enable_gtpu_private_ip_correction" true in mme.yml file,
    // we can correct that private IP address with the public IP address of
    // the eNB as its public IP address is observed during SCTP link is set up.
    // We store this "control plane IP address" as part of the eNB context
    // information. This feature can be safely used only when NAT uses the same
    // public IP address for both the CP and UP communication to/from the eNB,
    // which typically is the situation.
    enb_description_t* enb_association = s1ap_state_get_enb(state, assoc_id);
    if (mme_config.enable_gtpu_private_ip_correction) {
      OAILOG_INFO(LOG_S1AP,
                  "Overwriting eNB GTP-U IP ADDRESS with SCTP eNB IP address");
      MME_APP_INITIAL_CONTEXT_SETUP_RSP(message_p)
          .e_rab_setup_list.item[item]
          .transport_layer_address = blk2bstr(
          enb_association->ran_cp_ipaddr, enb_association->ran_cp_ipaddr_sz);
    } else {
      // Print a warning message if CP and UP plane eNB IPs are different
      if (memcmp(enb_association->ran_cp_ipaddr,
                 eRABSetupItemCtxtSURes_p->value.choice.E_RABSetupItemCtxtSURes
                     .transportLayerAddress.buf,
                 enb_association->ran_cp_ipaddr_sz)) {
        OAILOG_WARNING(
            LOG_S1AP,
            "GTP-U eNB IP addr is different than SCTP eNB IP addr. "
            "This can be due to eNB behind a NAT. Consider setting "
            "enable_gtpu_private_ip_correction as true in mme.yml file.");
      }
      MME_APP_INITIAL_CONTEXT_SETUP_RSP(message_p)
          .e_rab_setup_list.item[item]
          .transport_layer_address =
          blk2bstr(eRABSetupItemCtxtSURes_p->value.choice
                       .E_RABSetupItemCtxtSURes.transportLayerAddress.buf,
                   eRABSetupItemCtxtSURes_p->value.choice
                       .E_RABSetupItemCtxtSURes.transportLayerAddress.size);
    }
  }

  // Failed bearers
  itti_mme_app_initial_context_setup_rsp_t* initial_context_setup_rsp =
      &(MME_APP_INITIAL_CONTEXT_SETUP_RSP(message_p));
  initial_context_setup_rsp->e_rab_failed_to_setup_list.no_of_items = 0;
  S1AP_FIND_PROTOCOLIE_BY_ID(
      S1ap_InitialContextSetupResponseIEs_t, ie, container,
      S1ap_ProtocolIE_ID_id_E_RABFailedToSetupListBearerSURes, false);
  if (ie) {
    S1ap_E_RABList_t* s1ap_e_rab_list = &ie->value.choice.E_RABList;
    for (int index = 0; index < s1ap_e_rab_list->list.count; index++) {
      S1ap_E_RABItem_t* erab_item =
          (S1ap_E_RABItem_t*)s1ap_e_rab_list->list.array[index];
      initial_context_setup_rsp->e_rab_failed_to_setup_list.item[index]
          .e_rab_id = erab_item->e_RAB_ID;
      initial_context_setup_rsp->e_rab_failed_to_setup_list.item[index].cause =
          erab_item->cause;
    }
    initial_context_setup_rsp->e_rab_failed_to_setup_list.no_of_items =
        s1ap_e_rab_list->list.count;
  }
  message_p->ittiMsgHeader.imsi = imsi64;
  rc = send_msg_to_task(&s1ap_task_zmq_ctx, TASK_MME_APP, message_p);
  OAILOG_FUNC_RETURN(LOG_S1AP, rc);
}

//------------------------------------------------------------------------------
status_code_e s1ap_mme_handle_ue_context_release_request(
    s1ap_state_t* state, __attribute__((unused)) const sctp_assoc_id_t assoc_id,
    __attribute__((unused)) const sctp_stream_id_t stream,
    S1ap_S1AP_PDU_t* pdu) {
  S1ap_UEContextReleaseRequest_t* container;
  S1ap_UEContextReleaseRequest_IEs_t* ie = NULL;
  ue_description_t* ue_ref_p = NULL;
  enb_description_t* enb_ref_p = NULL;
  S1ap_Cause_PR cause_type;
  long cause_value;
  enum s1cause s1_release_cause = S1AP_RADIO_EUTRAN_GENERATED_REASON;
  status_code_e rc = RETURNok;
  mme_ue_s1ap_id_t mme_ue_s1ap_id = INVALID_MME_UE_S1AP_ID;
  enb_ue_s1ap_id_t enb_ue_s1ap_id = INVALID_ENB_UE_S1AP_ID;
  imsi64_t imsi64 = INVALID_IMSI64;

  OAILOG_FUNC_IN(LOG_S1AP);
  if ((enb_ref_p = s1ap_state_get_enb(state, assoc_id)) == NULL) {
    OAILOG_ERROR(LOG_S1AP,
                 "Ignoring context release request from unknown assoc %u",
                 assoc_id);
    OAILOG_FUNC_RETURN(LOG_S1AP, RETURNerror);
  }

  container =
      &pdu->choice.initiatingMessage.value.choice.UEContextReleaseRequest;
  // Log the Cause Type and Cause value
  S1AP_FIND_PROTOCOLIE_BY_ID(S1ap_UEContextReleaseRequest_IEs_t, ie, container,
                             S1ap_ProtocolIE_ID_id_MME_UE_S1AP_ID, true);
  if (ie) {
    mme_ue_s1ap_id = ie->value.choice.MME_UE_S1AP_ID;
  } else {
    OAILOG_FUNC_RETURN(LOG_S1AP, RETURNerror);
  }

  S1AP_FIND_PROTOCOLIE_BY_ID(S1ap_UEContextReleaseRequest_IEs_t, ie, container,
                             S1ap_ProtocolIE_ID_id_eNB_UE_S1AP_ID, true);
  if (ie) {
    enb_ue_s1ap_id = (enb_ue_s1ap_id_t)(ie->value.choice.ENB_UE_S1AP_ID &
                                        ENB_UE_S1AP_ID_MASK);
  } else {
    OAILOG_FUNC_RETURN(LOG_S1AP, RETURNerror);
  }

  // Log the Cause Type and Cause value
  S1AP_FIND_PROTOCOLIE_BY_ID(S1ap_UEContextReleaseRequest_IEs_t, ie, container,
                             S1ap_ProtocolIE_ID_id_Cause, true);
  if (ie) {
    cause_type = ie->value.choice.Cause.present;
  } else {
    OAILOG_FUNC_RETURN(LOG_S1AP, RETURNerror);
  }
  switch (cause_type) {
    case S1ap_Cause_PR_radioNetwork:
      cause_value = ie->value.choice.Cause.choice.radioNetwork;
      OAILOG_INFO(
          LOG_S1AP,
          "UE CONTEXT RELEASE REQUEST with Cause_Type = Radio Network and "
          "Cause_Value = %ld\n",
          cause_value);
      if (cause_value == S1ap_CauseRadioNetwork_user_inactivity) {
        increment_counter("ue_context_release_req", 1, 1, "cause",
                          "user_inactivity");
      } else if (cause_value ==
                 S1ap_CauseRadioNetwork_radio_connection_with_ue_lost) {
        increment_counter("ue_context_release_req", 1, 1, "cause",
                          "radio_link_failure");
      } else if (cause_value ==
                 S1ap_CauseRadioNetwork_ue_not_available_for_ps_service) {
        increment_counter("ue_context_release_req", 1, 1, "cause",
                          "ue_not_available_for_ps_service");
        s1_release_cause = S1AP_NAS_UE_NOT_AVAILABLE_FOR_PS;
      } else if (cause_value == S1ap_CauseRadioNetwork_cs_fallback_triggered) {
        increment_counter("ue_context_release_req", 1, 1, "cause",
                          "cs_fallback_triggered");
        s1_release_cause = S1AP_CSFB_TRIGGERED;
      }
      break;

    case S1ap_Cause_PR_transport:
      cause_value = ie->value.choice.Cause.choice.transport;
      OAILOG_INFO(LOG_S1AP,
                  "UE CONTEXT RELEASE REQUEST with Cause_Type = Transport and "
                  "Cause_Value = %ld\n",
                  cause_value);
      break;

    case S1ap_Cause_PR_nas:
      cause_value = ie->value.choice.Cause.choice.nas;
      OAILOG_INFO(
          LOG_S1AP,
          "UE CONTEXT RELEASE REQUEST with Cause_Type = NAS and Cause_Value = "
          "%ld\n",
          cause_value);
      break;

    case S1ap_Cause_PR_protocol:
      cause_value = ie->value.choice.Cause.choice.protocol;
      OAILOG_INFO(LOG_S1AP,
                  "UE CONTEXT RELEASE REQUEST with Cause_Type = Transport and "
                  "Cause_Value = %ld\n",
                  cause_value);
      break;

    case S1ap_Cause_PR_misc:
      cause_value = ie->value.choice.Cause.choice.misc;
      OAILOG_INFO(
          LOG_S1AP,
          "UE CONTEXT RELEASE REQUEST with Cause_Type = MISC and Cause_Value = "
          "%ld\n",
          cause_value);
      break;

    default:
      OAILOG_ERROR(LOG_S1AP,
                   "UE CONTEXT RELEASE REQUEST with Invalid Cause_Type = %d\n",
                   cause_type);
      OAILOG_FUNC_RETURN(LOG_S1AP, RETURNerror);
  }

  /* Fix - MME shall handle UE Context Release received from the eNB
  irrespective of the cause. And MME should release the S1-U bearers for the UE
  and move the UE to ECM idle mode. Cause can influence whether to preserve GBR
  bearers or not.Since, as of now EPC doesn't support dedicated bearers, it is
  don't care scenario till we add support for dedicated bearers.
  */

  if ((ue_ref_p = s1ap_state_get_ue_mmeid(mme_ue_s1ap_id)) == NULL) {
    /*
     * MME doesn't know the MME UE S1AP ID provided.
     * No need to do anything. Ignore the message
     */
    OAILOG_DEBUG(
        LOG_S1AP,
        "UE_CONTEXT_RELEASE_REQUEST ignored cause could not get context with "
        "mme_ue_s1ap_id " MME_UE_S1AP_ID_FMT
        " enb_ue_s1ap_id " ENB_UE_S1AP_ID_FMT " ",
        (uint32_t)mme_ue_s1ap_id, (uint32_t)enb_ue_s1ap_id);
    OAILOG_FUNC_RETURN(LOG_S1AP, RETURNerror);
  } else {
    s1ap_imsi_map_t* imsi_map = get_s1ap_imsi_map();
    hashtable_uint64_ts_get(imsi_map->mme_ue_id_imsi_htbl,
                            (const hash_key_t)mme_ue_s1ap_id, &imsi64);
    if (ue_ref_p->sctp_assoc_id == assoc_id &&
        ue_ref_p->enb_ue_s1ap_id == enb_ue_s1ap_id) {
      /*
       * Both eNB UE S1AP ID and MME UE S1AP ID match.
       * Send a UE context Release Command to eNB after releasing S1-U bearer
       * tunnel mapping for all the bearers.
       */
      rc = s1ap_send_mme_ue_context_release(state, ue_ref_p, s1_release_cause,
                                            ie->value.choice.Cause, imsi64);

      OAILOG_FUNC_RETURN(LOG_S1AP, rc);
    } else if (enb_ref_p->enb_id ==
                   ue_ref_p->s1ap_handover_state.source_enb_id &&
               ue_ref_p->s1ap_handover_state.source_enb_ue_s1ap_id ==
                   enb_ue_s1ap_id) {
      /*
       * We just handed over from this eNB.
       * Send a UE context Release Command to eNB. S1-U bearer already released
       */
      rc = s1ap_mme_generate_ue_context_release_command(
          state, ue_ref_p, S1AP_RADIO_EUTRAN_GENERATED_REASON, imsi64, assoc_id,
          ue_ref_p->s1ap_handover_state.source_sctp_stream_send, mme_ue_s1ap_id,
          enb_ue_s1ap_id);
      OAILOG_FUNC_RETURN(LOG_S1AP, rc);
    } else {
      // abnormal case. No need to do anything. Ignore the message
      OAILOG_DEBUG_UE(
          LOG_S1AP, imsi64,
          "UE_CONTEXT_RELEASE_REQUEST ignored, cause mismatch enb_ue_s1ap_id: "
          "ctxt " ENB_UE_S1AP_ID_FMT " != request " ENB_UE_S1AP_ID_FMT " ",
          (uint32_t)ue_ref_p->enb_ue_s1ap_id, (uint32_t)enb_ue_s1ap_id);
      OAILOG_FUNC_RETURN(LOG_S1AP, RETURNerror);
    }
  }
  OAILOG_FUNC_RETURN(LOG_S1AP, RETURNok);
}

//------------------------------------------------------------------------------
status_code_e s1ap_mme_generate_ue_context_release_command(
    s1ap_state_t* state, ue_description_t* ue_ref_p, enum s1cause cause,
    imsi64_t imsi64, const sctp_assoc_id_t assoc_id,
    const sctp_stream_id_t stream, mme_ue_s1ap_id_t mme_ue_s1ap_id,
    enb_ue_s1ap_id_t enb_ue_s1ap_id) {
  uint8_t* buffer = NULL;
  uint32_t length = 0;
  S1ap_S1AP_PDU_t pdu = {S1ap_S1AP_PDU_PR_NOTHING, {0}};
  S1ap_UEContextReleaseCommand_t* out;
  S1ap_UEContextReleaseCommand_IEs_t* ie = NULL;
  status_code_e rc = RETURNok;
  S1ap_Cause_PR cause_type;
  long cause_value;

  OAILOG_FUNC_IN(LOG_S1AP);
  memset(&pdu, 0, sizeof(pdu));
  pdu.present = S1ap_S1AP_PDU_PR_initiatingMessage;
  pdu.choice.initiatingMessage.procedureCode =
      S1ap_ProcedureCode_id_UEContextRelease;
  pdu.choice.initiatingMessage.criticality = S1ap_Criticality_reject;
  pdu.choice.initiatingMessage.value.present =
      S1ap_InitiatingMessage__value_PR_UEContextReleaseCommand;
  out = &pdu.choice.initiatingMessage.value.choice.UEContextReleaseCommand;
  /*
   * Fill in ID pair
   */
  ie = (S1ap_UEContextReleaseCommand_IEs_t*)calloc(
      1, sizeof(S1ap_UEContextReleaseCommand_IEs_t));
  ie->id = S1ap_ProtocolIE_ID_id_UE_S1AP_IDs;
  ie->criticality = S1ap_Criticality_reject;
  ie->value.present = S1ap_UEContextReleaseCommand_IEs__value_PR_UE_S1AP_IDs;
  ie->value.choice.UE_S1AP_IDs.present = S1ap_UE_S1AP_IDs_PR_uE_S1AP_ID_pair;
  ie->value.choice.UE_S1AP_IDs.choice.uE_S1AP_ID_pair.mME_UE_S1AP_ID =
      mme_ue_s1ap_id;
  ie->value.choice.UE_S1AP_IDs.choice.uE_S1AP_ID_pair.eNB_UE_S1AP_ID =
      enb_ue_s1ap_id;
  ie->value.choice.UE_S1AP_IDs.choice.uE_S1AP_ID_pair.iE_Extensions = NULL;
  ASN_SEQUENCE_ADD(&out->protocolIEs.list, ie);

  ie = (S1ap_UEContextReleaseCommand_IEs_t*)calloc(
      1, sizeof(S1ap_UEContextReleaseCommand_IEs_t));
  ie->id = S1ap_ProtocolIE_ID_id_Cause;
  ie->criticality = S1ap_Criticality_ignore;
  ie->value.present = S1ap_UEContextReleaseCommand_IEs__value_PR_Cause;
  switch (cause) {
    case S1AP_NAS_DETACH:
      cause_type = S1ap_Cause_PR_nas;
      cause_value = S1ap_CauseNas_detach;
      break;
    case S1AP_NAS_NORMAL_RELEASE:
      cause_type = S1ap_Cause_PR_nas;
      cause_value = S1ap_CauseNas_unspecified;
      break;
    case S1AP_SUCCESSFUL_HANDOVER:
      cause_type = S1ap_Cause_PR_radioNetwork;
      cause_value = S1ap_CauseRadioNetwork_successful_handover;
      break;
    case S1AP_RADIO_EUTRAN_GENERATED_REASON:
      cause_type = S1ap_Cause_PR_radioNetwork;
      cause_value =
          S1ap_CauseRadioNetwork_release_due_to_eutran_generated_reason;
      break;
    case S1AP_INITIAL_CONTEXT_SETUP_FAILED:
      cause_type = S1ap_Cause_PR_radioNetwork;
      cause_value = S1ap_CauseRadioNetwork_unspecified;
      break;
    case S1AP_CSFB_TRIGGERED:
      cause_type = S1ap_Cause_PR_radioNetwork;
      cause_value = S1ap_CauseRadioNetwork_cs_fallback_triggered;
      break;
    case S1AP_NAS_UE_NOT_AVAILABLE_FOR_PS:
      cause_type = S1ap_Cause_PR_radioNetwork;
      cause_value = S1ap_CauseRadioNetwork_ue_not_available_for_ps_service;
      break;
    case S1AP_RADIO_MULTIPLE_E_RAB_ID:
      cause_type = S1ap_Cause_PR_radioNetwork;
      cause_value = S1ap_CauseRadioNetwork_multiple_E_RAB_ID_instances;
    case S1AP_INVALID_MME_UE_S1AP_ID:
      cause_type = S1ap_Cause_PR_radioNetwork;
      cause_value = S1ap_CauseRadioNetwork_unknown_mme_ue_s1ap_id;
      break;
    case S1AP_NAS_MME_OFFLOADING:
      cause_type = S1ap_Cause_PR_radioNetwork;
      cause_value = S1ap_CauseRadioNetwork_load_balancing_tau_required;
      break;
    case S1AP_INVALID_ENB_ID:
      cause_type = S1ap_Cause_PR_radioNetwork;
      cause_value = S1ap_CauseRadioNetwork_unknown_enb_ue_s1ap_id;
      break;
    default:
      // Freeing ie and pdu data since it will not be encoded
      free_wrapper((void**)&ie);
      ASN_STRUCT_FREE_CONTENTS_ONLY(asn_DEF_S1ap_S1AP_PDU, &pdu);
      OAILOG_ERROR_UE(LOG_S1AP, imsi64, "Unknown cause for context release");
      OAILOG_FUNC_RETURN(LOG_S1AP, RETURNerror);
  }
  s1ap_mme_set_cause(&ie->value.choice.Cause, cause_type, cause_value);
  ASN_SEQUENCE_ADD(&out->protocolIEs.list, ie);

  if (s1ap_mme_encode_pdu(&pdu, &buffer, &length) < 0) {
    OAILOG_FUNC_RETURN(LOG_S1AP, RETURNerror);
  }

  bstring b = blk2bstr(buffer, length);
  free(buffer);
  rc = s1ap_mme_itti_send_sctp_request(&b, assoc_id, stream, mme_ue_s1ap_id);

  // For handover; release the s1-signaling connection with
  //  source eNB and retain the UE contexts at mme_app, nas and spgw. Since
  //  mme_ue_s1ap_id remains same for UE before and after handover, so s1ap
  //  doesn't send 'ue context release complete' message to mme_app

  if (cause == S1AP_SUCCESSFUL_HANDOVER) {
    OAILOG_FUNC_RETURN(LOG_S1AP, RETURNok);
  }
  // If cause is S1AP_INVALID_MME_UE_S1AP_ID, then it indicates that s1ap doen't
  // have valid UE context
  if (cause == S1AP_INVALID_MME_UE_S1AP_ID && ue_ref_p == NULL) {
    OAILOG_FUNC_RETURN(LOG_S1AP, RETURNok);
  }
  if (rc == RETURNok) {
    // Start timer to track UE context release complete from eNB
    ue_ref_p->s1_ue_state = S1AP_UE_WAITING_CRR;
    ue_ref_p->s1ap_ue_context_rel_timer.id = s1ap_start_timer(
        ue_ref_p->s1ap_ue_context_rel_timer.msec, TIMER_REPEAT_ONCE,
        handle_ue_context_rel_timer_expiry, mme_ue_s1ap_id);
  } else {
    // Remove UE context and inform MME_APP.
    s1ap_mme_release_ue_context(state, ue_ref_p, imsi64);
  }
  OAILOG_FUNC_RETURN(LOG_S1AP, rc);
}

//------------------------------------------------------------------------------

//------------------------------------------------------------------------------
status_code_e s1ap_mme_generate_ue_context_modification(
    ue_description_t* ue_ref_p,
    const itti_s1ap_ue_context_mod_req_t* const ue_context_mod_req_pP,
    imsi64_t imsi64) {
  uint8_t* buffer = NULL;
  uint32_t length = 0;
  S1ap_S1AP_PDU_t pdu = {S1ap_S1AP_PDU_PR_NOTHING, {0}};
  S1ap_UEContextModificationRequest_t* container = NULL;
  S1ap_UEContextModificationRequestIEs_t* ie = NULL;
  status_code_e rc = RETURNok;

  OAILOG_FUNC_IN(LOG_S1AP);
  if (ue_ref_p == NULL) {
    OAILOG_FUNC_RETURN(LOG_S1AP, RETURNerror);
  }
  pdu.present = S1ap_S1AP_PDU_PR_initiatingMessage;
  pdu.choice.initiatingMessage.procedureCode =
      S1ap_ProcedureCode_id_UEContextModification;
  pdu.choice.initiatingMessage.criticality = S1ap_Criticality_reject;
  pdu.choice.initiatingMessage.value.present =
      S1ap_InitiatingMessage__value_PR_UEContextModificationRequest;
  container =
      &pdu.choice.initiatingMessage.value.choice.UEContextModificationRequest;

  /*
   * Fill in ID pair
   */
  ie = (S1ap_UEContextModificationRequestIEs_t*)calloc(
      1, sizeof(S1ap_UEContextModificationRequestIEs_t));
  ie->id = S1ap_ProtocolIE_ID_id_UE_S1AP_IDs;
  ie->criticality = S1ap_Criticality_reject;
  ie->value.present =
      S1ap_UEContextModificationRequestIEs__value_PR_MME_UE_S1AP_ID;
  ie->value.choice.MME_UE_S1AP_ID = ue_ref_p->mme_ue_s1ap_id;
  ASN_SEQUENCE_ADD(&container->protocolIEs.list, ie);

  ie = (S1ap_UEContextModificationRequestIEs_t*)calloc(
      1, sizeof(S1ap_UEContextModificationRequestIEs_t));
  ie->id = S1ap_ProtocolIE_ID_id_UE_S1AP_IDs;
  ie->criticality = S1ap_Criticality_reject;
  ie->value.present =
      S1ap_UEContextModificationRequestIEs__value_PR_ENB_UE_S1AP_ID;
  ie->value.choice.ENB_UE_S1AP_ID = ue_ref_p->enb_ue_s1ap_id;
  ASN_SEQUENCE_ADD(&container->protocolIEs.list, ie);

  if ((ue_context_mod_req_pP->presencemask & S1AP_UE_CONTEXT_MOD_LAI_PRESENT) ==
      S1AP_UE_CONTEXT_MOD_LAI_PRESENT) {
    ie = (S1ap_UEContextModificationRequestIEs_t*)calloc(
        1, sizeof(S1ap_UEContextModificationRequestIEs_t));
    ie->id = S1ap_ProtocolIE_ID_id_RegisteredLAI;
    ie->criticality = S1ap_Criticality_reject;
    ie->value.present = S1ap_UEContextModificationRequestIEs__value_PR_LAI;
#define PLMN_SIZE 3
    S1ap_LAI_t* lai_item = &ie->value.choice.LAI;
    lai_item->pLMNidentity.size = PLMN_SIZE;
    lai_item->pLMNidentity.buf =
        reinterpret_cast<uint8_t*>(calloc(PLMN_SIZE, sizeof(uint8_t)));
    uint8_t mnc_length =
        mme_config_find_mnc_length(ue_context_mod_req_pP->lai.mccdigit1,
                                   ue_context_mod_req_pP->lai.mccdigit2,
                                   ue_context_mod_req_pP->lai.mccdigit3,
                                   ue_context_mod_req_pP->lai.mncdigit1,
                                   ue_context_mod_req_pP->lai.mncdigit2,
                                   ue_context_mod_req_pP->lai.mncdigit3);
    if (mnc_length != 2 && mnc_length != 3) {
      free_wrapper((void**)&ie);
      ASN_STRUCT_FREE_CONTENTS_ONLY(asn_DEF_S1ap_UEContextModificationRequest,
                                    container);
      OAILOG_FUNC_RETURN(LOG_S1AP, RETURNerror);
    }
    LAI_T_TO_TBCD(ue_context_mod_req_pP->lai, lai_item->pLMNidentity.buf,
                  mnc_length);

    TAC_TO_ASN1(ue_context_mod_req_pP->lai.lac, &lai_item->lAC);
    lai_item->iE_Extensions = NULL;
    ASN_SEQUENCE_ADD(&container->protocolIEs.list, ie);
  }

  if ((ue_context_mod_req_pP->presencemask &
       S1AP_UE_CONTEXT_MOD_CSFB_INDICATOR_PRESENT) ==
      S1AP_UE_CONTEXT_MOD_CSFB_INDICATOR_PRESENT) {
    ie = (S1ap_UEContextModificationRequestIEs_t*)calloc(
        1, sizeof(S1ap_UEContextModificationRequestIEs_t));
    ie->id = S1ap_ProtocolIE_ID_id_CSFallbackIndicator;
    ie->criticality = S1ap_Criticality_reject;
    ie->value.present =
        S1ap_UEContextModificationRequestIEs__value_PR_CSFallbackIndicator;
    ie->value.choice.CSFallbackIndicator =
        ue_context_mod_req_pP->cs_fallback_indicator;
    ASN_SEQUENCE_ADD(&container->protocolIEs.list, ie);
  }

  if ((ue_context_mod_req_pP->presencemask &
       S1AP_UE_CONTEXT_MOD_UE_AMBR_INDICATOR_PRESENT) ==
      S1AP_UE_CONTEXT_MOD_UE_AMBR_INDICATOR_PRESENT) {
    ie = (S1ap_UEContextModificationRequestIEs_t*)calloc(
        1, sizeof(S1ap_UEContextModificationRequestIEs_t));
    ie->id = S1ap_ProtocolIE_ID_id_uEaggregateMaximumBitrate;
    ie->criticality = S1ap_Criticality_ignore;
    ie->value.present =
        S1ap_UEContextModificationRequestIEs__value_PR_UEAggregateMaximumBitrate;
    asn_uint642INTEGER(
        &ie->value.choice.UEAggregateMaximumBitrate.uEaggregateMaximumBitRateDL,
        ue_context_mod_req_pP->ue_ambr.br_dl);
    asn_uint642INTEGER(
        &ie->value.choice.UEAggregateMaximumBitrate.uEaggregateMaximumBitRateUL,
        ue_context_mod_req_pP->ue_ambr.br_ul);
    ASN_SEQUENCE_ADD(&container->protocolIEs.list, ie);
  }

  if (s1ap_mme_encode_pdu(&pdu, &buffer, &length) < 0) {
    OAILOG_FUNC_RETURN(LOG_S1AP, RETURNerror);
  }

  bstring b = blk2bstr(buffer, length);
  free(buffer);
  rc = s1ap_mme_itti_send_sctp_request(&b, ue_ref_p->sctp_assoc_id,
                                       ue_ref_p->sctp_stream_send,
                                       ue_ref_p->mme_ue_s1ap_id);

  OAILOG_FUNC_RETURN(LOG_S1AP, rc);
}

//------------------------------------------------------------------------------
status_code_e s1ap_handle_ue_context_release_command(
    s1ap_state_t* state,
    const itti_s1ap_ue_context_release_command_t* const
        ue_context_release_command_pP,
    imsi64_t imsi64) {
  ue_description_t* ue_ref_p = NULL;
  status_code_e rc = RETURNok;

  OAILOG_FUNC_IN(LOG_S1AP);
  if ((ue_ref_p = s1ap_state_get_ue_mmeid(
           ue_context_release_command_pP->mme_ue_s1ap_id)) == NULL) {
    OAILOG_DEBUG_UE(LOG_S1AP, imsi64,
                    "Ignoring UE with mme_ue_s1ap_id " MME_UE_S1AP_ID_FMT
                    " enb_ue_s1ap_id " ENB_UE_S1AP_ID_FMT "\n",
                    ue_context_release_command_pP->mme_ue_s1ap_id,
                    ue_context_release_command_pP->enb_ue_s1ap_id);
    rc = RETURNok;
  } else {
    /*
     * Check the cause. If it is implicit detach or sctp reset/shutdown no need
     * to send UE context release command to eNB. Free UE context locally.
     */

    if (ue_context_release_command_pP->cause == S1AP_IMPLICIT_CONTEXT_RELEASE ||
        ue_context_release_command_pP->cause == S1AP_SCTP_SHUTDOWN_OR_RESET) {
      s1ap_remove_ue(state, ue_ref_p);
    } else {
      rc = s1ap_mme_generate_ue_context_release_command(
          state, ue_ref_p, ue_context_release_command_pP->cause, imsi64,
          ue_ref_p->sctp_assoc_id, ue_ref_p->sctp_stream_send,
          ue_ref_p->mme_ue_s1ap_id, ue_ref_p->enb_ue_s1ap_id);
    }
  }

  OAILOG_FUNC_RETURN(LOG_S1AP, rc);
}

//------------------------------------------------------------------------------

//------------------------------------------------------------------------------
status_code_e s1ap_handle_ue_context_mod_req(
    s1ap_state_t* state,
    const itti_s1ap_ue_context_mod_req_t* const ue_context_mod_req_pP,
    imsi64_t imsi64) {
  ue_description_t* ue_ref_p = NULL;
  status_code_e rc = RETURNok;

  OAILOG_FUNC_IN(LOG_S1AP);
  if (ue_context_mod_req_pP == NULL) {
    OAILOG_ERROR(LOG_S1AP, "ue_context_mod_req_pP is NULL\n");
    return RETURNerror;
  }
  if ((ue_ref_p = s1ap_state_get_ue_mmeid(
           ue_context_mod_req_pP->mme_ue_s1ap_id)) == NULL) {
    OAILOG_DEBUG_UE(LOG_S1AP, imsi64,
                    "Ignoring UE with mme_ue_s1ap_id " MME_UE_S1AP_ID_FMT
                    " %u(10)\n",
                    ue_context_mod_req_pP->mme_ue_s1ap_id,
                    ue_context_mod_req_pP->mme_ue_s1ap_id);
    rc = RETURNok;
  } else {
    rc = s1ap_mme_generate_ue_context_modification(
        ue_ref_p, ue_context_mod_req_pP, imsi64);
  }

  OAILOG_FUNC_RETURN(LOG_S1AP, rc);
}

//------------------------------------------------------------------------------
status_code_e s1ap_mme_handle_ue_context_release_complete(
    s1ap_state_t* state, __attribute__((unused)) const sctp_assoc_id_t assoc_id,
    __attribute__((unused)) const sctp_stream_id_t stream,
    S1ap_S1AP_PDU_t* pdu) {
  S1ap_UEContextReleaseComplete_t* container;
  S1ap_UEContextReleaseComplete_IEs_t* ie = NULL;
  ue_description_t* ue_ref_p = NULL;
  mme_ue_s1ap_id_t mme_ue_s1ap_id = 0;

  OAILOG_FUNC_IN(LOG_S1AP);
  container =
      &pdu->choice.successfulOutcome.value.choice.UEContextReleaseComplete;

  S1AP_FIND_PROTOCOLIE_BY_ID(S1ap_UEContextReleaseComplete_IEs_t, ie, container,
                             S1ap_ProtocolIE_ID_id_MME_UE_S1AP_ID, true);

  if (ie) {
    mme_ue_s1ap_id = ie->value.choice.MME_UE_S1AP_ID;
  } else {
    OAILOG_FUNC_RETURN(LOG_S1AP, RETURNok);
  }

  if ((ue_ref_p = s1ap_state_get_ue_mmeid(mme_ue_s1ap_id)) == NULL) {
    OAILOG_DEBUG(
        LOG_S1AP,
        " UE Context Release commplete: S1 context cleared. Ignore message for "
        "ueid " MME_UE_S1AP_ID_FMT "\n",
        (uint32_t)mme_ue_s1ap_id);
    OAILOG_FUNC_RETURN(LOG_S1AP, RETURNok);
  } else {
    if (ue_ref_p->sctp_assoc_id == assoc_id) {
      OAILOG_INFO(LOG_S1AP,
                  "UE Context Release complete: clearing S1 context for "
                  "ueid " MME_UE_S1AP_ID_FMT "\n",
                  (uint32_t)mme_ue_s1ap_id);
      // Remove UE context only if UE is not handed over to another eNB
      imsi64_t imsi64 = INVALID_IMSI64;
      s1ap_imsi_map_t* imsi_map = get_s1ap_imsi_map();
      hashtable_uint64_ts_get(imsi_map->mme_ue_id_imsi_htbl,
                              (const hash_key_t)mme_ue_s1ap_id, &imsi64);

      ue_ref_p->s1_ue_state = S1AP_UE_WAITING_CRR;
      // We can safely remove UE context now and stop timer
      s1ap_mme_release_ue_context(state, ue_ref_p, imsi64);

      OAILOG_FUNC_RETURN(LOG_S1AP, RETURNok);
    } else {
      /*
       * UE Context Release commplete received from a different eNB. This could
       * be coming from the source eNB after a successful handover
       */
      OAILOG_DEBUG(
          LOG_S1AP,
          " UE Context Release commplete received from a different eNB."
          " Ignore message for ueid " MME_UE_S1AP_ID_FMT "\n",
          (uint32_t)mme_ue_s1ap_id);
      OAILOG_FUNC_RETURN(LOG_S1AP, RETURNok);
    }
  }
}

//------------------------------------------------------------------------------
status_code_e s1ap_mme_handle_initial_context_setup_failure(
    s1ap_state_t* state, __attribute__((unused)) const sctp_assoc_id_t assoc_id,
    __attribute__((unused)) const sctp_stream_id_t stream,
    S1ap_S1AP_PDU_t* pdu) {
  S1ap_InitialContextSetupFailure_t* container;
  S1ap_InitialContextSetupFailureIEs_t* ie = NULL;
  ue_description_t* ue_ref_p = NULL;
  MessageDef* message_p = NULL;
  S1ap_Cause_PR cause_type;
  long cause_value;
  status_code_e rc = RETURNok;
  imsi64_t imsi64 = INVALID_IMSI64;
  mme_ue_s1ap_id_t mme_ue_s1ap_id = INVALID_MME_UE_S1AP_ID;
  enb_ue_s1ap_id_t enb_ue_s1ap_id = INVALID_ENB_UE_S1AP_ID;

  OAILOG_FUNC_IN(LOG_S1AP);
  container =
      &pdu->choice.unsuccessfulOutcome.value.choice.InitialContextSetupFailure;

  S1AP_FIND_PROTOCOLIE_BY_ID(S1ap_InitialContextSetupFailureIEs_t, ie,
                             container, S1ap_ProtocolIE_ID_id_MME_UE_S1AP_ID,
                             true);
  if (!ie) {
    OAILOG_FUNC_RETURN(LOG_S1AP, RETURNerror);
  }
  mme_ue_s1ap_id = ie->value.choice.MME_UE_S1AP_ID;

  S1AP_FIND_PROTOCOLIE_BY_ID(S1ap_InitialContextSetupFailureIEs_t, ie,
                             container, S1ap_ProtocolIE_ID_id_eNB_UE_S1AP_ID,
                             true);

  if (!ie) {
    OAILOG_FUNC_RETURN(LOG_S1AP, RETURNerror);
  }
  enb_ue_s1ap_id =
      (enb_ue_s1ap_id_t)(ie->value.choice.ENB_UE_S1AP_ID & ENB_UE_S1AP_ID_MASK);

  if ((ue_ref_p = s1ap_state_get_ue_mmeid(mme_ue_s1ap_id)) == NULL) {
    /*
     * MME doesn't know the MME UE S1AP ID provided.
     */
    OAILOG_INFO(LOG_S1AP,
                "INITIAL_CONTEXT_SETUP_FAILURE ignored. No context with "
                "mme_ue_s1ap_id " MME_UE_S1AP_ID_FMT
                " enb_ue_s1ap_id " ENB_UE_S1AP_ID_FMT " ",
                (uint32_t)mme_ue_s1ap_id, (uint32_t)enb_ue_s1ap_id);
    OAILOG_FUNC_RETURN(LOG_S1AP, RETURNerror);
  }

  if (ue_ref_p->enb_ue_s1ap_id != enb_ue_s1ap_id) {
    // abnormal case. No need to do anything. Ignore the message
    OAILOG_DEBUG(
        LOG_S1AP,
        "INITIAL_CONTEXT_SETUP_FAILURE ignored, mismatch enb_ue_s1ap_id: "
        "ctxt " ENB_UE_S1AP_ID_FMT " != received " ENB_UE_S1AP_ID_FMT " ",
        (uint32_t)ue_ref_p->enb_ue_s1ap_id, (uint32_t)enb_ue_s1ap_id);
    OAILOG_FUNC_RETURN(LOG_S1AP, RETURNerror);
  }

  s1ap_imsi_map_t* imsi_map = get_s1ap_imsi_map();
  hashtable_uint64_ts_get(imsi_map->mme_ue_id_imsi_htbl,
                          (const hash_key_t)mme_ue_s1ap_id, &imsi64);

  // Pass this message to MME APP for necessary handling
  // Log the Cause Type and Cause value
  S1AP_FIND_PROTOCOLIE_BY_ID(S1ap_InitialContextSetupFailureIEs_t, ie,
                             container, S1ap_ProtocolIE_ID_id_Cause, true);
  if (ie) {
    cause_type = ie->value.choice.Cause.present;
  } else {
    OAILOG_FUNC_RETURN(LOG_S1AP, RETURNerror);
  }

  switch (cause_type) {
    case S1ap_Cause_PR_radioNetwork:
      cause_value = ie->value.choice.Cause.choice.radioNetwork;
      OAILOG_DEBUG_UE(
          LOG_S1AP, imsi64,
          "INITIAL_CONTEXT_SETUP_FAILURE with Cause_Type = Radio Network and "
          "Cause_Value = %ld\n",
          cause_value);
      break;

    case S1ap_Cause_PR_transport:
      cause_value = ie->value.choice.Cause.choice.transport;
      OAILOG_DEBUG_UE(
          LOG_S1AP, imsi64,
          "INITIAL_CONTEXT_SETUP_FAILURE with Cause_Type = Transport and "
          "Cause_Value = %ld\n",
          cause_value);
      break;

    case S1ap_Cause_PR_nas:
      cause_value = ie->value.choice.Cause.choice.nas;
      OAILOG_DEBUG_UE(
          LOG_S1AP, imsi64,
          "INITIAL_CONTEXT_SETUP_FAILURE with Cause_Type = NAS and Cause_Value "
          "= "
          "%ld\n",
          cause_value);
      break;

    case S1ap_Cause_PR_protocol:
      cause_value = ie->value.choice.Cause.choice.protocol;
      OAILOG_DEBUG_UE(
          LOG_S1AP, imsi64,
          "INITIAL_CONTEXT_SETUP_FAILURE with Cause_Type = Protocol and "
          "Cause_Value = %ld\n",
          cause_value);
      break;

    case S1ap_Cause_PR_misc:
      cause_value = ie->value.choice.Cause.choice.misc;
      OAILOG_DEBUG_UE(
          LOG_S1AP, imsi64,
          "INITIAL_CONTEXT_SETUP_FAILURE with Cause_Type = MISC and "
          "Cause_Value "
          "= %ld\n",
          cause_value);
      break;

    default:
      OAILOG_DEBUG_UE(
          LOG_S1AP, imsi64,
          "INITIAL_CONTEXT_SETUP_FAILURE with Invalid Cause_Type = %d\n",
          cause_type);
      OAILOG_FUNC_RETURN(LOG_S1AP, RETURNerror);
  }
  message_p = DEPRECATEDitti_alloc_new_message_fatal(
      TASK_S1AP, MME_APP_INITIAL_CONTEXT_SETUP_FAILURE);
  memset((void*)&message_p->ittiMsg.mme_app_initial_context_setup_failure, 0,
         sizeof(itti_mme_app_initial_context_setup_failure_t));
  MME_APP_INITIAL_CONTEXT_SETUP_FAILURE(message_p).mme_ue_s1ap_id =
      ue_ref_p->mme_ue_s1ap_id;

  message_p->ittiMsgHeader.imsi = imsi64;
  rc = send_msg_to_task(&s1ap_task_zmq_ctx, TASK_MME_APP, message_p);
  OAILOG_FUNC_RETURN(LOG_S1AP, rc);
}

status_code_e s1ap_mme_handle_ue_context_modification_response(
    s1ap_state_t* state, __attribute__((unused)) const sctp_assoc_id_t assoc_id,
    __attribute__((unused)) const sctp_stream_id_t stream,
    S1ap_S1AP_PDU_t* pdu) {
  S1ap_UEContextModificationResponseIEs_t *ie, *ie_enb = NULL;
  S1ap_UEContextModificationResponse_t* container = NULL;
  ue_description_t* ue_ref_p = NULL;
  MessageDef* message_p = NULL;
  status_code_e rc = RETURNok;
  imsi64_t imsi64 = INVALID_IMSI64;

  OAILOG_FUNC_IN(LOG_S1AP);
  container =
      &pdu->choice.successfulOutcome.value.choice.UEContextModificationResponse;

  S1AP_FIND_PROTOCOLIE_BY_ID(S1ap_UEContextModificationResponseIEs_t, ie,
                             container, S1ap_ProtocolIE_ID_id_MME_UE_S1AP_ID,
                             true);
  S1AP_FIND_PROTOCOLIE_BY_ID(S1ap_UEContextModificationResponseIEs_t, ie_enb,
                             container, S1ap_ProtocolIE_ID_id_eNB_UE_S1AP_ID,
                             true);

  if (!ie) {
    OAILOG_ERROR(LOG_S1AP, "Missing mandatory MME UE S1AP ID ");
    return RETURNerror;
  }
  if (!ie_enb) {
    OAILOG_ERROR(LOG_S1AP, "Missing mandatory ENB UE S1AP ID ");
    return RETURNerror;
  }
  if ((ie) && (ue_ref_p = s1ap_state_get_ue_mmeid(
                   ie->value.choice.MME_UE_S1AP_ID)) == NULL) {
    /*
     * MME doesn't know the MME UE S1AP ID provided.
     * No need to do anything. Ignore the message
     */
    OAILOG_DEBUG(
        LOG_S1AP,
        "UE_CONTEXT_MODIFICATION_RESPONSE ignored cause could not get context "
        "with mme_ue_s1ap_id " MME_UE_S1AP_ID_FMT
        " enb_ue_s1ap_id " ENB_UE_S1AP_ID_FMT " ",
        (uint32_t)ie->value.choice.MME_UE_S1AP_ID,
        (uint32_t)ie_enb->value.choice.ENB_UE_S1AP_ID);
    OAILOG_FUNC_RETURN(LOG_S1AP, RETURNerror);
  } else {
    if ((ie_enb) &&
        (ue_ref_p->enb_ue_s1ap_id ==
         (ie_enb->value.choice.ENB_UE_S1AP_ID & ENB_UE_S1AP_ID_MASK))) {
      /*
       * Both eNB UE S1AP ID and MME UE S1AP ID match.
       * Send a UE context Release Command to eNB after releasing S1-U bearer
       * tunnel mapping for all the bearers.
       */

      s1ap_imsi_map_t* imsi_map = get_s1ap_imsi_map();
      hashtable_uint64_ts_get(imsi_map->mme_ue_id_imsi_htbl,
                              (const hash_key_t)ie->value.choice.MME_UE_S1AP_ID,
                              &imsi64);

      message_p = DEPRECATEDitti_alloc_new_message_fatal(
          TASK_S1AP, S1AP_UE_CONTEXT_MODIFICATION_RESPONSE);
      memset((void*)&message_p->ittiMsg.s1ap_ue_context_mod_response, 0,
             sizeof(itti_s1ap_ue_context_mod_resp_t));
      S1AP_UE_CONTEXT_MODIFICATION_RESPONSE(message_p).mme_ue_s1ap_id =
          ue_ref_p->mme_ue_s1ap_id;
      S1AP_UE_CONTEXT_MODIFICATION_RESPONSE(message_p).enb_ue_s1ap_id =
          ue_ref_p->enb_ue_s1ap_id;

      message_p->ittiMsgHeader.imsi = imsi64;
      rc = send_msg_to_task(&s1ap_task_zmq_ctx, TASK_MME_APP, message_p);
      OAILOG_FUNC_RETURN(LOG_S1AP, rc);
    } else {
      // abnormal case. No need to do anything. Ignore the message
      OAILOG_DEBUG_UE(
          LOG_S1AP, imsi64,
          "S1AP_UE_CONTEXT_MODIFICATION_RESPONSE ignored, cause mismatch "
          "enb_ue_s1ap_id: ctxt" ENB_UE_S1AP_ID_FMT
          " != request " ENB_UE_S1AP_ID_FMT " ",
          (uint32_t)ue_ref_p->enb_ue_s1ap_id,
          (uint32_t)ie_enb->value.choice.ENB_UE_S1AP_ID);
      OAILOG_FUNC_RETURN(LOG_S1AP, RETURNerror);
    }
  }

  OAILOG_FUNC_RETURN(LOG_S1AP, RETURNok);
}

status_code_e s1ap_mme_handle_ue_context_modification_failure(
    s1ap_state_t* state, __attribute__((unused)) const sctp_assoc_id_t assoc_id,
    __attribute__((unused)) const sctp_stream_id_t stream,
    S1ap_S1AP_PDU_t* pdu) {
  S1ap_UEContextModificationFailureIEs_t *ie, *ie_enb = NULL;
  S1ap_UEContextModificationFailure_t* container = NULL;
  ue_description_t* ue_ref_p = NULL;
  MessageDef* message_p = NULL;
  status_code_e rc = RETURNok;
  S1ap_Cause_PR cause_type = {S1ap_Cause_PR_NOTHING};
  int64_t cause_value;
  imsi64_t imsi64 = INVALID_IMSI64;

  OAILOG_FUNC_IN(LOG_S1AP);
  container = &pdu->choice.unsuccessfulOutcome.value.choice
                   .UEContextModificationFailure;

  S1AP_FIND_PROTOCOLIE_BY_ID(S1ap_UEContextModificationFailureIEs_t, ie,
                             container, S1ap_ProtocolIE_ID_id_MME_UE_S1AP_ID,
                             true);
  S1AP_FIND_PROTOCOLIE_BY_ID(S1ap_UEContextModificationFailureIEs_t, ie_enb,
                             container, S1ap_ProtocolIE_ID_id_eNB_UE_S1AP_ID,
                             true);

  if (!ie) {
    OAILOG_ERROR(LOG_S1AP, "Missing mandatory MME UE S1AP ID ");
    return RETURNerror;
  }
  if (!ie_enb) {
    OAILOG_ERROR(LOG_S1AP, "Missing mandatory ENB UE S1AP ID ");
    return RETURNerror;
  }

  if ((ie) && (ue_ref_p = s1ap_state_get_ue_mmeid(
                   ie->value.choice.MME_UE_S1AP_ID)) == NULL) {
    /*
     * MME doesn't know the MME UE S1AP ID provided.
     * No need to do anything. Ignore the message
     */
    OAILOG_DEBUG(
        LOG_S1AP,
        "UE_CONTEXT_MODIFICATION_FAILURE ignored cause could not get context "
        "with mme_ue_s1ap_id " MME_UE_S1AP_ID_FMT
        " enb_ue_s1ap_id " ENB_UE_S1AP_ID_FMT " ",
        (uint32_t)ie->value.choice.MME_UE_S1AP_ID,
        (uint32_t)ie_enb->value.choice.ENB_UE_S1AP_ID);
    OAILOG_FUNC_RETURN(LOG_S1AP, RETURNerror);
  } else {
    if ((ie_enb) &&
        (ue_ref_p->enb_ue_s1ap_id ==
         (ie_enb->value.choice.ENB_UE_S1AP_ID & ENB_UE_S1AP_ID_MASK))) {
      s1ap_imsi_map_t* imsi_map = get_s1ap_imsi_map();
      hashtable_uint64_ts_get(imsi_map->mme_ue_id_imsi_htbl,
                              (const hash_key_t)ie->value.choice.MME_UE_S1AP_ID,
                              &imsi64);

      // Pass this message to MME APP for necessary handling
      // Log the Cause Type and Cause value
      S1AP_FIND_PROTOCOLIE_BY_ID(S1ap_UEContextModificationFailureIEs_t, ie,
                                 container, S1ap_ProtocolIE_ID_id_Cause, true);
      if (ie) {
        cause_type = ie->value.choice.Cause.present;
      } else {
        OAILOG_FUNC_RETURN(LOG_S1AP, RETURNerror);
      }

      switch (cause_type) {
        case S1ap_Cause_PR_radioNetwork:
          cause_value = ie->value.choice.Cause.choice.radioNetwork;
          OAILOG_DEBUG_UE(
              LOG_S1AP, imsi64,
              "UE_CONTEXT_MODIFICATION_FAILURE with Cause_Type = Radio Network "
              "and Cause_Value = %ld\n",
              cause_value);
          break;

        case S1ap_Cause_PR_transport:
          cause_value = ie->value.choice.Cause.choice.transport;
          OAILOG_DEBUG_UE(
              LOG_S1AP, imsi64,
              "UE_CONTEXT_MODIFICATION_FAILURE with Cause_Type = Transport and "
              "Cause_Value = %ld\n",
              cause_value);
          break;

        case S1ap_Cause_PR_nas:
          cause_value = ie->value.choice.Cause.choice.nas;
          OAILOG_DEBUG_UE(
              LOG_S1AP, imsi64,
              "UE_CONTEXT_MODIFICATION_FAILURE with Cause_Type = NAS and "
              "Cause_Value = %ld\n",
              cause_value);
          break;

        case S1ap_Cause_PR_protocol:
          cause_value = ie->value.choice.Cause.choice.protocol;
          OAILOG_DEBUG_UE(
              LOG_S1AP, imsi64,
              "UE_CONTEXT_MODIFICATION_FAILURE with Cause_Type = Protocol and "
              "Cause_Value = %ld\n",
              cause_value);
          break;

        case S1ap_Cause_PR_misc:
          cause_value = ie->value.choice.Cause.choice.misc;
          OAILOG_DEBUG_UE(
              LOG_S1AP, imsi64,
              "UE_CONTEXT_MODIFICATION_FAILURE with Cause_Type = MISC and "
              "Cause_Value = %ld\n",
              cause_value);
          break;

        default:
          OAILOG_ERROR_UE(
              LOG_S1AP, imsi64,
              "UE_CONTEXT_MODIFICATION_FAILURE with Invalid Cause_Type = %d\n",
              cause_type);
          OAILOG_FUNC_RETURN(LOG_S1AP, RETURNerror);
      }
      message_p = DEPRECATEDitti_alloc_new_message_fatal(
          TASK_S1AP, S1AP_UE_CONTEXT_MODIFICATION_FAILURE);
      memset((void*)&message_p->ittiMsg.s1ap_ue_context_mod_response, 0,
             sizeof(itti_s1ap_ue_context_mod_resp_fail_t));
      S1AP_UE_CONTEXT_MODIFICATION_FAILURE(message_p).mme_ue_s1ap_id =
          ue_ref_p->mme_ue_s1ap_id;
      S1AP_UE_CONTEXT_MODIFICATION_FAILURE(message_p).enb_ue_s1ap_id =
          ue_ref_p->enb_ue_s1ap_id;
      S1AP_UE_CONTEXT_MODIFICATION_FAILURE(message_p).cause = cause_value;

      message_p->ittiMsgHeader.imsi = imsi64;
      rc = send_msg_to_task(&s1ap_task_zmq_ctx, TASK_MME_APP, message_p);
      OAILOG_FUNC_RETURN(LOG_S1AP, rc);
    } else {
      // abnormal case. No need to do anything. Ignore the message
      OAILOG_DEBUG_UE(
          LOG_S1AP, imsi64,
          "S1AP_UE_CONTEXT_MODIFICATION_FAILURE ignored, cause mismatch "
          "enb_ue_s1ap_id: ctxt " ENB_UE_S1AP_ID_FMT
          " != request " ENB_UE_S1AP_ID_FMT " ",
          (uint32_t)ue_ref_p->enb_ue_s1ap_id,
          (uint32_t)ie_enb->value.choice.ENB_UE_S1AP_ID);
      OAILOG_FUNC_RETURN(LOG_S1AP, RETURNerror);
    }
  }

  OAILOG_FUNC_RETURN(LOG_S1AP, RETURNok);
}
////////////////////////////////////////////////////////////////////////////////
//************************ Handover signalling *******************************//
////////////////////////////////////////////////////////////////////////////////

//------------------------------------------------------------------------------

status_code_e s1ap_mme_handle_handover_request_ack(
    s1ap_state_t* state, __attribute__((unused)) const sctp_assoc_id_t assoc_id,
    __attribute__((unused)) const sctp_stream_id_t stream,
    S1ap_S1AP_PDU_t* pdu) {
  S1ap_HandoverRequestAcknowledge_t* container = NULL;
  S1ap_HandoverRequestAcknowledgeIEs_t* ie = NULL;
  enb_description_t* source_enb = NULL;
  enb_description_t* target_enb = NULL;
  hashtable_element_array_t* enb_array = NULL;
  uint32_t idx = 0;
  ue_description_t* ue_ref_p = NULL;
  mme_ue_s1ap_id_t mme_ue_s1ap_id = INVALID_MME_UE_S1AP_ID;
  enb_ue_s1ap_id_t tgt_enb_ue_s1ap_id = INVALID_ENB_UE_S1AP_ID;
  S1ap_HandoverType_t handover_type = -1;
  bstring tgt_src_container = {0};
  e_rab_admitted_list_t e_rab_list = {0};
  imsi64_t imsi64 = INVALID_IMSI64;
  s1ap_imsi_map_t* imsi_map = get_s1ap_imsi_map();

  OAILOG_FUNC_IN(LOG_S1AP);
  OAILOG_INFO(LOG_S1AP, "handover request ack received");

  container =
      &pdu->choice.successfulOutcome.value.choice.HandoverRequestAcknowledge;

  // MME_UE_S1AP_ID: mandatory
  S1AP_FIND_PROTOCOLIE_BY_ID(S1ap_HandoverRequestAcknowledgeIEs_t, ie,
                             container, S1ap_ProtocolIE_ID_id_MME_UE_S1AP_ID,
                             true);
  if (ie) {
    mme_ue_s1ap_id = ie->value.choice.MME_UE_S1AP_ID;
  } else {
    OAILOG_FUNC_RETURN(LOG_S1AP, RETURNerror);
  }

  // eNB_UE_S1AP_ID: mandatory
  S1AP_FIND_PROTOCOLIE_BY_ID(S1ap_HandoverRequestAcknowledgeIEs_t, ie,
                             container, S1ap_ProtocolIE_ID_id_eNB_UE_S1AP_ID,
                             true);
  // eNB UE S1AP ID is limited to 24 bits
  if (ie) {
    tgt_enb_ue_s1ap_id = (enb_ue_s1ap_id_t)(ie->value.choice.ENB_UE_S1AP_ID &
                                            ENB_UE_S1AP_ID_MASK);
  } else {
    OAILOG_FUNC_RETURN(LOG_S1AP, RETURNerror);
  }

  // E-RABAdmittedList: mandatory
  S1AP_FIND_PROTOCOLIE_BY_ID(S1ap_HandoverRequestAcknowledgeIEs_t, ie,
                             container, S1ap_ProtocolIE_ID_id_E_RABAdmittedList,
                             true);
  if (ie) {
    S1ap_E_RABAdmittedList_t* erab_admitted_list_req =
        &ie->value.choice.E_RABAdmittedList;
    int num_erab = ie->value.choice.E_RABAdmittedList.list.count;
    for (int i = 0; i < num_erab; i++) {
      S1ap_E_RABAdmittedItemIEs_t* erab_admitted_item_ies =
          (S1ap_E_RABAdmittedItemIEs_t*)erab_admitted_list_req->list.array[i];
      S1ap_E_RABAdmittedItem_t* erab_admitted_item_req =
          (S1ap_E_RABAdmittedItem_t*)&erab_admitted_item_ies->value.choice
              .E_RABAdmittedItem;
      e_rab_list.item[i].e_rab_id = erab_admitted_item_req->e_RAB_ID;
      e_rab_list.item[i].transport_layer_address =
          blk2bstr(erab_admitted_item_req->transportLayerAddress.buf,
                   erab_admitted_item_req->transportLayerAddress.size);
      e_rab_list.item[i].gtp_teid =
          htonl(*((uint32_t*)erab_admitted_item_req->gTP_TEID.buf));
      // TODO: Add support for indirect data forwarding. Note that the DL and UL
      // transport address and GTP-TEID are optional, and only used if data
      // forwarding will take place. Since we don't currently support data
      // forwarding, these are ignored.
      e_rab_list.no_of_items += 1;
    }
  } else {
    OAILOG_FUNC_RETURN(LOG_S1AP, RETURNerror);
  }

  // Target To Source Transparent Container: mandatory
  S1AP_FIND_PROTOCOLIE_BY_ID(
      S1ap_HandoverRequestAcknowledgeIEs_t, ie, container,
      S1ap_ProtocolIE_ID_id_Target_ToSource_TransparentContainer, true);
  if (ie) {
    // note: ownership of tgt_src_container transferred to receiver
    tgt_src_container =
        blk2bstr(ie->value.choice.Target_ToSource_TransparentContainer.buf,
                 ie->value.choice.Target_ToSource_TransparentContainer.size);
  } else {
    OAILOG_FUNC_RETURN(LOG_S1AP, RETURNerror);
  }

  // get imsi for logging
  hashtable_uint64_ts_get(imsi_map->mme_ue_id_imsi_htbl,
                          (const hash_key_t)mme_ue_s1ap_id, &imsi64);

  // Retrieve the association ID for the eNB that UE is currently connected
  // (i.e., Source eNB) and pull the Source eNB record from s1ap state using
  // this association
  if ((ue_ref_p = s1ap_state_get_ue_mmeid(mme_ue_s1ap_id)) == NULL) {
    OAILOG_ERROR(LOG_S1AP,
                 "MME_UE_S1AP_ID (" MME_UE_S1AP_ID_FMT
                 ") does not point to any valid UE\n",
                 mme_ue_s1ap_id);
    OAILOG_FUNC_RETURN(LOG_S1AP, RETURNerror);
  }
  if (state->enbs.size()) {
    for (auto itr = state->enbs.map->begin(); itr != state->enbs.map->end();
         itr++) {
      source_enb = itr->second;
      if (!source_enb) {
        continue;
      }
      if (source_enb->sctp_assoc_id == ue_ref_p->sctp_assoc_id) {
        break;
      }
    }
    if (source_enb->sctp_assoc_id != ue_ref_p->sctp_assoc_id) {
      OAILOG_ERROR_UE(LOG_S1AP, imsi64, "No source eNB found for UE\n");
      OAILOG_FUNC_RETURN(LOG_S1AP, RETURNerror);
    }
  }

  OAILOG_INFO_UE(LOG_S1AP, imsi64, "Source enb is %u (association id %u)\n",
                 source_enb->enb_id, source_enb->sctp_assoc_id);

  // get the target eNB -- the one that sent this message, target of the
  // handover
  target_enb = s1ap_state_get_enb(state, assoc_id);

  // handover type -- we only support intralte today, and reject all other
  // handover types when we receive HandoverRequired, so we can always assume
  // it's an intralte handover.
  handover_type = S1ap_HandoverType_intralte;

  // Add the e_rab_list to the UE's handover state -- we'll modify the bearers
  // if and when we receive the HANDOVER NOTIFY later in the procedure, so we
  // need to keep track of this.
  if (e_rab_list.no_of_items) {
    ue_ref_p->s1ap_handover_state.e_rab_admitted_list = e_rab_list;
  }

  s1ap_mme_itti_s1ap_handover_request_ack(
      mme_ue_s1ap_id, ue_ref_p->enb_ue_s1ap_id, tgt_enb_ue_s1ap_id,
      handover_type, source_enb->sctp_assoc_id, tgt_src_container,
      source_enb->enb_id, target_enb->enb_id, imsi64);

  OAILOG_FUNC_RETURN(LOG_S1AP, RETURNok);
}

status_code_e s1ap_mme_handle_handover_failure(s1ap_state_t* state,
                                               const sctp_assoc_id_t assoc_id,
                                               const sctp_stream_id_t stream,
                                               S1ap_S1AP_PDU_t* pdu) {
  S1ap_HandoverFailure_t* container = NULL;
  S1ap_HandoverFailureIEs_t* ie = NULL;
  S1ap_S1AP_PDU_t out_pdu = {S1ap_S1AP_PDU_PR_NOTHING, {0}};
  S1ap_HandoverPreparationFailure_t* out;
  S1ap_HandoverPreparationFailureIEs_t* hpf_ie = NULL;
  ue_description_t* ue_ref_p = NULL;
  mme_ue_s1ap_id_t mme_ue_s1ap_id = INVALID_MME_UE_S1AP_ID;
  S1ap_Cause_PR cause_type;
  long cause_value;
  uint8_t* buffer_p = NULL;
  uint8_t err = 0;
  uint32_t length = 0;

  OAILOG_FUNC_IN(LOG_S1AP);

  container = &pdu->choice.unsuccessfulOutcome.value.choice.HandoverFailure;

  // get the mandantory IEs
  // MME_UE_S1AP_ID
  S1AP_FIND_PROTOCOLIE_BY_ID(S1ap_HandoverFailureIEs_t, ie, container,
                             S1ap_ProtocolIE_ID_id_MME_UE_S1AP_ID, true);
  if (ie) {
    mme_ue_s1ap_id = ie->value.choice.MME_UE_S1AP_ID;
  } else {
    OAILOG_FUNC_RETURN(LOG_S1AP, RETURNerror);
  }

  // Grab the Cause Type and Cause Value
  S1AP_FIND_PROTOCOLIE_BY_ID(S1ap_HandoverFailureIEs_t, ie, container,
                             S1ap_ProtocolIE_ID_id_Cause, true);
  if (ie) {
    cause_type = ie->value.choice.Cause.present;
    cause_value = s1ap_mme_get_cause_value(&ie->value.choice.Cause);
    if (cause_value == RETURNerror) {
      OAILOG_ERROR(LOG_S1AP, "HANDOVER FAILURE with Invalid Cause_Type = %d\n",
                   cause_type);
      OAILOG_FUNC_RETURN(LOG_S1AP, RETURNerror);
    }
  } else {
    OAILOG_FUNC_RETURN(LOG_S1AP, RETURNerror);
  }

  // A failure means the target eNB was unable to prepare for handover. We need
  // to get rid of UE handover state and send a failure message with cause back
  // to the source eNB.

  // get UE context
  if ((ue_ref_p = s1ap_state_get_ue_mmeid(mme_ue_s1ap_id)) == NULL) {
    OAILOG_ERROR(
        LOG_S1AP,
        "could not get ue context for mme_ue_s1ap_id " MME_UE_S1AP_ID_FMT
        ", failing!\n",
        (uint32_t)mme_ue_s1ap_id);
    OAILOG_FUNC_RETURN(LOG_S1AP, RETURNerror);
  }

  if (ue_ref_p->s1_ue_state == S1AP_UE_HANDOVER) {
    // this effectively cancels the HandoverPreparation proecedure as we
    // only send a HandoverCommand if the UE is in the S1AP_UE_HANDOVER
    // state.
    ue_ref_p->s1_ue_state = S1AP_UE_CONNECTED;
    ue_ref_p->s1ap_handover_state = (struct s1ap_handover_state_s){0};
  } else {
    // Not a failure, but nothing for us to do.
    OAILOG_INFO(
        LOG_S1AP,
        "Received HANDOVER FAILURE for UE not in handover state, leaving UE "
        "state unmodified for MME_S1AP_UE_ID " MME_UE_S1AP_ID_FMT ".\n",
        (uint32_t)mme_ue_s1ap_id);
  }

  // generate HandoverPreparationFailure
  out_pdu.present = S1ap_S1AP_PDU_PR_unsuccessfulOutcome;
  out_pdu.choice.unsuccessfulOutcome.procedureCode =
      S1ap_ProcedureCode_id_HandoverPreparation;
  out_pdu.choice.unsuccessfulOutcome.value.present =
      S1ap_UnsuccessfulOutcome__value_PR_HandoverPreparationFailure;
  out_pdu.choice.unsuccessfulOutcome.criticality = S1ap_Criticality_ignore;
  out = &out_pdu.choice.unsuccessfulOutcome.value.choice
             .HandoverPreparationFailure;

  // mme_ue_s1ap_id (mandatory)
  hpf_ie = (S1ap_HandoverPreparationFailureIEs_t*)calloc(
      1, sizeof(S1ap_HandoverPreparationFailureIEs_t));
  hpf_ie->id = S1ap_ProtocolIE_ID_id_MME_UE_S1AP_ID;
  hpf_ie->criticality = S1ap_Criticality_ignore;
  hpf_ie->value.present =
      S1ap_HandoverPreparationFailureIEs__value_PR_MME_UE_S1AP_ID;
  hpf_ie->value.choice.MME_UE_S1AP_ID = mme_ue_s1ap_id;
  ASN_SEQUENCE_ADD(&out->protocolIEs.list, hpf_ie);

  // source enb_ue_s1ap_id (mandatory)
  hpf_ie = (S1ap_HandoverPreparationFailureIEs_t*)calloc(
      1, sizeof(S1ap_HandoverPreparationFailureIEs_t));
  hpf_ie->id = S1ap_ProtocolIE_ID_id_eNB_UE_S1AP_ID;
  hpf_ie->criticality = S1ap_Criticality_ignore;
  hpf_ie->value.present =
      S1ap_HandoverPreparationFailureIEs__value_PR_ENB_UE_S1AP_ID;
  hpf_ie->value.choice.ENB_UE_S1AP_ID = ue_ref_p->enb_ue_s1ap_id;
  ASN_SEQUENCE_ADD(&out->protocolIEs.list, hpf_ie);

  // cause (mandatory)
  hpf_ie = (S1ap_HandoverPreparationFailureIEs_t*)calloc(
      1, sizeof(S1ap_HandoverPreparationFailureIEs_t));
  hpf_ie->id = S1ap_ProtocolIE_ID_id_Cause;
  hpf_ie->criticality = S1ap_Criticality_ignore;
  hpf_ie->value.present = S1ap_HandoverPreparationFailureIEs__value_PR_Cause;
  s1ap_mme_set_cause(&hpf_ie->value.choice.Cause, cause_type, cause_value);
  ASN_SEQUENCE_ADD(&out->protocolIEs.list, hpf_ie);

  // Construct the PDU and send message
  if (s1ap_mme_encode_pdu(&out_pdu, &buffer_p, &length) < 0) {
    err = 1;
  }
  ASN_STRUCT_FREE_CONTENTS_ONLY(asn_DEF_S1ap_HandoverPreparationFailure, out);
  if (err) {
    OAILOG_FUNC_RETURN(LOG_S1AP, RETURNerror);
  }
  bstring b = blk2bstr(buffer_p, length);
  free(buffer_p);

  OAILOG_DEBUG(
      LOG_S1AP,
      "send HANDOVER PREPARATION FAILURE for mme_ue_s1ap_id " MME_UE_S1AP_ID_FMT
      "\n",
      (uint32_t)mme_ue_s1ap_id);

  s1ap_mme_itti_send_sctp_request(&b, ue_ref_p->sctp_assoc_id,
                                  ue_ref_p->sctp_stream_send, mme_ue_s1ap_id);

  OAILOG_FUNC_RETURN(LOG_S1AP, RETURNok);
}

status_code_e s1ap_mme_handle_handover_cancel(s1ap_state_t* state,
                                              const sctp_assoc_id_t assoc_id,
                                              const sctp_stream_id_t stream,
                                              S1ap_S1AP_PDU_t* pdu) {
  S1ap_HandoverCancel_t* container = NULL;
  S1ap_HandoverCancelIEs_t* ie = NULL;
  S1ap_S1AP_PDU_t out_pdu = {S1ap_S1AP_PDU_PR_NOTHING, {0}};
  S1ap_HandoverCancelAcknowledge_t* out;
  S1ap_HandoverCancelAcknowledgeIEs_t* hca_ie = NULL;
  ue_description_t* ue_ref_p = NULL;
  e_rab_admitted_list_t e_rab_admitted_list = {0};
  mme_ue_s1ap_id_t mme_ue_s1ap_id = INVALID_MME_UE_S1AP_ID;
  enb_ue_s1ap_id_t enb_ue_s1ap_id = INVALID_ENB_UE_S1AP_ID;
  S1ap_Cause_PR cause_type;
  long cause_value;
  uint8_t* buffer_p = NULL;
  uint8_t err = 0;
  uint32_t length = 0;

  OAILOG_FUNC_IN(LOG_S1AP);

  container = &pdu->choice.initiatingMessage.value.choice.HandoverCancel;

  // get the mandantory IEs
  // MME_UE_S1AP_ID
  S1AP_FIND_PROTOCOLIE_BY_ID(S1ap_HandoverCancelIEs_t, ie, container,
                             S1ap_ProtocolIE_ID_id_MME_UE_S1AP_ID, true);
  if (ie) {
    mme_ue_s1ap_id = ie->value.choice.MME_UE_S1AP_ID;
  } else {
    OAILOG_FUNC_RETURN(LOG_S1AP, RETURNerror);
  }

  // eNB_UE_S1AP_ID
  S1AP_FIND_PROTOCOLIE_BY_ID(S1ap_HandoverCancelIEs_t, ie, container,
                             S1ap_ProtocolIE_ID_id_eNB_UE_S1AP_ID, true);
  // eNB UE S1AP ID is limited to 24 bits
  if (ie) {
    enb_ue_s1ap_id = (enb_ue_s1ap_id_t)(ie->value.choice.ENB_UE_S1AP_ID &
                                        ENB_UE_S1AP_ID_MASK);
  } else {
    OAILOG_FUNC_RETURN(LOG_S1AP, RETURNerror);
  }

  // Grab the Cause Type and Cause Value
  S1AP_FIND_PROTOCOLIE_BY_ID(S1ap_HandoverCancelIEs_t, ie, container,
                             S1ap_ProtocolIE_ID_id_Cause, true);
  if (ie) {
    cause_type = ie->value.choice.Cause.present;
    cause_value = s1ap_mme_get_cause_value(&ie->value.choice.Cause);
    if (cause_value == RETURNerror) {
      OAILOG_ERROR(LOG_S1AP, "HANDOVER CANCEL with Invalid Cause_Type = %d\n",
                   cause_type);
      OAILOG_FUNC_RETURN(LOG_S1AP, RETURNerror);
    }
  } else {
    OAILOG_FUNC_RETURN(LOG_S1AP, RETURNerror);
  }

  OAILOG_INFO(LOG_S1AP,
              "HANDOVER CANCEL from association ID %u for MME UE S1AP ID "
              "(" MME_UE_S1AP_ID_FMT "), CauseType= %u CauseValue = %ld\n",
              assoc_id, mme_ue_s1ap_id, cause_type, cause_value);

  // make sure any handover state in the UE is reset, move the UE back to
  // connected state, and generate a cancel acknowledgement (immediately).

  // get UE context
  if ((ue_ref_p = s1ap_state_get_ue_mmeid(mme_ue_s1ap_id)) == NULL) {
    OAILOG_ERROR(
        LOG_S1AP,
        "could not get ue context for mme_ue_s1ap_id " MME_UE_S1AP_ID_FMT
        ", failing!\n",
        (uint32_t)mme_ue_s1ap_id);
    OAILOG_FUNC_RETURN(LOG_S1AP, RETURNerror);
  }

  if (ue_ref_p->s1_ue_state == S1AP_UE_HANDOVER) {
    // this effectively cancels the HandoverPreparation proecedure as we
    // only send a HandoverCommand if the UE is in the S1AP_UE_HANDOVER
    // state.
    ue_ref_p->s1_ue_state = S1AP_UE_CONNECTED;
    /* Free all the transport layer address pointers in ERAB admitted list
     * before actually resetting the S1AP handover state
     */
    e_rab_admitted_list = ue_ref_p->s1ap_handover_state.e_rab_admitted_list;
    for (int i = 0; i < e_rab_admitted_list.no_of_items; i++) {
      bdestroy_wrapper(&e_rab_admitted_list.item[i].transport_layer_address);
    }
    ue_ref_p->s1ap_handover_state = (struct s1ap_handover_state_s){0};
  } else {
    // Not a failure, but nothing for us to do.
    OAILOG_INFO(
        LOG_S1AP,
        "Received HANDOVER CANCEL for UE not in handover state, leaving UE "
        "state unmodified for MME_S1AP_UE_ID " MME_UE_S1AP_ID_FMT ".\n",
        (uint32_t)mme_ue_s1ap_id);
  }

  // generate the cancel acknowledge
  out_pdu.present = S1ap_S1AP_PDU_PR_successfulOutcome;
  out_pdu.choice.successfulOutcome.procedureCode =
      S1ap_ProcedureCode_id_HandoverCancel;
  out_pdu.choice.successfulOutcome.value.present =
      S1ap_SuccessfulOutcome__value_PR_HandoverCancelAcknowledge;
  out_pdu.choice.successfulOutcome.criticality = S1ap_Criticality_ignore;
  out =
      &out_pdu.choice.successfulOutcome.value.choice.HandoverCancelAcknowledge;

  /* MME-UE-ID: mandatory */
  hca_ie = (S1ap_HandoverCancelAcknowledgeIEs_t*)calloc(
      1, sizeof(S1ap_HandoverCancelAcknowledgeIEs_t));
  hca_ie->id = S1ap_ProtocolIE_ID_id_MME_UE_S1AP_ID;
  hca_ie->criticality = S1ap_Criticality_ignore;
  hca_ie->value.present =
      S1ap_HandoverCancelAcknowledgeIEs__value_PR_MME_UE_S1AP_ID;
  hca_ie->value.choice.MME_UE_S1AP_ID = mme_ue_s1ap_id;
  ASN_SEQUENCE_ADD(&out->protocolIEs.list, hca_ie);

  /* eNB-UE-ID: mandatory */
  hca_ie = (S1ap_HandoverCancelAcknowledgeIEs_t*)calloc(
      1, sizeof(S1ap_HandoverCancelAcknowledgeIEs_t));
  hca_ie->id = S1ap_ProtocolIE_ID_id_eNB_UE_S1AP_ID;
  hca_ie->criticality = S1ap_Criticality_ignore;
  hca_ie->value.present =
      S1ap_HandoverCancelAcknowledgeIEs__value_PR_ENB_UE_S1AP_ID;
  hca_ie->value.choice.ENB_UE_S1AP_ID = enb_ue_s1ap_id;
  ASN_SEQUENCE_ADD(&out->protocolIEs.list, hca_ie);

  // Construct the PDU and send message
  if (s1ap_mme_encode_pdu(&out_pdu, &buffer_p, &length) < 0) {
    err = 1;
  }
  ASN_STRUCT_FREE_CONTENTS_ONLY(asn_DEF_S1ap_HandoverCancelAcknowledge, out);
  if (err) {
    OAILOG_FUNC_RETURN(LOG_S1AP, RETURNerror);
  }
  bstring b = blk2bstr(buffer_p, length);
  free(buffer_p);

  s1ap_mme_itti_send_sctp_request(&b, assoc_id, stream, mme_ue_s1ap_id);

  OAILOG_FUNC_RETURN(LOG_S1AP, RETURNok);
}

status_code_e s1ap_mme_handle_handover_request(
    s1ap_state_t* state, const itti_mme_app_handover_request_t* ho_request_p) {
  uint8_t* buffer_p = NULL;
  uint8_t err = 0;
  uint32_t length = 0;
  S1ap_S1AP_PDU_t pdu = {S1ap_S1AP_PDU_PR_NOTHING, {0}};
  S1ap_HandoverRequest_t* out;
  S1ap_HandoverRequestIEs_t* ie = NULL;
  enb_description_t* target_enb = NULL;
  sctp_stream_id_t stream = 0x0;
  ue_description_t* ue_ref_p = NULL;

  OAILOG_FUNC_IN(LOG_S1AP);
  if (ho_request_p == NULL) {
    OAILOG_ERROR(LOG_S1AP, "Handover Request is null\n");
    OAILOG_FUNC_RETURN(LOG_S1AP, RETURNerror);
  }

  OAILOG_INFO(LOG_S1AP, "Handover Request received");

  // get the ue description
  if ((ue_ref_p = s1ap_state_get_ue_mmeid(ho_request_p->mme_ue_s1ap_id)) ==
      NULL) {
    OAILOG_ERROR(
        LOG_S1AP,
        "could not get ue context for mme_ue_s1ap_id " MME_UE_S1AP_ID_FMT
        ", failing!\n",
        (uint32_t)ho_request_p->mme_ue_s1ap_id);
    OAILOG_FUNC_RETURN(LOG_S1AP, RETURNerror);
  }

  if ((target_enb = s1ap_state_get_enb(
           state, ho_request_p->target_sctp_assoc_id)) == NULL) {
    OAILOG_ERROR(LOG_S1AP, "Could not get enb description for assoc_id %u\n",
                 ho_request_p->target_sctp_assoc_id);
    OAILOG_FUNC_RETURN(LOG_S1AP, RETURNerror);
  }

  // set the recv and send streams for UE on the target.
  stream = target_enb->next_sctp_stream;
  ue_ref_p->s1ap_handover_state.target_sctp_stream_recv = stream;
  ue_ref_p->s1ap_handover_state.source_sctp_stream_recv =
      ue_ref_p->sctp_stream_recv;
  target_enb->next_sctp_stream += 1;
  if (target_enb->next_sctp_stream >= target_enb->instreams) {
    target_enb->next_sctp_stream = 1;
  }
  ue_ref_p->s1ap_handover_state.target_sctp_stream_send =
      target_enb->next_sctp_stream;
  ue_ref_p->s1ap_handover_state.source_sctp_stream_send =
      ue_ref_p->sctp_stream_send;

  // Build and send PDU
  pdu.present = S1ap_S1AP_PDU_PR_initiatingMessage;
  pdu.choice.initiatingMessage.procedureCode =
      S1ap_ProcedureCode_id_HandoverResourceAllocation;
  pdu.choice.initiatingMessage.value.present =
      S1ap_InitiatingMessage__value_PR_HandoverRequest;
  pdu.choice.initiatingMessage.criticality = S1ap_Criticality_reject;
  out = &pdu.choice.initiatingMessage.value.choice.HandoverRequest;

  /* MME-UE-ID: mandatory */
  ie = (S1ap_HandoverRequestIEs_t*)calloc(1, sizeof(S1ap_HandoverRequestIEs_t));
  ie->id = S1ap_ProtocolIE_ID_id_MME_UE_S1AP_ID;
  ie->criticality = S1ap_Criticality_reject;
  ie->value.present = S1ap_HandoverRequestIEs__value_PR_MME_UE_S1AP_ID;
  ie->value.choice.MME_UE_S1AP_ID = ho_request_p->mme_ue_s1ap_id;
  ASN_SEQUENCE_ADD(&out->protocolIEs.list, ie);

  /* HandoverType: mandatory */
  ie = (S1ap_HandoverRequestIEs_t*)calloc(1, sizeof(S1ap_HandoverRequestIEs_t));
  ie->id = S1ap_ProtocolIE_ID_id_HandoverType;
  ie->criticality = S1ap_Criticality_reject;
  ie->value.present = S1ap_HandoverRequestIEs__value_PR_HandoverType;
  ie->value.choice.HandoverType = ho_request_p->handover_type;
  ASN_SEQUENCE_ADD(&out->protocolIEs.list, ie);

  /* Cause: mandatory */
  ie = (S1ap_HandoverRequestIEs_t*)calloc(1, sizeof(S1ap_HandoverRequestIEs_t));
  ie->id = S1ap_ProtocolIE_ID_id_Cause;
  ie->criticality = S1ap_Criticality_ignore;
  ie->value.present = S1ap_HandoverRequestIEs__value_PR_Cause;
  ie->value.choice.Cause = ho_request_p->cause;
  ASN_SEQUENCE_ADD(&out->protocolIEs.list, ie);

  /* ambr: mandatory */
  ie = (S1ap_HandoverRequestIEs_t*)calloc(1, sizeof(S1ap_HandoverRequestIEs_t));
  ie->id = S1ap_ProtocolIE_ID_id_uEaggregateMaximumBitrate;
  ie->criticality = S1ap_Criticality_reject;
  ie->value.present =
      S1ap_HandoverRequestIEs__value_PR_UEAggregateMaximumBitrate;
  asn_uint642INTEGER(
      &ie->value.choice.UEAggregateMaximumBitrate.uEaggregateMaximumBitRateDL,
      ho_request_p->ue_ambr.br_dl);
  asn_uint642INTEGER(
      &ie->value.choice.UEAggregateMaximumBitrate.uEaggregateMaximumBitRateUL,
      ho_request_p->ue_ambr.br_ul);
  ASN_SEQUENCE_ADD(&out->protocolIEs.list, ie);

  /* e-rab to be setup list: mandatory */
  ie = (S1ap_HandoverRequestIEs_t*)calloc(1, sizeof(S1ap_HandoverRequestIEs_t));
  ie->id = S1ap_ProtocolIE_ID_id_E_RABToBeSetupListHOReq;
  ie->criticality = S1ap_Criticality_reject;
  ie->value.present = S1ap_HandoverRequestIEs__value_PR_E_RABToBeSetupListHOReq;
  ASN_SEQUENCE_ADD(&out->protocolIEs.list, ie);
  S1ap_E_RABToBeSetupListHOReq_t* const e_rab_to_be_setup_list =
      &ie->value.choice.E_RABToBeSetupListHOReq;

  for (int i = 0; i < ho_request_p->e_rab_list.no_of_items; i++) {
    S1ap_E_RABToBeSetupItemHOReqIEs_t* e_rab_tobesetup_item =
        (S1ap_E_RABToBeSetupItemHOReqIEs_t*)calloc(
            1, sizeof(S1ap_E_RABToBeSetupItemHOReqIEs_t));

    e_rab_tobesetup_item->id = S1ap_ProtocolIE_ID_id_E_RABToBeSetupItemHOReq;
    e_rab_tobesetup_item->criticality = S1ap_Criticality_reject;
    e_rab_tobesetup_item->value.present =
        S1ap_E_RABToBeSetupItemHOReqIEs__value_PR_E_RABToBeSetupItemHOReq;
    S1ap_E_RABToBeSetupItemHOReq_t* e_RABToBeSetup =
        &e_rab_tobesetup_item->value.choice.E_RABToBeSetupItemHOReq;

    // e_rab_id
    e_RABToBeSetup->e_RAB_ID = ho_request_p->e_rab_list.item[i].e_rab_id;

    // transportLayerAddress
    e_RABToBeSetup->transportLayerAddress.buf =
        reinterpret_cast<uint8_t*>(calloc(
            blength(ho_request_p->e_rab_list.item[i].transport_layer_address),
            sizeof(uint8_t)));
    memcpy(e_RABToBeSetup->transportLayerAddress.buf,
           ho_request_p->e_rab_list.item[i].transport_layer_address->data,
           blength(ho_request_p->e_rab_list.item[i].transport_layer_address));
    e_RABToBeSetup->transportLayerAddress.size =
        blength(ho_request_p->e_rab_list.item[i].transport_layer_address);
    e_RABToBeSetup->transportLayerAddress.bits_unused = 0;

    // gtp-teid
    INT32_TO_OCTET_STRING(ho_request_p->e_rab_list.item[i].gtp_teid,
                          &e_RABToBeSetup->gTP_TEID);

    // qos params
    e_RABToBeSetup->e_RABlevelQosParameters.qCI =
        ho_request_p->e_rab_list.item[i].e_rab_level_qos_parameters.qci;
    e_RABToBeSetup->e_RABlevelQosParameters.allocationRetentionPriority
        .priorityLevel = ho_request_p->e_rab_list.item[i]
                             .e_rab_level_qos_parameters
                             .allocation_and_retention_priority.priority_level;
    e_RABToBeSetup->e_RABlevelQosParameters.allocationRetentionPriority
        .pre_emptionCapability =
        ho_request_p->e_rab_list.item[i]
            .e_rab_level_qos_parameters.allocation_and_retention_priority
            .pre_emption_capability;
    e_RABToBeSetup->e_RABlevelQosParameters.allocationRetentionPriority
        .pre_emptionVulnerability =
        ho_request_p->e_rab_list.item[i]
            .e_rab_level_qos_parameters.allocation_and_retention_priority
            .pre_emption_vulnerability;

    // data forwarding not supported
    OAILOG_INFO(LOG_S1AP, "Note: data forwarding unsupported\n");
    S1ap_E_RABToBeSetupItemHOReq_ExtIEs_t* exts =
        (S1ap_E_RABToBeSetupItemHOReq_ExtIEs_t*)calloc(
            1, sizeof(S1ap_E_RABToBeSetupItemHOReq_ExtIEs_t));
    exts->id = S1ap_ProtocolIE_ID_id_Data_Forwarding_Not_Possible;
    exts->criticality = S1ap_Criticality_ignore;
    exts->extensionValue.present =
        S1ap_E_RABToBeSetupItemHOReq_ExtIEs__extensionValue_PR_Data_Forwarding_Not_Possible;
    exts->extensionValue.choice.Data_Forwarding_Not_Possible =
        S1ap_Data_Forwarding_Not_Possible_data_Forwarding_not_Possible;

    S1ap_ProtocolExtensionContainer_7327P1_t* xc =
        (S1ap_ProtocolExtensionContainer_7327P1_t*)calloc(
            1, sizeof(S1ap_ProtocolExtensionContainer_7327P1_t));
    int asn_ret = 0;
    asn_ret = ASN_SEQUENCE_ADD(&xc->list, exts);
    if (asn_ret) {
      OAILOG_ERROR(LOG_S1AP, "ASN_SEQUENCE_ADD ret = %d\n", asn_ret);
    }

    // Bad cast...
    e_RABToBeSetup->iE_Extensions = (struct S1ap_ProtocolExtensionContainer*)xc;

    ASN_SEQUENCE_ADD(&e_rab_to_be_setup_list->list, e_rab_tobesetup_item);
  }

  /* Source-ToTarget-TransparentContainer: mandatory */
  ie = (S1ap_HandoverRequestIEs_t*)calloc(1, sizeof(S1ap_HandoverRequestIEs_t));
  ie->id = S1ap_ProtocolIE_ID_id_Source_ToTarget_TransparentContainer;
  ie->criticality = S1ap_Criticality_reject;
  ie->value.present =
      S1ap_HandoverRequestIEs__value_PR_Source_ToTarget_TransparentContainer;
  OCTET_STRING_fromBuf(&ie->value.choice.Source_ToTarget_TransparentContainer,
                       (char*)bdata(ho_request_p->src_tgt_container),
                       blength(ho_request_p->src_tgt_container));
  ASN_SEQUENCE_ADD(&out->protocolIEs.list, ie);

  /* UESecurityCapabilities: mandatory */
  ie = (S1ap_HandoverRequestIEs_t*)calloc(1, sizeof(S1ap_HandoverRequestIEs_t));
  ie->id = S1ap_ProtocolIE_ID_id_UESecurityCapabilities;
  ie->criticality = S1ap_Criticality_reject;
  ie->value.present = S1ap_HandoverRequestIEs__value_PR_UESecurityCapabilities;

  S1ap_UESecurityCapabilities_t* const ue_security_capabilities =
      &ie->value.choice.UESecurityCapabilities;

  ue_security_capabilities->encryptionAlgorithms.buf =
      reinterpret_cast<uint8_t*>(calloc(2, sizeof(uint8_t)));
  memcpy(ue_security_capabilities->encryptionAlgorithms.buf,
         &ho_request_p->encryption_algorithm_capabilities, 2 * sizeof(uint8_t));
  ue_security_capabilities->encryptionAlgorithms.size = 2;
  ue_security_capabilities->encryptionAlgorithms.bits_unused = 0;
  OAILOG_DEBUG(LOG_S1AP, "security_capabilities_encryption_algorithms 0x%04X\n",
               ho_request_p->encryption_algorithm_capabilities);

  ue_security_capabilities->integrityProtectionAlgorithms.buf =
      reinterpret_cast<uint8_t*>(calloc(2, sizeof(uint8_t)));
  memcpy(ue_security_capabilities->integrityProtectionAlgorithms.buf,
         &ho_request_p->integrity_algorithm_capabilities, 2 * sizeof(uint8_t));
  ue_security_capabilities->integrityProtectionAlgorithms.size = 2;
  ue_security_capabilities->integrityProtectionAlgorithms.bits_unused = 0;
  OAILOG_DEBUG(LOG_S1AP, "security_capabilities_integrity_algorithms 0x%04X\n",
               ho_request_p->integrity_algorithm_capabilities);
  ASN_SEQUENCE_ADD(&out->protocolIEs.list, ie);

  /* SecurityContext: mandatory */
  ie = (S1ap_HandoverRequestIEs_t*)calloc(1, sizeof(S1ap_HandoverRequestIEs_t));
  ie->id = S1ap_ProtocolIE_ID_id_SecurityContext;
  ie->criticality = S1ap_Criticality_reject;
  ie->value.present = S1ap_HandoverRequestIEs__value_PR_SecurityContext;

  S1ap_SecurityContext_t* const security_context =
      &ie->value.choice.SecurityContext;
  security_context->nextHopChainingCount = ho_request_p->ncc;
  security_context->nextHopParameter.buf =
      reinterpret_cast<uint8_t*>(calloc(AUTH_NEXT_HOP_SIZE, sizeof(uint8_t)));
  memcpy(security_context->nextHopParameter.buf, &ho_request_p->nh,
         AUTH_NEXT_HOP_SIZE);
  security_context->nextHopParameter.size = AUTH_NEXT_HOP_SIZE;
  security_context->nextHopParameter.bits_unused = 0;
  ASN_SEQUENCE_ADD(&out->protocolIEs.list, ie);

  // Construct the PDU and send message
  if (s1ap_mme_encode_pdu(&pdu, &buffer_p, &length) < 0) {
    err = 1;
  }
  ASN_STRUCT_FREE_CONTENTS_ONLY(asn_DEF_S1ap_HandoverRequest, out);
  if (err) {
    OAILOG_FUNC_RETURN(LOG_S1AP, RETURNerror);
  }
  bstring b = blk2bstr(buffer_p, length);
  free(buffer_p);

  s1ap_mme_itti_send_sctp_request(&b, ho_request_p->target_sctp_assoc_id,
                                  stream, ho_request_p->mme_ue_s1ap_id);

  OAILOG_FUNC_RETURN(LOG_S1AP, RETURNok);
}

status_code_e s1ap_mme_handle_handover_required(s1ap_state_t* state,
                                                __attribute__((unused))
                                                const sctp_assoc_id_t assoc_id,
                                                __attribute__((unused))
                                                const sctp_stream_id_t stream,
                                                S1ap_S1AP_PDU_t* pdu) {
  S1ap_HandoverRequired_t* container = NULL;
  S1ap_HandoverRequiredIEs_t* ie = NULL;
  enb_description_t* enb_association = NULL;
  mme_ue_s1ap_id_t mme_ue_s1ap_id = INVALID_MME_UE_S1AP_ID;
  enb_ue_s1ap_id_t enb_ue_s1ap_id = INVALID_ENB_UE_S1AP_ID;
  S1ap_HandoverType_t handover_type = -1;
  S1ap_Cause_t cause = {S1ap_Cause_PR_NOTHING};
  S1ap_Cause_PR cause_type;
  long cause_value;
  S1ap_TargeteNB_ID_t* targeteNB_ID = NULL;
  bstring src_tgt_container = {0};
  uint8_t* enb_id_buf = NULL;
  enb_description_t* target_enb_association = NULL;
  hashtable_element_array_t* enb_array = NULL;
  uint32_t target_enb_id = 0;
  uint32_t idx = 0;
  imsi64_t imsi64 = INVALID_IMSI64;
  s1ap_imsi_map_t* imsi_map = get_s1ap_imsi_map();

  OAILOG_FUNC_IN(LOG_S1AP);

  enb_association = s1ap_state_get_enb(state, assoc_id);
  if (enb_association == NULL) {
    OAILOG_ERROR(LOG_S1AP,
                 "Ignore Handover Required from unknown assoc "
                 "%u\n",
                 assoc_id);
    OAILOG_FUNC_RETURN(LOG_S1AP, RETURNerror);
  }

  OAILOG_INFO(LOG_S1AP,
              "Handover Required from association id %u, "
              "Connected UEs = %u Num elements = %zu\n",
              assoc_id, enb_association->nb_ue_associated,
              enb_association->ue_id_coll.size());

  container = &pdu->choice.initiatingMessage.value.choice.HandoverRequired;

  // MME_UE_S1AP_ID
  S1AP_FIND_PROTOCOLIE_BY_ID(S1ap_HandoverRequiredIEs_t, ie, container,
                             S1ap_ProtocolIE_ID_id_MME_UE_S1AP_ID, true);
  if (ie) {
    mme_ue_s1ap_id = ie->value.choice.MME_UE_S1AP_ID;
  } else {
    OAILOG_FUNC_RETURN(LOG_S1AP, RETURNerror);
  }

  // eNB_UE_S1AP_ID
  S1AP_FIND_PROTOCOLIE_BY_ID(S1ap_HandoverRequiredIEs_t, ie, container,
                             S1ap_ProtocolIE_ID_id_eNB_UE_S1AP_ID, true);
  // eNB UE S1AP ID is limited to 24 bits
  if (ie) {
    enb_ue_s1ap_id = (enb_ue_s1ap_id_t)(ie->value.choice.ENB_UE_S1AP_ID &
                                        ENB_UE_S1AP_ID_MASK);
  } else {
    OAILOG_FUNC_RETURN(LOG_S1AP, RETURNerror);
  }

  // Handover Type
  S1AP_FIND_PROTOCOLIE_BY_ID(S1ap_HandoverRequiredIEs_t, ie, container,
                             S1ap_ProtocolIE_ID_id_HandoverType, true);
  if (ie) {
    handover_type = ie->value.choice.HandoverType;
  } else {
    OAILOG_FUNC_RETURN(LOG_S1AP, RETURNerror);
  }

  // Only support intra LTE handovers today.
  if (handover_type != S1ap_HandoverType_intralte) {
    OAILOG_ERROR(LOG_S1AP,
                 "Unsupported handover type "
                 "%ld\n",
                 handover_type);

    // TODO: Process a failure message
    OAILOG_FUNC_RETURN(LOG_S1AP, RETURNerror);
  }

  // Grab the Cause Type and Cause Value
  S1AP_FIND_PROTOCOLIE_BY_ID(S1ap_HandoverRequiredIEs_t, ie, container,
                             S1ap_ProtocolIE_ID_id_Cause, true);
  if (ie) {
    cause_type = ie->value.choice.Cause.present;
    cause = ie->value.choice.Cause;
  } else {
    OAILOG_FUNC_RETURN(LOG_S1AP, RETURNerror);
  }
  switch (cause_type) {
    case S1ap_Cause_PR_radioNetwork:
      cause_value = ie->value.choice.Cause.choice.radioNetwork;
      break;

    case S1ap_Cause_PR_transport:
      cause_value = ie->value.choice.Cause.choice.transport;
      break;

    case S1ap_Cause_PR_nas:
      cause_value = ie->value.choice.Cause.choice.nas;
      break;

    case S1ap_Cause_PR_protocol:
      cause_value = ie->value.choice.Cause.choice.protocol;
      break;

    case S1ap_Cause_PR_misc:
      cause_value = ie->value.choice.Cause.choice.misc;
      break;

    default:
      OAILOG_ERROR(LOG_S1AP, "HANDOVER REQUIRED with Invalid Cause_Type = %d\n",
                   cause_type);
      OAILOG_FUNC_RETURN(LOG_S1AP, RETURNerror);
  }

  // Target ID
  S1AP_FIND_PROTOCOLIE_BY_ID(S1ap_HandoverRequiredIEs_t, ie, container,
                             S1ap_ProtocolIE_ID_id_TargetID, true);
  if (ie) {
    if (ie->value.choice.TargetID.present == S1ap_TargetID_PR_targeteNB_ID) {
      targeteNB_ID = &ie->value.choice.TargetID.choice.targeteNB_ID;
      if (targeteNB_ID->global_ENB_ID.eNB_ID.present ==
          S1ap_ENB_ID_PR_homeENB_ID) {
        // Home eNB ID = 28 bits
        enb_id_buf = targeteNB_ID->global_ENB_ID.eNB_ID.choice.homeENB_ID.buf;

        target_enb_id = (enb_id_buf[0] << 20) + (enb_id_buf[1] << 12) +
                        (enb_id_buf[2] << 4) + ((enb_id_buf[3] & 0xf0) >> 4);
        OAILOG_INFO(LOG_S1AP, "home eNB id: %u\n", target_enb_id);
      } else {
        // Macro eNB = 20 bits
        enb_id_buf = targeteNB_ID->global_ENB_ID.eNB_ID.choice.macroENB_ID.buf;

        target_enb_id = (enb_id_buf[0] << 12) + (enb_id_buf[1] << 4) +
                        ((enb_id_buf[2] & 0xf0) >> 4);
        OAILOG_INFO(LOG_S1AP, "macro eNB id: %u\n", target_enb_id);
      }
    } else {
      OAILOG_ERROR(LOG_S1AP, "Invalid target, only intra LTE HO supported");
      OAILOG_FUNC_RETURN(LOG_S1AP, RETURNerror);
    }
  } else {
    OAILOG_FUNC_RETURN(LOG_S1AP, RETURNerror);
  }

  // Source to Target Transparent Container
  S1AP_FIND_PROTOCOLIE_BY_ID(
      S1ap_HandoverRequiredIEs_t, ie, container,
      S1ap_ProtocolIE_ID_id_Source_ToTarget_TransparentContainer, true);
  if (ie) {
    // note: ownership of src_tgt_container transferred to receiver
    src_tgt_container =
        blk2bstr(ie->value.choice.Source_ToTarget_TransparentContainer.buf,
                 ie->value.choice.Source_ToTarget_TransparentContainer.size);

  } else {
    OAILOG_FUNC_RETURN(LOG_S1AP, RETURNerror);
  }

  OAILOG_INFO(
      LOG_S1AP,
      "Handover Required from association id %u, "
      "MME UE S1AP ID (" MME_UE_S1AP_ID_FMT
      ") ENB UE S1AP ID (" ENB_UE_S1AP_ID_FMT
      ") "
      "HandoverType = %ld CauseType = %u CauseValue = %ld Target ID = %u",
      assoc_id, mme_ue_s1ap_id, enb_ue_s1ap_id, handover_type, cause_type,
      cause_value, target_enb_id);

  // get imsi for logging
  hashtable_uint64_ts_get(imsi_map->mme_ue_id_imsi_htbl,
                          (const hash_key_t)mme_ue_s1ap_id, &imsi64);

  // retrieve enb_description using hash table and match target_enb_id
  if (state->enbs.size()) {
    for (auto itr = state->enbs.map->begin(); itr != state->enbs.map->end();
         itr++) {
      target_enb_association = itr->second;
      if (!target_enb_association) {
        continue;
      }
      if (target_enb_association->enb_id == target_enb_id) {
        break;
      }
    }
    if (target_enb_association->enb_id != target_enb_id) {
      bdestroy_wrapper(&src_tgt_container);
      OAILOG_ERROR(LOG_S1AP, "No eNB for enb_id %d\n", target_enb_id);
      OAILOG_FUNC_RETURN(LOG_S1AP, RETURNerror);
    }
  }

  OAILOG_INFO_UE(LOG_S1AP, imsi64,
                 "Handing over to enb_id %d (sctp assoc %d)\n", target_enb_id,
                 target_enb_association->sctp_assoc_id);

  s1ap_mme_itti_s1ap_handover_required(
      target_enb_association->sctp_assoc_id, target_enb_id, cause,
      handover_type, mme_ue_s1ap_id, src_tgt_container, imsi64);

  OAILOG_FUNC_RETURN(LOG_S1AP, RETURNok);
}

status_code_e s1ap_mme_handle_handover_command(
    s1ap_state_t* state, const itti_mme_app_handover_command_t* ho_command_p) {
  uint8_t* buffer_p = NULL;
  uint8_t err = 0;
  uint32_t length = 0;
  S1ap_S1AP_PDU_t pdu = {S1ap_S1AP_PDU_PR_NOTHING, {0}};
  S1ap_HandoverCommand_t* out;
  S1ap_HandoverCommandIEs_t* ie = NULL;
  ue_description_t* ue_ref_p = NULL;
  sctp_stream_id_t stream = 0x0;

  OAILOG_FUNC_IN(LOG_S1AP);
  if (ho_command_p == NULL) {
    OAILOG_ERROR(LOG_S1AP, "Handover Command is null\n");
    OAILOG_FUNC_RETURN(LOG_S1AP, RETURNerror);
  }

  if ((ue_ref_p = s1ap_state_get_ue_mmeid(ho_command_p->mme_ue_s1ap_id)) ==
      NULL) {
    OAILOG_ERROR(
        LOG_S1AP,
        "could not get ue context for mme_ue_s1ap_id " MME_UE_S1AP_ID_FMT
        ", failing!\n",
        (uint32_t)ho_command_p->mme_ue_s1ap_id);
    OAILOG_FUNC_RETURN(LOG_S1AP, RETURNerror);
  } else {
    stream = ue_ref_p->sctp_stream_send;
  }

  // we're doing handover, update the ue state
  ue_ref_p->s1_ue_state = S1AP_UE_HANDOVER;
  ue_ref_p->s1ap_handover_state.mme_ue_s1ap_id = ho_command_p->mme_ue_s1ap_id;
  ue_ref_p->s1ap_handover_state.source_enb_id = ho_command_p->source_enb_id;
  ue_ref_p->s1ap_handover_state.target_enb_id = ho_command_p->target_enb_id;
  ue_ref_p->s1ap_handover_state.target_enb_ue_s1ap_id =
      ho_command_p->tgt_enb_ue_s1ap_id;
  ue_ref_p->s1ap_handover_state.source_enb_ue_s1ap_id =
      ue_ref_p->enb_ue_s1ap_id;

  OAILOG_INFO(LOG_S1AP, "Handover Command received");
  pdu.present = S1ap_S1AP_PDU_PR_successfulOutcome;
  pdu.choice.successfulOutcome.procedureCode =
      S1ap_ProcedureCode_id_HandoverPreparation;
  pdu.choice.successfulOutcome.value.present =
      S1ap_SuccessfulOutcome__value_PR_HandoverCommand;
  pdu.choice.successfulOutcome.criticality = S1ap_Criticality_ignore;
  out = &pdu.choice.successfulOutcome.value.choice.HandoverCommand;

  /* MME-UE-ID: mandatory */
  ie = (S1ap_HandoverCommandIEs_t*)calloc(1, sizeof(S1ap_HandoverCommandIEs_t));
  ie->id = S1ap_ProtocolIE_ID_id_MME_UE_S1AP_ID;
  ie->criticality = S1ap_Criticality_reject;
  ie->value.present = S1ap_HandoverCommandIEs__value_PR_MME_UE_S1AP_ID;
  ie->value.choice.MME_UE_S1AP_ID = ho_command_p->mme_ue_s1ap_id;
  ASN_SEQUENCE_ADD(&out->protocolIEs.list, ie);

  /* eNB-UE-ID: mandatory */
  ie = (S1ap_HandoverCommandIEs_t*)calloc(1, sizeof(S1ap_HandoverCommandIEs_t));
  ie->id = S1ap_ProtocolIE_ID_id_eNB_UE_S1AP_ID;
  ie->criticality = S1ap_Criticality_reject;
  ie->value.present = S1ap_HandoverCommandIEs__value_PR_ENB_UE_S1AP_ID;
  ie->value.choice.ENB_UE_S1AP_ID = ho_command_p->src_enb_ue_s1ap_id;
  ASN_SEQUENCE_ADD(&out->protocolIEs.list, ie);

  /* HandoverType: mandatory */
  ie = (S1ap_HandoverCommandIEs_t*)calloc(1, sizeof(S1ap_HandoverCommandIEs_t));
  ie->id = S1ap_ProtocolIE_ID_id_HandoverType;
  ie->criticality = S1ap_Criticality_reject;
  ie->value.present = S1ap_HandoverCommandIEs__value_PR_HandoverType;
  ie->value.choice.HandoverType = ho_command_p->handover_type;
  ASN_SEQUENCE_ADD(&out->protocolIEs.list, ie);

  /* Target-ToSource-TransparentContainer: mandatory */
  ie = (S1ap_HandoverCommandIEs_t*)calloc(1, sizeof(S1ap_HandoverRequestIEs_t));
  ie->id = S1ap_ProtocolIE_ID_id_Target_ToSource_TransparentContainer;
  ie->criticality = S1ap_Criticality_reject;
  ie->value.present =
      S1ap_HandoverCommandIEs__value_PR_Target_ToSource_TransparentContainer;
  OCTET_STRING_fromBuf(&ie->value.choice.Target_ToSource_TransparentContainer,
                       (char*)bdata(ho_command_p->tgt_src_container),
                       blength(ho_command_p->tgt_src_container));
  ASN_SEQUENCE_ADD(&out->protocolIEs.list, ie);

  // Construct the PDU and send message
  if (s1ap_mme_encode_pdu(&pdu, &buffer_p, &length) < 0) {
    err = 1;
  }
  ASN_STRUCT_FREE_CONTENTS_ONLY(asn_DEF_S1ap_HandoverRequest, out);
  if (err) {
    OAILOG_FUNC_RETURN(LOG_S1AP, RETURNerror);
  }
  bstring b = blk2bstr(buffer_p, length);
  free(buffer_p);

  s1ap_mme_itti_send_sctp_request(&b, ho_command_p->source_assoc_id, stream,
                                  ho_command_p->mme_ue_s1ap_id);

  OAILOG_FUNC_RETURN(LOG_S1AP, RETURNok);
}

status_code_e s1ap_mme_handle_handover_notify(s1ap_state_t* state,
                                              const sctp_assoc_id_t assoc_id,
                                              const sctp_stream_id_t stream,
                                              S1ap_S1AP_PDU_t* pdu) {
  S1ap_HandoverNotify_t* container = NULL;
  S1ap_HandoverNotifyIEs_t* ie = NULL;
  enb_description_t* target_enb = NULL;
  ue_description_t* src_ue_ref_p = NULL;
  ue_description_t* new_ue_ref_p = NULL;
  mme_ue_s1ap_id_t mme_ue_s1ap_id = INVALID_MME_UE_S1AP_ID;
  enb_ue_s1ap_id_t tgt_enb_ue_s1ap_id = INVALID_ENB_UE_S1AP_ID;
  ecgi_t ecgi = {.plmn = {0}, .cell_identity = {0}};
  tai_t tai = {0};
  imsi64_t imsi64 = INVALID_IMSI64;
  s1ap_imsi_map_t* imsi_map = get_s1ap_imsi_map();

  OAILOG_FUNC_IN(LOG_S1AP);

  target_enb = s1ap_state_get_enb(state, assoc_id);
  if (target_enb == NULL) {
    OAILOG_ERROR(LOG_S1AP, "Ignore HandoverNotify from unknown assoc %u\n",
                 assoc_id);
    OAILOG_FUNC_RETURN(LOG_S1AP, RETURNerror);
  }

  OAILOG_INFO(LOG_S1AP, "handover notify received");
  container = &pdu->choice.initiatingMessage.value.choice.HandoverNotify;

  // HandoverNotify means the handover has completed successfully. We can
  // remove the UE context from the old eNB, tear down indirect forwarding
  // tunnels, modify the DL bearer, and create the new UE context on the new
  // eNB.

  // get the mandantory IEs
  // MME_UE_S1AP_ID
  S1AP_FIND_PROTOCOLIE_BY_ID(S1ap_HandoverNotifyIEs_t, ie, container,
                             S1ap_ProtocolIE_ID_id_MME_UE_S1AP_ID, true);
  if (ie) {
    mme_ue_s1ap_id = ie->value.choice.MME_UE_S1AP_ID;
  } else {
    OAILOG_FUNC_RETURN(LOG_S1AP, RETURNerror);
  }

  // eNB_UE_S1AP_ID
  S1AP_FIND_PROTOCOLIE_BY_ID(S1ap_HandoverNotifyIEs_t, ie, container,
                             S1ap_ProtocolIE_ID_id_eNB_UE_S1AP_ID, true);
  // eNB UE S1AP ID is limited to 24 bits
  if (ie) {
    tgt_enb_ue_s1ap_id = (enb_ue_s1ap_id_t)(ie->value.choice.ENB_UE_S1AP_ID &
                                            ENB_UE_S1AP_ID_MASK);
  } else {
    OAILOG_FUNC_RETURN(LOG_S1AP, RETURNerror);
  }

  // CGI
  S1AP_FIND_PROTOCOLIE_BY_ID(S1ap_HandoverNotifyIEs_t, ie, container,
                             S1ap_ProtocolIE_ID_id_EUTRAN_CGI, true);

  if (!ie) {
    OAILOG_ERROR(LOG_S1AP, "Incorrect IE \n");
    return RETURNerror;
  }

  if (!(ie->value.choice.EUTRAN_CGI.pLMNidentity.size == 3)) {
    OAILOG_ERROR(LOG_S1AP, "Incorrect PLMN size \n");
    return RETURNerror;
  }
  TBCD_TO_PLMN_T(&ie->value.choice.EUTRAN_CGI.pLMNidentity, &ecgi.plmn);
  BIT_STRING_TO_CELL_IDENTITY(&ie->value.choice.EUTRAN_CGI.cell_ID,
                              ecgi.cell_identity);

  // TAI
  S1AP_FIND_PROTOCOLIE_BY_ID(S1ap_HandoverNotifyIEs_t, ie, container,
                             S1ap_ProtocolIE_ID_id_TAI, true);
  if (!ie) {
    OAILOG_ERROR(LOG_S1AP, "Incorrect IE \n");
    return RETURNerror;
  }
  OCTET_STRING_TO_TAC(&ie->value.choice.TAI.tAC, tai.tac);
  if (!(ie->value.choice.EUTRAN_CGI.pLMNidentity.size == 3)) {
    OAILOG_ERROR(LOG_S1AP, "Incorrect PLMN size \n");
    return RETURNerror;
  }
  TBCD_TO_PLMN_T(&ie->value.choice.TAI.pLMNidentity, &tai.plmn);

  // imsi for logging
  hashtable_uint64_ts_get(imsi_map->mme_ue_id_imsi_htbl,
                          (const hash_key_t)mme_ue_s1ap_id, &imsi64);

  // get existing UE context
  if ((src_ue_ref_p = s1ap_state_get_ue_mmeid(mme_ue_s1ap_id)) == NULL) {
    OAILOG_ERROR_UE(LOG_S1AP, imsi64,
                    "source MME_UE_S1AP_ID (" MME_UE_S1AP_ID_FMT
                    ") does not point to any valid UE\n",
                    mme_ue_s1ap_id);
    OAILOG_FUNC_RETURN(LOG_S1AP, RETURNerror);
  } else {
    // create new UE context, remove the old one.
    new_ue_ref_p =
        s1ap_state_get_ue_enbid(target_enb->sctp_assoc_id, tgt_enb_ue_s1ap_id);
    if (new_ue_ref_p != NULL) {
      OAILOG_ERROR_UE(
          LOG_S1AP, imsi64,
          "S1AP:Handover Notify- Received ENB_UE_S1AP_ID is not Unique "
          "Drop Handover Notify for eNBUeS1APId:" ENB_UE_S1AP_ID_FMT "\n",
          tgt_enb_ue_s1ap_id);
      OAILOG_FUNC_RETURN(LOG_S1AP, RETURNerror);
    }
    if ((new_ue_ref_p = s1ap_new_ue(state, assoc_id, tgt_enb_ue_s1ap_id)) ==
        NULL) {
      // If we failed to allocate a new UE return -1
      OAILOG_ERROR_UE(
          LOG_S1AP, imsi64,
          "S1AP:Handover Notify- Failed to allocate S1AP UE Context, "
          "eNBUeS1APId:" ENB_UE_S1AP_ID_FMT "\n",
          tgt_enb_ue_s1ap_id);
      OAILOG_FUNC_RETURN(LOG_S1AP, RETURNerror);
    }
    new_ue_ref_p->s1_ue_state = S1AP_UE_CONNECTED;  // handover has completed
    new_ue_ref_p->enb_ue_s1ap_id = tgt_enb_ue_s1ap_id;
    // Will be allocated by NAS
    new_ue_ref_p->mme_ue_s1ap_id = mme_ue_s1ap_id;

    new_ue_ref_p->s1ap_ue_context_rel_timer.id =
        src_ue_ref_p->s1ap_ue_context_rel_timer.id;
    new_ue_ref_p->s1ap_ue_context_rel_timer.msec =
        src_ue_ref_p->s1ap_ue_context_rel_timer.msec;
    new_ue_ref_p->sctp_stream_recv =
        src_ue_ref_p->s1ap_handover_state.target_sctp_stream_recv;
    new_ue_ref_p->sctp_stream_send =
        src_ue_ref_p->s1ap_handover_state.target_sctp_stream_send;
    new_ue_ref_p->s1ap_handover_state = src_ue_ref_p->s1ap_handover_state;

    // generate a message to update bearers
    s1ap_mme_itti_s1ap_handover_notify(
        mme_ue_s1ap_id, src_ue_ref_p->s1ap_handover_state, tgt_enb_ue_s1ap_id,
        assoc_id, ecgi, imsi64);

    // Send context release command to source eNB
    s1ap_mme_generate_ue_context_release_command(
        state, src_ue_ref_p, S1AP_SUCCESSFUL_HANDOVER, imsi64,
        src_ue_ref_p->sctp_assoc_id,
        src_ue_ref_p->s1ap_handover_state.source_sctp_stream_send,
        mme_ue_s1ap_id,
        src_ue_ref_p->s1ap_handover_state.source_enb_ue_s1ap_id);

    /* Remove ue description from source eNB */
    s1ap_remove_ue(state, src_ue_ref_p);

    /* Mapping between mme_ue_s1ap_id, assoc_id and enb_ue_s1ap_id */
    hashtable_rc_t h_rc = hashtable_ts_insert(
        &state->mmeid2associd, (const hash_key_t)new_ue_ref_p->mme_ue_s1ap_id,
        (void*)(uintptr_t)assoc_id);

    target_enb->ue_id_coll.insert(new_ue_ref_p->mme_ue_s1ap_id,
                                  new_ue_ref_p->comp_s1ap_id);

    OAILOG_DEBUG_UE(
        LOG_S1AP, imsi64,
        "Associated sctp_assoc_id %d, enb_ue_s1ap_id " ENB_UE_S1AP_ID_FMT
        ", mme_ue_s1ap_id " MME_UE_S1AP_ID_FMT ":%s \n",
        assoc_id, new_ue_ref_p->enb_ue_s1ap_id, new_ue_ref_p->mme_ue_s1ap_id,
        hashtable_rc_code2string(h_rc));
  }

  OAILOG_FUNC_RETURN(LOG_S1AP, RETURNok);
}

status_code_e s1ap_mme_handle_enb_status_transfer(
    s1ap_state_t* state, const sctp_assoc_id_t assoc_id,
    const sctp_stream_id_t stream, S1ap_S1AP_PDU_t* pdu) {
  S1ap_ENBStatusTransfer_t* container = NULL;
  S1ap_ENBStatusTransferIEs_t* ie = NULL;
  ue_description_t* ue_ref_p = NULL;
  mme_ue_s1ap_id_t mme_ue_s1ap_id = INVALID_MME_UE_S1AP_ID;
  hashtable_element_array_t* enb_array = NULL;
  enb_description_t* target_enb_association = NULL;
  uint8_t* buffer = NULL;
  uint32_t length = 0;
  uint32_t idx = 0;

  OAILOG_FUNC_IN(LOG_S1AP);
  container = &pdu->choice.initiatingMessage.value.choice.ENBStatusTransfer;

  // similar to enb_configuration_transfer, we immediately generate the new
  // message by changing type and updating the enb_ue_s1ap_id to match that of
  // the target enb.

  // MME_UE_S1AP_ID
  S1AP_FIND_PROTOCOLIE_BY_ID(S1ap_ENBStatusTransferIEs_t, ie, container,
                             S1ap_ProtocolIE_ID_id_MME_UE_S1AP_ID, true);
  if (ie) {
    mme_ue_s1ap_id = ie->value.choice.MME_UE_S1AP_ID;
  } else {
    OAILOG_FUNC_RETURN(LOG_S1AP, RETURNerror);
  }

  // get the UE and handover state
  if ((ue_ref_p = s1ap_state_get_ue_mmeid(mme_ue_s1ap_id)) == NULL) {
    OAILOG_ERROR(
        LOG_S1AP,
        "could not get ue context for mme_ue_s1ap_id " MME_UE_S1AP_ID_FMT
        ", failing!\n",
        (uint32_t)mme_ue_s1ap_id);
    OAILOG_FUNC_RETURN(LOG_S1AP, RETURNerror);
  }

  OAILOG_INFO(LOG_S1AP,
              "Received eNBStatusTransfer from source enb_id assoc %u for "
              "ue " MME_UE_S1AP_ID_FMT " to target enb_id %u\n",
              assoc_id, mme_ue_s1ap_id,
              ue_ref_p->s1ap_handover_state.target_enb_ue_s1ap_id);

  // set the target eNB_UE_S1AP_ID
  S1AP_FIND_PROTOCOLIE_BY_ID(S1ap_ENBStatusTransferIEs_t, ie, container,
                             S1ap_ProtocolIE_ID_id_eNB_UE_S1AP_ID, true);
  if (ie) {
    ie->value.choice.ENB_UE_S1AP_ID =
        ue_ref_p->s1ap_handover_state.target_enb_ue_s1ap_id;
  } else {
    OAILOG_FUNC_RETURN(LOG_S1AP, RETURNerror);
  }

  // get the enb_description matching the target_enb_id
  // retrieve enb_description using hash table and match target_enb_id
  if (state->enbs.size()) {
    for (auto itr = state->enbs.map->begin(); itr != state->enbs.map->end();
         itr++) {
      target_enb_association = itr->second;
      if (!target_enb_association) {
        continue;
      }
      if (target_enb_association->enb_id ==
          ue_ref_p->s1ap_handover_state.target_enb_id) {
        break;
      }
    }
    if (target_enb_association->enb_id !=
        ue_ref_p->s1ap_handover_state.target_enb_id) {
      OAILOG_ERROR(LOG_S1AP, "No eNB for enb_id %d\n",
                   ue_ref_p->s1ap_handover_state.target_enb_id);
      OAILOG_FUNC_RETURN(LOG_S1AP, RETURNerror);
    }
  }

  // change the message type and enb_ue_s1_id to the target eNB's ID
  pdu->choice.initiatingMessage.procedureCode =
      S1ap_ProcedureCode_id_MMEStatusTransfer;
  pdu->present = S1ap_S1AP_PDU_PR_initiatingMessage;

  // Encode message
  if (s1ap_mme_encode_pdu(pdu, &buffer, &length) < 0) {
    OAILOG_ERROR(
        LOG_S1AP,
        "Failed to encode MME Configuration Transfer message for enb_id %u\n",
        ue_ref_p->s1ap_handover_state.target_enb_id);
    OAILOG_FUNC_RETURN(LOG_S1AP, RETURNerror);
  }

  bstring b = blk2bstr(buffer, length);
  free(buffer);

  s1ap_mme_itti_send_sctp_request(
      &b, target_enb_association->sctp_assoc_id,
      ue_ref_p->s1ap_handover_state.target_sctp_stream_recv,
      ue_ref_p->mme_ue_s1ap_id);

  OAILOG_FUNC_RETURN(LOG_S1AP, RETURNok);
}

status_code_e s1ap_mme_handle_path_switch_request(
    s1ap_state_t* state, __attribute__((unused)) const sctp_assoc_id_t assoc_id,
    __attribute__((unused)) const sctp_stream_id_t stream,
    S1ap_S1AP_PDU_t* pdu) {
  S1ap_PathSwitchRequest_t* container = NULL;
  S1ap_PathSwitchRequestIEs_t* ie = NULL;
  S1ap_E_RABToBeSwitchedDLItemIEs_t* eRABToBeSwitchedDlItemIEs_p = NULL;
  enb_description_t* enb_association = NULL;
  ue_description_t* ue_ref_p = NULL;
  ue_description_t* new_ue_ref_p = NULL;
  mme_ue_s1ap_id_t mme_ue_s1ap_id = INVALID_MME_UE_S1AP_ID;
  enb_ue_s1ap_id_t enb_ue_s1ap_id = INVALID_ENB_UE_S1AP_ID;
  ecgi_t ecgi = {.plmn = {0}, .cell_identity = {0}};
  tai_t tai = {0};
  uint16_t encryption_algorithm_capabilities = 0;
  uint16_t integrity_algorithm_capabilities = 0;
  e_rab_to_be_switched_in_downlink_list_t e_rab_to_be_switched_dl_list = {0};
  uint32_t num_erab = 0;
  uint16_t index = 0;
  itti_s1ap_path_switch_request_failure_t path_switch_req_failure = {0};
  imsi64_t imsi64 = INVALID_IMSI64;
  s1ap_imsi_map_t* imsi_map = get_s1ap_imsi_map();

  OAILOG_FUNC_IN(LOG_S1AP);

  enb_association = s1ap_state_get_enb(state, assoc_id);
  if (enb_association == NULL) {
    OAILOG_ERROR(LOG_S1AP,
                 "Ignore Path Switch Request from unknown assoc "
                 "%u\n",
                 assoc_id);
    OAILOG_FUNC_RETURN(LOG_S1AP, RETURNerror);
  }

  container = &pdu->choice.initiatingMessage.value.choice.PathSwitchRequest;

  S1AP_FIND_PROTOCOLIE_BY_ID(S1ap_PathSwitchRequestIEs_t, ie, container,
                             S1ap_ProtocolIE_ID_id_SourceMME_UE_S1AP_ID, true);
  if (ie) {
    mme_ue_s1ap_id = ie->value.choice.MME_UE_S1AP_ID;
  } else {
    OAILOG_FUNC_RETURN(LOG_S1AP, RETURNerror);
  }

  S1AP_FIND_PROTOCOLIE_BY_ID(S1ap_PathSwitchRequestIEs_t, ie, container,
                             S1ap_ProtocolIE_ID_id_eNB_UE_S1AP_ID, true);
  // eNB UE S1AP ID is limited to 24 bits
  if (ie) {
    enb_ue_s1ap_id = (enb_ue_s1ap_id_t)(ie->value.choice.ENB_UE_S1AP_ID &
                                        ENB_UE_S1AP_ID_MASK);
  } else {
    OAILOG_FUNC_RETURN(LOG_S1AP, RETURNerror);
  }

  OAILOG_DEBUG_UE(LOG_S1AP, imsi64,
                  "Path Switch Request message received from eNB UE S1AP "
                  "ID: " ENB_UE_S1AP_ID_FMT "\n",
                  enb_ue_s1ap_id);

  hashtable_uint64_ts_get(imsi_map->mme_ue_id_imsi_htbl,
                          (const hash_key_t)mme_ue_s1ap_id, &imsi64);

  /* If all the E-RAB ID IEs in E-RABToBeSwitchedDLList is set to the
   * same value, send PATH SWITCH REQUEST FAILURE message to eNB */
  if (true == is_all_erabId_same(container)) {
    /*send PATH SWITCH REQUEST FAILURE message to eNB*/
    path_switch_req_failure.sctp_assoc_id = assoc_id;
    path_switch_req_failure.mme_ue_s1ap_id = mme_ue_s1ap_id;
    path_switch_req_failure.enb_ue_s1ap_id = enb_ue_s1ap_id;
    s1ap_handle_path_switch_req_failure(&path_switch_req_failure, imsi64);
    OAILOG_FUNC_RETURN(LOG_S1AP, RETURNerror);
  }

  if ((ue_ref_p = s1ap_state_get_ue_mmeid(mme_ue_s1ap_id)) == NULL) {
    /*
     * The MME UE S1AP ID provided by eNB doesn't point to any valid UE.
     * MME ignore this PATH SWITCH REQUEST.
     */
    OAILOG_ERROR_UE(LOG_S1AP, imsi64,
                    "source MME_UE_S1AP_ID (" MME_UE_S1AP_ID_FMT
                    ") does not point to any valid UE\n",
                    mme_ue_s1ap_id);
    OAILOG_FUNC_RETURN(LOG_S1AP, RETURNerror);
  } else {
    new_ue_ref_p =
        s1ap_state_get_ue_enbid(enb_association->sctp_assoc_id, enb_ue_s1ap_id);
    if (new_ue_ref_p != NULL) {
      OAILOG_ERROR_UE(
          LOG_S1AP, imsi64,
          "S1AP:Path Switch Request- Received ENB_UE_S1AP_ID is not Unique "
          "Drop Path Switch Request for eNBUeS1APId:" ENB_UE_S1AP_ID_FMT "\n",
          enb_ue_s1ap_id);
      OAILOG_FUNC_RETURN(LOG_S1AP, RETURNerror);
    }
    /*
     * Creat New UE Context with target eNB and delete Old UE Context
     * from source eNB.
     */
    if ((new_ue_ref_p = s1ap_new_ue(state, assoc_id, enb_ue_s1ap_id)) == NULL) {
      // If we failed to allocate a new UE return -1
      OAILOG_ERROR_UE(
          LOG_S1AP, imsi64,
          "S1AP:Path Switch Request- Failed to allocate S1AP UE Context, "
          "eNBUeS1APId:" ENB_UE_S1AP_ID_FMT "\n",
          enb_ue_s1ap_id);
      OAILOG_FUNC_RETURN(LOG_S1AP, RETURNerror);
    }
    new_ue_ref_p->s1_ue_state = ue_ref_p->s1_ue_state;
    new_ue_ref_p->enb_ue_s1ap_id = enb_ue_s1ap_id;
    // Will be allocated by NAS
    new_ue_ref_p->mme_ue_s1ap_id = mme_ue_s1ap_id;

    new_ue_ref_p->s1ap_ue_context_rel_timer.id =
        ue_ref_p->s1ap_ue_context_rel_timer.id;
    new_ue_ref_p->s1ap_ue_context_rel_timer.msec =
        ue_ref_p->s1ap_ue_context_rel_timer.msec;
    // On which stream we received the message
    new_ue_ref_p->sctp_stream_recv = stream;
    new_ue_ref_p->sctp_stream_send = enb_association->next_sctp_stream;
    enb_association->next_sctp_stream += 1;
    if (enb_association->next_sctp_stream >= enb_association->instreams) {
      enb_association->next_sctp_stream = 1;
    }
    /* Remove ue description from source eNB */
    s1ap_remove_ue(state, ue_ref_p);

    /* Mapping between mme_ue_s1ap_id, assoc_id and enb_ue_s1ap_id */
    hashtable_rc_t h_rc = hashtable_ts_insert(
        &state->mmeid2associd, (const hash_key_t)new_ue_ref_p->mme_ue_s1ap_id,
        (void*)(uintptr_t)assoc_id);

    enb_association->ue_id_coll.insert(new_ue_ref_p->mme_ue_s1ap_id,
                                       new_ue_ref_p->comp_s1ap_id);

    OAILOG_DEBUG_UE(
        LOG_S1AP, imsi64,
        "Associated sctp_assoc_id %d, enb_ue_s1ap_id " ENB_UE_S1AP_ID_FMT
        ", mme_ue_s1ap_id " MME_UE_S1AP_ID_FMT ":%s \n",
        assoc_id, new_ue_ref_p->enb_ue_s1ap_id, new_ue_ref_p->mme_ue_s1ap_id,
        hashtable_rc_code2string(h_rc));

    S1AP_FIND_PROTOCOLIE_BY_ID(S1ap_PathSwitchRequestIEs_t, ie, container,
                               S1ap_ProtocolIE_ID_id_E_RABToBeSwitchedDLList,
                               true);

    if (!ie) {
      OAILOG_ERROR(LOG_S1AP, "Incorrect IE \n");
      return RETURNerror;
    }

    S1ap_E_RABToBeSwitchedDLList_t* e_rab_to_be_switched_dl_list_req =
        &ie->value.choice.E_RABToBeSwitchedDLList;

    // E-RAB To Be Switched in Downlink List mandatory IE
    num_erab = e_rab_to_be_switched_dl_list_req->list.count;
    for (index = 0; index < num_erab; ++index) {
      eRABToBeSwitchedDlItemIEs_p =
          (S1ap_E_RABToBeSwitchedDLItemIEs_t*)
              e_rab_to_be_switched_dl_list_req->list.array[index];
      S1ap_E_RABToBeSwitchedDLItem_t* eRab_ToBeSwitchedDLItem =
          &eRABToBeSwitchedDlItemIEs_p->value.choice.E_RABToBeSwitchedDLItem;

      e_rab_to_be_switched_dl_list.item[index].e_rab_id =
          eRab_ToBeSwitchedDLItem->e_RAB_ID;
      e_rab_to_be_switched_dl_list.item[index].transport_layer_address =
          blk2bstr(eRab_ToBeSwitchedDLItem->transportLayerAddress.buf,
                   eRab_ToBeSwitchedDLItem->transportLayerAddress.size);
      e_rab_to_be_switched_dl_list.item[index].gtp_teid =
          htonl(*((uint32_t*)eRab_ToBeSwitchedDLItem->gTP_TEID.buf));
      e_rab_to_be_switched_dl_list.no_of_items += 1;
    }

    // CGI mandatory IE
    S1AP_FIND_PROTOCOLIE_BY_ID(S1ap_PathSwitchRequestIEs_t, ie, container,
                               S1ap_ProtocolIE_ID_id_EUTRAN_CGI, true);

    if (!ie) {
      OAILOG_ERROR(LOG_S1AP, "Incorrect IE \n");
      return RETURNerror;
    }

    if (!(ie->value.choice.EUTRAN_CGI.pLMNidentity.size == 3)) {
      OAILOG_ERROR(LOG_S1AP, "Incorrect PLMN size \n");
      return RETURNerror;
    }
    TBCD_TO_PLMN_T(&ie->value.choice.EUTRAN_CGI.pLMNidentity, &ecgi.plmn);
    BIT_STRING_TO_CELL_IDENTITY(&ie->value.choice.EUTRAN_CGI.cell_ID,
                                ecgi.cell_identity);

    // TAI mandatory IE
    S1AP_FIND_PROTOCOLIE_BY_ID(S1ap_PathSwitchRequestIEs_t, ie, container,
                               S1ap_ProtocolIE_ID_id_TAI, true);
    if (!ie) {
      OAILOG_ERROR(LOG_S1AP, "Incorrect IE \n");
      return RETURNerror;
    }
    OCTET_STRING_TO_TAC(&ie->value.choice.TAI.tAC, tai.tac);
    if (!(ie->value.choice.EUTRAN_CGI.pLMNidentity.size == 3)) {
      OAILOG_ERROR(LOG_S1AP, "Incorrect PLMN size \n");
      return RETURNerror;
    }
    TBCD_TO_PLMN_T(&ie->value.choice.TAI.pLMNidentity, &tai.plmn);

    // UE Security Capabilities mandatory IE
    S1AP_FIND_PROTOCOLIE_BY_ID(S1ap_PathSwitchRequestIEs_t, ie, container,
                               S1ap_ProtocolIE_ID_id_UESecurityCapabilities,
                               true);
    BIT_STRING_TO_INT16(
        &ie->value.choice.UESecurityCapabilities.encryptionAlgorithms,
        encryption_algorithm_capabilities);
    BIT_STRING_TO_INT16(
        &ie->value.choice.UESecurityCapabilities.integrityProtectionAlgorithms,
        integrity_algorithm_capabilities);
  }

  s1ap_mme_itti_s1ap_path_switch_request(
      assoc_id, enb_association->enb_id, new_ue_ref_p->enb_ue_s1ap_id,
      &e_rab_to_be_switched_dl_list, new_ue_ref_p->mme_ue_s1ap_id, &ecgi, &tai,
      encryption_algorithm_capabilities, integrity_algorithm_capabilities,
      imsi64);

  OAILOG_FUNC_RETURN(LOG_S1AP, RETURNok);
}

//------------------------------------------------------------------------------
//------------------------------------------------------------------------------
static bool s1ap_send_enb_deregistered_ind(__attribute__((unused))
                                           uint32_t keyP,
                                           uint64_t const dataP, void* argP,
                                           void** resultP) {
  arg_s1ap_send_enb_dereg_ind_t* arg = (arg_s1ap_send_enb_dereg_ind_t*)argP;
  ue_description_t* ue_ref_p = NULL;

  // Ask for the release of each UE context associated to the eNB
  hash_table_ts_t* s1ap_ue_state = get_s1ap_ue_state();
  hashtable_ts_get(s1ap_ue_state, (const hash_key_t)dataP, (void**)&ue_ref_p);
  if (ue_ref_p) {
    if (arg->current_ue_index == 0) {
      arg->message_p = DEPRECATEDitti_alloc_new_message_fatal(
          TASK_S1AP, S1AP_ENB_DEREGISTERED_IND);
      OAILOG_DEBUG(LOG_S1AP, "eNB Deregesteration");
    }
    if (ue_ref_p->mme_ue_s1ap_id == INVALID_MME_UE_S1AP_ID) {
      /*
       * Send deregistered ind for this also and let MMEAPP find the context
       * using enb_ue_s1ap_id_key
       */
      OAILOG_WARNING(LOG_S1AP, "UE with invalid MME s1ap id found");
    }

    AssertFatal(
        arg->current_ue_index < S1AP_ITTI_UE_PER_DEREGISTER_MESSAGE,
        "Too many deregistered UEs reported in S1AP_ENB_DEREGISTERED_IND "
        "message ");
    S1AP_ENB_DEREGISTERED_IND(arg->message_p)
        .mme_ue_s1ap_id[arg->current_ue_index] = ue_ref_p->mme_ue_s1ap_id;
    S1AP_ENB_DEREGISTERED_IND(arg->message_p)
        .enb_ue_s1ap_id[arg->current_ue_index] = ue_ref_p->enb_ue_s1ap_id;

    arg->handled_ues++;
    arg->current_ue_index++;

    if (arg->handled_ues == arg->deregister_ue_count ||
        arg->current_ue_index == S1AP_ITTI_UE_PER_DEREGISTER_MESSAGE) {
      // Sending INVALID_IMSI64 because message is not specific to any UE/IMSI
      arg->message_p->ittiMsgHeader.imsi = INVALID_IMSI64;
      S1AP_ENB_DEREGISTERED_IND(arg->message_p).enb_id = arg->associated_enb_id;
      S1AP_ENB_DEREGISTERED_IND(arg->message_p).nb_ue_to_deregister =
          (uint8_t)arg->current_ue_index;

      // Max UEs reached for this ITTI message, send message to MME App
      OAILOG_DEBUG(
          LOG_S1AP,
          "Reached maximum UE count for this ITTI message. Sending "
          "deregistered indication to MME App for UE count = %u\n",
          S1AP_ENB_DEREGISTERED_IND(arg->message_p).nb_ue_to_deregister);

      if (arg->current_ue_index == S1AP_ITTI_UE_PER_DEREGISTER_MESSAGE) {
        arg->current_ue_index = 0;
      }
      send_msg_to_task(&s1ap_task_zmq_ctx, TASK_MME_APP, arg->message_p);
      arg->message_p = NULL;
    }

    *resultP = arg->message_p;
  } else {
    OAILOG_TRACE(LOG_S1AP, "No valid UE provided in callback: %p\n", ue_ref_p);
  }
  return false;
}

typedef struct arg_s1ap_construct_enb_reset_req_s {
  uint8_t current_ue_index;
  MessageDef* msg;
} arg_s1ap_construct_enb_reset_req_t;

bool construct_s1ap_mme_full_reset_req(uint32_t keyP, const uint64_t dataP,
                                       void* argP, void** resultP) {
  arg_s1ap_construct_enb_reset_req_t* arg =
      reinterpret_cast<arg_s1ap_construct_enb_reset_req_t*>(argP);
  ue_description_t* ue_ref = reinterpret_cast<ue_description_t*>(dataP);

  hash_table_ts_t* s1ap_ue_state = get_s1ap_ue_state();
  hashtable_ts_get(s1ap_ue_state, (const hash_key_t)dataP, (void**)&ue_ref);
  uint32_t i = arg->current_ue_index;
  if (ue_ref) {
    S1AP_ENB_INITIATED_RESET_REQ(arg->msg).ue_to_reset_list[i].mme_ue_s1ap_id =
        ue_ref->mme_ue_s1ap_id;
    S1AP_ENB_INITIATED_RESET_REQ(arg->msg).ue_to_reset_list[i].enb_ue_s1ap_id =
        ue_ref->enb_ue_s1ap_id;
  } else {
    OAILOG_TRACE(LOG_S1AP, "No valid UE provided in callback: %p\n", ue_ref);
    S1AP_ENB_INITIATED_RESET_REQ(arg->msg).ue_to_reset_list[i].mme_ue_s1ap_id =
        INVALID_MME_UE_S1AP_ID;
  }
  arg->current_ue_index++;

  return false;
}

//------------------------------------------------------------------------------
status_code_e s1ap_handle_sctp_disconnection(s1ap_state_t* state,
                                             const sctp_assoc_id_t assoc_id,
                                             bool reset) {
  arg_s1ap_send_enb_dereg_ind_t arg = {0};
  MessageDef* message_p = NULL;
  enb_description_t* enb_association = NULL;

  OAILOG_FUNC_IN(LOG_S1AP);

  // Checking if the assoc id has a valid eNB attached to it
  enb_association = s1ap_state_get_enb(state, assoc_id);
  if (enb_association == NULL) {
    OAILOG_ERROR(LOG_S1AP, "No eNB attached to this assoc_id: %d\n", assoc_id);
    OAILOG_FUNC_RETURN(LOG_S1AP, RETURNerror);
  }

  OAILOG_INFO(LOG_S1AP,
              "SCTP disconnection request for association id %u, Reset Flag = "
              "%u. Connected UEs = %u Num elements = %zu\n",
              assoc_id, reset, enb_association->nb_ue_associated,
              enb_association->ue_id_coll.size());

  // First check if we can just reset the eNB state if there are no UEs
  if (!enb_association->nb_ue_associated) {
    if (reset) {
      OAILOG_INFO(LOG_S1AP,
                  "SCTP reset request for association id %u. No Connected UEs. "
                  "Reset Flag = %u\n",
                  assoc_id, reset);

      OAILOG_INFO(LOG_S1AP, "Moving eNB with assoc_id %u to INIT state\n",
                  assoc_id);
      enb_association->s1_state = S1AP_INIT;
      state->num_enbs--;
    } else {
      OAILOG_INFO(
          LOG_S1AP,
          "SCTP Shutdown request for association id %u. No Connected UEs. "
          "Reset Flag = %u\n",
          assoc_id, reset);

      OAILOG_INFO(LOG_S1AP, "Removing eNB with association id %u \n", assoc_id);
      s1ap_remove_enb(state, enb_association);
    }
    OAILOG_FUNC_RETURN(LOG_S1AP, RETURNok);
  }

  if (reset) {
    /* UE state at s1ap task is created on reception of initial ue message
<<<<<<< HEAD
     * The map, ue_id_coll is updated after mme_app_task assigns and provides
=======
     * The map ue_id_coll is updated after mme_app_task assigns and provides
>>>>>>> 95c15a6f
     * mme_ue_s1ap_id to s1ap task
     * s1ap task shall clear this UE state if mme_app task has not yet provided
     * mme_ue_s1ap_id
     */
    if (enb_association->ue_id_coll.size() == 0) {
      OAILOG_FUNC_RETURN(LOG_S1AP,
                         s1ap_clear_ue_ctxt_for_unknown_mme_ue_s1ap_id(
                             state, enb_association->sctp_assoc_id));
    }
  }
  /*
   * Send S1ap deregister indication to MME app in batches of UEs where
   * UE count in each batch <= S1AP_ITTI_UE_PER_DEREGISTER_MESSAGE
   */

  arg.associated_enb_id = enb_association->enb_id;
  arg.deregister_ue_count = enb_association->ue_id_coll.size();
  enb_association->ue_id_coll.map_apply_callback_on_all_elements(
      s1ap_send_enb_deregistered_ind, reinterpret_cast<void*>(&arg),
      reinterpret_cast<void**>(&message_p));

  /*
   * Mark the eNB's s1 state as appropriate, the eNB will be deleted or
   * moved to init state when the last UE's s1 state is cleaned up
   */
  enb_association->s1_state = reset ? S1AP_RESETING : S1AP_SHUTDOWN;
  OAILOG_INFO(LOG_S1AP,
              "Marked enb s1 status to %s, attached to assoc_id: %d\n",
              reset ? "Reset" : "Shutdown", assoc_id);

  OAILOG_FUNC_RETURN(LOG_S1AP, RETURNok);
}

//------------------------------------------------------------------------------
status_code_e s1ap_handle_new_association(s1ap_state_t* state,
                                          sctp_new_peer_t* sctp_new_peer_p) {
  enb_description_t* enb_association = NULL;

  OAILOG_FUNC_IN(LOG_S1AP);

  if (sctp_new_peer_p == NULL) {
    OAILOG_ERROR(LOG_S1AP, "sctp_new_peer_p is NULL\n");
    return RETURNerror;
  }

  /*
   * Checking that the assoc id has a valid eNB attached to.
   */
  enb_association = s1ap_state_get_enb(state, sctp_new_peer_p->assoc_id);
  if (enb_association == NULL) {
    OAILOG_DEBUG(LOG_S1AP, "Create eNB context for assoc_id: %d\n",
                 sctp_new_peer_p->assoc_id);
    /*
     * Create new context
     */
    enb_association = s1ap_new_enb();

    if (enb_association == NULL) {
      /*
       * We failed to allocate memory
       */
      /*
       * TODO: send reject there
       */
      OAILOG_ERROR(LOG_S1AP,
                   "Failed to allocate eNB context for assoc_id: %d\n",
                   sctp_new_peer_p->assoc_id);
      OAILOG_FUNC_RETURN(LOG_S1AP, RETURNok);
    }
    enb_association->sctp_assoc_id = sctp_new_peer_p->assoc_id;
    enb_association->enb_id = 0xFFFFFFFF;  // home or macro eNB is 28 or 20bits.
    magma::proto_map_rc_t rc =
        state->enbs.insert(enb_association->sctp_assoc_id, enb_association);
    if (magma::PROTO_MAP_OK != rc) {
      OAILOG_FUNC_RETURN(LOG_S1AP, RETURNerror);
    }
  } else if ((enb_association->s1_state == S1AP_SHUTDOWN) ||
             (enb_association->s1_state == S1AP_RESETING)) {
    OAILOG_WARNING(
        LOG_S1AP,
        "Received new association request on an association that is being %s, "
        "ignoring",
        s1_enb_state2str(enb_association->s1_state));
    OAILOG_FUNC_RETURN(LOG_S1AP, RETURNerror);
  } else {
    OAILOG_DEBUG(LOG_S1AP,
                 "eNB context already exists for assoc_id: %d, update it\n",
                 sctp_new_peer_p->assoc_id);
  }

  enb_association->sctp_assoc_id = sctp_new_peer_p->assoc_id;
  /*
   * Fill in in and out number of streams available on SCTP connection.
   */
  enb_association->instreams = (sctp_stream_id_t)sctp_new_peer_p->instreams;
  enb_association->outstreams = (sctp_stream_id_t)sctp_new_peer_p->outstreams;
  /*
   * Fill in control plane IP address of RAN end point for this association
   */
  if (sctp_new_peer_p->ran_cp_ipaddr) {
    memcpy(enb_association->ran_cp_ipaddr, sctp_new_peer_p->ran_cp_ipaddr->data,
           sctp_new_peer_p->ran_cp_ipaddr->slen);
    enb_association->ran_cp_ipaddr_sz = sctp_new_peer_p->ran_cp_ipaddr->slen;
  }
  /*
   * initialize the next sctp stream to 1 as 0 is reserved for non
   * * * * ue associated signalling.
   */
  enb_association->next_sctp_stream = 1;
  enb_association->s1_state = S1AP_INIT;
  OAILOG_FUNC_RETURN(LOG_S1AP, RETURNok);
}

//------------------------------------------------------------------------------
void s1ap_mme_release_ue_context(s1ap_state_t* state,
                                 ue_description_t* ue_ref_p, imsi64_t imsi64) {
  MessageDef* message_p = NULL;
  OAILOG_FUNC_IN(LOG_S1AP);

  if (ue_ref_p == NULL) {
    OAILOG_ERROR(LOG_S1AP, "ue_ref_p is NULL\n");
  }
  // Stop the ue context release timer
  s1ap_stop_timer(ue_ref_p->s1ap_ue_context_rel_timer.id);
  ue_ref_p->s1ap_ue_context_rel_timer.id = S1AP_TIMER_INACTIVE_ID;
  OAILOG_DEBUG_UE(LOG_S1AP, imsi64, "Releasing UE Context for UE id  %d \n",
                  ue_ref_p->mme_ue_s1ap_id);

  /*
   * Remove UE context and inform MME_APP.
   */
  message_p = DEPRECATEDitti_alloc_new_message_fatal(
      TASK_S1AP, S1AP_UE_CONTEXT_RELEASE_COMPLETE);
  memset((void*)&message_p->ittiMsg.s1ap_ue_context_release_complete, 0,
         sizeof(itti_s1ap_ue_context_release_complete_t));
  S1AP_UE_CONTEXT_RELEASE_COMPLETE(message_p).mme_ue_s1ap_id =
      ue_ref_p->mme_ue_s1ap_id;

  message_p->ittiMsgHeader.imsi = imsi64;
  send_msg_to_task(&s1ap_task_zmq_ctx, TASK_MME_APP, message_p);

  if (!(ue_ref_p->s1_ue_state == S1AP_UE_WAITING_CRR)) {
    OAILOG_ERROR(LOG_S1AP, "Incorrect S1AP UE state\n");
  }
  OAILOG_DEBUG_UE(LOG_S1AP, imsi64, "Removed S1AP UE " MME_UE_S1AP_ID_FMT "\n",
                  (uint32_t)ue_ref_p->mme_ue_s1ap_id);

  s1ap_remove_ue(state, ue_ref_p);
  OAILOG_FUNC_OUT(LOG_S1AP);
}

//------------------------------------------------------------------------------
status_code_e s1ap_mme_handle_error_ind_message(s1ap_state_t* state,
                                                const sctp_assoc_id_t assoc_id,
                                                const sctp_stream_id_t stream,
                                                S1ap_S1AP_PDU_t* message) {
  OAILOG_FUNC_IN(LOG_S1AP);
  OAILOG_WARNING(LOG_S1AP, "ERROR IND RCVD on Stream id %d \n", stream);
  increment_counter("s1ap_error_ind_rcvd", 1, NO_LABELS);
  S1ap_ErrorIndication_t* container = NULL;
  S1ap_ErrorIndicationIEs_t* ie = NULL;
  ue_description_t* ue_ref_p = NULL;
  enb_ue_s1ap_id_t enb_ue_s1ap_id = INVALID_ENB_UE_S1AP_ID;
  mme_ue_s1ap_id_t mme_ue_s1ap_id = INVALID_MME_UE_S1AP_ID;
  S1ap_Cause_PR cause_type;
  long cause_value;

  container = &message->choice.initiatingMessage.value.choice.ErrorIndication;
  S1AP_FIND_PROTOCOLIE_BY_ID(S1ap_ErrorIndicationIEs_t, ie, container,
                             S1ap_ProtocolIE_ID_id_MME_UE_S1AP_ID, true);
  if (ie) {
    mme_ue_s1ap_id = ie->value.choice.MME_UE_S1AP_ID;
  } else {
    OAILOG_FUNC_RETURN(LOG_S1AP, RETURNerror);
  }

  S1AP_FIND_PROTOCOLIE_BY_ID(S1ap_ErrorIndicationIEs_t, ie, container,
                             S1ap_ProtocolIE_ID_id_eNB_UE_S1AP_ID, true);
  if (ie) {
    // eNB UE S1AP ID is limited to 24 bits
    enb_ue_s1ap_id = (enb_ue_s1ap_id_t)(ie->value.choice.ENB_UE_S1AP_ID &
                                        ENB_UE_S1AP_ID_MASK);
  } else {
    OAILOG_FUNC_RETURN(LOG_S1AP, RETURNerror);
  }

  OAILOG_INFO(LOG_S1AP,
              "ERROR IND RCVD with mme UE s1ap id " MME_UE_S1AP_ID_FMT
              " and enb UE s1ap id " ENB_UE_S1AP_ID_FMT "\n",
              mme_ue_s1ap_id, enb_ue_s1ap_id);
  S1AP_FIND_PROTOCOLIE_BY_ID(S1ap_ErrorIndicationIEs_t, ie, container,
                             S1ap_ProtocolIE_ID_id_Cause, true);
  if (ie) {
    cause_type = ie->value.choice.Cause.present;
  } else {
    OAILOG_FUNC_RETURN(LOG_S1AP, RETURNerror);
  }

  if ((ue_ref_p = s1ap_state_get_ue_mmeid((uint32_t)mme_ue_s1ap_id)) == NULL) {
    OAILOG_WARNING(
        LOG_S1AP,
        "No UE is attached to this mme UE s1ap id: " MME_UE_S1AP_ID_FMT
        " and eNB UE s1ap id: \n" ENB_UE_S1AP_ID_FMT,
        mme_ue_s1ap_id, enb_ue_s1ap_id);
    OAILOG_FUNC_RETURN(LOG_S1AP, RETURNerror);
  }

  imsi64_t imsi64 = INVALID_IMSI64;
  s1ap_imsi_map_t* imsi_map = get_s1ap_imsi_map();
  hashtable_uint64_ts_get(imsi_map->mme_ue_id_imsi_htbl,
                          (const hash_key_t)mme_ue_s1ap_id, &imsi64);

  switch (cause_type) {
    case S1ap_Cause_PR_radioNetwork:
      cause_value = ie->value.choice.Cause.choice.radioNetwork;
      OAILOG_DEBUG_UE(LOG_S1AP, imsi64,
                      "Error Indication with Cause_Type = Radio Network "
                      "and Cause_Value = %ld\n",
                      cause_value);
      s1ap_send_mme_ue_context_release(state, ue_ref_p,
                                       S1AP_RADIO_EUTRAN_GENERATED_REASON,
                                       ie->value.choice.Cause, imsi64);
      break;

    case S1ap_Cause_PR_transport:
      cause_value = ie->value.choice.Cause.choice.transport;
      OAILOG_DEBUG_UE(LOG_S1AP, imsi64,
                      "Error Indication with Cause_Type = Transport and "
                      "Cause_Value = %ld\n",
                      cause_value);
      break;

    case S1ap_Cause_PR_nas:
      cause_value = ie->value.choice.Cause.choice.nas;
      OAILOG_DEBUG_UE(LOG_S1AP, imsi64,
                      "Error Indication with Cause_Type = NAS and "
                      "Cause_Value = %ld\n",
                      cause_value);
      break;

    case S1ap_Cause_PR_protocol:
      cause_value = ie->value.choice.Cause.choice.protocol;
      OAILOG_DEBUG_UE(LOG_S1AP, imsi64,
                      "Error Indication with Cause_Type = Protocol and "
                      "Cause_Value = %ld\n",
                      cause_value);
      break;

    case S1ap_Cause_PR_misc:
      cause_value = ie->value.choice.Cause.choice.misc;
      OAILOG_DEBUG_UE(LOG_S1AP, imsi64,
                      "Error Indication with Cause_Type = MISC and "
                      "Cause_Value = %ld\n",
                      cause_value);
      break;

    default:
      OAILOG_ERROR_UE(LOG_S1AP, imsi64,
                      "Error Indication with Invalid Cause_Type = %d\n",
                      cause_type);
      OAILOG_FUNC_RETURN(LOG_S1AP, RETURNerror);
  }

  OAILOG_FUNC_RETURN(LOG_S1AP, RETURNok);
}

//------------------------------------------------------------------------------
status_code_e s1ap_mme_handle_erab_setup_response(
    s1ap_state_t* state, const sctp_assoc_id_t assoc_id,
    const sctp_stream_id_t stream, S1ap_S1AP_PDU_t* pdu) {
  OAILOG_FUNC_IN(LOG_S1AP);
  S1ap_E_RABSetupResponse_t* container = NULL;
  S1ap_E_RABSetupResponseIEs_t* ie = NULL;
  ue_description_t* ue_ref_p = NULL;
  MessageDef* message_p = NULL;
  enb_ue_s1ap_id_t enb_ue_s1ap_id = INVALID_ENB_UE_S1AP_ID;
  mme_ue_s1ap_id_t mme_ue_s1ap_id = INVALID_MME_UE_S1AP_ID;
  status_code_e rc = RETURNok;
  imsi64_t imsi64 = INVALID_IMSI64;

  container = &pdu->choice.successfulOutcome.value.choice.E_RABSetupResponse;

  S1AP_FIND_PROTOCOLIE_BY_ID(S1ap_E_RABSetupResponseIEs_t, ie, container,
                             S1ap_ProtocolIE_ID_id_MME_UE_S1AP_ID, true);
  if (ie) {
    mme_ue_s1ap_id = ie->value.choice.MME_UE_S1AP_ID;
  } else {
    OAILOG_FUNC_RETURN(LOG_S1AP, RETURNerror);
  }
  S1AP_FIND_PROTOCOLIE_BY_ID(S1ap_E_RABSetupResponseIEs_t, ie, container,
                             S1ap_ProtocolIE_ID_id_eNB_UE_S1AP_ID, true);
  if (ie) {
    // eNB UE S1AP ID is limited to 24 bits
    enb_ue_s1ap_id = (enb_ue_s1ap_id_t)(ie->value.choice.ENB_UE_S1AP_ID &
                                        ENB_UE_S1AP_ID_MASK);
  } else {
    OAILOG_FUNC_RETURN(LOG_S1AP, RETURNerror);
  }
  if ((ue_ref_p = s1ap_state_get_ue_mmeid((uint32_t)mme_ue_s1ap_id)) == NULL) {
    OAILOG_DEBUG(LOG_S1AP,
                 "No UE is attached to this mme UE s1ap id: " MME_UE_S1AP_ID_FMT
                 "\n",
                 mme_ue_s1ap_id);
    OAILOG_FUNC_RETURN(LOG_S1AP, RETURNerror);
  }

  if (ue_ref_p->enb_ue_s1ap_id != enb_ue_s1ap_id) {
    OAILOG_DEBUG(LOG_S1AP,
                 "Mismatch in eNB UE S1AP ID, known: " ENB_UE_S1AP_ID_FMT
                 ", received: " ENB_UE_S1AP_ID_FMT "\n",
                 ue_ref_p->enb_ue_s1ap_id, enb_ue_s1ap_id);
    OAILOG_FUNC_RETURN(LOG_S1AP, RETURNerror);
  }

  s1ap_imsi_map_t* imsi_map = get_s1ap_imsi_map();
  hashtable_uint64_ts_get(imsi_map->mme_ue_id_imsi_htbl,
                          (const hash_key_t)ue_ref_p->mme_ue_s1ap_id, &imsi64);

  message_p =
      DEPRECATEDitti_alloc_new_message_fatal(TASK_S1AP, S1AP_E_RAB_SETUP_RSP);
  S1AP_E_RAB_SETUP_RSP(message_p).mme_ue_s1ap_id = ue_ref_p->mme_ue_s1ap_id;
  S1AP_E_RAB_SETUP_RSP(message_p).enb_ue_s1ap_id = ue_ref_p->enb_ue_s1ap_id;
  S1AP_E_RAB_SETUP_RSP(message_p).e_rab_setup_list.no_of_items = 0;
  S1AP_E_RAB_SETUP_RSP(message_p).e_rab_failed_to_setup_list.no_of_items = 0;

  S1AP_FIND_PROTOCOLIE_BY_ID(S1ap_E_RABSetupResponseIEs_t, ie, container,
                             S1ap_ProtocolIE_ID_id_E_RABSetupListBearerSURes,
                             false);

  if (ie) {
    int num_erab = ie->value.choice.E_RABSetupListBearerSURes.list.count;
    for (int index = 0; index < num_erab; index++) {
      S1ap_E_RABSetupItemBearerSUResIEs_t* erab_setup_item =
          (S1ap_E_RABSetupItemBearerSUResIEs_t*)
              ie->value.choice.E_RABSetupListBearerSURes.list.array[index];
      S1ap_E_RABSetupItemBearerSURes_t* e_rab_setup_item_bearer_su_res =
          &erab_setup_item->value.choice.E_RABSetupItemBearerSURes;
      S1AP_E_RAB_SETUP_RSP(message_p).e_rab_setup_list.item[index].e_rab_id =
          e_rab_setup_item_bearer_su_res->e_RAB_ID;
      S1AP_E_RAB_SETUP_RSP(message_p)
          .e_rab_setup_list.item[index]
          .transport_layer_address =
          blk2bstr(e_rab_setup_item_bearer_su_res->transportLayerAddress.buf,
                   e_rab_setup_item_bearer_su_res->transportLayerAddress.size);
      S1AP_E_RAB_SETUP_RSP(message_p).e_rab_setup_list.item[index].gtp_teid =
          htonl(*((uint32_t*)e_rab_setup_item_bearer_su_res->gTP_TEID.buf));
      S1AP_E_RAB_SETUP_RSP(message_p).e_rab_setup_list.no_of_items += 1;
    }
  }

  S1AP_FIND_PROTOCOLIE_BY_ID(
      S1ap_E_RABSetupResponseIEs_t, ie, container,
      S1ap_ProtocolIE_ID_id_E_RABFailedToSetupListBearerSURes, false);
  if (ie) {
    const S1ap_E_RABList_t* const e_rab_list = &ie->value.choice.E_RABList;
    int num_erab = ie->value.choice.E_RABList.list.count;
    for (int index = 0; index < num_erab; index++) {
      const S1ap_E_RABItemIEs_t* const erab_item_ies =
          (S1ap_E_RABItemIEs_t*)e_rab_list->list.array[index];
      const S1ap_E_RABItem_t* const erab_item =
          (S1ap_E_RABItem_t*)&erab_item_ies->value.choice.E_RABItem;
      S1AP_E_RAB_SETUP_RSP(message_p)
          .e_rab_failed_to_setup_list.item[index]
          .e_rab_id = erab_item->e_RAB_ID;

      S1AP_E_RAB_SETUP_RSP(message_p)
          .e_rab_failed_to_setup_list.item[index]
          .cause = erab_item->cause;
      S1AP_E_RAB_SETUP_RSP(message_p).e_rab_failed_to_setup_list.no_of_items +=
          1;
    }
  }

  message_p->ittiMsgHeader.imsi = imsi64;
  rc = send_msg_to_task(&s1ap_task_zmq_ctx, TASK_MME_APP, message_p);
  OAILOG_FUNC_RETURN(LOG_S1AP, rc);
}

//------------------------------------------------------------------------------
status_code_e s1ap_mme_handle_erab_setup_failure(s1ap_state_t* state,
                                                 const sctp_assoc_id_t assoc_id,
                                                 const sctp_stream_id_t stream,
                                                 S1ap_S1AP_PDU_t* message) {
  Fatal("TODO Implement s1ap_mme_handle_erab_setup_failure");
}

//------------------------------------------------------------------------------
status_code_e s1ap_mme_handle_enb_reset(s1ap_state_t* state,
                                        const sctp_assoc_id_t assoc_id,
                                        const sctp_stream_id_t stream,
                                        S1ap_S1AP_PDU_t* pdu) {
  MessageDef* msg = NULL;
  itti_s1ap_enb_initiated_reset_req_t* reset_req = NULL;
  ue_description_t* ue_ref_p = NULL;
  enb_description_t* enb_association = NULL;
  s1ap_reset_type_t s1ap_reset_type;
  S1ap_Reset_t* container = NULL;
  S1ap_ResetIEs_t* ie = NULL;
  S1ap_UE_associatedLogicalS1_ConnectionItem_t* s1_sig_conn_id_p = NULL;
  mme_ue_s1ap_id_t mme_ue_s1ap_id;
  enb_ue_s1ap_id_t enb_ue_s1ap_id;
  imsi64_t imsi64 = INVALID_IMSI64;
  arg_s1ap_construct_enb_reset_req_t arg = {0};
  uint32_t i = 0;
  status_code_e rc = RETURNok;

  OAILOG_FUNC_IN(LOG_S1AP);

  enb_association = s1ap_state_get_enb(state, assoc_id);

  if (enb_association == NULL) {
    OAILOG_ERROR(LOG_S1AP, "No eNB attached to this assoc_id: %d\n", assoc_id);
    OAILOG_FUNC_RETURN(LOG_S1AP, RETURNerror);
  }

  if (enb_association->s1_state != S1AP_READY) {
    // ignore the message if s1 not ready
    OAILOG_INFO(
        LOG_S1AP,
        "S1 setup is not done.Invalid state.Ignoring ENB Initiated Reset.eNB "
        "Id "
        "= %d , S1AP state = %d \n",
        enb_association->enb_id, enb_association->s1_state);
    OAILOG_FUNC_RETURN(LOG_S1AP, RETURNok);
  }

  if (enb_association->nb_ue_associated == 0) {
    // Even if there are no UEs connected, we proceed -- this can happen if we
    // receive a reset during a handover procedure, for example.
    OAILOG_INFO(
        LOG_S1AP,
        "No UEs connected, still proceeding with ENB Initiated Reset. eNB Id = "
        "%d\n",
        enb_association->enb_id);
  }

  // Check the reset type - partial_reset OR reset_all
  container = &pdu->choice.initiatingMessage.value.choice.Reset;

  S1AP_FIND_PROTOCOLIE_BY_ID(S1ap_ResetIEs_t, ie, container,
                             S1ap_ProtocolIE_ID_id_ResetType, true);

  S1ap_ResetType_t* resetType = &ie->value.choice.ResetType;

  switch (resetType->present) {
    case S1ap_ResetType_PR_s1_Interface:
      s1ap_reset_type = RESET_ALL;
      break;
    case S1ap_ResetType_PR_partOfS1_Interface:
      s1ap_reset_type = RESET_PARTIAL;
      break;
    default:
      OAILOG_ERROR(LOG_S1AP,
                   "Reset Request from eNB  with Invalid reset_type = %d\n",
                   resetType->present);
      // TBD - Here MME should send Error Indication as it is abnormal scenario.
      OAILOG_FUNC_RETURN(LOG_S1AP, RETURNerror);
  }

  if (s1ap_reset_type == RESET_PARTIAL) {
    int reset_count = resetType->choice.partOfS1_Interface.list.count;
    if (reset_count == 0) {
      OAILOG_ERROR(
          LOG_S1AP,
          "Partial Reset Request without any S1 signaling connection. Ignoring "
          "it \n");
      // TBD - Here MME should send Error Indication as it is abnormal scenario.
      OAILOG_FUNC_RETURN(LOG_S1AP, RETURNerror);
    }
    if (reset_count > enb_association->nb_ue_associated) {
      // We proceed here since we could encounter this situation when we
      // receive a reset from the target eNB during a handover procedure.
      OAILOG_WARNING(
          LOG_S1AP,
          "Partial Reset Request. Requested number of UEs %d to be reset is "
          "more "
          "than connected UEs %d \n",
          reset_count, enb_association->nb_ue_associated);
    }
  }
  msg = DEPRECATEDitti_alloc_new_message_fatal(TASK_S1AP,
                                               S1AP_ENB_INITIATED_RESET_REQ);
  reset_req = &S1AP_ENB_INITIATED_RESET_REQ(msg);

  reset_req->s1ap_reset_type = s1ap_reset_type;
  reset_req->enb_id = enb_association->enb_id;
  reset_req->sctp_assoc_id = assoc_id;
  reset_req->sctp_stream_id = stream;

  switch (s1ap_reset_type) {
    case RESET_ALL:
      increment_counter("s1_reset_from_enb", 1, 1, "type", "reset_all");

      reset_req->num_ue = enb_association->nb_ue_associated;

      reset_req->ue_to_reset_list = reinterpret_cast<s1_sig_conn_id_t*>(
          calloc(enb_association->nb_ue_associated,
                 sizeof(*reset_req->ue_to_reset_list)));

      if (reset_req->ue_to_reset_list == NULL) {
        OAILOG_ERROR(LOG_S1AP, "ue_to_reset_list is NULL\n");
        return RETURNerror;
      }
      arg.msg = msg;
      arg.current_ue_index = 0;
      enb_association->ue_id_coll.map_apply_callback_on_all_elements(
          construct_s1ap_mme_full_reset_req, &arg, NULL);
      // EURECOM LG 2020-07-16 added break here
      break;
    case RESET_PARTIAL:
      // Partial Reset
      increment_counter("s1_reset_from_enb", 1, 1, "type", "reset_partial");
      reset_req->num_ue = resetType->choice.partOfS1_Interface.list.count;
      reset_req->ue_to_reset_list = reinterpret_cast<s1_sig_conn_id_t*>(
          calloc(resetType->choice.partOfS1_Interface.list.count,
                 sizeof(*(reset_req->ue_to_reset_list))));
      // Careful! This struct allocated will be re-used in another itti message.
      if (reset_req->ue_to_reset_list == NULL) {
        OAILOG_ERROR(LOG_S1AP, "ue_to_reset_list is NULL\n");
        return RETURNerror;
      }
      for (i = 0; i < resetType->choice.partOfS1_Interface.list.count; i++) {
        s1_sig_conn_id_p =
            (S1ap_UE_associatedLogicalS1_ConnectionItem_t*)
                resetType->choice.partOfS1_Interface.list.array[i];
        if (s1_sig_conn_id_p == NULL) {
          OAILOG_ERROR(LOG_S1AP, "s1_sig_conn_id_p is NULL\n");
          return RETURNerror;
        }
        S1ap_UE_associatedLogicalS1_ConnectionItemResAck_t* s1_sig_conn_p =
            (S1ap_UE_associatedLogicalS1_ConnectionItemResAck_t*)ie->value
                .choice.ResetType.choice.partOfS1_Interface.list.array[i];
        if (!s1_sig_conn_p) {
          OAILOG_ERROR(LOG_S1AP,
                       "No logical S1 connection item could be found for the "
                       "partial connection. "
                       "Ignoring the received partial reset request. \n");
          OAILOG_FUNC_RETURN(LOG_S1AP, RETURNerror);
        }
        S1ap_UE_associatedLogicalS1_ConnectionItem_t* s1_sig_conn_id_p =
            &s1_sig_conn_p->value.choice.UE_associatedLogicalS1_ConnectionItem;

        if (s1_sig_conn_id_p->mME_UE_S1AP_ID != NULL) {
          mme_ue_s1ap_id =
              (mme_ue_s1ap_id_t) * (s1_sig_conn_id_p->mME_UE_S1AP_ID);
          s1ap_imsi_map_t* imsi_map = get_s1ap_imsi_map();
          hashtable_uint64_ts_get(imsi_map->mme_ue_id_imsi_htbl,
                                  (const hash_key_t)mme_ue_s1ap_id, &imsi64);
          if ((ue_ref_p = s1ap_state_get_ue_mmeid(mme_ue_s1ap_id)) != NULL) {
            if (s1_sig_conn_id_p->eNB_UE_S1AP_ID != NULL) {
              enb_ue_s1ap_id_t enb_ue_s1ap_id =
                  (enb_ue_s1ap_id_t) * (s1_sig_conn_id_p->eNB_UE_S1AP_ID);
              if (ue_ref_p->enb_ue_s1ap_id ==
                  (enb_ue_s1ap_id & ENB_UE_S1AP_ID_MASK)) {
                reset_req->ue_to_reset_list[i].mme_ue_s1ap_id =
                    ue_ref_p->mme_ue_s1ap_id;
                enb_ue_s1ap_id &= ENB_UE_S1AP_ID_MASK;
                reset_req->ue_to_reset_list[i].enb_ue_s1ap_id = enb_ue_s1ap_id;
              } else {
                // mismatch in enb_ue_s1ap_id sent by eNB and stored in S1AP ue
                // context in EPC. Abnormal case.
                reset_req->ue_to_reset_list[i].mme_ue_s1ap_id =
                    ue_ref_p->mme_ue_s1ap_id;
                reset_req->ue_to_reset_list[i].enb_ue_s1ap_id =
                    (enb_ue_s1ap_id_t) * (s1_sig_conn_id_p->eNB_UE_S1AP_ID);
                OAILOG_ERROR_UE(
                    LOG_S1AP, imsi64,
                    "Partial Reset Request:enb_ue_s1ap_id mismatch between id "
                    "%d "
                    "sent by eNB and id %d stored in epc for mme_ue_s1ap_id %d "
                    "\n",
                    enb_ue_s1ap_id, ue_ref_p->enb_ue_s1ap_id, mme_ue_s1ap_id);
              }
            } else {
              reset_req->ue_to_reset_list[i].mme_ue_s1ap_id =
                  ue_ref_p->mme_ue_s1ap_id;
              reset_req->ue_to_reset_list[i].enb_ue_s1ap_id =
                  INVALID_ENB_UE_S1AP_ID;
            }
          } else {
            OAILOG_ERROR_UE(LOG_S1AP, imsi64,
                            "Partial Reset Request - No UE context found for "
                            "mme_ue_s1ap_id "
                            "%d "
                            "\n",
                            mme_ue_s1ap_id);
            reset_req->ue_to_reset_list[i].mme_ue_s1ap_id =
                (mme_ue_s1ap_id_t) * (s1_sig_conn_id_p->mME_UE_S1AP_ID);
            if (s1_sig_conn_id_p->eNB_UE_S1AP_ID != NULL) {
              reset_req->ue_to_reset_list[i].enb_ue_s1ap_id =
                  (enb_ue_s1ap_id_t) * (s1_sig_conn_id_p->eNB_UE_S1AP_ID);
            } else {
              reset_req->ue_to_reset_list[i].enb_ue_s1ap_id =
                  INVALID_ENB_UE_S1AP_ID;
            }
          }
          free_wrapper((void**)&s1_sig_conn_id_p->mME_UE_S1AP_ID);
          if (s1_sig_conn_id_p->eNB_UE_S1AP_ID != NULL) {
            free_wrapper((void**)&s1_sig_conn_id_p->eNB_UE_S1AP_ID);
          }
        } else {
          if (s1_sig_conn_id_p->eNB_UE_S1AP_ID != NULL) {
            enb_ue_s1ap_id =
                (enb_ue_s1ap_id_t) * (s1_sig_conn_id_p->eNB_UE_S1AP_ID);
            if ((ue_ref_p = s1ap_state_get_ue_enbid(
                     enb_association->sctp_assoc_id, enb_ue_s1ap_id)) != NULL) {
              enb_ue_s1ap_id &= ENB_UE_S1AP_ID_MASK;
              reset_req->ue_to_reset_list[i].enb_ue_s1ap_id = enb_ue_s1ap_id;
            } else {
              OAILOG_ERROR_UE(
                  LOG_S1AP, imsi64,
                  "Partial Reset Request without any valid S1 signaling "
                  "connection.Sending Reset Ack with received signalling "
                  "connection IDs \n");
              reset_req->ue_to_reset_list[i].enb_ue_s1ap_id =
                  (enb_ue_s1ap_id_t) * (s1_sig_conn_id_p->eNB_UE_S1AP_ID);
            }
            reset_req->ue_to_reset_list[i].mme_ue_s1ap_id =
                INVALID_MME_UE_S1AP_ID;
            free_wrapper((void**)&s1_sig_conn_id_p->eNB_UE_S1AP_ID);
          } else {
            OAILOG_ERROR_UE(
                LOG_S1AP, imsi64,
                "Partial Reset Request without any valid S1 signaling "
                "connection.Sending Reset Ack with received signalling "
                "connection IDs \n");
            reset_req->ue_to_reset_list[i].mme_ue_s1ap_id =
                INVALID_MME_UE_S1AP_ID;
            reset_req->ue_to_reset_list[i].enb_ue_s1ap_id =
                INVALID_ENB_UE_S1AP_ID;
          }
        }
      }
  }

  msg->ittiMsgHeader.imsi = imsi64;
  rc = send_msg_to_task(&s1ap_task_zmq_ctx, TASK_MME_APP, msg);
  OAILOG_FUNC_RETURN(LOG_S1AP, rc);
}
//------------------------------------------------------------------------------
status_code_e s1ap_handle_enb_initiated_reset_ack(
    const itti_s1ap_enb_initiated_reset_ack_t* const enb_reset_ack_p,
    imsi64_t imsi64) {
  uint8_t* buffer = NULL;
  uint32_t length = 0;
  S1ap_S1AP_PDU_t pdu = {S1ap_S1AP_PDU_PR_NOTHING, {0}};
  /** Reset Acknowledgment. */
  S1ap_ResetAcknowledge_t* out;
  S1ap_ResetAcknowledgeIEs_t* ie = NULL;
  status_code_e rc = RETURNok;

  OAILOG_FUNC_IN(LOG_S1AP);

  memset(&pdu, 0, sizeof(pdu));
  pdu.present = S1ap_S1AP_PDU_PR_successfulOutcome;
  pdu.choice.successfulOutcome.procedureCode = S1ap_ProcedureCode_id_Reset;
  pdu.choice.successfulOutcome.criticality = S1ap_Criticality_ignore;
  pdu.choice.successfulOutcome.value.present =
      S1ap_SuccessfulOutcome__value_PR_ResetAcknowledge;
  out = &pdu.choice.successfulOutcome.value.choice.ResetAcknowledge;

  if (enb_reset_ack_p->s1ap_reset_type == RESET_PARTIAL) {
    if (!(enb_reset_ack_p->num_ue > 0)) {
      OAILOG_ERROR(LOG_S1AP, "Incorrect number of UEs\n");
      return RETURNerror;
    }
    ie = (S1ap_ResetAcknowledgeIEs_t*)calloc(
        1, sizeof(S1ap_ResetAcknowledgeIEs_t));
    ie->id = S1ap_ProtocolIE_ID_id_UE_associatedLogicalS1_ConnectionListResAck;
    ie->criticality = S1ap_Criticality_ignore;
    ie->value.present =
        S1ap_ResetAcknowledgeIEs__value_PR_UE_associatedLogicalS1_ConnectionListResAck;
    ASN_SEQUENCE_ADD(&out->protocolIEs.list, ie);
    /** MME UE S1AP ID. */
    S1ap_UE_associatedLogicalS1_ConnectionListResAck_t* ie_p =
        &ie->value.choice.UE_associatedLogicalS1_ConnectionListResAck;
    for (uint32_t i = 0; i < enb_reset_ack_p->num_ue; i++) {
      S1ap_UE_associatedLogicalS1_ConnectionItemResAck_t* sig_conn_item =
          reinterpret_cast<S1ap_UE_associatedLogicalS1_ConnectionItemResAck_t*>(
              calloc(
                  1,
                  sizeof(S1ap_UE_associatedLogicalS1_ConnectionItemResAck_t)));
      sig_conn_item->id =
          S1ap_ProtocolIE_ID_id_UE_associatedLogicalS1_ConnectionItem;
      sig_conn_item->criticality = S1ap_Criticality_ignore;
      sig_conn_item->value.present =
          S1ap_UE_associatedLogicalS1_ConnectionItemResAck__value_PR_UE_associatedLogicalS1_ConnectionItem;
      S1ap_UE_associatedLogicalS1_ConnectionItem_t* item =
          &sig_conn_item->value.choice.UE_associatedLogicalS1_ConnectionItem;
      if (enb_reset_ack_p->ue_to_reset_list[i].mme_ue_s1ap_id !=
          INVALID_MME_UE_S1AP_ID) {
        item->mME_UE_S1AP_ID = reinterpret_cast<S1ap_MME_UE_S1AP_ID_t*>(
            calloc(1, sizeof(S1ap_MME_UE_S1AP_ID_t)));
        *item->mME_UE_S1AP_ID =
            enb_reset_ack_p->ue_to_reset_list[i].mme_ue_s1ap_id;
      } else {
        item->mME_UE_S1AP_ID = NULL;
      }
      if (enb_reset_ack_p->ue_to_reset_list[i].enb_ue_s1ap_id !=
          INVALID_ENB_UE_S1AP_ID) {
        item->eNB_UE_S1AP_ID = reinterpret_cast<S1ap_ENB_UE_S1AP_ID_t*>(
            calloc(1, sizeof(S1ap_ENB_UE_S1AP_ID_t)));
        *item->eNB_UE_S1AP_ID =
            enb_reset_ack_p->ue_to_reset_list[i].enb_ue_s1ap_id;
      } else {
        item->eNB_UE_S1AP_ID = NULL;
      }
      ASN_SEQUENCE_ADD(&ie_p->list, sig_conn_item);
    }
  }
  if (s1ap_mme_encode_pdu(&pdu, &buffer, &length) < 0) {
    OAILOG_ERROR(LOG_S1AP, "Failed to S1 Reset command \n");
    /** We rely on the handover_notify timeout to remove the UE context. */
    DevAssert(!buffer);
    OAILOG_FUNC_RETURN(LOG_S1AP, RETURNerror);
  }
  increment_counter("s1_reset_from_enb", 1, 1, "action", "reset_ack_sent");
  if (buffer) {
    bstring b = blk2bstr(buffer, length);
    free_wrapper((void**)&buffer);
    rc = s1ap_mme_itti_send_sctp_request(&b, enb_reset_ack_p->sctp_assoc_id,
                                         enb_reset_ack_p->sctp_stream_id,
                                         INVALID_MME_UE_S1AP_ID);
  }
  OAILOG_FUNC_RETURN(LOG_S1AP, rc);
}

//-------------------------------------------------------------------------------
status_code_e s1ap_handle_paging_request(
    s1ap_state_t* state, const itti_s1ap_paging_request_t* paging_request,
    imsi64_t imsi64) {
  OAILOG_FUNC_IN(LOG_S1AP);

  if (paging_request == NULL) {
    OAILOG_ERROR(LOG_S1AP, "paging_request is NULL\n");
    return RETURNerror;
  }
  status_code_e rc = RETURNok;
  uint8_t num_of_tac = 0;
  uint16_t tai_list_count = paging_request->tai_list_count;

  bool is_tai_found = false;
  uint32_t idx = 0;
  uint8_t* buffer_p = NULL;
  uint32_t length = 0;
  S1ap_S1AP_PDU_t pdu = {S1ap_S1AP_PDU_PR_NOTHING, {0}};
  S1ap_Paging_t* out = NULL;
  S1ap_PagingIEs_t* ie = NULL;

  memset(&pdu, 0, sizeof(pdu));
  pdu.present = S1ap_S1AP_PDU_PR_initiatingMessage;
  pdu.choice.initiatingMessage.procedureCode = S1ap_ProcedureCode_id_Paging;
  pdu.choice.initiatingMessage.criticality = S1ap_Criticality_ignore;
  pdu.choice.initiatingMessage.value.present =
      S1ap_InitiatingMessage__value_PR_Paging;
  out = &pdu.choice.initiatingMessage.value.choice.Paging;

  // Encode and set the UE Identity Index Value.
  ie = (S1ap_PagingIEs_t*)calloc(1, sizeof(S1ap_PagingIEs_t));
  ie->id = S1ap_ProtocolIE_ID_id_UEIdentityIndexValue;
  ie->criticality = S1ap_Criticality_ignore;
  ie->value.present = S1ap_PagingIEs__value_PR_UEIdentityIndexValue;
  UE_ID_INDEX_TO_BIT_STRING((uint16_t)(imsi64 % 1024),
                            &ie->value.choice.UEIdentityIndexValue);
  ASN_SEQUENCE_ADD(&out->protocolIEs.list, ie);

  // Set UE Paging Identity
  ie = (S1ap_PagingIEs_t*)calloc(1, sizeof(S1ap_PagingIEs_t));
  ie->id = S1ap_ProtocolIE_ID_id_UEPagingID;
  ie->criticality = S1ap_Criticality_ignore;
  ie->value.present = S1ap_PagingIEs__value_PR_UEPagingID;
  if (paging_request->paging_id == S1AP_PAGING_ID_STMSI) {
    ie->value.choice.UEPagingID.present = S1ap_UEPagingID_PR_s_TMSI;
    M_TMSI_TO_OCTET_STRING(paging_request->m_tmsi,
                           &ie->value.choice.UEPagingID.choice.s_TMSI.m_TMSI);
    // todo: chose the right gummei or get it from the request!
    MME_CODE_TO_OCTET_STRING(paging_request->mme_code,
                             &ie->value.choice.UEPagingID.choice.s_TMSI.mMEC);
  } else if (paging_request->paging_id == S1AP_PAGING_ID_IMSI) {
    ie->value.choice.UEPagingID.present = S1ap_UEPagingID_PR_iMSI;
    IMSI_TO_OCTET_STRING(paging_request->imsi, paging_request->imsi_length,
                         &ie->value.choice.UEPagingID.choice.iMSI);
  }
  ASN_SEQUENCE_ADD(&out->protocolIEs.list, ie);

  // Encode the CN Domain.
  ie = (S1ap_PagingIEs_t*)calloc(1, sizeof(S1ap_PagingIEs_t));
  ie->id = S1ap_ProtocolIE_ID_id_CNDomain;
  ie->criticality = S1ap_Criticality_ignore;
  ie->value.present = S1ap_PagingIEs__value_PR_CNDomain;
  if (paging_request->domain_indicator == CN_DOMAIN_PS) {
    ie->value.choice.CNDomain = S1ap_CNDomain_ps;
  } else if (paging_request->domain_indicator == CN_DOMAIN_CS) {
    ie->value.choice.CNDomain = S1ap_CNDomain_cs;
  }
  ASN_SEQUENCE_ADD(&out->protocolIEs.list, ie);

  // Set TAI list
  ie = (S1ap_PagingIEs_t*)calloc(1, sizeof(S1ap_PagingIEs_t));
  ie->id = S1ap_ProtocolIE_ID_id_TAIList;
  ie->criticality = S1ap_Criticality_ignore;
  ie->value.present = S1ap_PagingIEs__value_PR_TAIList;
  ASN_SEQUENCE_ADD(&out->protocolIEs.list, ie);
  S1ap_TAIList_t* const tai_list = &ie->value.choice.TAIList;

  mme_config_read_lock(&mme_config);
  for (int tai_idx = 0; tai_idx < tai_list_count; tai_idx++) {
    num_of_tac = paging_request->paging_tai_list[tai_idx].numoftac;
    // Total number of TACs = number of tac + current ENB's tac(1)
    for (int idx = 0; idx < (num_of_tac + 1); idx++) {
      S1ap_TAIItemIEs_t* tai_item_ies = reinterpret_cast<S1ap_TAIItemIEs_t*>(
          calloc(1, sizeof(S1ap_TAIItemIEs_t)));
      if (tai_item_ies == NULL) {
        OAILOG_ERROR_UE(LOG_S1AP, imsi64, "Failed to allocate memory\n");
        OAILOG_FUNC_RETURN(LOG_S1AP, RETURNerror);
      }

      tai_item_ies->id = S1ap_ProtocolIE_ID_id_TAIItem;
      tai_item_ies->criticality = S1ap_Criticality_ignore;
      tai_item_ies->value.present = S1ap_TAIItemIEs__value_PR_TAIItem;
      S1ap_TAIItem_t* tai_item = &tai_item_ies->value.choice.TAIItem;

      PLMN_T_TO_PLMNID(
          paging_request->paging_tai_list[tai_idx].tai_list[idx].plmn,
          &tai_item->tAI.pLMNidentity);
      TAC_TO_ASN1(paging_request->paging_tai_list[tai_idx].tai_list[idx].tac,
                  &tai_item->tAI.tAC);
      ASN_SEQUENCE_ADD(&tai_list->list, tai_item_ies);
    }
  }

  mme_config_unlock(&mme_config);

  // Encoding without allocating, buffer_p is allocated by asn.1c
  int err = 0;
  if (s1ap_mme_encode_pdu(&pdu, &buffer_p, &length) < 0) {
    err = 1;
  }
  // TODO look why called proc s1ap_mme_encode_pdu do not return value < 0
  if (length <= 0) {
    err = 1;
  }
  if (err) {
    OAILOG_ERROR_UE(LOG_S1AP, imsi64,
                    "Failed to encode paging message for IMSI %s\n",
                    paging_request->imsi);
    OAILOG_FUNC_RETURN(LOG_S1AP, RETURNerror);
  }

  /*Fetching eNB list to send paging request message*/
  hashtable_element_array_t* enb_array = NULL;
  enb_description_t* enb_ref_p = NULL;
  if (state == NULL) {
    OAILOG_ERROR(LOG_S1AP, "eNB Information is NULL!\n");
    OAILOG_FUNC_RETURN(LOG_S1AP, RETURNerror);
  }
  if (!(state->enbs.size())) {
    OAILOG_ERROR(LOG_S1AP, "Could not find eNB hashlist!\n");
    OAILOG_FUNC_RETURN(LOG_S1AP, RETURNerror);
  }
  const paging_tai_list_t* p_tai_list = paging_request->paging_tai_list;
  for (auto itr = state->enbs.map->begin(); itr != state->enbs.map->end();
       itr++) {
    enb_ref_p = reinterpret_cast<enb_description_t*>(itr->second);
    if (!enb_ref_p) {
      continue;
    }
    if (enb_ref_p->s1_state == S1AP_READY) {
      supported_ta_list_t* enb_ta_list = &enb_ref_p->supported_ta_list;

      if ((is_tai_found = s1ap_paging_compare_ta_lists(
               enb_ta_list, p_tai_list, paging_request->tai_list_count))) {
        bstring paging_msg_buffer = blk2bstr(buffer_p, length);
        rc = s1ap_mme_itti_send_sctp_request(
            &paging_msg_buffer, enb_ref_p->sctp_assoc_id,
            0,   // Stream id 0 for non UE related
                 // S1AP message
            0);  // mme_ue_s1ap_id 0 because UE in idle
      }
    }
  }
  free(buffer_p);
  if (rc != RETURNok) {
    OAILOG_ERROR(LOG_S1AP,
                 "Failed to send paging message over sctp for IMSI %s\n",
                 paging_request->imsi);
  } else {
    OAILOG_INFO(LOG_S1AP, "Sent paging message over sctp for IMSI %s\n",
                paging_request->imsi);
  }

  OAILOG_FUNC_RETURN(LOG_S1AP, rc);
}

//------------------------------------------------------------------------------
status_code_e s1ap_mme_handle_erab_modification_indication(
    s1ap_state_t* state, const sctp_assoc_id_t assoc_id,
    const sctp_stream_id_t stream, S1ap_S1AP_PDU_t* pdu) {
  OAILOG_FUNC_IN(LOG_S1AP);
  enb_ue_s1ap_id_t enb_ue_s1ap_id = 0;
  mme_ue_s1ap_id_t mme_ue_s1ap_id = 0;
  status_code_e rc = RETURNok;
  S1ap_E_RABModificationIndication_t* container = NULL;
  S1ap_E_RABModificationIndicationIEs_t* ie = NULL;
  ue_description_t* ue_ref_p = NULL;
  MessageDef* message_p = NULL;

  container =
      &pdu->choice.initiatingMessage.value.choice.E_RABModificationIndication;

  S1AP_FIND_PROTOCOLIE_BY_ID(S1ap_E_RABModificationIndicationIEs_t, ie,
                             container, S1ap_ProtocolIE_ID_id_MME_UE_S1AP_ID,
                             true);
  mme_ue_s1ap_id = ie->value.choice.MME_UE_S1AP_ID;

  S1AP_FIND_PROTOCOLIE_BY_ID(S1ap_E_RABModificationIndicationIEs_t, ie,
                             container, S1ap_ProtocolIE_ID_id_eNB_UE_S1AP_ID,
                             true);
  // eNB UE S1AP ID is limited to 24 bits
  enb_ue_s1ap_id =
      (enb_ue_s1ap_id_t)(ie->value.choice.ENB_UE_S1AP_ID & ENB_UE_S1AP_ID_MASK);

  if ((ue_ref_p = s1ap_state_get_ue_mmeid((uint32_t)mme_ue_s1ap_id)) == NULL) {
    OAILOG_DEBUG(LOG_S1AP,
                 "No UE is attached to this mme UE s1ap id: " MME_UE_S1AP_ID_FMT
                 " %u(10)\n",
                 (uint32_t)mme_ue_s1ap_id, (uint32_t)mme_ue_s1ap_id);
    OAILOG_FUNC_RETURN(LOG_S1AP, RETURNerror);
  }

  if (ue_ref_p->enb_ue_s1ap_id != enb_ue_s1ap_id) {
    OAILOG_DEBUG(LOG_S1AP,
                 "Mismatch in eNB UE S1AP ID, known: " ENB_UE_S1AP_ID_FMT
                 ", received: " ENB_UE_S1AP_ID_FMT "\n",
                 ue_ref_p->enb_ue_s1ap_id, enb_ue_s1ap_id);
    OAILOG_FUNC_RETURN(LOG_S1AP, RETURNerror);
  }

  message_p = DEPRECATEDitti_alloc_new_message_fatal(
      TASK_S1AP, S1AP_E_RAB_MODIFICATION_IND);
  S1AP_E_RAB_MODIFICATION_IND(message_p).mme_ue_s1ap_id =
      ue_ref_p->mme_ue_s1ap_id;
  S1AP_E_RAB_MODIFICATION_IND(message_p).enb_ue_s1ap_id =
      ue_ref_p->enb_ue_s1ap_id;

  /** Get the bearers to be modified. */
  S1AP_FIND_PROTOCOLIE_BY_ID(
      S1ap_E_RABModificationIndicationIEs_t, ie, container,
      S1ap_ProtocolIE_ID_id_E_RABToBeModifiedListBearerModInd, true);
  const S1ap_E_RABToBeModifiedListBearerModInd_t* const e_rab_list =
      &ie->value.choice.E_RABToBeModifiedListBearerModInd;
  int num_erab = e_rab_list->list.count;
  for (int index = 0; index < num_erab; index++) {
    const S1ap_E_RABToBeModifiedItemBearerModIndIEs_t* const erab_item_ies =
        (S1ap_E_RABToBeModifiedItemBearerModIndIEs_t*)
            e_rab_list->list.array[index];
    const S1ap_E_RABToBeModifiedItemBearerModInd_t* const erab_item =
        (S1ap_E_RABToBeModifiedItemBearerModInd_t*)&erab_item_ies->value.choice
            .E_RABToBeModifiedItemBearerModInd;
    S1AP_E_RAB_MODIFICATION_IND(message_p)
        .e_rab_to_be_modified_list.item[index]
        .e_rab_id = erab_item->e_RAB_ID;

    bstring transport_layer_address =
        blk2bstr(erab_item->transportLayerAddress.buf,
                 erab_item->transportLayerAddress.size);

    S1AP_E_RAB_MODIFICATION_IND(message_p)
        .e_rab_to_be_modified_list.item[index]
        .s1_xNB_fteid.teid = htonl(*((uint32_t*)erab_item->dL_GTP_TEID.buf));

    /** Set the IP address from the FTEID. */
    if (4 == blength(transport_layer_address)) {
      S1AP_E_RAB_MODIFICATION_IND(message_p)
          .e_rab_to_be_modified_list.item[index]
          .s1_xNB_fteid.ipv4 = 1;
      memcpy(&S1AP_E_RAB_MODIFICATION_IND(message_p)
                  .e_rab_to_be_modified_list.item[index]
                  .s1_xNB_fteid.ipv4_address,
             transport_layer_address->data, blength(transport_layer_address));
    } else if (16 == blength(transport_layer_address)) {
      S1AP_E_RAB_MODIFICATION_IND(message_p)
          .e_rab_to_be_modified_list.item[index]
          .s1_xNB_fteid.ipv6 = 1;
      memcpy(&S1AP_E_RAB_MODIFICATION_IND(message_p)
                  .e_rab_to_be_modified_list.item[index]
                  .s1_xNB_fteid.ipv6_address,
             transport_layer_address->data, blength(transport_layer_address));
    } else {
      Fatal("TODO IP address %d bytes", blength(transport_layer_address));
    }
    bdestroy_wrapper(&transport_layer_address);

    S1AP_E_RAB_MODIFICATION_IND(message_p)
        .e_rab_to_be_modified_list.no_of_items++;
  }

  /** Get the bearers not to be modified. */
  S1AP_FIND_PROTOCOLIE_BY_ID(
      S1ap_E_RABModificationIndicationIEs_t, ie, container,
      S1ap_ProtocolIE_ID_id_E_RABNotToBeModifiedListBearerModInd, false);
  if (ie) {
    const S1ap_E_RABNotToBeModifiedListBearerModInd_t* const
        e_rab_not_mod_list =
            &ie->value.choice.E_RABNotToBeModifiedListBearerModInd;
    num_erab = e_rab_not_mod_list->list.count;
    for (int index = 0; index < num_erab; index++) {
      const S1ap_E_RABNotToBeModifiedItemBearerModIndIEs_t* const
          erab_item_ies = (S1ap_E_RABNotToBeModifiedItemBearerModIndIEs_t*)
                              e_rab_not_mod_list->list.array[index];
      const S1ap_E_RABNotToBeModifiedItemBearerModInd_t* const erab_item =
          (S1ap_E_RABNotToBeModifiedItemBearerModInd_t*)&erab_item_ies->value
              .choice.E_RABNotToBeModifiedItemBearerModInd;
      S1AP_E_RAB_MODIFICATION_IND(message_p)
          .e_rab_not_to_be_modified_list.item[index]
          .e_rab_id = erab_item->e_RAB_ID;

      bstring transport_layer_address =
          blk2bstr(erab_item->transportLayerAddress.buf,
                   erab_item->transportLayerAddress.size);

      S1AP_E_RAB_MODIFICATION_IND(message_p)
          .e_rab_not_to_be_modified_list.item[index]
          .s1_xNB_fteid.teid = htonl(*((uint32_t*)erab_item->dL_GTP_TEID.buf));

      /** Set the IP address from the FTEID. */
      if (blength(transport_layer_address) == 4) {
        S1AP_E_RAB_MODIFICATION_IND(message_p)
            .e_rab_not_to_be_modified_list.item[index]
            .s1_xNB_fteid.ipv4 = 1;
        memcpy(&S1AP_E_RAB_MODIFICATION_IND(message_p)
                    .e_rab_not_to_be_modified_list.item[index]
                    .s1_xNB_fteid.ipv4_address,
               transport_layer_address->data, blength(transport_layer_address));
      } else if (blength(transport_layer_address) == 16) {
        S1AP_E_RAB_MODIFICATION_IND(message_p)
            .e_rab_not_to_be_modified_list.item[index]
            .s1_xNB_fteid.ipv6 = 1;
        memcpy(&S1AP_E_RAB_MODIFICATION_IND(message_p)
                    .e_rab_not_to_be_modified_list.item[index]
                    .s1_xNB_fteid.ipv6_address,
               transport_layer_address->data, blength(transport_layer_address));
      } else {
        Fatal("TODO IP address %d bytes", blength(transport_layer_address));
      }
      bdestroy_wrapper(&transport_layer_address);

      S1AP_E_RAB_MODIFICATION_IND(message_p)
          .e_rab_not_to_be_modified_list.no_of_items++;
    }
  }
  rc = send_msg_to_task(&s1ap_task_zmq_ctx, TASK_MME_APP, message_p);
  OAILOG_FUNC_RETURN(LOG_S1AP, rc);
}

//------------------------------------------------------------------------------
void s1ap_mme_generate_erab_modification_confirm(
    s1ap_state_t* state, const itti_s1ap_e_rab_modification_cnf_t* const conf) {
  uint8_t* buffer_p = NULL;
  uint32_t length = 0;
  ue_description_t* ue_ref = NULL;
  S1ap_S1AP_PDU_t pdu = {S1ap_S1AP_PDU_PR_NOTHING, {0}};
  S1ap_E_RABModificationConfirm_t* out;
  S1ap_E_RABModificationConfirmIEs_t* ie = NULL;

  OAILOG_FUNC_IN(LOG_S1AP);
  DevAssert(conf != NULL);

  if ((ue_ref = s1ap_state_get_ue_mmeid(conf->mme_ue_s1ap_id)) == NULL) {
    OAILOG_ERROR(LOG_S1AP,
                 "This mme ue s1ap id (" MME_UE_S1AP_ID_FMT
                 ") is not attached to any UE context\n",
                 conf->mme_ue_s1ap_id);
    OAILOG_FUNC_OUT(LOG_S1AP);
  }

  memset(&pdu, 0, sizeof(pdu));
  pdu.present = S1ap_S1AP_PDU_PR_successfulOutcome;
  pdu.choice.successfulOutcome.procedureCode =
      S1ap_ProcedureCode_id_E_RABModificationIndication;
  pdu.choice.successfulOutcome.criticality = S1ap_Criticality_reject;
  pdu.choice.successfulOutcome.value.present =
      S1ap_SuccessfulOutcome__value_PR_E_RABModificationConfirm;
  out = &pdu.choice.successfulOutcome.value.choice.E_RABModificationConfirm;

  /* mandatory */
  ie = (S1ap_E_RABModificationConfirmIEs_t*)calloc(
      1, sizeof(S1ap_E_RABModificationConfirmIEs_t));
  ie->id = S1ap_ProtocolIE_ID_id_MME_UE_S1AP_ID;
  ie->criticality = S1ap_Criticality_ignore;
  ie->value.present = S1ap_E_RABModificationConfirmIEs__value_PR_MME_UE_S1AP_ID;
  ie->value.choice.MME_UE_S1AP_ID = conf->mme_ue_s1ap_id;
  ASN_SEQUENCE_ADD(&out->protocolIEs.list, ie);

  /* mandatory */
  ie = (S1ap_E_RABModificationConfirmIEs_t*)calloc(
      1, sizeof(S1ap_E_RABModificationConfirmIEs_t));
  ie->id = S1ap_ProtocolIE_ID_id_eNB_UE_S1AP_ID;
  ie->criticality = S1ap_Criticality_ignore;
  ie->value.present = S1ap_E_RABModificationConfirmIEs__value_PR_ENB_UE_S1AP_ID;
  ie->value.choice.ENB_UE_S1AP_ID = conf->enb_ue_s1ap_id;
  ASN_SEQUENCE_ADD(&out->protocolIEs.list, ie);

  if (conf->e_rab_modify_list.no_of_items) {
    ie = (S1ap_E_RABModificationConfirmIEs_t*)calloc(
        1, sizeof(S1ap_E_RABModificationConfirmIEs_t));
    ie->id = S1ap_ProtocolIE_ID_id_E_RABModifyListBearerModConf;
    ie->criticality = S1ap_Criticality_reject;
    ie->value.present =
        S1ap_E_RABModificationConfirmIEs__value_PR_E_RABModifyListBearerModConf;
    ASN_SEQUENCE_ADD(&out->protocolIEs.list, ie);

    S1ap_E_RABModifyListBearerModConf_t* e_rabmodifylistbearermodconf =
        &ie->value.choice.E_RABModifyListBearerModConf;

    for (int i = 0; i < conf->e_rab_modify_list.no_of_items; i++) {
      S1ap_E_RABModifyItemBearerModConfIEs_t* item =
          reinterpret_cast<S1ap_E_RABModifyItemBearerModConfIEs_t*>(
              calloc(1, sizeof(S1ap_E_RABModifyItemBearerModConfIEs_t)));

      item->id = S1ap_ProtocolIE_ID_id_E_RABModifyItemBearerModConf;
      item->criticality = S1ap_Criticality_reject;
      item->value.present =
          S1ap_E_RABModifyItemBearerModConfIEs__value_PR_E_RABModifyItemBearerModConf;

      S1ap_E_RABModifyItemBearerModConf_t* bearer =
          &item->value.choice.E_RABModifyItemBearerModConf;
      bearer->e_RAB_ID = conf->e_rab_modify_list.e_rab_id[i];

      ASN_SEQUENCE_ADD(&e_rabmodifylistbearermodconf->list, item);
    }
  }

  if (s1ap_mme_encode_pdu(&pdu, &buffer_p, &length) < 0) {
    OAILOG_ERROR(LOG_S1AP,
                 "Encoding of S1ap_E_RABModificationConfirmIEs_t failed \n");
    OAILOG_FUNC_OUT(LOG_S1AP);
  }

  OAILOG_NOTICE(
      LOG_S1AP,
      "Send S1AP E_RAB_MODIFICATION_CONFIRM Command message MME_UE_S1AP_ID "
      "= " MME_UE_S1AP_ID_FMT " eNB_UE_S1AP_ID = " ENB_UE_S1AP_ID_FMT "\n",
      (mme_ue_s1ap_id_t)ue_ref->mme_ue_s1ap_id,
      (enb_ue_s1ap_id_t)ue_ref->enb_ue_s1ap_id);
  bstring b = blk2bstr(buffer_p, length);
  free(buffer_p);
  s1ap_mme_itti_send_sctp_request(&b, ue_ref->sctp_assoc_id,
                                  ue_ref->sctp_stream_send,
                                  ue_ref->mme_ue_s1ap_id);
  OAILOG_FUNC_OUT(LOG_S1AP);
}

//----------------------------------------------------------------
status_code_e s1ap_mme_handle_enb_configuration_transfer(
    s1ap_state_t* state, const sctp_assoc_id_t assoc_id,
    const sctp_stream_id_t stream, S1ap_S1AP_PDU_t* pdu) {
  S1ap_ENBConfigurationTransfer_t* container = NULL;
  S1ap_ENBConfigurationTransferIEs_t* ie = NULL;
  S1ap_TargeteNB_ID_t* targeteNB_ID = NULL;
  uint8_t* enb_id_buf = NULL;
  enb_description_t* enb_association = NULL;
  enb_description_t* target_enb_association = NULL;
  hashtable_element_array_t* enb_array = NULL;
  uint32_t target_enb_id = 0;
  uint8_t* buffer = NULL;
  uint32_t length = 0;
  uint32_t idx = 0;
  status_code_e rc = RETURNok;

  // Not done according to Rel-15 (Target TAI and Source TAI)
  OAILOG_FUNC_IN(LOG_S1AP);
  container =
      &pdu->choice.initiatingMessage.value.choice.ENBConfigurationTransfer;

  S1AP_FIND_PROTOCOLIE_BY_ID(S1ap_ENBConfigurationTransferIEs_t, ie, container,
                             S1ap_ProtocolIE_ID_id_SONConfigurationTransferECT,
                             false);

  OAILOG_DEBUG(LOG_S1AP, "Received eNB Confiuration Request from assoc_id %u\n",
               assoc_id);
  enb_association = s1ap_state_get_enb(state, assoc_id);
  if (enb_association == NULL) {
    OAILOG_ERROR(LOG_S1AP,
                 "Ignoring eNB Confiuration Request from unknown assoc %u\n",
                 assoc_id);
    OAILOG_FUNC_RETURN(LOG_S1AP, RETURNerror);
  }

  if (enb_association->s1_state != S1AP_READY) {
    // ignore the message if s1 not ready
    OAILOG_INFO(
        LOG_S1AP,
        "S1 setup is not done.Invalid state.Ignoring eNB Configuration Request "
        "eNB Id = %d , S1AP state = %d \n",
        enb_association->enb_id, enb_association->s1_state);
    OAILOG_FUNC_RETURN(LOG_S1AP, RETURNok);
  }

  targeteNB_ID = &ie->value.choice.SONConfigurationTransfer.targeteNB_ID;

  if (targeteNB_ID->global_ENB_ID.eNB_ID.present == S1ap_ENB_ID_PR_homeENB_ID) {
    // Home eNB ID = 28 bits
    enb_id_buf = targeteNB_ID->global_ENB_ID.eNB_ID.choice.homeENB_ID.buf;

    target_enb_id = (enb_id_buf[0] << 20) + (enb_id_buf[1] << 12) +
                    (enb_id_buf[2] << 4) + ((enb_id_buf[3] & 0xf0) >> 4);
    OAILOG_INFO(LOG_S1AP, "home eNB id: %u\n", target_enb_id);
  } else {
    // Macro eNB = 20 bits
    enb_id_buf = targeteNB_ID->global_ENB_ID.eNB_ID.choice.macroENB_ID.buf;

    target_enb_id = (enb_id_buf[0] << 12) + (enb_id_buf[1] << 4) +
                    ((enb_id_buf[2] & 0xf0) >> 4);
    OAILOG_INFO(LOG_S1AP, "macro eNB id: %u\n", target_enb_id);
  }

  // retrieve enb_description using hash table and match target_enb_id
  if (state->enbs.size()) {
    for (auto itr = state->enbs.map->begin(); itr != state->enbs.map->end();
         itr++) {
      target_enb_association = itr->second;
      if (!target_enb_association) {
        continue;
      }
      if (target_enb_association->enb_id == target_enb_id) {
        break;
      }
    }
    if (target_enb_association->enb_id != target_enb_id) {
      OAILOG_ERROR(LOG_S1AP, "No eNB for enb_id %d\n", target_enb_id);
      OAILOG_FUNC_RETURN(LOG_S1AP, RETURNerror);
    }
  }

  pdu->choice.initiatingMessage.procedureCode =
      S1ap_ProcedureCode_id_MMEConfigurationTransfer;
  pdu->present = S1ap_S1AP_PDU_PR_initiatingMessage;
  // Message is received and immediately sent back by changing only the IE type
  // which is different from the usual approach of creating a new message.
  ie->id = S1ap_ProtocolIE_ID_id_SONConfigurationTransferMCT;
  // Encode message
  int enc_rval = s1ap_mme_encode_pdu(pdu, &buffer, &length);
  if (enc_rval < 0) {
    OAILOG_ERROR(
        LOG_S1AP,
        "Failed to encode MME Configuration Transfer message for enb_id %u\n",
        target_enb_id);
    OAILOG_FUNC_RETURN(LOG_S1AP, RETURNerror);
  }

  bstring b = blk2bstr(buffer, length);
  free(buffer);

  // Send message
  rc = s1ap_mme_itti_send_sctp_request(
      &b, target_enb_association->sctp_assoc_id,
      0,   // Stream id 0 for non UE related S1AP message
      0);  // mme_ue_s1ap_id 0 because UE in idle

  if (rc != RETURNok) {
    OAILOG_ERROR(
        LOG_S1AP,
        "Failed to send MME Configuration Transfer message over sctp for"
        "enb_id %u\n",
        target_enb_id);
  } else {
    OAILOG_INFO(LOG_S1AP,
                "Sent MME Configuration Transfer message over sctp for "
                "target_enb_id %u\n",
                target_enb_id);
  }
  OAILOG_FUNC_RETURN(LOG_S1AP, rc);
}

//------------------------------------------------------------------------------
bool is_all_erabId_same(S1ap_PathSwitchRequest_t* container) {
  S1ap_PathSwitchRequestIEs_t* ie = NULL;
  S1ap_E_RABToBeSwitchedDLItemIEs_t* eRABToBeSwitchedDlItemIEs_p = NULL;
  uint8_t item = 0;
  uint8_t firstItem = 0;
  uint8_t rc = true;

  S1AP_FIND_PROTOCOLIE_BY_ID(S1ap_PathSwitchRequestIEs_t, ie, container,
                             S1ap_ProtocolIE_ID_id_E_RABToBeSwitchedDLList,
                             true);
  if (!ie) {
    OAILOG_ERROR(LOG_S1AP, "Incorrect IE \n");
    return RETURNerror;
  }
  S1ap_E_RABToBeSwitchedDLList_t* e_rab_to_be_switched_dl_list =
      &ie->value.choice.E_RABToBeSwitchedDLList;

  if (1 == e_rab_to_be_switched_dl_list->list.count) {
    rc = false;
    OAILOG_FUNC_RETURN(LOG_S1AP, rc);
  }

  eRABToBeSwitchedDlItemIEs_p = (S1ap_E_RABToBeSwitchedDLItemIEs_t*)
                                    e_rab_to_be_switched_dl_list->list.array[0];
  firstItem = eRABToBeSwitchedDlItemIEs_p->value.choice.E_RABToBeSwitchedDLItem
                  .e_RAB_ID;

  for (item = 1; item < e_rab_to_be_switched_dl_list->list.count; ++item) {
    eRABToBeSwitchedDlItemIEs_p =
        (S1ap_E_RABToBeSwitchedDLItemIEs_t*)
            e_rab_to_be_switched_dl_list->list.array[item];
    if (firstItem == eRABToBeSwitchedDlItemIEs_p->value.choice
                         .E_RABToBeSwitchedDLItem.e_RAB_ID) {
      continue;
    } else {
      rc = false;
      break;
    }
  }
  OAILOG_FUNC_RETURN(LOG_S1AP, rc);
}
//------------------------------------------------------------------------------
status_code_e s1ap_handle_path_switch_req_ack(
    s1ap_state_t* state,
    const itti_s1ap_path_switch_request_ack_t* path_switch_req_ack_p,
    imsi64_t imsi64) {
  OAILOG_FUNC_IN(LOG_S1AP);

  uint8_t* buffer = NULL;
  uint32_t length = 0;
  ue_description_t* ue_ref_p = NULL;
  S1ap_S1AP_PDU_t pdu = {S1ap_S1AP_PDU_PR_NOTHING, {0}};
  S1ap_PathSwitchRequestAcknowledge_t* out = NULL;
  S1ap_PathSwitchRequestAcknowledgeIEs_t* ie = NULL;
  status_code_e rc = RETURNok;

  if ((ue_ref_p = s1ap_state_get_ue_mmeid(
           path_switch_req_ack_p->mme_ue_s1ap_id)) == NULL) {
    OAILOG_DEBUG_UE(
        LOG_S1AP, imsi64,
        "could not get ue context for mme_ue_s1ap_id " MME_UE_S1AP_ID_FMT "\n",
        (uint32_t)path_switch_req_ack_p->mme_ue_s1ap_id);
    OAILOG_FUNC_RETURN(LOG_S1AP, RETURNerror);
  }

  memset(&pdu, 0, sizeof(pdu));
  pdu.present = S1ap_S1AP_PDU_PR_successfulOutcome;
  pdu.choice.initiatingMessage.procedureCode =
      S1ap_ProcedureCode_id_PathSwitchRequest;
  pdu.choice.successfulOutcome.criticality = S1ap_Criticality_ignore;
  pdu.choice.successfulOutcome.value.present =
      S1ap_SuccessfulOutcome__value_PR_PathSwitchRequestAcknowledge;
  out = &pdu.choice.successfulOutcome.value.choice.PathSwitchRequestAcknowledge;

  ie = (S1ap_PathSwitchRequestAcknowledgeIEs_t*)calloc(
      1, sizeof(S1ap_PathSwitchRequestAcknowledgeIEs_t));
  ie->id = S1ap_ProtocolIE_ID_id_MME_UE_S1AP_ID;
  ie->criticality = S1ap_Criticality_reject;
  ie->value.present =
      S1ap_PathSwitchRequestAcknowledgeIEs__value_PR_MME_UE_S1AP_ID;
  ie->value.choice.MME_UE_S1AP_ID = ue_ref_p->mme_ue_s1ap_id;
  ASN_SEQUENCE_ADD(&out->protocolIEs.list, ie);

  /* mandatory */
  ie = (S1ap_PathSwitchRequestAcknowledgeIEs_t*)calloc(
      1, sizeof(S1ap_PathSwitchRequestAcknowledgeIEs_t));
  ie->id = S1ap_ProtocolIE_ID_id_eNB_UE_S1AP_ID;
  ie->criticality = S1ap_Criticality_reject;
  ie->value.present =
      S1ap_PathSwitchRequestAcknowledgeIEs__value_PR_ENB_UE_S1AP_ID;
  ie->value.choice.ENB_UE_S1AP_ID = ue_ref_p->enb_ue_s1ap_id;
  ASN_SEQUENCE_ADD(&out->protocolIEs.list, ie);

  /** Add the security context. */
  ie = (S1ap_PathSwitchRequestAcknowledgeIEs_t*)calloc(
      1, sizeof(S1ap_PathSwitchRequestAcknowledgeIEs_t));
  ie->id = S1ap_ProtocolIE_ID_id_SecurityContext;
  ie->criticality = S1ap_Criticality_reject;
  ie->value.present =
      S1ap_PathSwitchRequestAcknowledgeIEs__value_PR_SecurityContext;
  if (path_switch_req_ack_p->nh) {
    ie->value.choice.SecurityContext.nextHopParameter.buf =
        reinterpret_cast<uint8_t*>(calloc(AUTH_NEXT_HOP_SIZE, sizeof(uint8_t)));
    memcpy(ie->value.choice.SecurityContext.nextHopParameter.buf,
           path_switch_req_ack_p->nh, AUTH_NEXT_HOP_SIZE);
    ie->value.choice.SecurityContext.nextHopParameter.size = AUTH_NEXT_HOP_SIZE;
  } else {
    OAILOG_WARNING(LOG_S1AP, "No nh for PSReqAck.\n");
    ie->value.choice.SecurityContext.nextHopParameter.buf = NULL;
    ie->value.choice.SecurityContext.nextHopParameter.size = 0;
  }
  ie->value.choice.SecurityContext.nextHopParameter.bits_unused = 0;
  ie->value.choice.SecurityContext.nextHopChainingCount =
      path_switch_req_ack_p->ncc;
  ASN_SEQUENCE_ADD(&out->protocolIEs.list, ie);

  if (s1ap_mme_encode_pdu(&pdu, &buffer, &length) < 0) {
    OAILOG_ERROR_UE(LOG_S1AP, imsi64,
                    "Path Switch Request Ack encoding failed \n");
    OAILOG_FUNC_RETURN(LOG_S1AP, RETURNerror);
  }
  bstring b = blk2bstr(buffer, length);
  free_wrapper((void**)&buffer);
  OAILOG_DEBUG_UE(
      LOG_S1AP, imsi64,
      "Send PATH_SWITCH_REQUEST_ACK, mme_ue_s1ap_id " MME_UE_S1AP_ID_FMT "\n",
      (uint32_t)path_switch_req_ack_p->mme_ue_s1ap_id);

  rc = s1ap_mme_itti_send_sctp_request(&b, path_switch_req_ack_p->sctp_assoc_id,
                                       ue_ref_p->sctp_stream_send,
                                       path_switch_req_ack_p->mme_ue_s1ap_id);

  OAILOG_FUNC_RETURN(LOG_S1AP, rc);
}
//------------------------------------------------------------------------------
status_code_e s1ap_handle_path_switch_req_failure(
    const itti_s1ap_path_switch_request_failure_t* path_switch_req_failure_p,
    imsi64_t imsi64) {
  S1ap_PathSwitchRequestFailure_t* container = NULL;
  uint8_t* buffer = NULL;
  uint32_t length = 0;
  ue_description_t* ue_ref_p = NULL;
  S1ap_S1AP_PDU_t pdu = {S1ap_S1AP_PDU_PR_NOTHING, {0}};
  S1ap_PathSwitchRequestFailureIEs_t* ie = NULL;
  status_code_e rc = RETURNok;
  mme_ue_s1ap_id_t mme_ue_s1ap_id = 0;
  OAILOG_FUNC_IN(LOG_S1AP);

  mme_ue_s1ap_id = path_switch_req_failure_p->mme_ue_s1ap_id;
  ue_ref_p = s1ap_state_get_ue_mmeid(mme_ue_s1ap_id);
  if (ue_ref_p == NULL) {
    OAILOG_DEBUG_UE(
        LOG_S1AP, imsi64,
        "could not get ue context for mme_ue_s1ap_id " MME_UE_S1AP_ID_FMT "\n",
        mme_ue_s1ap_id);
    OAILOG_FUNC_RETURN(LOG_S1AP, RETURNerror);
  }

  memset(&pdu, 0, sizeof(pdu));
  pdu.choice.unsuccessfulOutcome.procedureCode =
      S1ap_ProcedureCode_id_PathSwitchRequest;
  pdu.present = S1ap_S1AP_PDU_PR_unsuccessfulOutcome;
  pdu.choice.unsuccessfulOutcome.criticality = S1ap_Criticality_reject;
  pdu.choice.unsuccessfulOutcome.value.present =
      S1ap_UnsuccessfulOutcome__value_PR_PathSwitchRequestFailure;
  container =
      &pdu.choice.unsuccessfulOutcome.value.choice.PathSwitchRequestFailure;

  ie = (S1ap_PathSwitchRequestFailureIEs_t*)calloc(
      1, sizeof(S1ap_PathSwitchRequestFailureIEs_t));
  ie->id = S1ap_ProtocolIE_ID_id_MME_UE_S1AP_ID;
  ie->criticality = S1ap_Criticality_reject;
  ie->value.present = S1ap_PathSwitchRequestFailureIEs__value_PR_MME_UE_S1AP_ID;
  ie->value.choice.MME_UE_S1AP_ID = path_switch_req_failure_p->mme_ue_s1ap_id;
  s1ap_mme_set_cause(
      &ie->value.choice.Cause, S1ap_Cause_PR_radioNetwork,
      S1ap_CauseRadioNetwork_ho_failure_in_target_EPC_eNB_or_target_system);
  ASN_SEQUENCE_ADD(&container->protocolIEs.list, ie);

  ie = (S1ap_PathSwitchRequestFailureIEs_t*)calloc(
      1, sizeof(S1ap_PathSwitchRequestFailureIEs_t));
  ie->id = S1ap_ProtocolIE_ID_id_eNB_UE_S1AP_ID;
  ie->criticality = S1ap_Criticality_reject;
  ie->value.present = S1ap_PathSwitchRequestFailureIEs__value_PR_ENB_UE_S1AP_ID;
  ie->value.choice.ENB_UE_S1AP_ID = path_switch_req_failure_p->enb_ue_s1ap_id;
  s1ap_mme_set_cause(
      &ie->value.choice.Cause, S1ap_Cause_PR_radioNetwork,
      S1ap_CauseRadioNetwork_ho_failure_in_target_EPC_eNB_or_target_system);
  ASN_SEQUENCE_ADD(&container->protocolIEs.list, ie);

  if (s1ap_mme_encode_pdu(&pdu, &buffer, &length) < 0) {
    OAILOG_ERROR(LOG_S1AP, "Path Switch Request Failure encoding failed \n");
    OAILOG_FUNC_RETURN(LOG_S1AP, RETURNerror);
  }
  bstring b = blk2bstr(buffer, length);
  free_wrapper((void**)&buffer);
  OAILOG_DEBUG_UE(
      LOG_S1AP, imsi64,
      "send PATH_SWITCH_REQUEST_Failure for mme_ue_s1ap_id " MME_UE_S1AP_ID_FMT
      "\n",
      (uint32_t)path_switch_req_failure_p->mme_ue_s1ap_id);

  rc = s1ap_mme_itti_send_sctp_request(
      &b, path_switch_req_failure_p->sctp_assoc_id, ue_ref_p->sctp_stream_send,
      path_switch_req_failure_p->mme_ue_s1ap_id);

  OAILOG_FUNC_RETURN(LOG_S1AP, rc);
}

const char* s1_enb_state2str(enum mme_s1_enb_state_s state) {
  switch (state) {
    case S1AP_INIT:
      return "S1AP_INIT";
    case S1AP_RESETING:
      return "S1AP_RESETING";
    case S1AP_READY:
      return "S1AP_READY";
    case S1AP_SHUTDOWN:
      return "S1AP_SHUTDOWN";
    default:
      return "unknown s1ap_enb_state";
  }
}

const char* s1ap_direction2str(uint8_t dir) {
  switch (dir) {
    case S1ap_S1AP_PDU_PR_NOTHING:
      return "<nothing>";
    case S1ap_S1AP_PDU_PR_initiatingMessage:
      return "originating message";
    case S1ap_S1AP_PDU_PR_successfulOutcome:
      return "successful outcome";
    case S1ap_S1AP_PDU_PR_unsuccessfulOutcome:
      return "unsuccessful outcome";
    default:
      return "unknown direction";
  }
}

//------------------------------------------------------------------------------
status_code_e s1ap_mme_handle_erab_rel_response(s1ap_state_t* state,
                                                const sctp_assoc_id_t assoc_id,
                                                const sctp_stream_id_t stream,
                                                S1ap_S1AP_PDU_t* pdu) {
  OAILOG_FUNC_IN(LOG_S1AP);
  S1ap_E_RABReleaseResponseIEs_t* ie = NULL;
  S1ap_E_RABReleaseResponse_t* container = NULL;
  ue_description_t* ue_ref_p = NULL;
  MessageDef* message_p = NULL;
  status_code_e rc = RETURNok;
  imsi64_t imsi64 = INVALID_IMSI64;
  enb_ue_s1ap_id_t enb_ue_s1ap_id = INVALID_ENB_UE_S1AP_ID;
  mme_ue_s1ap_id_t mme_ue_s1ap_id = INVALID_MME_UE_S1AP_ID;

  container = &pdu->choice.successfulOutcome.value.choice.E_RABReleaseResponse;

  S1AP_FIND_PROTOCOLIE_BY_ID(S1ap_E_RABReleaseResponseIEs_t, ie, container,
                             S1ap_ProtocolIE_ID_id_MME_UE_S1AP_ID, true);
  mme_ue_s1ap_id = ie->value.choice.MME_UE_S1AP_ID;

  if ((ie) &&
      (ue_ref_p = s1ap_state_get_ue_mmeid((uint32_t)mme_ue_s1ap_id)) == NULL) {
    OAILOG_ERROR(LOG_S1AP,
                 "No UE is attached to this mme UE s1ap id: " MME_UE_S1AP_ID_FMT
                 "\n",
                 (mme_ue_s1ap_id_t)mme_ue_s1ap_id);
    OAILOG_FUNC_RETURN(LOG_S1AP, RETURNerror);
  }

  S1AP_FIND_PROTOCOLIE_BY_ID(S1ap_E_RABReleaseResponseIEs_t, ie, container,
                             S1ap_ProtocolIE_ID_id_eNB_UE_S1AP_ID, true);
  // eNB UE S1AP ID is limited to 24 bits
  enb_ue_s1ap_id =
      (enb_ue_s1ap_id_t)(ie->value.choice.ENB_UE_S1AP_ID & ENB_UE_S1AP_ID_MASK);

  if ((ie) && ue_ref_p->enb_ue_s1ap_id != enb_ue_s1ap_id) {
    OAILOG_ERROR(LOG_S1AP,
                 "Mismatch in eNB UE S1AP ID, known: " ENB_UE_S1AP_ID_FMT
                 ", received: " ENB_UE_S1AP_ID_FMT "\n",
                 ue_ref_p->enb_ue_s1ap_id, (enb_ue_s1ap_id_t)enb_ue_s1ap_id);
    OAILOG_FUNC_RETURN(LOG_S1AP, RETURNerror);
  }

  s1ap_imsi_map_t* imsi_map = get_s1ap_imsi_map();
  hashtable_uint64_ts_get(imsi_map->mme_ue_id_imsi_htbl,
                          (const hash_key_t)ie->value.choice.MME_UE_S1AP_ID,
                          &imsi64);

  message_p = itti_alloc_new_message(TASK_S1AP, S1AP_E_RAB_REL_RSP);
  if (message_p == NULL) {
    OAILOG_ERROR(LOG_S1AP, "itti_alloc_new_message Failed\n");
    OAILOG_FUNC_RETURN(LOG_S1AP, RETURNerror);
  }
  S1AP_E_RAB_REL_RSP(message_p).mme_ue_s1ap_id = ue_ref_p->mme_ue_s1ap_id;
  S1AP_E_RAB_REL_RSP(message_p).enb_ue_s1ap_id = ue_ref_p->enb_ue_s1ap_id;
  S1AP_E_RAB_REL_RSP(message_p).e_rab_rel_list.no_of_items = 0;
  S1AP_E_RAB_REL_RSP(message_p).e_rab_failed_to_rel_list.no_of_items = 0;

  const S1ap_E_RABList_t* const e_rab_list = &ie->value.choice.E_RABList;
  int num_erab = e_rab_list->list.count;
  if (ie) {
    for (int index = 0; index < num_erab; index++) {
      const S1ap_E_RABItemIEs_t* const erab_item_ies =
          (S1ap_E_RABItemIEs_t*)e_rab_list->list.array[index];
      const S1ap_E_RABItem_t* const erab_item =
          (S1ap_E_RABItem_t*)&erab_item_ies->value.choice.E_RABItem;
      S1AP_E_RAB_REL_RSP(message_p).e_rab_rel_list.item[index].e_rab_id =
          erab_item->e_RAB_ID;
      S1AP_E_RAB_REL_RSP(message_p).e_rab_rel_list.item[index].cause =
          erab_item->cause;
      S1AP_E_RAB_REL_RSP(message_p).e_rab_rel_list.no_of_items++;
    }
  }
  if (ie) {
    for (int index = 0; index < num_erab; index++) {
      const S1ap_E_RABItemIEs_t* const erab_item_ies =
          (S1ap_E_RABItemIEs_t*)e_rab_list->list.array[index];
      const S1ap_E_RABItem_t* const erab_item =
          (S1ap_E_RABItem_t*)&erab_item_ies->value.choice.E_RABItem;
      S1AP_E_RAB_REL_RSP(message_p)
          .e_rab_failed_to_rel_list.item[index]
          .e_rab_id = erab_item->e_RAB_ID;
      S1AP_E_RAB_REL_RSP(message_p).e_rab_failed_to_rel_list.item[index].cause =
          erab_item->cause;
      S1AP_E_RAB_REL_RSP(message_p).e_rab_failed_to_rel_list.no_of_items++;
    }
  }
  message_p->ittiMsgHeader.imsi = imsi64;
  rc = send_msg_to_task(&s1ap_task_zmq_ctx, TASK_MME_APP, message_p);
  OAILOG_FUNC_RETURN(LOG_S1AP, rc);
}

status_code_e s1ap_mme_remove_stale_ue_context(enb_ue_s1ap_id_t enb_ue_s1ap_id,
                                               uint32_t enb_id) {
  OAILOG_FUNC_IN(LOG_S1AP);
  MessageDef* message_p = NULL;
  message_p = itti_alloc_new_message(TASK_S1AP, S1AP_REMOVE_STALE_UE_CONTEXT);
  if (!message_p) {
    OAILOG_ERROR(
        LOG_S1AP,
        "Failed to allocate memory for S1AP_REMOVE_STALE_UE_CONTEXT \n");
    OAILOG_FUNC_RETURN(LOG_S1AP, RETURNerror);
  }
  S1AP_REMOVE_STALE_UE_CONTEXT(message_p).enb_ue_s1ap_id = enb_ue_s1ap_id;
  S1AP_REMOVE_STALE_UE_CONTEXT(message_p).enb_id = enb_id;
  OAILOG_INFO(
      LOG_S1AP,
      "sent S1AP_REMOVE_STALE_UE_CONTEXT for enb_ue_s1ap_id " ENB_UE_S1AP_ID_FMT
      "\n",
      enb_ue_s1ap_id);
  send_msg_to_task(&s1ap_task_zmq_ctx, TASK_MME_APP, message_p);
  OAILOG_FUNC_RETURN(LOG_S1AP, RETURNok);
}

status_code_e s1ap_send_mme_ue_context_release(s1ap_state_t* state,
                                               ue_description_t* ue_ref_p,
                                               enum s1cause s1_release_cause,
                                               S1ap_Cause_t ie_cause,
                                               imsi64_t imsi64) {
  MessageDef* message_p = NULL;
  message_p = itti_alloc_new_message(TASK_S1AP, S1AP_UE_CONTEXT_RELEASE_REQ);
  if (!message_p) {
    OAILOG_ERROR(
        LOG_S1AP,
        "Failed to allocate memory for S1AP_REMOVE_STALE_UE_CONTEXT \n");
    OAILOG_FUNC_RETURN(LOG_S1AP, RETURNerror);
  }

  enb_description_t* enb_ref_p =
      s1ap_state_get_enb(state, ue_ref_p->sctp_assoc_id);

  S1AP_UE_CONTEXT_RELEASE_REQ(message_p).mme_ue_s1ap_id =
      ue_ref_p->mme_ue_s1ap_id;
  S1AP_UE_CONTEXT_RELEASE_REQ(message_p).enb_ue_s1ap_id =
      ue_ref_p->enb_ue_s1ap_id;
  S1AP_UE_CONTEXT_RELEASE_REQ(message_p).enb_id = enb_ref_p->enb_id;
  S1AP_UE_CONTEXT_RELEASE_REQ(message_p).relCause = s1_release_cause;
  S1AP_UE_CONTEXT_RELEASE_REQ(message_p).cause = ie_cause;

  message_p->ittiMsgHeader.imsi = imsi64;
  return send_msg_to_task(&s1ap_task_zmq_ctx, TASK_MME_APP, message_p);
}

//------------------------------------------------------------------------------
static int handle_ue_context_rel_timer_expiry(zloop_t* loop, int timer_id,
                                              void* arg) {
  OAILOG_FUNC_IN(LOG_S1AP);
  ue_description_t* ue_ref_p = NULL;
  mme_ue_s1ap_id_t mme_ue_s1ap_id = 0;
  imsi64_t imsi64 = INVALID_IMSI64;
  s1ap_state_t* state = NULL;
  if (!s1ap_pop_timer_arg_ue_id(timer_id, &mme_ue_s1ap_id)) {
    OAILOG_WARNING(LOG_S1AP, "Invalid Timer Id expiration, Timer Id: %u\n",
                   timer_id);
    // Timer handlers need to return 0 to avoid triggering ZMQ thread exit
    OAILOG_FUNC_RETURN(LOG_S1AP, RETURNok);
  }
  if ((ue_ref_p = s1ap_state_get_ue_mmeid(mme_ue_s1ap_id)) == NULL) {
    OAILOG_ERROR(
        LOG_S1AP,
        "Failed to find UE context for mme_ue_s1ap_id " MME_UE_S1AP_ID_FMT,
        mme_ue_s1ap_id);
    // Timer handlers need to return 0 to avoid triggering ZMQ thread exit
    OAILOG_FUNC_RETURN(LOG_S1AP, RETURNok);
  }

  state = get_s1ap_state(false);
  ue_ref_p->s1ap_ue_context_rel_timer.id = S1AP_TIMER_INACTIVE_ID;
  s1ap_imsi_map_t* imsi_map = get_s1ap_imsi_map();
  hashtable_uint64_ts_get(imsi_map->mme_ue_id_imsi_htbl,
                          (const hash_key_t)mme_ue_s1ap_id, &imsi64);

  OAILOG_DEBUG_UE(LOG_S1AP, imsi64,
                  "Expired- UE Context Release Timer for "
                  "mme_ue_s1ap_id " MME_UE_S1AP_ID_FMT,
                  ue_ref_p->mme_ue_s1ap_id);
  // Remove UE context and inform MME_APP.
  s1ap_mme_release_ue_context(state, ue_ref_p, imsi64);
  OAILOG_FUNC_RETURN(LOG_S1AP, RETURNok);
}

// Frees the contents of pointer, called while freeing an entry from protibuf
// map
void free_enb_description(void** ptr) {
  if (ptr) {
    delete *ptr;
    *ptr = nullptr;
  }
}<|MERGE_RESOLUTION|>--- conflicted
+++ resolved
@@ -3704,11 +3704,7 @@
 
   if (reset) {
     /* UE state at s1ap task is created on reception of initial ue message
-<<<<<<< HEAD
-     * The map, ue_id_coll is updated after mme_app_task assigns and provides
-=======
      * The map ue_id_coll is updated after mme_app_task assigns and provides
->>>>>>> 95c15a6f
      * mme_ue_s1ap_id to s1ap task
      * s1ap task shall clear this UE state if mme_app task has not yet provided
      * mme_ue_s1ap_id
