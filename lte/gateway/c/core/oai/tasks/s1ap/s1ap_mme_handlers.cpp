/*
 * Licensed to the OpenAirInterface (OAI) Software Alliance under one or more
 * contributor license agreements.  See the NOTICE file distributed with
 * this work for additional information regarding copyright ownership.
 * The OpenAirInterface Software Alliance licenses this file to You under
 * the terms found in the LICENSE file in the root of this source tree.
 *
 * Unless required by applicable law or agreed to in writing, software
 * distributed under the License is distributed on an "AS IS" BASIS,
 * WITHOUT WARRANTIES OR CONDITIONS OF ANY KIND, either express or implied.
 * See the License for the specific language governing permissions and
 * limitations under the License.
 *-------------------------------------------------------------------------------
 * For more information about the OpenAirInterface (OAI) Software Alliance:
 *      contact@openairinterface.org
 */

/*! \file s1ap_mme_handlers.cpp
  \brief
  \author Sebastien ROUX, Lionel Gauthier
  \company Eurecom
  \email: lionel.gauthier@eurecom.fr
*/

#include <stdlib.h>
#include <stdio.h>
#include <stdbool.h>
#include <stdint.h>
#include <netinet/in.h>
#include <string.h>

#ifdef __cplusplus
extern "C" {
#endif
#include "lte/gateway/c/core/oai/common/conversions.h"
#include "lte/gateway/c/core/oai/common/log.h"
#include "lte/gateway/c/core/common/assertions.h"
#include "lte/gateway/c/core/oai/lib/itti/intertask_interface.h"
#include "lte/gateway/c/core/oai/lib/itti/intertask_interface_types.h"
#include "lte/gateway/c/core/oai/lib/bstr/bstrlib.h"
#ifdef __cplusplus
}
#endif
#include "lte/gateway/c/core/common/dynamic_memory_check.h"
#include "BIT_STRING.h"
#include "INTEGER.h"
#include "S1ap_CNDomain.h"
#include "S1ap_CauseMisc.h"
#include "S1ap_CauseNas.h"
#include "S1ap_CauseProtocol.h"
#include "S1ap_CauseRadioNetwork.h"
#include "S1ap_CauseTransport.h"
#include "S1ap_E-RABItem.h"
#include "S1ap_E-RABSetupItemBearerSURes.h"
#include "S1ap_E-RABSetupItemCtxtSURes.h"
#include "S1ap_ENB-ID.h"
#include "S1ap_ENB-UE-S1AP-ID.h"
#include "S1ap_ENBname.h"
#include "S1ap_GTP-TEID.h"
#include "S1ap_Global-ENB-ID.h"
#include "S1ap_LAI.h"
#include "S1ap_MME-Code.h"
#include "S1ap_MME-Group-ID.h"
#include "S1ap_MME-UE-S1AP-ID.h"
#include "S1ap_PLMNidentity.h"
#include "S1ap_ProcedureCode.h"
#include "S1ap_ProtocolIE-Field.h"
#include "S1ap_ResetType.h"
#include "S1ap_S-TMSI.h"
#include "S1ap_S1AP-PDU.h"
#include "S1ap_ServedGUMMEIsItem.h"
#include "S1ap_ServedGroupIDs.h"
#include "S1ap_ServedMMECs.h"
#include "S1ap_ServedPLMNs.h"
#include "S1ap_TAI.h"
#include "S1ap_TAIItem.h"
#include "S1ap_TimeToWait.h"
#include "S1ap_TransportLayerAddress.h"
#include "S1ap_UE-S1AP-ID-pair.h"
#include "S1ap_UE-S1AP-IDs.h"
#include "S1ap_UE-associatedLogicalS1-ConnectionItem.h"
#include "S1ap_UE-associatedLogicalS1-ConnectionListRes.h"
#include "S1ap_UEAggregateMaximumBitrate.h"
#include "S1ap_UEPagingID.h"
#include "S1ap_UERadioCapability.h"
#include "asn_SEQUENCE_OF.h"
#include "lte/gateway/c/core/common/common_defs.h"
#include "lte/gateway/c/core/oai/common/common_utility_funs.hpp"
#include "lte/gateway/c/core/oai/include/mme_app_messages_types.h"
#include "lte/gateway/c/core/oai/include/mme_config.h"
#include "lte/gateway/c/core/oai/include/mme_events.hpp"
#include "lte/gateway/c/core/oai/include/s1ap_state.hpp"
#include "lte/gateway/c/core/oai/lib/3gpp/3gpp_23.003.h"
#include "lte/gateway/c/core/oai/lib/3gpp/3gpp_36.401.h"
#include "lte/gateway/c/core/oai/lib/3gpp/3gpp_36.413.h"
#include "lte/gateway/c/core/oai/tasks/s1ap/s1ap_common.hpp"
#include "lte/gateway/c/core/oai/tasks/s1ap/s1ap_mme.hpp"
#include "lte/gateway/c/core/oai/tasks/s1ap/s1ap_mme_encoder.hpp"
#include "lte/gateway/c/core/oai/tasks/s1ap/s1ap_mme_handlers.hpp"
#include "lte/gateway/c/core/oai/tasks/s1ap/s1ap_mme_itti_messaging.hpp"
#include "lte/gateway/c/core/oai/tasks/s1ap/s1ap_mme_nas_procedures.hpp"
#include "lte/gateway/c/core/oai/tasks/s1ap/s1ap_mme_ta.hpp"
#include "lte/gateway/c/core/oai/tasks/s1ap/s1ap_timer.hpp"
#include "orc8r/gateway/c/common/service303/MetricsHelpers.hpp"

using magma::lte::oai::UeDescription;
typedef struct arg_s1ap_send_enb_dereg_ind_s {
  uint8_t current_ue_index;
  uint32_t handled_ues;
  MessageDef* message_p;
  uint32_t associated_enb_id;
  uint32_t deregister_ue_count;
} arg_s1ap_send_enb_dereg_ind_t;

struct S1ap_E_RABItem_s;
struct S1ap_E_RABSetupItemBearerSURes_s;
struct S1ap_E_RABSetupItemCtxtSURes_s;
struct S1ap_IE;

status_code_e s1ap_generate_s1_setup_response(
    s1ap_state_t* state, enb_description_t* enb_association);

bool is_all_erabId_same(S1ap_PathSwitchRequest_t* container);
static int handle_ue_context_rel_timer_expiry(zloop_t* loop, int id, void* arg);

static bool s1ap_send_enb_deregistered_ind(__attribute__((unused))
                                           uint32_t keyP,
                                           uint64_t const dataP, void* argP,
                                           void** resultP);
/* Handlers matrix. Only mme related procedures present here.
 */
s1ap_message_handler_t message_handlers[][3] = {
    {s1ap_mme_handle_handover_required, 0, 0}, /* HandoverPreparation */
    {0, s1ap_mme_handle_handover_request_ack,
     s1ap_mme_handle_handover_failure},      /* HandoverResourceAllocation */
    {s1ap_mme_handle_handover_notify, 0, 0}, /* HandoverNotification */
    {s1ap_mme_handle_path_switch_request, 0, 0}, /* PathSwitchRequest */
    {s1ap_mme_handle_handover_cancel, 0, 0},     /* HandoverCancel */
    {0, s1ap_mme_handle_erab_setup_response,
     s1ap_mme_handle_erab_setup_failure},      /* E_RABSetup */
    {0, 0, 0},                                 /* E_RABModify */
    {0, s1ap_mme_handle_erab_rel_response, 0}, /* E_RABRelease */
    {0, 0, 0},                                 /* E_RABReleaseIndication */
    {0, s1ap_mme_handle_initial_context_setup_response,
     s1ap_mme_handle_initial_context_setup_failure}, /* InitialContextSetup */
    {0, 0, 0},                                       /* Paging */
    {0, 0, 0},                                       /* downlinkNASTransport */
    {s1ap_mme_handle_initial_ue_message, 0, 0},      /* initialUEMessage */
    {s1ap_mme_handle_uplink_nas_transport, 0, 0},    /* uplinkNASTransport */
    {s1ap_mme_handle_enb_reset, 0, 0},               /* Reset */
    {s1ap_mme_handle_error_ind_message, 0, 0},       /* ErrorIndication */
    {s1ap_mme_handle_nas_non_delivery, 0, 0}, /* NASNonDeliveryIndication */
    {s1ap_mme_handle_s1_setup_request, 0, 0}, /* S1Setup */
    {s1ap_mme_handle_ue_context_release_request, 0,
     0},       /* UEContextReleaseRequest */
    {0, 0, 0}, /* DownlinkS1cdma2000tunneling */
    {0, 0, 0}, /* UplinkS1cdma2000tunneling */
    {0, s1ap_mme_handle_ue_context_modification_response,
     s1ap_mme_handle_ue_context_modification_failure}, /* UEContextModification
                                                        */
    {s1ap_mme_handle_ue_cap_indication, 0, 0}, /* UECapabilityInfoIndication */
    {s1ap_mme_handle_ue_context_release_request,
     s1ap_mme_handle_ue_context_release_complete, 0}, /* UEContextRelease */
    {s1ap_mme_handle_enb_status_transfer, 0, 0},      /* eNBStatusTransfer */
    {0, 0, 0},                                        /* MMEStatusTransfer */
    {0, 0, 0},                                        /* DeactivateTrace */
    {0, 0, 0},                                        /* TraceStart */
    {0, 0, 0}, /* TraceFailureIndication */
    {0, 0, 0}, /* ENBConfigurationUpdate */
    {0, 0, 0}, /* MMEConfigurationUpdate */
    {0, 0, 0}, /* LocationReportingControl */
    {0, 0, 0}, /* LocationReportingFailureIndication */
    {0, 0, 0}, /* LocationReport */
    {0, 0, 0}, /* OverloadStart */
    {0, 0, 0}, /* OverloadStop */
    {0, 0, 0}, /* WriteReplaceWarning */
    {0, 0, 0}, /* eNBDirectInformationTransfer */
    {0, 0, 0}, /* MMEDirectInformationTransfer */
    {0, 0, 0}, /* PrivateMessage */
    {s1ap_mme_handle_enb_configuration_transfer, 0,
     0},       /* eNBConfigurationTransfer */
    {0, 0, 0}, /* MMEConfigurationTransfer */
    // HERE END UPDATES REL 9, 10, 11
    // UPDATE RELEASE 12 :
    {0, 0, 0}, /* CellTrafficTrace */
    {0, 0, 0}, /* 43 Kill */
    {0, 0, 0}, /* 44 DownlinkUEAssociatedLPPaTransport  */
    {0, 0, 0}, /* 45 UplinkUEAssociatedLPPaTransport */
    {0, 0, 0}, /* 46 DownlinkNonUEAssociatedLPPaTransport */
    {0, 0, 0}, /* 47 UplinkNonUEAssociatedLPPaTransport */
    {0, 0, 0}, /* 48 UERadioCapabilityMatch */
    {0, 0, 0}, /* 49 PWSRestartIndication */
    // UPDATE RELEASE 13 :
    {s1ap_mme_handle_erab_modification_indication, 0,
     0},       /* 50 E-RABModificationIndication */
    {0, 0, 0}, /* 51 PWSFailureIndication */
    {0, 0, 0}, /* 52 RerouteNASRequest */
    {0, 0, 0}, /* 53 UEContextModificationIndication */
    {0, 0, 0}, /* 54 ConnectionEstablishmentIndication */
    // UPDATE RELEASE 14 :
    {0, 0, 0}, /* 55 UEContextSuspend */
    {0, 0, 0}, /* 56 UEContextResume */
    {0, 0, 0}, /* 57 NASDeliveryIndication */
    {0, 0, 0}, /* 58 RetrieveUEInformation */
    {0, 0, 0}, /* 59 UEInformationTransfer */
    // UPDATE RELEASE 15 :
    {0, 0, 0}, /* 60 eNBCPRelocationIndication */
    {0, 0, 0}, /* 61 MMECPRelocationIndication */
    {0, 0, 0}, /* 62 SecondaryRATDataUsageReport */
};

status_code_e s1ap_mme_handle_message(s1ap_state_t* state,
                                      const sctp_assoc_id_t assoc_id,
                                      const sctp_stream_id_t stream,
                                      S1ap_S1AP_PDU_t* pdu) {
  /*
   * Checking procedure Code and present flag of message
   */
  if (pdu->choice.initiatingMessage.procedureCode >=
          COUNT_OF(message_handlers) ||
      pdu->present > S1ap_S1AP_PDU_PR_unsuccessfulOutcome) {
    OAILOG_DEBUG(LOG_S1AP,
                 "[SCTP %d] Either procedureCode %d or present flag %d exceed "
                 "expected\n",
                 assoc_id, (int)pdu->choice.initiatingMessage.procedureCode,
                 (int)pdu->present);
    return RETURNerror;
  }

  s1ap_message_handler_t handler =
      message_handlers[pdu->choice.initiatingMessage.procedureCode]
                      [pdu->present - 1];

  if (handler == NULL) {
    // not implemented or no procedure for eNB (wrong message)
    OAILOG_DEBUG(LOG_S1AP, "[SCTP %d] No handler for procedureCode %d in %s\n",
                 assoc_id, (int)pdu->choice.initiatingMessage.procedureCode,
                 s1ap_direction2str(pdu->present));
    return RETURNerror;
  }

  return handler(state, assoc_id, stream, pdu);
}

//------------------------------------------------------------------------------
status_code_e s1ap_mme_set_cause(S1ap_Cause_t* cause_p,
                                 const S1ap_Cause_PR cause_type,
                                 const long cause_value) {
  if (cause_p == NULL) {
    OAILOG_ERROR(LOG_S1AP, "Cause value is NULL\n");
    return RETURNerror;
  }
  cause_p->present = cause_type;

  switch (cause_type) {
    case S1ap_Cause_PR_radioNetwork:
      cause_p->choice.misc = cause_value;
      break;

    case S1ap_Cause_PR_transport:
      cause_p->choice.transport = cause_value;
      break;

    case S1ap_Cause_PR_nas:
      cause_p->choice.nas = cause_value;
      break;

    case S1ap_Cause_PR_protocol:
      cause_p->choice.protocol = cause_value;
      break;

    case S1ap_Cause_PR_misc:
      cause_p->choice.misc = cause_value;
      break;

    default:
      return RETURNerror;
  }

  return RETURNok;
}

long s1ap_mme_get_cause_value(S1ap_Cause_t* cause) {
  S1ap_Cause_PR cause_type = {S1ap_Cause_PR_NOTHING};
  long cause_value = RETURNerror;

  OAILOG_FUNC_IN(LOG_S1AP);
  if (cause == NULL) {
    OAILOG_ERROR(LOG_S1AP, "Cause is NULL\n");
    OAILOG_FUNC_RETURN(LOG_S1AP, RETURNerror);
  }

  cause_type = cause->present;

  switch (cause_type) {
    case S1ap_Cause_PR_radioNetwork:
      cause_value = cause->choice.radioNetwork;
      break;

    case S1ap_Cause_PR_transport:
      cause_value = cause->choice.transport;
      break;

    case S1ap_Cause_PR_nas:
      cause_value = cause->choice.nas;
      break;

    case S1ap_Cause_PR_protocol:
      cause_value = cause->choice.protocol;
      break;

    case S1ap_Cause_PR_misc:
      cause_value = cause->choice.misc;
      break;

    default:
      OAILOG_ERROR(LOG_S1AP, "Invalid Cause_Type = %d\n", cause_type);
      OAILOG_FUNC_RETURN(LOG_S1AP, RETURNerror);
  }

  OAILOG_FUNC_RETURN(LOG_S1AP, cause_value);
}

//------------------------------------------------------------------------------
status_code_e s1ap_mme_generate_s1_setup_failure(const sctp_assoc_id_t assoc_id,
                                                 const S1ap_Cause_PR cause_type,
                                                 const long cause_value,
                                                 const long time_to_wait) {
  uint8_t* buffer_p = 0;
  uint32_t length = 0;
  S1ap_S1AP_PDU_t pdu = {S1ap_S1AP_PDU_PR_NOTHING, {0}};
  S1ap_S1SetupFailure_t* out;
  S1ap_S1SetupFailureIEs_t* ie = NULL;
  status_code_e rc = RETURNok;

  OAILOG_FUNC_IN(LOG_S1AP);

  memset(&pdu, 0, sizeof(pdu));
  pdu.present = S1ap_S1AP_PDU_PR_unsuccessfulOutcome;
  pdu.choice.unsuccessfulOutcome.procedureCode = S1ap_ProcedureCode_id_S1Setup;
  pdu.choice.unsuccessfulOutcome.criticality = S1ap_Criticality_reject;
  pdu.choice.unsuccessfulOutcome.value.present =
      S1ap_UnsuccessfulOutcome__value_PR_S1SetupFailure;
  out = &pdu.choice.unsuccessfulOutcome.value.choice.S1SetupFailure;

  ie = reinterpret_cast<S1ap_S1SetupFailureIEs_t*>(
      calloc(1, sizeof(S1ap_S1SetupFailureIEs_t)));
  ie->id = S1ap_ProtocolIE_ID_id_Cause;
  ie->criticality = S1ap_Criticality_ignore;
  ie->value.present = S1ap_S1SetupFailureIEs__value_PR_Cause;
  s1ap_mme_set_cause(&ie->value.choice.Cause, cause_type, cause_value);
  ASN_SEQUENCE_ADD(&out->protocolIEs.list, ie);

  /*
   * Include the optional field time to wait only if the value is > -1
   */
  if (time_to_wait > -1) {
    ie = reinterpret_cast<S1ap_S1SetupFailureIEs_t*>(
        calloc(1, sizeof(S1ap_S1SetupFailureIEs_t)));
    ie->id = S1ap_ProtocolIE_ID_id_TimeToWait;
    ie->criticality = S1ap_Criticality_ignore;
    ie->value.present = S1ap_S1SetupFailureIEs__value_PR_TimeToWait;
    ie->value.choice.TimeToWait = time_to_wait;
    ASN_SEQUENCE_ADD(&out->protocolIEs.list, ie);
  }

  if (s1ap_mme_encode_pdu(&pdu, &buffer_p, &length) < 0) {
    OAILOG_ERROR(LOG_S1AP, "Failed to encode s1 setup failure\n");
    OAILOG_FUNC_RETURN(LOG_S1AP, RETURNerror);
  }

  bstring b = blk2bstr(buffer_p, (int)length);
  free(buffer_p);
  rc = s1ap_mme_itti_send_sctp_request(&b, assoc_id, 0, INVALID_MME_UE_S1AP_ID);
  OAILOG_FUNC_RETURN(LOG_S1AP, rc);
}

////////////////////////////////////////////////////////////////////////////////
//************************** Management procedures ***************************//
////////////////////////////////////////////////////////////////////////////////

//------------------------------------------------------------------------------
bool get_stale_enb_connection_with_enb_id(__attribute__((unused))
                                          const uint32_t keyP,
                                          enb_description_t* const elementP,
                                          void* parameterP, void** resultP) {
  enb_description_t* new_enb_association = (enb_description_t*)parameterP;
  enb_description_t* ht_enb_association = (enb_description_t*)elementP;

  // No need to clean the newly created eNB association
  if (ht_enb_association == new_enb_association) {
    return false;
  }

  // Match old and new association with respect to eNB id
  if (ht_enb_association->enb_id == new_enb_association->enb_id) {
    *resultP = elementP;
    return true;
  }

  return false;
}

void clean_stale_enb_state(s1ap_state_t* state,
                           enb_description_t* new_enb_association) {
  enb_description_t* stale_enb_association = NULL;

  state->enbs.map_apply_callback_on_all_elements(
      get_stale_enb_connection_with_enb_id,
      reinterpret_cast<void*>(new_enb_association),
      (void**)&stale_enb_association);
  if (stale_enb_association == NULL) {
    // No stale eNB connection found;
    return;
  }

  OAILOG_INFO(LOG_S1AP, "Found stale eNB at association id %d",
              stale_enb_association->sctp_assoc_id);
  // Remove the S1 context for UEs associated with old eNB association
  if (stale_enb_association->ue_id_coll.size()) {
    UeDescription* ue_ref = NULL;
    for (auto itr_map = stale_enb_association->ue_id_coll.map->begin();
         itr_map != stale_enb_association->ue_id_coll.map->end(); ++itr_map) {
      ue_ref = s1ap_state_get_ue_mmeid((mme_ue_s1ap_id_t)itr_map->first);
      /* The function s1ap_remove_ue will take care of removing the enb also,
       * when the last UE is removed
       */
      s1ap_remove_ue(state, ue_ref);
    }
  } else {
    // Remove the old eNB association
    OAILOG_INFO(LOG_S1AP, "Deleting eNB: %s (Sctp_assoc_id = %u)",
                stale_enb_association->enb_name,
                stale_enb_association->sctp_assoc_id);
    s1ap_remove_enb(state, stale_enb_association);
  }

  OAILOG_DEBUG(LOG_S1AP, "Removed stale eNB and all associated UEs.");
}

static status_code_e s1ap_clear_ue_ctxt_for_unknown_mme_ue_s1ap_id(
    s1ap_state_t* state, sctp_assoc_id_t sctp_assoc_id) {
  OAILOG_FUNC_IN(LOG_S1AP);
  unsigned int i = 0;
  unsigned int num_elements = 0;
  map_uint64_ue_description_t* s1ap_ue_state = get_s1ap_ue_state();

<<<<<<< HEAD
=======
  if (!s1ap_ue_state) {
    OAILOG_ERROR(LOG_S1AP, "s1ap_ue_state map doesn't exist");
    OAILOG_FUNC_RETURN(LOG_S1AP, RETURNerror);
  }

>>>>>>> ddaceb17
  for (auto itr = s1ap_ue_state->map->begin(); itr != s1ap_ue_state->map->end();
       itr++) {
    if ((itr->second) && (sctp_assoc_id == itr->second->sctp_assoc_id())) {
      s1ap_remove_ue(state, reinterpret_cast<UeDescription*>(itr->second));
    }
  }
  OAILOG_FUNC_RETURN(LOG_S1AP, RETURNok);
}

status_code_e s1ap_mme_handle_s1_setup_request(s1ap_state_t* state,
                                               const sctp_assoc_id_t assoc_id,
                                               const sctp_stream_id_t stream,
                                               S1ap_S1AP_PDU_t* pdu) {
  status_code_e rc = RETURNok;

  S1ap_S1SetupRequest_t* container = NULL;
  S1ap_S1SetupRequestIEs_t* ie = NULL;
  S1ap_S1SetupRequestIEs_t* ie_enb_name = NULL;
  S1ap_S1SetupRequestIEs_t* ie_supported_tas = NULL;
  S1ap_S1SetupRequestIEs_t* ie_default_paging_drx = NULL;

  enb_description_t* enb_association = NULL;
  uint32_t enb_id = 0;
  char* enb_name = NULL;
  int ta_ret = 0;
  uint8_t bplmn_list_count = 0;  // Broadcast PLMN list count

  OAILOG_FUNC_IN(LOG_S1AP);
  increment_counter("s1_setup", 1, NO_LABELS);
  if (!hss_associated) {
    /*
     * Can not process the request, MME is not connected to HSS
     */
    OAILOG_ERROR(
        LOG_S1AP,
        "Rejecting s1 setup request Can not process the request, MME is not "
        "connected to HSS\n");
    rc = s1ap_mme_generate_s1_setup_failure(assoc_id, S1ap_Cause_PR_misc,
                                            S1ap_CauseMisc_unspecified, -1);
    increment_counter("s1_setup", 1, 2, "result", "failure", "cause",
                      "s6a_interface_not_up");
    OAILOG_FUNC_RETURN(LOG_S1AP, rc);
  }

  if (pdu == NULL) {
    OAILOG_ERROR(LOG_S1AP, "PDU is NULL\n");
    return RETURNerror;
  }
  container = &pdu->choice.initiatingMessage.value.choice.S1SetupRequest;
  /*
   * We received a new valid S1 Setup Request on a stream != 0.
   * This should not happen -> reject eNB s1 setup request.
   */

  if (stream != 0) {
    OAILOG_ERROR(LOG_S1AP, "Received new s1 setup request on stream != 0\n");
    /*
     * Send a s1 setup failure with protocol cause unspecified
     */
    rc = s1ap_mme_generate_s1_setup_failure(assoc_id, S1ap_Cause_PR_protocol,
                                            S1ap_CauseProtocol_unspecified, -1);
    increment_counter("s1_setup", 1, 2, "result", "failure", "cause",
                      "sctp_stream_id_non_zero");
    OAILOG_FUNC_RETURN(LOG_S1AP, rc);
  }

  /* Handling of s1setup cases as follows.
   * If we don't know about the association, we haven't processed the new
   * association yet, so hope the eNB will retry the s1 setup. Ignore and
   * return. If we get this message when the S1 interface of the MME state is in
   * READY state then it is protocol error or out of sync state. Ignore it and
   * return. Assume MME would detect SCTP association failure and would S1
   * interface state to accept S1setup from eNB. If we get this message when the
   * s1 interface of the MME is in SHUTDOWN stage, we just hope the eNB will
   * retry and that will result in a new association getting established
   * followed by a subsequent s1 setup, return S1ap_TimeToWait_v20s. If we get
   * this message when the s1 interface of the MME is in RESETTING stage then we
   * return S1ap_TimeToWait_v20s.
   */
  if ((enb_association = s1ap_state_get_enb(state, assoc_id)) == NULL) {
    /*
     *
     * This should not happen as the thread processing new associations is the
     * one that reads data from the socket. Promote to an assert once we have
     * more confidence.
     */
    OAILOG_ERROR(LOG_S1AP, "Ignoring s1 setup from unknown assoc %u", assoc_id);
    OAILOG_FUNC_RETURN(LOG_S1AP, RETURNok);
  }

  if (enb_association->s1_state == S1AP_RESETING ||
      enb_association->s1_state == S1AP_SHUTDOWN) {
    OAILOG_WARNING(LOG_S1AP,
                   "Ignoring s1setup from eNB in state %s on assoc id %u",
                   s1_enb_state2str(enb_association->s1_state), assoc_id);
    OAILOG_DEBUG(
        LOG_S1AP, "Num UEs associated %u num elements in ue_id_coll %zu",
        enb_association->nb_ue_associated, enb_association->ue_id_coll.size());
    rc = s1ap_mme_generate_s1_setup_failure(
        assoc_id, S1ap_Cause_PR_transport,
        S1ap_CauseTransport_transport_resource_unavailable,
        S1ap_TimeToWait_v20s);
    increment_counter("s1_setup", 1, 2, "result", "failure", "cause",
                      "invalid_state");
    /* UE state at s1ap task is created on reception of initial ue message
     * The map, ue_id_coll is updated after mme_app_task assigns and provides
     * mme_ue_s1ap_id to s1ap task
     * s1ap task shall clear this UE state if mme_app task has not yet provided
     * mme_ue_s1ap_id
     */
    if (enb_association->ue_id_coll.size() == 0) {
      OAILOG_FUNC_RETURN(LOG_S1AP,
                         s1ap_clear_ue_ctxt_for_unknown_mme_ue_s1ap_id(
                             state, enb_association->sctp_assoc_id));
    }
    arg_s1ap_send_enb_dereg_ind_t arg = {0};
    MessageDef* message_p = NULL;

    arg.associated_enb_id = enb_association->enb_id;
    arg.deregister_ue_count = enb_association->ue_id_coll.size();
    enb_association->ue_id_coll.map_apply_callback_on_all_elements(
        s1ap_send_enb_deregistered_ind, reinterpret_cast<void*>(&arg),
        reinterpret_cast<void**>(&message_p));

    OAILOG_FUNC_RETURN(LOG_S1AP, rc);
  }
  log_queue_item_t* context = NULL;
  OAILOG_MESSAGE_START_SYNC(OAILOG_LEVEL_DEBUG, LOG_S1AP, (&context),
                            "New s1 setup request incoming from ");
  // shared_log_queue_item_t *context = NULL;
  // OAILOG_MESSAGE_START_ASYNC (OAILOG_LEVEL_DEBUG, LOG_S1AP, (&context), "New
  // s1 setup request incoming from ");

  S1AP_FIND_PROTOCOLIE_BY_ID(S1ap_S1SetupRequestIEs_t, ie_enb_name, container,
                             S1ap_ProtocolIE_ID_id_eNBname, false);
  if (ie_enb_name) {
    OAILOG_MESSAGE_ADD_SYNC(context, "%*s ",
                            (int)ie_enb_name->value.choice.ENBname.size,
                            ie_enb_name->value.choice.ENBname.buf);
    enb_name = (char*)ie_enb_name->value.choice.ENBname.buf;
  }

  S1AP_FIND_PROTOCOLIE_BY_ID(S1ap_S1SetupRequestIEs_t, ie, container,
                             S1ap_ProtocolIE_ID_id_Global_ENB_ID, true);
  if (ie->value.choice.Global_ENB_ID.eNB_ID.present ==
      S1ap_ENB_ID_PR_homeENB_ID) {
    // Home eNB ID = 28 bits
    uint8_t* enb_id_buf =
        ie->value.choice.Global_ENB_ID.eNB_ID.choice.homeENB_ID.buf;

    if (ie->value.choice.Global_ENB_ID.eNB_ID.choice.homeENB_ID.size != 28) {
      // TODO: handle case were size != 28 -> notify ? reject ?
    }

    enb_id = (enb_id_buf[0] << 20) + (enb_id_buf[1] << 12) +
             (enb_id_buf[2] << 4) + ((enb_id_buf[3] & 0xf0) >> 4);
    OAILOG_MESSAGE_ADD_SYNC(context, "home eNB id: %07x", enb_id);
  } else {
    // Macro eNB = 20 bits
    uint8_t* enb_id_buf =
        ie->value.choice.Global_ENB_ID.eNB_ID.choice.macroENB_ID.buf;

    if (ie->value.choice.Global_ENB_ID.eNB_ID.choice.macroENB_ID.size != 20) {
      // TODO: handle case were size != 20 -> notify ? reject ?
    }

    enb_id = (enb_id_buf[0] << 12) + (enb_id_buf[1] << 4) +
             ((enb_id_buf[2] & 0xf0) >> 4);
    OAILOG_MESSAGE_ADD_SYNC(context, "macro eNB id: %05x", enb_id);
  }

  OAILOG_MESSAGE_FINISH((void*)context);

  /* Requirement MME36.413R10_8.7.3.4 Abnormal Conditions
   * If the eNB initiates the procedure by sending a S1 SETUP REQUEST message
   * including the PLMN Identity IEs and none of the PLMNs provided by the eNB
   * is identified by the MME, then the MME shall reject the eNB S1 Setup
   * Request procedure with the appropriate cause value, e.g, Unknown PLMN.
   */
  S1AP_FIND_PROTOCOLIE_BY_ID(S1ap_S1SetupRequestIEs_t, ie_supported_tas,
                             container, S1ap_ProtocolIE_ID_id_SupportedTAs,
                             true);

  ta_ret =
      s1ap_mme_compare_ta_lists(&ie_supported_tas->value.choice.SupportedTAs);

  /*
   * eNB and MME have no common PLMN
   */
  if (ta_ret != TA_LIST_RET_OK) {
    OAILOG_ERROR(LOG_S1AP,
                 "No Common PLMN with eNB, generate_s1_setup_failure\n");
    rc = s1ap_mme_generate_s1_setup_failure(assoc_id, S1ap_Cause_PR_misc,
                                            S1ap_CauseMisc_unknown_PLMN,
                                            S1ap_TimeToWait_v20s);

    increment_counter("s1_setup", 1, 2, "result", "failure", "cause",
                      "plmnid_or_tac_mismatch");
    OAILOG_FUNC_RETURN(LOG_S1AP, rc);
  }

  S1ap_SupportedTAs_t* ta_list = &ie_supported_tas->value.choice.SupportedTAs;
  supported_ta_list_t* supp_ta_list = &enb_association->supported_ta_list;
  supp_ta_list->list_count = ta_list->list.count;

  /* Storing supported TAI lists received in S1 SETUP REQUEST message */
  for (int tai_idx = 0; tai_idx < supp_ta_list->list_count; tai_idx++) {
    S1ap_SupportedTAs_Item_t* tai = NULL;
    tai = ta_list->list.array[tai_idx];
    OCTET_STRING_TO_TAC(&tai->tAC,
                        supp_ta_list->supported_tai_items[tai_idx].tac);

    bplmn_list_count = tai->broadcastPLMNs.list.count;
    if (bplmn_list_count > S1AP_MAX_BROADCAST_PLMNS) {
      OAILOG_ERROR(LOG_S1AP,
                   "Maximum Broadcast PLMN list count exceeded, count = %d\n",
                   bplmn_list_count);
    }
    supp_ta_list->supported_tai_items[tai_idx].bplmnlist_count =
        bplmn_list_count;
    for (int plmn_idx = 0; plmn_idx < bplmn_list_count; plmn_idx++) {
      TBCD_TO_PLMN_T(
          tai->broadcastPLMNs.list.array[plmn_idx],
          &supp_ta_list->supported_tai_items[tai_idx].bplmns[plmn_idx]);
    }
  }
  OAILOG_DEBUG(LOG_S1AP,
               "Adding eNB with enb_id :%d to the list of served eNBs \n",
               enb_id);

  enb_association->enb_id = enb_id;

  S1AP_FIND_PROTOCOLIE_BY_ID(S1ap_S1SetupRequestIEs_t, ie_default_paging_drx,
                             container, S1ap_ProtocolIE_ID_id_DefaultPagingDRX,
                             true);

  enb_association->default_paging_drx =
      ie_default_paging_drx->value.choice.PagingDRX;

  if (enb_name != NULL) {
    memcpy(enb_association->enb_name, ie_enb_name->value.choice.ENBname.buf,
           ie_enb_name->value.choice.ENBname.size);
    enb_association->enb_name[ie_enb_name->value.choice.ENBname.size] = '\0';
  }

  // Clean any stale eNB association (from Redis) for this enb_id
  clean_stale_enb_state(state, enb_association);

  rc = s1ap_generate_s1_setup_response(state, enb_association);
  if (rc == RETURNok) {
    state->num_enbs++;
    set_gauge("s1_connection", 1, 1, "enb_name", enb_association->enb_name);
    increment_counter("s1_setup", 1, 1, "result", "success");
    s1_setup_success_event(enb_name, enb_id);
  }
  OAILOG_FUNC_RETURN(LOG_S1AP, rc);
}

//------------------------------------------------------------------------------
status_code_e s1ap_generate_s1_setup_response(
    s1ap_state_t* state, enb_description_t* enb_association) {
  S1ap_S1AP_PDU_t pdu = {S1ap_S1AP_PDU_PR_NOTHING, {0}};
  S1ap_S1SetupResponse_t* out;
  S1ap_S1SetupResponseIEs_t* ie = NULL;
  S1ap_ServedGUMMEIsItem_t* servedGUMMEI = NULL;
  int i, j;
  int enc_rval = 0;
  uint8_t* buffer = NULL;
  uint32_t length = 0;
  status_code_e rc = RETURNok;

  OAILOG_FUNC_IN(LOG_S1AP);
  if (enb_association == NULL) {
    OAILOG_ERROR(LOG_S1AP, "enb_association is NULL\n");
    return RETURNerror;
  }
  memset(&pdu, 0, sizeof(pdu));
  pdu.present = S1ap_S1AP_PDU_PR_successfulOutcome;
  pdu.choice.successfulOutcome.procedureCode = S1ap_ProcedureCode_id_S1Setup;
  pdu.choice.successfulOutcome.criticality = S1ap_Criticality_reject;
  pdu.choice.successfulOutcome.value.present =
      S1ap_SuccessfulOutcome__value_PR_S1SetupResponse;
  out = &pdu.choice.successfulOutcome.value.choice.S1SetupResponse;

  // Generating response
  ie = (S1ap_S1SetupResponseIEs_t*)calloc(1, sizeof(S1ap_S1SetupResponseIEs_t));
  ie->id = S1ap_ProtocolIE_ID_id_ServedGUMMEIs;
  ie->criticality = S1ap_Criticality_reject;
  ie->value.present = S1ap_S1SetupResponseIEs__value_PR_ServedGUMMEIs;

  // memset for gcc 4.8.4 instead of {0}, servedGUMMEI.servedPLMNs
  servedGUMMEI = reinterpret_cast<S1ap_ServedGUMMEIsItem_t*>(
      calloc(1, sizeof *servedGUMMEI));

  mme_config_read_lock(&mme_config);
  /*
   * Use the gummei parameters provided by configuration
   * that should be sorted
   */
  for (i = 0; i < mme_config.served_tai.nb_tai; i++) {
    bool plmn_added = false;
    for (j = 0; j < i; j++) {
      if ((mme_config.served_tai.plmn_mcc[j] ==
           mme_config.served_tai.plmn_mcc[i]) &&
          (mme_config.served_tai.plmn_mnc[j] ==
           mme_config.served_tai.plmn_mnc[i]) &&
          (mme_config.served_tai.plmn_mnc_len[j] ==
           mme_config.served_tai.plmn_mnc_len[i])) {
        plmn_added = true;
        break;
      }
    }
    if (false == plmn_added) {
      S1ap_PLMNidentity_t* plmn = NULL;
      plmn = reinterpret_cast<S1ap_PLMNidentity_t*>(calloc(1, sizeof(*plmn)));
      MCC_MNC_TO_PLMNID(mme_config.served_tai.plmn_mcc[i],
                        mme_config.served_tai.plmn_mnc[i],
                        mme_config.served_tai.plmn_mnc_len[i], plmn);
      ASN_SEQUENCE_ADD(&servedGUMMEI->servedPLMNs.list, plmn);
    }
  }

  for (i = 0; i < mme_config.gummei.nb; i++) {
    S1ap_MME_Group_ID_t* mme_gid = NULL;
    S1ap_MME_Code_t* mmec = NULL;

    mme_gid =
        reinterpret_cast<S1ap_MME_Group_ID_t*>(calloc(1, sizeof(*mme_gid)));
    INT16_TO_OCTET_STRING(mme_config.gummei.gummei[i].mme_gid, mme_gid);
    ASN_SEQUENCE_ADD(&servedGUMMEI->servedGroupIDs.list, mme_gid);

    mmec = reinterpret_cast<S1ap_MME_Code_t*>(calloc(1, sizeof(*mmec)));
    INT8_TO_OCTET_STRING(mme_config.gummei.gummei[i].mme_code, mmec);
    ASN_SEQUENCE_ADD(&servedGUMMEI->servedMMECs.list, mmec);
  }
  ASN_SEQUENCE_ADD(&ie->value.choice.ServedGUMMEIs.list, servedGUMMEI);
  ASN_SEQUENCE_ADD(&out->protocolIEs.list, ie);

  ie = (S1ap_S1SetupResponseIEs_t*)calloc(1, sizeof(S1ap_S1SetupResponseIEs_t));
  ie->id = S1ap_ProtocolIE_ID_id_RelativeMMECapacity;
  ie->criticality = S1ap_Criticality_ignore;
  ie->value.present = S1ap_S1SetupResponseIEs__value_PR_RelativeMMECapacity;
  ie->value.choice.RelativeMMECapacity = mme_config.relative_capacity;
  ASN_SEQUENCE_ADD(&out->protocolIEs.list, ie);

  mme_config_unlock(&mme_config);
  /*
   * The MME is only serving E-UTRAN RAT, so the list contains only one element
   */
  enc_rval = s1ap_mme_encode_pdu(&pdu, &buffer, &length);

  /*
   * Failed to encode s1 setup response...
   */
  if (enc_rval < 0) {
    OAILOG_DEBUG(LOG_S1AP, "Removed eNB %d\n", enb_association->sctp_assoc_id);
    s1ap_remove_enb(state, enb_association);
  } else {
    /*
     * Consider the response as sent. S1AP is ready to accept UE contexts
     */
    enb_association->s1_state = S1AP_READY;
  }

  /*
   * Non-UE signalling -> stream 0
   */
  bstring b = blk2bstr(buffer, length);
  free(buffer);
  rc = s1ap_mme_itti_send_sctp_request(&b, enb_association->sctp_assoc_id, 0,
                                       INVALID_MME_UE_S1AP_ID);

  OAILOG_FUNC_RETURN(LOG_S1AP, rc);
}

//------------------------------------------------------------------------------
status_code_e s1ap_mme_handle_ue_cap_indication(s1ap_state_t* state,
                                                __attribute__((unused))
                                                const sctp_assoc_id_t assoc_id,
                                                const sctp_stream_id_t stream,
                                                S1ap_S1AP_PDU_t* pdu) {
  UeDescription* ue_ref_p = NULL;
  S1ap_UECapabilityInfoIndication_t* container;
  S1ap_UECapabilityInfoIndicationIEs_t* ie = NULL;
  status_code_e rc = RETURNok;
  mme_ue_s1ap_id_t mme_ue_s1ap_id = INVALID_MME_UE_S1AP_ID;
  enb_ue_s1ap_id_t enb_ue_s1ap_id = INVALID_ENB_UE_S1AP_ID;
  imsi64_t imsi64 = INVALID_IMSI64;

  OAILOG_FUNC_IN(LOG_S1AP);
  if (pdu == NULL) {
    OAILOG_DEBUG(LOG_S1AP, "PDU is NULL\n");
    return RETURNerror;
  }

  container =
      &pdu->choice.initiatingMessage.value.choice.UECapabilityInfoIndication;

  S1AP_FIND_PROTOCOLIE_BY_ID(S1ap_UECapabilityInfoIndicationIEs_t, ie,
                             container, S1ap_ProtocolIE_ID_id_MME_UE_S1AP_ID,
                             true);

  if (ie) {
    mme_ue_s1ap_id = ie->value.choice.MME_UE_S1AP_ID;
    if ((ue_ref_p = s1ap_state_get_ue_mmeid(mme_ue_s1ap_id)) == NULL) {
      OAILOG_DEBUG(
          LOG_S1AP,
          "No UE is attached to this mme UE s1ap id: " MME_UE_S1AP_ID_FMT "\n",
          mme_ue_s1ap_id);
      OAILOG_FUNC_RETURN(LOG_S1AP, RETURNerror);
    }
  } else {
    OAILOG_FUNC_RETURN(LOG_S1AP, RETURNerror);
  }

  s1ap_imsi_map_t* s1ap_imsi_map = get_s1ap_imsi_map();
  s1ap_imsi_map->mme_ueid2imsi_map.get(mme_ue_s1ap_id, &imsi64);

  S1AP_FIND_PROTOCOLIE_BY_ID(S1ap_UECapabilityInfoIndicationIEs_t, ie,
                             container, S1ap_ProtocolIE_ID_id_eNB_UE_S1AP_ID,
                             true);

  if (ie) {
    enb_ue_s1ap_id = (enb_ue_s1ap_id_t)(ie->value.choice.ENB_UE_S1AP_ID &
                                        ENB_UE_S1AP_ID_MASK);
  } else {
    OAILOG_FUNC_RETURN(LOG_S1AP, RETURNerror);
  }

  if (ue_ref_p->enb_ue_s1ap_id() != enb_ue_s1ap_id) {
    OAILOG_DEBUG_UE(LOG_S1AP, imsi64,
                    "Mismatch in eNB UE S1AP ID, known: " ENB_UE_S1AP_ID_FMT
                    ", received: " ENB_UE_S1AP_ID_FMT "\n",
                    ue_ref_p->enb_ue_s1ap_id(), (uint32_t)enb_ue_s1ap_id);
    OAILOG_FUNC_RETURN(LOG_S1AP, RETURNerror);
  }

  /*
   * Just display a warning when message received over wrong stream
   */
  if (ue_ref_p->sctp_stream_recv() != stream) {
    OAILOG_ERROR_UE(LOG_S1AP, imsi64,
                    "Received ue capability indication for "
                    "(MME UE S1AP ID/eNB UE S1AP ID) (" MME_UE_S1AP_ID_FMT
                    "/" ENB_UE_S1AP_ID_FMT
                    ") over wrong stream "
                    "expecting %u, received on %u\n",
                    (uint32_t)mme_ue_s1ap_id, ue_ref_p->enb_ue_s1ap_id(),
                    ue_ref_p->sctp_stream_recv(), stream);
  }

  /*
   * Forward the ue capabilities to MME application layer
   */
  S1AP_FIND_PROTOCOLIE_BY_ID(S1ap_UECapabilityInfoIndicationIEs_t, ie,
                             container, S1ap_ProtocolIE_ID_id_UERadioCapability,
                             true);

  if (ie) {
    MessageDef* message_p = NULL;
    itti_s1ap_ue_cap_ind_t* ue_cap_ind_p = NULL;

    message_p = itti_alloc_new_message(TASK_S1AP, S1AP_UE_CAPABILITIES_IND);

    if (message_p == NULL) {
      OAILOG_ERROR(LOG_S1AP, "message_p is NULL\n");
      return RETURNerror;
    }
    ue_cap_ind_p = &message_p->ittiMsg.s1ap_ue_cap_ind;
    ue_cap_ind_p->enb_ue_s1ap_id = ue_ref_p->enb_ue_s1ap_id();
    ue_cap_ind_p->mme_ue_s1ap_id = ue_ref_p->mme_ue_s1ap_id();
    ue_cap_ind_p->radio_capabilities_length =
        ie->value.choice.UERadioCapability.size;
    ue_cap_ind_p->radio_capabilities = reinterpret_cast<uint8_t*>(
        calloc(ue_cap_ind_p->radio_capabilities_length,
               sizeof(*ue_cap_ind_p->radio_capabilities)));
    memcpy(ue_cap_ind_p->radio_capabilities,
           ie->value.choice.UERadioCapability.buf,
           ue_cap_ind_p->radio_capabilities_length);

    message_p->ittiMsgHeader.imsi = imsi64;
    rc = send_msg_to_task(&s1ap_task_zmq_ctx, TASK_MME_APP, message_p);
    OAILOG_FUNC_RETURN(LOG_S1AP, rc);
  } else {
    OAILOG_FUNC_RETURN(LOG_S1AP, RETURNerror);
  }
  OAILOG_FUNC_RETURN(LOG_S1AP, RETURNok);
}

////////////////////////////////////////////////////////////////////////////////
//******************* Context Management procedures **************************//
////////////////////////////////////////////////////////////////////////////////

//------------------------------------------------------------------------------
status_code_e s1ap_mme_handle_initial_context_setup_response(
    s1ap_state_t* state, __attribute__((unused)) const sctp_assoc_id_t assoc_id,
    __attribute__((unused)) const sctp_stream_id_t stream,
    S1ap_S1AP_PDU_t* pdu) {
  S1ap_InitialContextSetupResponse_t* container;
  S1ap_InitialContextSetupResponseIEs_t* ie = NULL;
  S1ap_E_RABSetupItemCtxtSUResIEs_t* eRABSetupItemCtxtSURes_p = NULL;
  UeDescription* ue_ref_p = NULL;
  MessageDef* message_p = NULL;
  status_code_e rc = RETURNok;
  mme_ue_s1ap_id_t mme_ue_s1ap_id = INVALID_MME_UE_S1AP_ID;
  enb_ue_s1ap_id_t enb_ue_s1ap_id = INVALID_ENB_UE_S1AP_ID;
  imsi64_t imsi64;

  OAILOG_FUNC_IN(LOG_S1AP);
  container =
      &pdu->choice.successfulOutcome.value.choice.InitialContextSetupResponse;
  S1AP_FIND_PROTOCOLIE_BY_ID(S1ap_InitialContextSetupResponseIEs_t, ie,
                             container, S1ap_ProtocolIE_ID_id_MME_UE_S1AP_ID,
                             true);

  if (ie) {
    mme_ue_s1ap_id = ie->value.choice.MME_UE_S1AP_ID;
    if ((ue_ref_p = s1ap_state_get_ue_mmeid((uint32_t)mme_ue_s1ap_id)) ==
        NULL) {
      OAILOG_DEBUG(
          LOG_S1AP,
          "No UE is attached to this mme UE s1ap id: " MME_UE_S1AP_ID_FMT
          " %u(10)\n",
          (uint32_t)mme_ue_s1ap_id, (uint32_t)mme_ue_s1ap_id);
      OAILOG_FUNC_RETURN(LOG_S1AP, RETURNerror);
    }
  } else {
    OAILOG_FUNC_RETURN(LOG_S1AP, RETURNerror);
  }
  s1ap_imsi_map_t* s1ap_imsi_map = get_s1ap_imsi_map();
  s1ap_imsi_map->mme_ueid2imsi_map.get(mme_ue_s1ap_id, &imsi64);

  S1AP_FIND_PROTOCOLIE_BY_ID(S1ap_InitialContextSetupResponseIEs_t, ie,
                             container, S1ap_ProtocolIE_ID_id_eNB_UE_S1AP_ID,
                             true);
  if (ie) {
    enb_ue_s1ap_id = (enb_ue_s1ap_id_t)(ie->value.choice.ENB_UE_S1AP_ID &
                                        ENB_UE_S1AP_ID_MASK);
  } else {
    OAILOG_FUNC_RETURN(LOG_S1AP, RETURNerror);
  }

  if (ue_ref_p->enb_ue_s1ap_id() != enb_ue_s1ap_id) {
    OAILOG_DEBUG_UE(LOG_S1AP, imsi64,
                    "Mismatch in eNB UE S1AP ID, known: " ENB_UE_S1AP_ID_FMT
                    " %u(10), received: 0x%06x %u(10)\n",
                    ue_ref_p->enb_ue_s1ap_id(), ue_ref_p->enb_ue_s1ap_id(),
                    (uint32_t)enb_ue_s1ap_id, (uint32_t)enb_ue_s1ap_id);
    OAILOG_FUNC_RETURN(LOG_S1AP, RETURNerror);
  }

  S1AP_FIND_PROTOCOLIE_BY_ID(
      S1ap_InitialContextSetupResponseIEs_t, ie, container,
      S1ap_ProtocolIE_ID_id_E_RABSetupListCtxtSURes, true);

  if (ie) {
    if (ie->value.choice.E_RABSetupListCtxtSURes.list.count < 1) {
      OAILOG_WARNING_UE(LOG_S1AP, imsi64, "E-RAB creation has failed\n");
      OAILOG_FUNC_RETURN(LOG_S1AP, RETURNerror);
    }
  } else {
    OAILOG_FUNC_RETURN(LOG_S1AP, RETURNerror);
  }
  ue_ref_p->set_s1ap_ue_state(magma::lte::oai::S1AP_UE_CONNECTED);
  message_p = DEPRECATEDitti_alloc_new_message_fatal(
      TASK_S1AP, MME_APP_INITIAL_CONTEXT_SETUP_RSP);
  MME_APP_INITIAL_CONTEXT_SETUP_RSP(message_p).ue_id =
      ue_ref_p->mme_ue_s1ap_id();
  MME_APP_INITIAL_CONTEXT_SETUP_RSP(message_p).e_rab_setup_list.no_of_items =
      ie->value.choice.E_RABSetupListCtxtSURes.list.count;
  for (int item = 0; item < ie->value.choice.E_RABSetupListCtxtSURes.list.count;
       item++) {
    /*
     * Bad, very bad cast...
     */
    eRABSetupItemCtxtSURes_p =
        (S1ap_E_RABSetupItemCtxtSUResIEs_t*)
            ie->value.choice.E_RABSetupListCtxtSURes.list.array[item];
    MME_APP_INITIAL_CONTEXT_SETUP_RSP(message_p)
        .e_rab_setup_list.item[item]
        .e_rab_id =
        eRABSetupItemCtxtSURes_p->value.choice.E_RABSetupItemCtxtSURes.e_RAB_ID;
    MME_APP_INITIAL_CONTEXT_SETUP_RSP(message_p)
        .e_rab_setup_list.item[item]
        .gtp_teid = htonl(*((uint32_t*)eRABSetupItemCtxtSURes_p->value.choice
                                .E_RABSetupItemCtxtSURes.gTP_TEID.buf));

    // When Magma AGW runs in a cloud and RAN at the edge (hence eNB is
    // behind NAT), eNB signals its private IP address in ICS Response. By
    // setting "enable_gtpu_private_ip_correction" true in mme.yml file,
    // we can correct that private IP address with the public IP address of
    // the eNB as its public IP address is observed during SCTP link is set up.
    // We store this "control plane IP address" as part of the eNB context
    // information. This feature can be safely used only when NAT uses the same
    // public IP address for both the CP and UP communication to/from the eNB,
    // which typically is the situation.
    enb_description_t* enb_association = s1ap_state_get_enb(state, assoc_id);
    if (mme_config.enable_gtpu_private_ip_correction) {
      OAILOG_INFO(LOG_S1AP,
                  "Overwriting eNB GTP-U IP ADDRESS with SCTP eNB IP address");
      MME_APP_INITIAL_CONTEXT_SETUP_RSP(message_p)
          .e_rab_setup_list.item[item]
          .transport_layer_address = blk2bstr(
          enb_association->ran_cp_ipaddr, enb_association->ran_cp_ipaddr_sz);
    } else {
      // Print a warning message if CP and UP plane eNB IPs are different
      if (memcmp(enb_association->ran_cp_ipaddr,
                 eRABSetupItemCtxtSURes_p->value.choice.E_RABSetupItemCtxtSURes
                     .transportLayerAddress.buf,
                 enb_association->ran_cp_ipaddr_sz)) {
        OAILOG_WARNING(
            LOG_S1AP,
            "GTP-U eNB IP addr is different than SCTP eNB IP addr. "
            "This can be due to eNB behind a NAT. Consider setting "
            "enable_gtpu_private_ip_correction as true in mme.yml file.");
      }
      MME_APP_INITIAL_CONTEXT_SETUP_RSP(message_p)
          .e_rab_setup_list.item[item]
          .transport_layer_address =
          blk2bstr(eRABSetupItemCtxtSURes_p->value.choice
                       .E_RABSetupItemCtxtSURes.transportLayerAddress.buf,
                   eRABSetupItemCtxtSURes_p->value.choice
                       .E_RABSetupItemCtxtSURes.transportLayerAddress.size);
    }
  }

  // Failed bearers
  itti_mme_app_initial_context_setup_rsp_t* initial_context_setup_rsp =
      &(MME_APP_INITIAL_CONTEXT_SETUP_RSP(message_p));
  initial_context_setup_rsp->e_rab_failed_to_setup_list.no_of_items = 0;
  S1AP_FIND_PROTOCOLIE_BY_ID(
      S1ap_InitialContextSetupResponseIEs_t, ie, container,
      S1ap_ProtocolIE_ID_id_E_RABFailedToSetupListBearerSURes, false);
  if (ie) {
    S1ap_E_RABList_t* s1ap_e_rab_list = &ie->value.choice.E_RABList;
    for (int index = 0; index < s1ap_e_rab_list->list.count; index++) {
      S1ap_E_RABItem_t* erab_item =
          (S1ap_E_RABItem_t*)s1ap_e_rab_list->list.array[index];
      initial_context_setup_rsp->e_rab_failed_to_setup_list.item[index]
          .e_rab_id = erab_item->e_RAB_ID;
      initial_context_setup_rsp->e_rab_failed_to_setup_list.item[index].cause =
          erab_item->cause;
    }
    initial_context_setup_rsp->e_rab_failed_to_setup_list.no_of_items =
        s1ap_e_rab_list->list.count;
  }
  message_p->ittiMsgHeader.imsi = imsi64;
  rc = send_msg_to_task(&s1ap_task_zmq_ctx, TASK_MME_APP, message_p);
  OAILOG_FUNC_RETURN(LOG_S1AP, rc);
}

//------------------------------------------------------------------------------
status_code_e s1ap_mme_handle_ue_context_release_request(
    s1ap_state_t* state, __attribute__((unused)) const sctp_assoc_id_t assoc_id,
    __attribute__((unused)) const sctp_stream_id_t stream,
    S1ap_S1AP_PDU_t* pdu) {
  S1ap_UEContextReleaseRequest_t* container;
  S1ap_UEContextReleaseRequest_IEs_t* ie = NULL;
  UeDescription* ue_ref_p = NULL;
  enb_description_t* enb_ref_p = NULL;
  S1ap_Cause_PR cause_type;
  long cause_value;
  enum s1cause s1_release_cause = S1AP_RADIO_EUTRAN_GENERATED_REASON;
  status_code_e rc = RETURNok;
  mme_ue_s1ap_id_t mme_ue_s1ap_id = INVALID_MME_UE_S1AP_ID;
  enb_ue_s1ap_id_t enb_ue_s1ap_id = INVALID_ENB_UE_S1AP_ID;
  imsi64_t imsi64 = INVALID_IMSI64;

  OAILOG_FUNC_IN(LOG_S1AP);
  if ((enb_ref_p = s1ap_state_get_enb(state, assoc_id)) == NULL) {
    OAILOG_ERROR(LOG_S1AP,
                 "Ignoring context release request from unknown assoc %u",
                 assoc_id);
    OAILOG_FUNC_RETURN(LOG_S1AP, RETURNerror);
  }

  container =
      &pdu->choice.initiatingMessage.value.choice.UEContextReleaseRequest;
  // Log the Cause Type and Cause value
  S1AP_FIND_PROTOCOLIE_BY_ID(S1ap_UEContextReleaseRequest_IEs_t, ie, container,
                             S1ap_ProtocolIE_ID_id_MME_UE_S1AP_ID, true);
  if (ie) {
    mme_ue_s1ap_id = ie->value.choice.MME_UE_S1AP_ID;
  } else {
    OAILOG_FUNC_RETURN(LOG_S1AP, RETURNerror);
  }

  S1AP_FIND_PROTOCOLIE_BY_ID(S1ap_UEContextReleaseRequest_IEs_t, ie, container,
                             S1ap_ProtocolIE_ID_id_eNB_UE_S1AP_ID, true);
  if (ie) {
    enb_ue_s1ap_id = (enb_ue_s1ap_id_t)(ie->value.choice.ENB_UE_S1AP_ID &
                                        ENB_UE_S1AP_ID_MASK);
  } else {
    OAILOG_FUNC_RETURN(LOG_S1AP, RETURNerror);
  }

  // Log the Cause Type and Cause value
  S1AP_FIND_PROTOCOLIE_BY_ID(S1ap_UEContextReleaseRequest_IEs_t, ie, container,
                             S1ap_ProtocolIE_ID_id_Cause, true);
  if (ie) {
    cause_type = ie->value.choice.Cause.present;
  } else {
    OAILOG_FUNC_RETURN(LOG_S1AP, RETURNerror);
  }
  switch (cause_type) {
    case S1ap_Cause_PR_radioNetwork:
      cause_value = ie->value.choice.Cause.choice.radioNetwork;
      OAILOG_INFO(
          LOG_S1AP,
          "UE CONTEXT RELEASE REQUEST with Cause_Type = Radio Network and "
          "Cause_Value = %ld\n",
          cause_value);
      if (cause_value == S1ap_CauseRadioNetwork_user_inactivity) {
        increment_counter("ue_context_release_req", 1, 1, "cause",
                          "user_inactivity");
      } else if (cause_value ==
                 S1ap_CauseRadioNetwork_radio_connection_with_ue_lost) {
        increment_counter("ue_context_release_req", 1, 1, "cause",
                          "radio_link_failure");
      } else if (cause_value ==
                 S1ap_CauseRadioNetwork_ue_not_available_for_ps_service) {
        increment_counter("ue_context_release_req", 1, 1, "cause",
                          "ue_not_available_for_ps_service");
        s1_release_cause = S1AP_NAS_UE_NOT_AVAILABLE_FOR_PS;
      } else if (cause_value == S1ap_CauseRadioNetwork_cs_fallback_triggered) {
        increment_counter("ue_context_release_req", 1, 1, "cause",
                          "cs_fallback_triggered");
        s1_release_cause = S1AP_CSFB_TRIGGERED;
      }
      break;

    case S1ap_Cause_PR_transport:
      cause_value = ie->value.choice.Cause.choice.transport;
      OAILOG_INFO(LOG_S1AP,
                  "UE CONTEXT RELEASE REQUEST with Cause_Type = Transport and "
                  "Cause_Value = %ld\n",
                  cause_value);
      break;

    case S1ap_Cause_PR_nas:
      cause_value = ie->value.choice.Cause.choice.nas;
      OAILOG_INFO(
          LOG_S1AP,
          "UE CONTEXT RELEASE REQUEST with Cause_Type = NAS and Cause_Value = "
          "%ld\n",
          cause_value);
      break;

    case S1ap_Cause_PR_protocol:
      cause_value = ie->value.choice.Cause.choice.protocol;
      OAILOG_INFO(LOG_S1AP,
                  "UE CONTEXT RELEASE REQUEST with Cause_Type = Transport and "
                  "Cause_Value = %ld\n",
                  cause_value);
      break;

    case S1ap_Cause_PR_misc:
      cause_value = ie->value.choice.Cause.choice.misc;
      OAILOG_INFO(
          LOG_S1AP,
          "UE CONTEXT RELEASE REQUEST with Cause_Type = MISC and Cause_Value = "
          "%ld\n",
          cause_value);
      break;

    default:
      OAILOG_ERROR(LOG_S1AP,
                   "UE CONTEXT RELEASE REQUEST with Invalid Cause_Type = %d\n",
                   cause_type);
      OAILOG_FUNC_RETURN(LOG_S1AP, RETURNerror);
  }

  /* Fix - MME shall handle UE Context Release received from the eNB
  irrespective of the cause. And MME should release the S1-U bearers for the UE
  and move the UE to ECM idle mode. Cause can influence whether to preserve GBR
  bearers or not.Since, as of now EPC doesn't support dedicated bearers, it is
  don't care scenario till we add support for dedicated bearers.
  */

  if ((ue_ref_p = s1ap_state_get_ue_mmeid(mme_ue_s1ap_id)) == NULL) {
    /*
     * MME doesn't know the MME UE S1AP ID provided.
     * No need to do anything. Ignore the message
     */
    OAILOG_DEBUG(
        LOG_S1AP,
        "UE_CONTEXT_RELEASE_REQUEST ignored cause could not get context with "
        "mme_ue_s1ap_id " MME_UE_S1AP_ID_FMT
        " enb_ue_s1ap_id " ENB_UE_S1AP_ID_FMT " ",
        (uint32_t)mme_ue_s1ap_id, (uint32_t)enb_ue_s1ap_id);
    OAILOG_FUNC_RETURN(LOG_S1AP, RETURNerror);
  } else {
    s1ap_imsi_map_t* imsi_map = get_s1ap_imsi_map();
    imsi_map->mme_ueid2imsi_map.get(mme_ue_s1ap_id, &imsi64);
    if (ue_ref_p->sctp_assoc_id() == assoc_id &&
        ue_ref_p->enb_ue_s1ap_id() == enb_ue_s1ap_id) {
      /*
       * Both eNB UE S1AP ID and MME UE S1AP ID match.
       * Send a UE context Release Command to eNB after releasing S1-U bearer
       * tunnel mapping for all the bearers.
       */
      rc = s1ap_send_mme_ue_context_release(state, ue_ref_p, s1_release_cause,
                                            ie->value.choice.Cause, imsi64);

      OAILOG_FUNC_RETURN(LOG_S1AP, rc);
    } else if (enb_ref_p->enb_id ==
                   ue_ref_p->s1ap_handover_state().source_enb_id() &&
               ue_ref_p->s1ap_handover_state().source_enb_ue_s1ap_id() ==
                   enb_ue_s1ap_id) {
      /*
       * We just handed over from this eNB.
       * Send a UE context Release Command to eNB. S1-U bearer already released
       */
      rc = s1ap_mme_generate_ue_context_release_command(
          state, ue_ref_p, S1AP_RADIO_EUTRAN_GENERATED_REASON, imsi64, assoc_id,
          ue_ref_p->s1ap_handover_state().source_sctp_stream_send(),
          mme_ue_s1ap_id, enb_ue_s1ap_id);
      OAILOG_FUNC_RETURN(LOG_S1AP, rc);
    } else {
      // abnormal case. No need to do anything. Ignore the message
      OAILOG_DEBUG_UE(
          LOG_S1AP, imsi64,
          "UE_CONTEXT_RELEASE_REQUEST ignored, cause mismatch enb_ue_s1ap_id: "
          "ctxt " ENB_UE_S1AP_ID_FMT " != request " ENB_UE_S1AP_ID_FMT " ",
          (uint32_t)ue_ref_p->enb_ue_s1ap_id(), (uint32_t)enb_ue_s1ap_id);
      OAILOG_FUNC_RETURN(LOG_S1AP, RETURNerror);
    }
  }
  OAILOG_FUNC_RETURN(LOG_S1AP, RETURNok);
}

//------------------------------------------------------------------------------
status_code_e s1ap_mme_generate_ue_context_release_command(
    s1ap_state_t* state, UeDescription* ue_ref_p, enum s1cause cause,
    imsi64_t imsi64, const sctp_assoc_id_t assoc_id,
    const sctp_stream_id_t stream, mme_ue_s1ap_id_t mme_ue_s1ap_id,
    enb_ue_s1ap_id_t enb_ue_s1ap_id) {
  uint8_t* buffer = NULL;
  uint32_t length = 0;
  S1ap_S1AP_PDU_t pdu = {S1ap_S1AP_PDU_PR_NOTHING, {0}};
  S1ap_UEContextReleaseCommand_t* out;
  S1ap_UEContextReleaseCommand_IEs_t* ie = NULL;
  status_code_e rc = RETURNok;
  S1ap_Cause_PR cause_type;
  long cause_value;

  OAILOG_FUNC_IN(LOG_S1AP);
  memset(&pdu, 0, sizeof(pdu));
  pdu.present = S1ap_S1AP_PDU_PR_initiatingMessage;
  pdu.choice.initiatingMessage.procedureCode =
      S1ap_ProcedureCode_id_UEContextRelease;
  pdu.choice.initiatingMessage.criticality = S1ap_Criticality_reject;
  pdu.choice.initiatingMessage.value.present =
      S1ap_InitiatingMessage__value_PR_UEContextReleaseCommand;
  out = &pdu.choice.initiatingMessage.value.choice.UEContextReleaseCommand;
  /*
   * Fill in ID pair
   */
  ie = (S1ap_UEContextReleaseCommand_IEs_t*)calloc(
      1, sizeof(S1ap_UEContextReleaseCommand_IEs_t));
  ie->id = S1ap_ProtocolIE_ID_id_UE_S1AP_IDs;
  ie->criticality = S1ap_Criticality_reject;
  ie->value.present = S1ap_UEContextReleaseCommand_IEs__value_PR_UE_S1AP_IDs;
  ie->value.choice.UE_S1AP_IDs.present = S1ap_UE_S1AP_IDs_PR_uE_S1AP_ID_pair;
  ie->value.choice.UE_S1AP_IDs.choice.uE_S1AP_ID_pair.mME_UE_S1AP_ID =
      mme_ue_s1ap_id;
  ie->value.choice.UE_S1AP_IDs.choice.uE_S1AP_ID_pair.eNB_UE_S1AP_ID =
      enb_ue_s1ap_id;
  ie->value.choice.UE_S1AP_IDs.choice.uE_S1AP_ID_pair.iE_Extensions = NULL;
  ASN_SEQUENCE_ADD(&out->protocolIEs.list, ie);

  ie = (S1ap_UEContextReleaseCommand_IEs_t*)calloc(
      1, sizeof(S1ap_UEContextReleaseCommand_IEs_t));
  ie->id = S1ap_ProtocolIE_ID_id_Cause;
  ie->criticality = S1ap_Criticality_ignore;
  ie->value.present = S1ap_UEContextReleaseCommand_IEs__value_PR_Cause;
  switch (cause) {
    case S1AP_NAS_DETACH:
      cause_type = S1ap_Cause_PR_nas;
      cause_value = S1ap_CauseNas_detach;
      break;
    case S1AP_NAS_NORMAL_RELEASE:
      cause_type = S1ap_Cause_PR_nas;
      cause_value = S1ap_CauseNas_unspecified;
      break;
    case S1AP_SUCCESSFUL_HANDOVER:
      cause_type = S1ap_Cause_PR_radioNetwork;
      cause_value = S1ap_CauseRadioNetwork_successful_handover;
      break;
    case S1AP_RADIO_EUTRAN_GENERATED_REASON:
      cause_type = S1ap_Cause_PR_radioNetwork;
      cause_value =
          S1ap_CauseRadioNetwork_release_due_to_eutran_generated_reason;
      break;
    case S1AP_INITIAL_CONTEXT_SETUP_FAILED:
      cause_type = S1ap_Cause_PR_radioNetwork;
      cause_value = S1ap_CauseRadioNetwork_unspecified;
      break;
    case S1AP_CSFB_TRIGGERED:
      cause_type = S1ap_Cause_PR_radioNetwork;
      cause_value = S1ap_CauseRadioNetwork_cs_fallback_triggered;
      break;
    case S1AP_NAS_UE_NOT_AVAILABLE_FOR_PS:
      cause_type = S1ap_Cause_PR_radioNetwork;
      cause_value = S1ap_CauseRadioNetwork_ue_not_available_for_ps_service;
      break;
    case S1AP_RADIO_MULTIPLE_E_RAB_ID:
      cause_type = S1ap_Cause_PR_radioNetwork;
      cause_value = S1ap_CauseRadioNetwork_multiple_E_RAB_ID_instances;
    case S1AP_INVALID_MME_UE_S1AP_ID:
      cause_type = S1ap_Cause_PR_radioNetwork;
      cause_value = S1ap_CauseRadioNetwork_unknown_mme_ue_s1ap_id;
      break;
    case S1AP_NAS_MME_OFFLOADING:
      cause_type = S1ap_Cause_PR_radioNetwork;
      cause_value = S1ap_CauseRadioNetwork_load_balancing_tau_required;
      break;
    case S1AP_INVALID_ENB_ID:
      cause_type = S1ap_Cause_PR_radioNetwork;
      cause_value = S1ap_CauseRadioNetwork_unknown_enb_ue_s1ap_id;
      break;
    default:
      // Freeing ie and pdu data since it will not be encoded
      free_wrapper((void**)&ie);
      ASN_STRUCT_FREE_CONTENTS_ONLY(asn_DEF_S1ap_S1AP_PDU, &pdu);
      OAILOG_ERROR_UE(LOG_S1AP, imsi64, "Unknown cause for context release");
      OAILOG_FUNC_RETURN(LOG_S1AP, RETURNerror);
  }
  s1ap_mme_set_cause(&ie->value.choice.Cause, cause_type, cause_value);
  ASN_SEQUENCE_ADD(&out->protocolIEs.list, ie);

  if (s1ap_mme_encode_pdu(&pdu, &buffer, &length) < 0) {
    OAILOG_FUNC_RETURN(LOG_S1AP, RETURNerror);
  }

  bstring b = blk2bstr(buffer, length);
  free(buffer);
  rc = s1ap_mme_itti_send_sctp_request(&b, assoc_id, stream, mme_ue_s1ap_id);

  // For handover; release the s1-signaling connection with
  //  source eNB and retain the UE contexts at mme_app, nas and spgw. Since
  //  mme_ue_s1ap_id remains same for UE before and after handover, so s1ap
  //  doesn't send 'ue context release complete' message to mme_app

  if (cause == S1AP_SUCCESSFUL_HANDOVER) {
    OAILOG_FUNC_RETURN(LOG_S1AP, RETURNok);
  }
  // If cause is S1AP_INVALID_MME_UE_S1AP_ID, then it indicates that s1ap doen't
  // have valid UE context
  if (cause == S1AP_INVALID_MME_UE_S1AP_ID && ue_ref_p == NULL) {
    OAILOG_FUNC_RETURN(LOG_S1AP, RETURNok);
  }
  if (rc == RETURNok) {
    // Start timer to track UE context release complete from eNB
    ue_ref_p->set_s1ap_ue_state(magma::lte::oai::S1AP_UE_WAITING_CRR);
    ue_ref_p->mutable_s1ap_ue_context_rel_timer()->set_id(s1ap_start_timer(
        ue_ref_p->s1ap_ue_context_rel_timer().msec(), TIMER_REPEAT_ONCE,
        handle_ue_context_rel_timer_expiry, mme_ue_s1ap_id));
  } else {
    // Remove UE context and inform MME_APP.
    s1ap_mme_release_ue_context(state, ue_ref_p, imsi64);
  }
  OAILOG_FUNC_RETURN(LOG_S1AP, rc);
}

//------------------------------------------------------------------------------

//------------------------------------------------------------------------------
status_code_e s1ap_mme_generate_ue_context_modification(
    UeDescription* ue_ref_p,
    const itti_s1ap_ue_context_mod_req_t* const ue_context_mod_req_pP,
    imsi64_t imsi64) {
  uint8_t* buffer = NULL;
  uint32_t length = 0;
  S1ap_S1AP_PDU_t pdu = {S1ap_S1AP_PDU_PR_NOTHING, {0}};
  S1ap_UEContextModificationRequest_t* container = NULL;
  S1ap_UEContextModificationRequestIEs_t* ie = NULL;
  status_code_e rc = RETURNok;

  OAILOG_FUNC_IN(LOG_S1AP);
  if (ue_ref_p == NULL) {
    OAILOG_FUNC_RETURN(LOG_S1AP, RETURNerror);
  }
  pdu.present = S1ap_S1AP_PDU_PR_initiatingMessage;
  pdu.choice.initiatingMessage.procedureCode =
      S1ap_ProcedureCode_id_UEContextModification;
  pdu.choice.initiatingMessage.criticality = S1ap_Criticality_reject;
  pdu.choice.initiatingMessage.value.present =
      S1ap_InitiatingMessage__value_PR_UEContextModificationRequest;
  container =
      &pdu.choice.initiatingMessage.value.choice.UEContextModificationRequest;

  /*
   * Fill in ID pair
   */
  ie = (S1ap_UEContextModificationRequestIEs_t*)calloc(
      1, sizeof(S1ap_UEContextModificationRequestIEs_t));
  ie->id = S1ap_ProtocolIE_ID_id_UE_S1AP_IDs;
  ie->criticality = S1ap_Criticality_reject;
  ie->value.present =
      S1ap_UEContextModificationRequestIEs__value_PR_MME_UE_S1AP_ID;
  ie->value.choice.MME_UE_S1AP_ID = ue_ref_p->mme_ue_s1ap_id();
  ASN_SEQUENCE_ADD(&container->protocolIEs.list, ie);

  ie = (S1ap_UEContextModificationRequestIEs_t*)calloc(
      1, sizeof(S1ap_UEContextModificationRequestIEs_t));
  ie->id = S1ap_ProtocolIE_ID_id_UE_S1AP_IDs;
  ie->criticality = S1ap_Criticality_reject;
  ie->value.present =
      S1ap_UEContextModificationRequestIEs__value_PR_ENB_UE_S1AP_ID;
  ie->value.choice.ENB_UE_S1AP_ID = ue_ref_p->enb_ue_s1ap_id();
  ASN_SEQUENCE_ADD(&container->protocolIEs.list, ie);

  if ((ue_context_mod_req_pP->presencemask & S1AP_UE_CONTEXT_MOD_LAI_PRESENT) ==
      S1AP_UE_CONTEXT_MOD_LAI_PRESENT) {
    ie = (S1ap_UEContextModificationRequestIEs_t*)calloc(
        1, sizeof(S1ap_UEContextModificationRequestIEs_t));
    ie->id = S1ap_ProtocolIE_ID_id_RegisteredLAI;
    ie->criticality = S1ap_Criticality_reject;
    ie->value.present = S1ap_UEContextModificationRequestIEs__value_PR_LAI;
#define PLMN_SIZE 3
    S1ap_LAI_t* lai_item = &ie->value.choice.LAI;
    lai_item->pLMNidentity.size = PLMN_SIZE;
    lai_item->pLMNidentity.buf =
        reinterpret_cast<uint8_t*>(calloc(PLMN_SIZE, sizeof(uint8_t)));
    uint8_t mnc_length =
        mme_config_find_mnc_length(ue_context_mod_req_pP->lai.mccdigit1,
                                   ue_context_mod_req_pP->lai.mccdigit2,
                                   ue_context_mod_req_pP->lai.mccdigit3,
                                   ue_context_mod_req_pP->lai.mncdigit1,
                                   ue_context_mod_req_pP->lai.mncdigit2,
                                   ue_context_mod_req_pP->lai.mncdigit3);
    if (mnc_length != 2 && mnc_length != 3) {
      free_wrapper((void**)&ie);
      ASN_STRUCT_FREE_CONTENTS_ONLY(asn_DEF_S1ap_UEContextModificationRequest,
                                    container);
      OAILOG_FUNC_RETURN(LOG_S1AP, RETURNerror);
    }
    LAI_T_TO_TBCD(ue_context_mod_req_pP->lai, lai_item->pLMNidentity.buf,
                  mnc_length);

    TAC_TO_ASN1(ue_context_mod_req_pP->lai.lac, &lai_item->lAC);
    lai_item->iE_Extensions = NULL;
    ASN_SEQUENCE_ADD(&container->protocolIEs.list, ie);
  }

  if ((ue_context_mod_req_pP->presencemask &
       S1AP_UE_CONTEXT_MOD_CSFB_INDICATOR_PRESENT) ==
      S1AP_UE_CONTEXT_MOD_CSFB_INDICATOR_PRESENT) {
    ie = (S1ap_UEContextModificationRequestIEs_t*)calloc(
        1, sizeof(S1ap_UEContextModificationRequestIEs_t));
    ie->id = S1ap_ProtocolIE_ID_id_CSFallbackIndicator;
    ie->criticality = S1ap_Criticality_reject;
    ie->value.present =
        S1ap_UEContextModificationRequestIEs__value_PR_CSFallbackIndicator;
    ie->value.choice.CSFallbackIndicator =
        ue_context_mod_req_pP->cs_fallback_indicator;
    ASN_SEQUENCE_ADD(&container->protocolIEs.list, ie);
  }

  if ((ue_context_mod_req_pP->presencemask &
       S1AP_UE_CONTEXT_MOD_UE_AMBR_INDICATOR_PRESENT) ==
      S1AP_UE_CONTEXT_MOD_UE_AMBR_INDICATOR_PRESENT) {
    ie = (S1ap_UEContextModificationRequestIEs_t*)calloc(
        1, sizeof(S1ap_UEContextModificationRequestIEs_t));
    ie->id = S1ap_ProtocolIE_ID_id_uEaggregateMaximumBitrate;
    ie->criticality = S1ap_Criticality_ignore;
    ie->value.present =
        S1ap_UEContextModificationRequestIEs__value_PR_UEAggregateMaximumBitrate;
    asn_uint642INTEGER(
        &ie->value.choice.UEAggregateMaximumBitrate.uEaggregateMaximumBitRateDL,
        ue_context_mod_req_pP->ue_ambr.br_dl);
    asn_uint642INTEGER(
        &ie->value.choice.UEAggregateMaximumBitrate.uEaggregateMaximumBitRateUL,
        ue_context_mod_req_pP->ue_ambr.br_ul);
    ASN_SEQUENCE_ADD(&container->protocolIEs.list, ie);
  }

  if (s1ap_mme_encode_pdu(&pdu, &buffer, &length) < 0) {
    OAILOG_FUNC_RETURN(LOG_S1AP, RETURNerror);
  }

  bstring b = blk2bstr(buffer, length);
  free(buffer);
  rc = s1ap_mme_itti_send_sctp_request(&b, ue_ref_p->sctp_assoc_id(),
                                       ue_ref_p->sctp_stream_send(),
                                       ue_ref_p->mme_ue_s1ap_id());

  OAILOG_FUNC_RETURN(LOG_S1AP, rc);
}

//------------------------------------------------------------------------------
status_code_e s1ap_handle_ue_context_release_command(
    s1ap_state_t* state,
    const itti_s1ap_ue_context_release_command_t* const
        ue_context_release_command_pP,
    imsi64_t imsi64) {
  UeDescription* ue_ref_p = NULL;
  status_code_e rc = RETURNok;

  OAILOG_FUNC_IN(LOG_S1AP);
  if ((ue_ref_p = s1ap_state_get_ue_mmeid(
           ue_context_release_command_pP->mme_ue_s1ap_id)) == NULL) {
    OAILOG_DEBUG_UE(LOG_S1AP, imsi64,
                    "Ignoring UE with mme_ue_s1ap_id " MME_UE_S1AP_ID_FMT
                    " enb_ue_s1ap_id " ENB_UE_S1AP_ID_FMT "\n",
                    ue_context_release_command_pP->mme_ue_s1ap_id,
                    ue_context_release_command_pP->enb_ue_s1ap_id);
    rc = RETURNok;
  } else {
    /*
     * Check the cause. If it is implicit detach or sctp reset/shutdown no need
     * to send UE context release command to eNB. Free UE context locally.
     */

    if (ue_context_release_command_pP->cause == S1AP_IMPLICIT_CONTEXT_RELEASE ||
        ue_context_release_command_pP->cause == S1AP_SCTP_SHUTDOWN_OR_RESET) {
      s1ap_remove_ue(state, ue_ref_p);
    } else {
      rc = s1ap_mme_generate_ue_context_release_command(
          state, ue_ref_p, ue_context_release_command_pP->cause, imsi64,
          ue_ref_p->sctp_assoc_id(), ue_ref_p->sctp_stream_send(),
          ue_ref_p->mme_ue_s1ap_id(), ue_ref_p->enb_ue_s1ap_id());
    }
  }

  OAILOG_FUNC_RETURN(LOG_S1AP, rc);
}

//------------------------------------------------------------------------------

//------------------------------------------------------------------------------
status_code_e s1ap_handle_ue_context_mod_req(
    s1ap_state_t* state,
    const itti_s1ap_ue_context_mod_req_t* const ue_context_mod_req_pP,
    imsi64_t imsi64) {
  UeDescription* ue_ref_p = NULL;
  status_code_e rc = RETURNok;

  OAILOG_FUNC_IN(LOG_S1AP);
  if (ue_context_mod_req_pP == NULL) {
    OAILOG_ERROR(LOG_S1AP, "ue_context_mod_req_pP is NULL\n");
    return RETURNerror;
  }
  if ((ue_ref_p = s1ap_state_get_ue_mmeid(
           ue_context_mod_req_pP->mme_ue_s1ap_id)) == NULL) {
    OAILOG_DEBUG_UE(LOG_S1AP, imsi64,
                    "Ignoring UE with mme_ue_s1ap_id " MME_UE_S1AP_ID_FMT
                    " %u(10)\n",
                    ue_context_mod_req_pP->mme_ue_s1ap_id,
                    ue_context_mod_req_pP->mme_ue_s1ap_id);
    rc = RETURNok;
  } else {
    rc = s1ap_mme_generate_ue_context_modification(
        ue_ref_p, ue_context_mod_req_pP, imsi64);
  }

  OAILOG_FUNC_RETURN(LOG_S1AP, rc);
}

//------------------------------------------------------------------------------
status_code_e s1ap_mme_handle_ue_context_release_complete(
    s1ap_state_t* state, __attribute__((unused)) const sctp_assoc_id_t assoc_id,
    __attribute__((unused)) const sctp_stream_id_t stream,
    S1ap_S1AP_PDU_t* pdu) {
  S1ap_UEContextReleaseComplete_t* container;
  S1ap_UEContextReleaseComplete_IEs_t* ie = NULL;
  UeDescription* ue_ref_p = NULL;
  mme_ue_s1ap_id_t mme_ue_s1ap_id = 0;

  OAILOG_FUNC_IN(LOG_S1AP);
  container =
      &pdu->choice.successfulOutcome.value.choice.UEContextReleaseComplete;

  S1AP_FIND_PROTOCOLIE_BY_ID(S1ap_UEContextReleaseComplete_IEs_t, ie, container,
                             S1ap_ProtocolIE_ID_id_MME_UE_S1AP_ID, true);

  if (ie) {
    mme_ue_s1ap_id = ie->value.choice.MME_UE_S1AP_ID;
  } else {
    OAILOG_FUNC_RETURN(LOG_S1AP, RETURNok);
  }

  if ((ue_ref_p = s1ap_state_get_ue_mmeid(mme_ue_s1ap_id)) == NULL) {
    OAILOG_DEBUG(
        LOG_S1AP,
        " UE Context Release commplete: S1 context cleared. Ignore message for "
        "ueid " MME_UE_S1AP_ID_FMT "\n",
        (uint32_t)mme_ue_s1ap_id);
    OAILOG_FUNC_RETURN(LOG_S1AP, RETURNok);
  } else {
    if (ue_ref_p->sctp_assoc_id() == assoc_id) {
      OAILOG_INFO(LOG_S1AP,
                  "UE Context Release complete: clearing S1 context for "
                  "ueid " MME_UE_S1AP_ID_FMT "\n",
                  (uint32_t)mme_ue_s1ap_id);
      // Remove UE context only if UE is not handed over to another eNB
      imsi64_t imsi64 = INVALID_IMSI64;
      s1ap_imsi_map_t* imsi_map = get_s1ap_imsi_map();
      imsi_map->mme_ueid2imsi_map.get(mme_ue_s1ap_id, &imsi64);

      ue_ref_p->set_s1ap_ue_state(magma::lte::oai::S1AP_UE_WAITING_CRR);
      // We can safely remove UE context now and stop timer
      s1ap_mme_release_ue_context(state, ue_ref_p, imsi64);

      OAILOG_FUNC_RETURN(LOG_S1AP, RETURNok);
    } else {
      /*
       * UE Context Release commplete received from a different eNB. This could
       * be coming from the source eNB after a successful handover
       */
      OAILOG_DEBUG(
          LOG_S1AP,
          " UE Context Release commplete received from a different eNB."
          " Ignore message for ueid " MME_UE_S1AP_ID_FMT "\n",
          (uint32_t)mme_ue_s1ap_id);
      OAILOG_FUNC_RETURN(LOG_S1AP, RETURNok);
    }
  }
}

//------------------------------------------------------------------------------
status_code_e s1ap_mme_handle_initial_context_setup_failure(
    s1ap_state_t* state, __attribute__((unused)) const sctp_assoc_id_t assoc_id,
    __attribute__((unused)) const sctp_stream_id_t stream,
    S1ap_S1AP_PDU_t* pdu) {
  S1ap_InitialContextSetupFailure_t* container;
  S1ap_InitialContextSetupFailureIEs_t* ie = NULL;
  UeDescription* ue_ref_p = NULL;
  MessageDef* message_p = NULL;
  S1ap_Cause_PR cause_type;
  long cause_value;
  status_code_e rc = RETURNok;
  imsi64_t imsi64 = INVALID_IMSI64;
  mme_ue_s1ap_id_t mme_ue_s1ap_id = INVALID_MME_UE_S1AP_ID;
  enb_ue_s1ap_id_t enb_ue_s1ap_id = INVALID_ENB_UE_S1AP_ID;

  OAILOG_FUNC_IN(LOG_S1AP);
  container =
      &pdu->choice.unsuccessfulOutcome.value.choice.InitialContextSetupFailure;

  S1AP_FIND_PROTOCOLIE_BY_ID(S1ap_InitialContextSetupFailureIEs_t, ie,
                             container, S1ap_ProtocolIE_ID_id_MME_UE_S1AP_ID,
                             true);
  if (!ie) {
    OAILOG_FUNC_RETURN(LOG_S1AP, RETURNerror);
  }
  mme_ue_s1ap_id = ie->value.choice.MME_UE_S1AP_ID;

  S1AP_FIND_PROTOCOLIE_BY_ID(S1ap_InitialContextSetupFailureIEs_t, ie,
                             container, S1ap_ProtocolIE_ID_id_eNB_UE_S1AP_ID,
                             true);

  if (!ie) {
    OAILOG_FUNC_RETURN(LOG_S1AP, RETURNerror);
  }
  enb_ue_s1ap_id =
      (enb_ue_s1ap_id_t)(ie->value.choice.ENB_UE_S1AP_ID & ENB_UE_S1AP_ID_MASK);

  if ((ue_ref_p = s1ap_state_get_ue_mmeid(mme_ue_s1ap_id)) == NULL) {
    /*
     * MME doesn't know the MME UE S1AP ID provided.
     */
    OAILOG_INFO(LOG_S1AP,
                "INITIAL_CONTEXT_SETUP_FAILURE ignored. No context with "
                "mme_ue_s1ap_id " MME_UE_S1AP_ID_FMT
                " enb_ue_s1ap_id " ENB_UE_S1AP_ID_FMT " ",
                (uint32_t)mme_ue_s1ap_id, (uint32_t)enb_ue_s1ap_id);
    OAILOG_FUNC_RETURN(LOG_S1AP, RETURNerror);
  }

  if (ue_ref_p->enb_ue_s1ap_id() != enb_ue_s1ap_id) {
    // abnormal case. No need to do anything. Ignore the message
    OAILOG_DEBUG(
        LOG_S1AP,
        "INITIAL_CONTEXT_SETUP_FAILURE ignored, mismatch enb_ue_s1ap_id: "
        "ctxt " ENB_UE_S1AP_ID_FMT " != received " ENB_UE_S1AP_ID_FMT " ",
        (uint32_t)ue_ref_p->enb_ue_s1ap_id(), (uint32_t)enb_ue_s1ap_id);
    OAILOG_FUNC_RETURN(LOG_S1AP, RETURNerror);
  }

  s1ap_imsi_map_t* imsi_map = get_s1ap_imsi_map();
  imsi_map->mme_ueid2imsi_map.get(mme_ue_s1ap_id, &imsi64);

  // Pass this message to MME APP for necessary handling
  // Log the Cause Type and Cause value
  S1AP_FIND_PROTOCOLIE_BY_ID(S1ap_InitialContextSetupFailureIEs_t, ie,
                             container, S1ap_ProtocolIE_ID_id_Cause, true);
  if (ie) {
    cause_type = ie->value.choice.Cause.present;
  } else {
    OAILOG_FUNC_RETURN(LOG_S1AP, RETURNerror);
  }

  switch (cause_type) {
    case S1ap_Cause_PR_radioNetwork:
      cause_value = ie->value.choice.Cause.choice.radioNetwork;
      OAILOG_DEBUG_UE(
          LOG_S1AP, imsi64,
          "INITIAL_CONTEXT_SETUP_FAILURE with Cause_Type = Radio Network and "
          "Cause_Value = %ld\n",
          cause_value);
      break;

    case S1ap_Cause_PR_transport:
      cause_value = ie->value.choice.Cause.choice.transport;
      OAILOG_DEBUG_UE(
          LOG_S1AP, imsi64,
          "INITIAL_CONTEXT_SETUP_FAILURE with Cause_Type = Transport and "
          "Cause_Value = %ld\n",
          cause_value);
      break;

    case S1ap_Cause_PR_nas:
      cause_value = ie->value.choice.Cause.choice.nas;
      OAILOG_DEBUG_UE(
          LOG_S1AP, imsi64,
          "INITIAL_CONTEXT_SETUP_FAILURE with Cause_Type = NAS and Cause_Value "
          "= "
          "%ld\n",
          cause_value);
      break;

    case S1ap_Cause_PR_protocol:
      cause_value = ie->value.choice.Cause.choice.protocol;
      OAILOG_DEBUG_UE(
          LOG_S1AP, imsi64,
          "INITIAL_CONTEXT_SETUP_FAILURE with Cause_Type = Protocol and "
          "Cause_Value = %ld\n",
          cause_value);
      break;

    case S1ap_Cause_PR_misc:
      cause_value = ie->value.choice.Cause.choice.misc;
      OAILOG_DEBUG_UE(
          LOG_S1AP, imsi64,
          "INITIAL_CONTEXT_SETUP_FAILURE with Cause_Type = MISC and "
          "Cause_Value "
          "= %ld\n",
          cause_value);
      break;

    default:
      OAILOG_DEBUG_UE(
          LOG_S1AP, imsi64,
          "INITIAL_CONTEXT_SETUP_FAILURE with Invalid Cause_Type = %d\n",
          cause_type);
      OAILOG_FUNC_RETURN(LOG_S1AP, RETURNerror);
  }
  message_p = DEPRECATEDitti_alloc_new_message_fatal(
      TASK_S1AP, MME_APP_INITIAL_CONTEXT_SETUP_FAILURE);
  memset((void*)&message_p->ittiMsg.mme_app_initial_context_setup_failure, 0,
         sizeof(itti_mme_app_initial_context_setup_failure_t));
  MME_APP_INITIAL_CONTEXT_SETUP_FAILURE(message_p).mme_ue_s1ap_id =
      ue_ref_p->mme_ue_s1ap_id();

  message_p->ittiMsgHeader.imsi = imsi64;
  rc = send_msg_to_task(&s1ap_task_zmq_ctx, TASK_MME_APP, message_p);
  OAILOG_FUNC_RETURN(LOG_S1AP, rc);
}

status_code_e s1ap_mme_handle_ue_context_modification_response(
    s1ap_state_t* state, __attribute__((unused)) const sctp_assoc_id_t assoc_id,
    __attribute__((unused)) const sctp_stream_id_t stream,
    S1ap_S1AP_PDU_t* pdu) {
  S1ap_UEContextModificationResponseIEs_t *ie, *ie_enb = NULL;
  S1ap_UEContextModificationResponse_t* container = NULL;
  UeDescription* ue_ref_p = NULL;
  MessageDef* message_p = NULL;
  status_code_e rc = RETURNok;
  imsi64_t imsi64 = INVALID_IMSI64;

  OAILOG_FUNC_IN(LOG_S1AP);
  container =
      &pdu->choice.successfulOutcome.value.choice.UEContextModificationResponse;

  S1AP_FIND_PROTOCOLIE_BY_ID(S1ap_UEContextModificationResponseIEs_t, ie,
                             container, S1ap_ProtocolIE_ID_id_MME_UE_S1AP_ID,
                             true);
  S1AP_FIND_PROTOCOLIE_BY_ID(S1ap_UEContextModificationResponseIEs_t, ie_enb,
                             container, S1ap_ProtocolIE_ID_id_eNB_UE_S1AP_ID,
                             true);

  if (!ie) {
    OAILOG_ERROR(LOG_S1AP, "Missing mandatory MME UE S1AP ID ");
    return RETURNerror;
  }
  if (!ie_enb) {
    OAILOG_ERROR(LOG_S1AP, "Missing mandatory ENB UE S1AP ID ");
    return RETURNerror;
  }
  if ((ie) && (ue_ref_p = s1ap_state_get_ue_mmeid(
                   ie->value.choice.MME_UE_S1AP_ID)) == NULL) {
    /*
     * MME doesn't know the MME UE S1AP ID provided.
     * No need to do anything. Ignore the message
     */
    OAILOG_DEBUG(
        LOG_S1AP,
        "UE_CONTEXT_MODIFICATION_RESPONSE ignored cause could not get context "
        "with mme_ue_s1ap_id " MME_UE_S1AP_ID_FMT
        " enb_ue_s1ap_id " ENB_UE_S1AP_ID_FMT " ",
        (uint32_t)ie->value.choice.MME_UE_S1AP_ID,
        (uint32_t)ie_enb->value.choice.ENB_UE_S1AP_ID);
    OAILOG_FUNC_RETURN(LOG_S1AP, RETURNerror);
  } else {
    if ((ie_enb) &&
        (ue_ref_p->enb_ue_s1ap_id() ==
         (ie_enb->value.choice.ENB_UE_S1AP_ID & ENB_UE_S1AP_ID_MASK))) {
      /*
       * Both eNB UE S1AP ID and MME UE S1AP ID match.
       * Send a UE context Release Command to eNB after releasing S1-U bearer
       * tunnel mapping for all the bearers.
       */

      s1ap_imsi_map_t* imsi_map = get_s1ap_imsi_map();
      imsi_map->mme_ueid2imsi_map.get(ie->value.choice.MME_UE_S1AP_ID, &imsi64);

      message_p = DEPRECATEDitti_alloc_new_message_fatal(
          TASK_S1AP, S1AP_UE_CONTEXT_MODIFICATION_RESPONSE);
      memset((void*)&message_p->ittiMsg.s1ap_ue_context_mod_response, 0,
             sizeof(itti_s1ap_ue_context_mod_resp_t));
      S1AP_UE_CONTEXT_MODIFICATION_RESPONSE(message_p).mme_ue_s1ap_id =
          ue_ref_p->mme_ue_s1ap_id();
      S1AP_UE_CONTEXT_MODIFICATION_RESPONSE(message_p).enb_ue_s1ap_id =
          ue_ref_p->enb_ue_s1ap_id();

      message_p->ittiMsgHeader.imsi = imsi64;
      rc = send_msg_to_task(&s1ap_task_zmq_ctx, TASK_MME_APP, message_p);
      OAILOG_FUNC_RETURN(LOG_S1AP, rc);
    } else {
      // abnormal case. No need to do anything. Ignore the message
      OAILOG_DEBUG_UE(
          LOG_S1AP, imsi64,
          "S1AP_UE_CONTEXT_MODIFICATION_RESPONSE ignored, cause mismatch "
          "enb_ue_s1ap_id: ctxt" ENB_UE_S1AP_ID_FMT
          " != request " ENB_UE_S1AP_ID_FMT " ",
          (uint32_t)ue_ref_p->enb_ue_s1ap_id(),
          (uint32_t)ie_enb->value.choice.ENB_UE_S1AP_ID);
      OAILOG_FUNC_RETURN(LOG_S1AP, RETURNerror);
    }
  }

  OAILOG_FUNC_RETURN(LOG_S1AP, RETURNok);
}

status_code_e s1ap_mme_handle_ue_context_modification_failure(
    s1ap_state_t* state, __attribute__((unused)) const sctp_assoc_id_t assoc_id,
    __attribute__((unused)) const sctp_stream_id_t stream,
    S1ap_S1AP_PDU_t* pdu) {
  S1ap_UEContextModificationFailureIEs_t *ie, *ie_enb = NULL;
  S1ap_UEContextModificationFailure_t* container = NULL;
  UeDescription* ue_ref_p = NULL;
  MessageDef* message_p = NULL;
  status_code_e rc = RETURNok;
  S1ap_Cause_PR cause_type = {S1ap_Cause_PR_NOTHING};
  int64_t cause_value;
  imsi64_t imsi64 = INVALID_IMSI64;

  OAILOG_FUNC_IN(LOG_S1AP);
  container = &pdu->choice.unsuccessfulOutcome.value.choice
                   .UEContextModificationFailure;

  S1AP_FIND_PROTOCOLIE_BY_ID(S1ap_UEContextModificationFailureIEs_t, ie,
                             container, S1ap_ProtocolIE_ID_id_MME_UE_S1AP_ID,
                             true);
  S1AP_FIND_PROTOCOLIE_BY_ID(S1ap_UEContextModificationFailureIEs_t, ie_enb,
                             container, S1ap_ProtocolIE_ID_id_eNB_UE_S1AP_ID,
                             true);

  if (!ie) {
    OAILOG_ERROR(LOG_S1AP, "Missing mandatory MME UE S1AP ID ");
    return RETURNerror;
  }
  if (!ie_enb) {
    OAILOG_ERROR(LOG_S1AP, "Missing mandatory ENB UE S1AP ID ");
    return RETURNerror;
  }

  if ((ie) && (ue_ref_p = s1ap_state_get_ue_mmeid(
                   ie->value.choice.MME_UE_S1AP_ID)) == NULL) {
    /*
     * MME doesn't know the MME UE S1AP ID provided.
     * No need to do anything. Ignore the message
     */
    OAILOG_DEBUG(
        LOG_S1AP,
        "UE_CONTEXT_MODIFICATION_FAILURE ignored cause could not get context "
        "with mme_ue_s1ap_id " MME_UE_S1AP_ID_FMT
        " enb_ue_s1ap_id " ENB_UE_S1AP_ID_FMT " ",
        (uint32_t)ie->value.choice.MME_UE_S1AP_ID,
        (uint32_t)ie_enb->value.choice.ENB_UE_S1AP_ID);
    OAILOG_FUNC_RETURN(LOG_S1AP, RETURNerror);
  } else {
    if ((ie_enb) &&
        (ue_ref_p->enb_ue_s1ap_id() ==
         (ie_enb->value.choice.ENB_UE_S1AP_ID & ENB_UE_S1AP_ID_MASK))) {
      s1ap_imsi_map_t* imsi_map = get_s1ap_imsi_map();
      imsi_map->mme_ueid2imsi_map.get(ie->value.choice.MME_UE_S1AP_ID, &imsi64);

      // Pass this message to MME APP for necessary handling
      // Log the Cause Type and Cause value
      S1AP_FIND_PROTOCOLIE_BY_ID(S1ap_UEContextModificationFailureIEs_t, ie,
                                 container, S1ap_ProtocolIE_ID_id_Cause, true);
      if (ie) {
        cause_type = ie->value.choice.Cause.present;
      } else {
        OAILOG_FUNC_RETURN(LOG_S1AP, RETURNerror);
      }

      switch (cause_type) {
        case S1ap_Cause_PR_radioNetwork:
          cause_value = ie->value.choice.Cause.choice.radioNetwork;
          OAILOG_DEBUG_UE(
              LOG_S1AP, imsi64,
              "UE_CONTEXT_MODIFICATION_FAILURE with Cause_Type = Radio Network "
              "and Cause_Value = %ld\n",
              cause_value);
          break;

        case S1ap_Cause_PR_transport:
          cause_value = ie->value.choice.Cause.choice.transport;
          OAILOG_DEBUG_UE(
              LOG_S1AP, imsi64,
              "UE_CONTEXT_MODIFICATION_FAILURE with Cause_Type = Transport and "
              "Cause_Value = %ld\n",
              cause_value);
          break;

        case S1ap_Cause_PR_nas:
          cause_value = ie->value.choice.Cause.choice.nas;
          OAILOG_DEBUG_UE(
              LOG_S1AP, imsi64,
              "UE_CONTEXT_MODIFICATION_FAILURE with Cause_Type = NAS and "
              "Cause_Value = %ld\n",
              cause_value);
          break;

        case S1ap_Cause_PR_protocol:
          cause_value = ie->value.choice.Cause.choice.protocol;
          OAILOG_DEBUG_UE(
              LOG_S1AP, imsi64,
              "UE_CONTEXT_MODIFICATION_FAILURE with Cause_Type = Protocol and "
              "Cause_Value = %ld\n",
              cause_value);
          break;

        case S1ap_Cause_PR_misc:
          cause_value = ie->value.choice.Cause.choice.misc;
          OAILOG_DEBUG_UE(
              LOG_S1AP, imsi64,
              "UE_CONTEXT_MODIFICATION_FAILURE with Cause_Type = MISC and "
              "Cause_Value = %ld\n",
              cause_value);
          break;

        default:
          OAILOG_ERROR_UE(
              LOG_S1AP, imsi64,
              "UE_CONTEXT_MODIFICATION_FAILURE with Invalid Cause_Type = %d\n",
              cause_type);
          OAILOG_FUNC_RETURN(LOG_S1AP, RETURNerror);
      }
      message_p = DEPRECATEDitti_alloc_new_message_fatal(
          TASK_S1AP, S1AP_UE_CONTEXT_MODIFICATION_FAILURE);
      memset((void*)&message_p->ittiMsg.s1ap_ue_context_mod_response, 0,
             sizeof(itti_s1ap_ue_context_mod_resp_fail_t));
      S1AP_UE_CONTEXT_MODIFICATION_FAILURE(message_p).mme_ue_s1ap_id =
          ue_ref_p->mme_ue_s1ap_id();
      S1AP_UE_CONTEXT_MODIFICATION_FAILURE(message_p).enb_ue_s1ap_id =
          ue_ref_p->enb_ue_s1ap_id();
      S1AP_UE_CONTEXT_MODIFICATION_FAILURE(message_p).cause = cause_value;

      message_p->ittiMsgHeader.imsi = imsi64;
      rc = send_msg_to_task(&s1ap_task_zmq_ctx, TASK_MME_APP, message_p);
      OAILOG_FUNC_RETURN(LOG_S1AP, rc);
    } else {
      // abnormal case. No need to do anything. Ignore the message
      OAILOG_DEBUG_UE(
          LOG_S1AP, imsi64,
          "S1AP_UE_CONTEXT_MODIFICATION_FAILURE ignored, cause mismatch "
          "enb_ue_s1ap_id: ctxt " ENB_UE_S1AP_ID_FMT
          " != request " ENB_UE_S1AP_ID_FMT " ",
          (uint32_t)ue_ref_p->enb_ue_s1ap_id(),
          (uint32_t)ie_enb->value.choice.ENB_UE_S1AP_ID);
      OAILOG_FUNC_RETURN(LOG_S1AP, RETURNerror);
    }
  }

  OAILOG_FUNC_RETURN(LOG_S1AP, RETURNok);
}
////////////////////////////////////////////////////////////////////////////////
//************************ Handover signalling *******************************//
////////////////////////////////////////////////////////////////////////////////

//------------------------------------------------------------------------------

status_code_e s1ap_mme_handle_handover_request_ack(
    s1ap_state_t* state, __attribute__((unused)) const sctp_assoc_id_t assoc_id,
    __attribute__((unused)) const sctp_stream_id_t stream,
    S1ap_S1AP_PDU_t* pdu) {
  S1ap_HandoverRequestAcknowledge_t* container = NULL;
  S1ap_HandoverRequestAcknowledgeIEs_t* ie = NULL;
  enb_description_t* source_enb = NULL;
  enb_description_t* target_enb = NULL;
  uint32_t idx = 0;
  UeDescription* ue_ref_p = NULL;
  mme_ue_s1ap_id_t mme_ue_s1ap_id = INVALID_MME_UE_S1AP_ID;
  enb_ue_s1ap_id_t tgt_enb_ue_s1ap_id = INVALID_ENB_UE_S1AP_ID;
  S1ap_HandoverType_t handover_type = -1;
  bstring tgt_src_container = {0};
  e_rab_admitted_list_t e_rab_list = {0};
  imsi64_t imsi64 = INVALID_IMSI64;
  s1ap_imsi_map_t* imsi_map = get_s1ap_imsi_map();

  OAILOG_FUNC_IN(LOG_S1AP);
  OAILOG_INFO(LOG_S1AP, "handover request ack received");

  container =
      &pdu->choice.successfulOutcome.value.choice.HandoverRequestAcknowledge;

  // MME_UE_S1AP_ID: mandatory
  S1AP_FIND_PROTOCOLIE_BY_ID(S1ap_HandoverRequestAcknowledgeIEs_t, ie,
                             container, S1ap_ProtocolIE_ID_id_MME_UE_S1AP_ID,
                             true);
  if (ie) {
    mme_ue_s1ap_id = ie->value.choice.MME_UE_S1AP_ID;
  } else {
    OAILOG_FUNC_RETURN(LOG_S1AP, RETURNerror);
  }

  // eNB_UE_S1AP_ID: mandatory
  S1AP_FIND_PROTOCOLIE_BY_ID(S1ap_HandoverRequestAcknowledgeIEs_t, ie,
                             container, S1ap_ProtocolIE_ID_id_eNB_UE_S1AP_ID,
                             true);
  // eNB UE S1AP ID is limited to 24 bits
  if (ie) {
    tgt_enb_ue_s1ap_id = (enb_ue_s1ap_id_t)(ie->value.choice.ENB_UE_S1AP_ID &
                                            ENB_UE_S1AP_ID_MASK);
  } else {
    OAILOG_FUNC_RETURN(LOG_S1AP, RETURNerror);
  }

  // E-RABAdmittedList: mandatory
  S1AP_FIND_PROTOCOLIE_BY_ID(S1ap_HandoverRequestAcknowledgeIEs_t, ie,
                             container, S1ap_ProtocolIE_ID_id_E_RABAdmittedList,
                             true);
  if (ie) {
    S1ap_E_RABAdmittedList_t* erab_admitted_list_req =
        &ie->value.choice.E_RABAdmittedList;
    int num_erab = ie->value.choice.E_RABAdmittedList.list.count;
    for (int i = 0; i < num_erab; i++) {
      S1ap_E_RABAdmittedItemIEs_t* erab_admitted_item_ies =
          (S1ap_E_RABAdmittedItemIEs_t*)erab_admitted_list_req->list.array[i];
      S1ap_E_RABAdmittedItem_t* erab_admitted_item_req =
          (S1ap_E_RABAdmittedItem_t*)&erab_admitted_item_ies->value.choice
              .E_RABAdmittedItem;
      e_rab_list.item[i].e_rab_id = erab_admitted_item_req->e_RAB_ID;
      e_rab_list.item[i].transport_layer_address =
          blk2bstr(erab_admitted_item_req->transportLayerAddress.buf,
                   erab_admitted_item_req->transportLayerAddress.size);
      e_rab_list.item[i].gtp_teid =
          htonl(*((uint32_t*)erab_admitted_item_req->gTP_TEID.buf));
      // TODO: Add support for indirect data forwarding. Note that the DL and UL
      // transport address and GTP-TEID are optional, and only used if data
      // forwarding will take place. Since we don't currently support data
      // forwarding, these are ignored.
      e_rab_list.no_of_items += 1;
    }
  } else {
    OAILOG_FUNC_RETURN(LOG_S1AP, RETURNerror);
  }

  // Target To Source Transparent Container: mandatory
  S1AP_FIND_PROTOCOLIE_BY_ID(
      S1ap_HandoverRequestAcknowledgeIEs_t, ie, container,
      S1ap_ProtocolIE_ID_id_Target_ToSource_TransparentContainer, true);
  if (ie) {
    // note: ownership of tgt_src_container transferred to receiver
    tgt_src_container =
        blk2bstr(ie->value.choice.Target_ToSource_TransparentContainer.buf,
                 ie->value.choice.Target_ToSource_TransparentContainer.size);
  } else {
    OAILOG_FUNC_RETURN(LOG_S1AP, RETURNerror);
  }

  // get imsi for logging
  imsi_map->mme_ueid2imsi_map.get(mme_ue_s1ap_id, &imsi64);

  // Retrieve the association ID for the eNB that UE is currently connected
  // (i.e., Source eNB) and pull the Source eNB record from s1ap state using
  // this association
  if ((ue_ref_p = s1ap_state_get_ue_mmeid(mme_ue_s1ap_id)) == NULL) {
    OAILOG_ERROR(LOG_S1AP,
                 "MME_UE_S1AP_ID (" MME_UE_S1AP_ID_FMT
                 ") does not point to any valid UE\n",
                 mme_ue_s1ap_id);
    OAILOG_FUNC_RETURN(LOG_S1AP, RETURNerror);
  }
  if (state->enbs.size()) {
    for (auto itr = state->enbs.map->begin(); itr != state->enbs.map->end();
         itr++) {
      source_enb = itr->second;
      if (!source_enb) {
        continue;
      }
      if (source_enb->sctp_assoc_id == ue_ref_p->sctp_assoc_id()) {
        break;
      }
    }
    if (source_enb->sctp_assoc_id != ue_ref_p->sctp_assoc_id()) {
      OAILOG_ERROR_UE(LOG_S1AP, imsi64, "No source eNB found for UE\n");
      OAILOG_FUNC_RETURN(LOG_S1AP, RETURNerror);
    }
  }

  OAILOG_INFO_UE(LOG_S1AP, imsi64, "Source enb is %u (association id %u)\n",
                 source_enb->enb_id, source_enb->sctp_assoc_id);

  // get the target eNB -- the one that sent this message, target of the
  // handover
  target_enb = s1ap_state_get_enb(state, assoc_id);

  // handover type -- we only support intralte today, and reject all other
  // handover types when we receive HandoverRequired, so we can always assume
  // it's an intralte handover.
  handover_type = S1ap_HandoverType_intralte;

  // Add the e_rab_list to the UE's handover state -- we'll modify the bearers
  // if and when we receive the HANDOVER NOTIFY later in the procedure, so we
  // need to keep track of this.
  if (e_rab_list.no_of_items) {
    magma::lte::oai::S1apHandoverState* handover_state =
        ue_ref_p->mutable_s1ap_handover_state();
    handover_state->mutable_e_rab_admitted_list()->set_no_of_items(
        e_rab_list.no_of_items);
    for (int idx = 0; idx < e_rab_list.no_of_items; idx++) {
      magma::lte::oai::ERabAdmittedItem* e_rab_admitted_item =
          handover_state->mutable_e_rab_admitted_list()->add_item();
      e_rab_admitted_item->set_e_rab_id(e_rab_list.item[idx].e_rab_id);
      e_rab_admitted_item->set_transport_layer_address(
          bdata(e_rab_list.item[idx].transport_layer_address),
          blength(e_rab_list.item[idx].transport_layer_address));
      e_rab_admitted_item->set_gtp_teid(e_rab_list.item[idx].gtp_teid);

      bdestroy_wrapper(&e_rab_list.item[idx].transport_layer_address);
    }
  }
  s1ap_mme_itti_s1ap_handover_request_ack(
      mme_ue_s1ap_id, ue_ref_p->enb_ue_s1ap_id(), tgt_enb_ue_s1ap_id,
      handover_type, source_enb->sctp_assoc_id, tgt_src_container,
      source_enb->enb_id, target_enb->enb_id, imsi64);

  OAILOG_FUNC_RETURN(LOG_S1AP, RETURNok);
}

status_code_e s1ap_mme_handle_handover_failure(s1ap_state_t* state,
                                               const sctp_assoc_id_t assoc_id,
                                               const sctp_stream_id_t stream,
                                               S1ap_S1AP_PDU_t* pdu) {
  S1ap_HandoverFailure_t* container = NULL;
  S1ap_HandoverFailureIEs_t* ie = NULL;
  S1ap_S1AP_PDU_t out_pdu = {S1ap_S1AP_PDU_PR_NOTHING, {0}};
  S1ap_HandoverPreparationFailure_t* out;
  S1ap_HandoverPreparationFailureIEs_t* hpf_ie = NULL;
  UeDescription* ue_ref_p = NULL;
  mme_ue_s1ap_id_t mme_ue_s1ap_id = INVALID_MME_UE_S1AP_ID;
  S1ap_Cause_PR cause_type;
  long cause_value;
  uint8_t* buffer_p = NULL;
  uint8_t err = 0;
  uint32_t length = 0;

  OAILOG_FUNC_IN(LOG_S1AP);

  container = &pdu->choice.unsuccessfulOutcome.value.choice.HandoverFailure;

  // get the mandantory IEs
  // MME_UE_S1AP_ID
  S1AP_FIND_PROTOCOLIE_BY_ID(S1ap_HandoverFailureIEs_t, ie, container,
                             S1ap_ProtocolIE_ID_id_MME_UE_S1AP_ID, true);
  if (ie) {
    mme_ue_s1ap_id = ie->value.choice.MME_UE_S1AP_ID;
  } else {
    OAILOG_FUNC_RETURN(LOG_S1AP, RETURNerror);
  }

  // Grab the Cause Type and Cause Value
  S1AP_FIND_PROTOCOLIE_BY_ID(S1ap_HandoverFailureIEs_t, ie, container,
                             S1ap_ProtocolIE_ID_id_Cause, true);
  if (ie) {
    cause_type = ie->value.choice.Cause.present;
    cause_value = s1ap_mme_get_cause_value(&ie->value.choice.Cause);
    if (cause_value == RETURNerror) {
      OAILOG_ERROR(LOG_S1AP, "HANDOVER FAILURE with Invalid Cause_Type = %d\n",
                   cause_type);
      OAILOG_FUNC_RETURN(LOG_S1AP, RETURNerror);
    }
  } else {
    OAILOG_FUNC_RETURN(LOG_S1AP, RETURNerror);
  }

  // A failure means the target eNB was unable to prepare for handover. We need
  // to get rid of UE handover state and send a failure message with cause back
  // to the source eNB.

  // get UE context
  if ((ue_ref_p = s1ap_state_get_ue_mmeid(mme_ue_s1ap_id)) == NULL) {
    OAILOG_ERROR(
        LOG_S1AP,
        "could not get ue context for mme_ue_s1ap_id " MME_UE_S1AP_ID_FMT
        ", failing!\n",
        (uint32_t)mme_ue_s1ap_id);
    OAILOG_FUNC_RETURN(LOG_S1AP, RETURNerror);
  }

  if (ue_ref_p->s1ap_ue_state() == magma::lte::oai::S1AP_UE_HANDOVER) {
    // this effectively cancels the HandoverPreparation proecedure as we
    // only send a HandoverCommand if the UE is in the S1AP_UE_HANDOVER
    // state.
    ue_ref_p->set_s1ap_ue_state(magma::lte::oai::S1AP_UE_CONNECTED);
    ue_ref_p->mutable_s1ap_handover_state()->Clear();
  } else {
    // Not a failure, but nothing for us to do.
    OAILOG_INFO(
        LOG_S1AP,
        "Received HANDOVER FAILURE for UE not in handover state, leaving UE "
        "state unmodified for MME_S1AP_UE_ID " MME_UE_S1AP_ID_FMT ".\n",
        (uint32_t)mme_ue_s1ap_id);
  }

  // generate HandoverPreparationFailure
  out_pdu.present = S1ap_S1AP_PDU_PR_unsuccessfulOutcome;
  out_pdu.choice.unsuccessfulOutcome.procedureCode =
      S1ap_ProcedureCode_id_HandoverPreparation;
  out_pdu.choice.unsuccessfulOutcome.value.present =
      S1ap_UnsuccessfulOutcome__value_PR_HandoverPreparationFailure;
  out_pdu.choice.unsuccessfulOutcome.criticality = S1ap_Criticality_ignore;
  out = &out_pdu.choice.unsuccessfulOutcome.value.choice
             .HandoverPreparationFailure;

  // mme_ue_s1ap_id (mandatory)
  hpf_ie = (S1ap_HandoverPreparationFailureIEs_t*)calloc(
      1, sizeof(S1ap_HandoverPreparationFailureIEs_t));
  hpf_ie->id = S1ap_ProtocolIE_ID_id_MME_UE_S1AP_ID;
  hpf_ie->criticality = S1ap_Criticality_ignore;
  hpf_ie->value.present =
      S1ap_HandoverPreparationFailureIEs__value_PR_MME_UE_S1AP_ID;
  hpf_ie->value.choice.MME_UE_S1AP_ID = mme_ue_s1ap_id;
  ASN_SEQUENCE_ADD(&out->protocolIEs.list, hpf_ie);

  // source enb_ue_s1ap_id (mandatory)
  hpf_ie = (S1ap_HandoverPreparationFailureIEs_t*)calloc(
      1, sizeof(S1ap_HandoverPreparationFailureIEs_t));
  hpf_ie->id = S1ap_ProtocolIE_ID_id_eNB_UE_S1AP_ID;
  hpf_ie->criticality = S1ap_Criticality_ignore;
  hpf_ie->value.present =
      S1ap_HandoverPreparationFailureIEs__value_PR_ENB_UE_S1AP_ID;
  hpf_ie->value.choice.ENB_UE_S1AP_ID = ue_ref_p->enb_ue_s1ap_id();
  ASN_SEQUENCE_ADD(&out->protocolIEs.list, hpf_ie);

  // cause (mandatory)
  hpf_ie = (S1ap_HandoverPreparationFailureIEs_t*)calloc(
      1, sizeof(S1ap_HandoverPreparationFailureIEs_t));
  hpf_ie->id = S1ap_ProtocolIE_ID_id_Cause;
  hpf_ie->criticality = S1ap_Criticality_ignore;
  hpf_ie->value.present = S1ap_HandoverPreparationFailureIEs__value_PR_Cause;
  s1ap_mme_set_cause(&hpf_ie->value.choice.Cause, cause_type, cause_value);
  ASN_SEQUENCE_ADD(&out->protocolIEs.list, hpf_ie);

  // Construct the PDU and send message
  if (s1ap_mme_encode_pdu(&out_pdu, &buffer_p, &length) < 0) {
    err = 1;
  }
  ASN_STRUCT_FREE_CONTENTS_ONLY(asn_DEF_S1ap_HandoverPreparationFailure, out);
  if (err) {
    OAILOG_FUNC_RETURN(LOG_S1AP, RETURNerror);
  }
  bstring b = blk2bstr(buffer_p, length);
  free(buffer_p);

  OAILOG_DEBUG(
      LOG_S1AP,
      "send HANDOVER PREPARATION FAILURE for mme_ue_s1ap_id " MME_UE_S1AP_ID_FMT
      "\n",
      (uint32_t)mme_ue_s1ap_id);

  s1ap_mme_itti_send_sctp_request(&b, ue_ref_p->sctp_assoc_id(),
                                  ue_ref_p->sctp_stream_send(), mme_ue_s1ap_id);

  OAILOG_FUNC_RETURN(LOG_S1AP, RETURNok);
}

status_code_e s1ap_mme_handle_handover_cancel(s1ap_state_t* state,
                                              const sctp_assoc_id_t assoc_id,
                                              const sctp_stream_id_t stream,
                                              S1ap_S1AP_PDU_t* pdu) {
  S1ap_HandoverCancel_t* container = NULL;
  S1ap_HandoverCancelIEs_t* ie = NULL;
  S1ap_S1AP_PDU_t out_pdu = {S1ap_S1AP_PDU_PR_NOTHING, {0}};
  S1ap_HandoverCancelAcknowledge_t* out;
  S1ap_HandoverCancelAcknowledgeIEs_t* hca_ie = NULL;
  UeDescription* ue_ref_p = NULL;
  e_rab_admitted_list_t e_rab_admitted_list = {0};
  mme_ue_s1ap_id_t mme_ue_s1ap_id = INVALID_MME_UE_S1AP_ID;
  enb_ue_s1ap_id_t enb_ue_s1ap_id = INVALID_ENB_UE_S1AP_ID;
  S1ap_Cause_PR cause_type;
  long cause_value;
  uint8_t* buffer_p = NULL;
  uint8_t err = 0;
  uint32_t length = 0;

  OAILOG_FUNC_IN(LOG_S1AP);

  container = &pdu->choice.initiatingMessage.value.choice.HandoverCancel;

  // get the mandantory IEs
  // MME_UE_S1AP_ID
  S1AP_FIND_PROTOCOLIE_BY_ID(S1ap_HandoverCancelIEs_t, ie, container,
                             S1ap_ProtocolIE_ID_id_MME_UE_S1AP_ID, true);
  if (ie) {
    mme_ue_s1ap_id = ie->value.choice.MME_UE_S1AP_ID;
  } else {
    OAILOG_FUNC_RETURN(LOG_S1AP, RETURNerror);
  }

  // eNB_UE_S1AP_ID
  S1AP_FIND_PROTOCOLIE_BY_ID(S1ap_HandoverCancelIEs_t, ie, container,
                             S1ap_ProtocolIE_ID_id_eNB_UE_S1AP_ID, true);
  // eNB UE S1AP ID is limited to 24 bits
  if (ie) {
    enb_ue_s1ap_id = (enb_ue_s1ap_id_t)(ie->value.choice.ENB_UE_S1AP_ID &
                                        ENB_UE_S1AP_ID_MASK);
  } else {
    OAILOG_FUNC_RETURN(LOG_S1AP, RETURNerror);
  }

  // Grab the Cause Type and Cause Value
  S1AP_FIND_PROTOCOLIE_BY_ID(S1ap_HandoverCancelIEs_t, ie, container,
                             S1ap_ProtocolIE_ID_id_Cause, true);
  if (ie) {
    cause_type = ie->value.choice.Cause.present;
    cause_value = s1ap_mme_get_cause_value(&ie->value.choice.Cause);
    if (cause_value == RETURNerror) {
      OAILOG_ERROR(LOG_S1AP, "HANDOVER CANCEL with Invalid Cause_Type = %d\n",
                   cause_type);
      OAILOG_FUNC_RETURN(LOG_S1AP, RETURNerror);
    }
  } else {
    OAILOG_FUNC_RETURN(LOG_S1AP, RETURNerror);
  }

  OAILOG_INFO(LOG_S1AP,
              "HANDOVER CANCEL from association ID %u for MME UE S1AP ID "
              "(" MME_UE_S1AP_ID_FMT "), CauseType= %u CauseValue = %ld\n",
              assoc_id, mme_ue_s1ap_id, cause_type, cause_value);

  // make sure any handover state in the UE is reset, move the UE back to
  // connected state, and generate a cancel acknowledgement (immediately).

  // get UE context
  if ((ue_ref_p = s1ap_state_get_ue_mmeid(mme_ue_s1ap_id)) == NULL) {
    OAILOG_ERROR(
        LOG_S1AP,
        "could not get ue context for mme_ue_s1ap_id " MME_UE_S1AP_ID_FMT
        ", failing!\n",
        (uint32_t)mme_ue_s1ap_id);
    OAILOG_FUNC_RETURN(LOG_S1AP, RETURNerror);
  }

  if (ue_ref_p->s1ap_ue_state() == magma::lte::oai::S1AP_UE_HANDOVER) {
    // this effectively cancels the HandoverPreparation proecedure as we
    // only send a HandoverCommand if the UE is in the S1AP_UE_HANDOVER
    // state.
    ue_ref_p->set_s1ap_ue_state(magma::lte::oai::S1AP_UE_CONNECTED);
    /* Free all the transport layer address pointers in ERAB admitted list
     * before actually resetting the S1AP handover state
     */
    ue_ref_p->mutable_s1ap_handover_state()->Clear();
  } else {
    // Not a failure, but nothing for us to do.
    OAILOG_INFO(
        LOG_S1AP,
        "Received HANDOVER CANCEL for UE not in handover state, leaving UE "
        "state unmodified for MME_S1AP_UE_ID " MME_UE_S1AP_ID_FMT ".\n",
        (uint32_t)mme_ue_s1ap_id);
  }

  // generate the cancel acknowledge
  out_pdu.present = S1ap_S1AP_PDU_PR_successfulOutcome;
  out_pdu.choice.successfulOutcome.procedureCode =
      S1ap_ProcedureCode_id_HandoverCancel;
  out_pdu.choice.successfulOutcome.value.present =
      S1ap_SuccessfulOutcome__value_PR_HandoverCancelAcknowledge;
  out_pdu.choice.successfulOutcome.criticality = S1ap_Criticality_ignore;
  out =
      &out_pdu.choice.successfulOutcome.value.choice.HandoverCancelAcknowledge;

  /* MME-UE-ID: mandatory */
  hca_ie = (S1ap_HandoverCancelAcknowledgeIEs_t*)calloc(
      1, sizeof(S1ap_HandoverCancelAcknowledgeIEs_t));
  hca_ie->id = S1ap_ProtocolIE_ID_id_MME_UE_S1AP_ID;
  hca_ie->criticality = S1ap_Criticality_ignore;
  hca_ie->value.present =
      S1ap_HandoverCancelAcknowledgeIEs__value_PR_MME_UE_S1AP_ID;
  hca_ie->value.choice.MME_UE_S1AP_ID = mme_ue_s1ap_id;
  ASN_SEQUENCE_ADD(&out->protocolIEs.list, hca_ie);

  /* eNB-UE-ID: mandatory */
  hca_ie = (S1ap_HandoverCancelAcknowledgeIEs_t*)calloc(
      1, sizeof(S1ap_HandoverCancelAcknowledgeIEs_t));
  hca_ie->id = S1ap_ProtocolIE_ID_id_eNB_UE_S1AP_ID;
  hca_ie->criticality = S1ap_Criticality_ignore;
  hca_ie->value.present =
      S1ap_HandoverCancelAcknowledgeIEs__value_PR_ENB_UE_S1AP_ID;
  hca_ie->value.choice.ENB_UE_S1AP_ID = enb_ue_s1ap_id;
  ASN_SEQUENCE_ADD(&out->protocolIEs.list, hca_ie);

  // Construct the PDU and send message
  if (s1ap_mme_encode_pdu(&out_pdu, &buffer_p, &length) < 0) {
    err = 1;
  }
  ASN_STRUCT_FREE_CONTENTS_ONLY(asn_DEF_S1ap_HandoverCancelAcknowledge, out);
  if (err) {
    OAILOG_FUNC_RETURN(LOG_S1AP, RETURNerror);
  }
  bstring b = blk2bstr(buffer_p, length);
  free(buffer_p);

  s1ap_mme_itti_send_sctp_request(&b, assoc_id, stream, mme_ue_s1ap_id);

  OAILOG_FUNC_RETURN(LOG_S1AP, RETURNok);
}

status_code_e s1ap_mme_handle_handover_request(
    s1ap_state_t* state, const itti_mme_app_handover_request_t* ho_request_p) {
  uint8_t* buffer_p = NULL;
  uint8_t err = 0;
  uint32_t length = 0;
  S1ap_S1AP_PDU_t pdu = {S1ap_S1AP_PDU_PR_NOTHING, {0}};
  S1ap_HandoverRequest_t* out;
  S1ap_HandoverRequestIEs_t* ie = NULL;
  enb_description_t* target_enb = NULL;
  sctp_stream_id_t stream = 0x0;
  UeDescription* ue_ref_p = NULL;

  OAILOG_FUNC_IN(LOG_S1AP);
  if (ho_request_p == NULL) {
    OAILOG_ERROR(LOG_S1AP, "Handover Request is null\n");
    OAILOG_FUNC_RETURN(LOG_S1AP, RETURNerror);
  }

  OAILOG_INFO(LOG_S1AP, "Handover Request received");

  // get the ue description
  if ((ue_ref_p = s1ap_state_get_ue_mmeid(ho_request_p->mme_ue_s1ap_id)) ==
      NULL) {
    OAILOG_ERROR(
        LOG_S1AP,
        "could not get ue context for mme_ue_s1ap_id " MME_UE_S1AP_ID_FMT
        ", failing!\n",
        (uint32_t)ho_request_p->mme_ue_s1ap_id);
    OAILOG_FUNC_RETURN(LOG_S1AP, RETURNerror);
  }

  if ((target_enb = s1ap_state_get_enb(
           state, ho_request_p->target_sctp_assoc_id)) == NULL) {
    OAILOG_ERROR(LOG_S1AP, "Could not get enb description for assoc_id %u\n",
                 ho_request_p->target_sctp_assoc_id);
    OAILOG_FUNC_RETURN(LOG_S1AP, RETURNerror);
  }

  // set the recv and send streams for UE on the target.
  stream = target_enb->next_sctp_stream;
  ue_ref_p->mutable_s1ap_handover_state()->set_target_sctp_stream_recv(stream);
  ue_ref_p->mutable_s1ap_handover_state()->set_source_sctp_stream_recv(
      ue_ref_p->sctp_stream_recv());
  target_enb->next_sctp_stream += 1;
  if (target_enb->next_sctp_stream >= target_enb->instreams) {
    target_enb->next_sctp_stream = 1;
  }
  ue_ref_p->mutable_s1ap_handover_state()->set_target_sctp_stream_send(
      target_enb->next_sctp_stream);
  ue_ref_p->mutable_s1ap_handover_state()->set_source_sctp_stream_send(
      ue_ref_p->sctp_stream_send());

  // Build and send PDU
  pdu.present = S1ap_S1AP_PDU_PR_initiatingMessage;
  pdu.choice.initiatingMessage.procedureCode =
      S1ap_ProcedureCode_id_HandoverResourceAllocation;
  pdu.choice.initiatingMessage.value.present =
      S1ap_InitiatingMessage__value_PR_HandoverRequest;
  pdu.choice.initiatingMessage.criticality = S1ap_Criticality_reject;
  out = &pdu.choice.initiatingMessage.value.choice.HandoverRequest;

  /* MME-UE-ID: mandatory */
  ie = (S1ap_HandoverRequestIEs_t*)calloc(1, sizeof(S1ap_HandoverRequestIEs_t));
  ie->id = S1ap_ProtocolIE_ID_id_MME_UE_S1AP_ID;
  ie->criticality = S1ap_Criticality_reject;
  ie->value.present = S1ap_HandoverRequestIEs__value_PR_MME_UE_S1AP_ID;
  ie->value.choice.MME_UE_S1AP_ID = ho_request_p->mme_ue_s1ap_id;
  ASN_SEQUENCE_ADD(&out->protocolIEs.list, ie);

  /* HandoverType: mandatory */
  ie = (S1ap_HandoverRequestIEs_t*)calloc(1, sizeof(S1ap_HandoverRequestIEs_t));
  ie->id = S1ap_ProtocolIE_ID_id_HandoverType;
  ie->criticality = S1ap_Criticality_reject;
  ie->value.present = S1ap_HandoverRequestIEs__value_PR_HandoverType;
  ie->value.choice.HandoverType = ho_request_p->handover_type;
  ASN_SEQUENCE_ADD(&out->protocolIEs.list, ie);

  /* Cause: mandatory */
  ie = (S1ap_HandoverRequestIEs_t*)calloc(1, sizeof(S1ap_HandoverRequestIEs_t));
  ie->id = S1ap_ProtocolIE_ID_id_Cause;
  ie->criticality = S1ap_Criticality_ignore;
  ie->value.present = S1ap_HandoverRequestIEs__value_PR_Cause;
  ie->value.choice.Cause = ho_request_p->cause;
  ASN_SEQUENCE_ADD(&out->protocolIEs.list, ie);

  /* ambr: mandatory */
  ie = (S1ap_HandoverRequestIEs_t*)calloc(1, sizeof(S1ap_HandoverRequestIEs_t));
  ie->id = S1ap_ProtocolIE_ID_id_uEaggregateMaximumBitrate;
  ie->criticality = S1ap_Criticality_reject;
  ie->value.present =
      S1ap_HandoverRequestIEs__value_PR_UEAggregateMaximumBitrate;
  asn_uint642INTEGER(
      &ie->value.choice.UEAggregateMaximumBitrate.uEaggregateMaximumBitRateDL,
      ho_request_p->ue_ambr.br_dl);
  asn_uint642INTEGER(
      &ie->value.choice.UEAggregateMaximumBitrate.uEaggregateMaximumBitRateUL,
      ho_request_p->ue_ambr.br_ul);
  ASN_SEQUENCE_ADD(&out->protocolIEs.list, ie);

  /* e-rab to be setup list: mandatory */
  ie = (S1ap_HandoverRequestIEs_t*)calloc(1, sizeof(S1ap_HandoverRequestIEs_t));
  ie->id = S1ap_ProtocolIE_ID_id_E_RABToBeSetupListHOReq;
  ie->criticality = S1ap_Criticality_reject;
  ie->value.present = S1ap_HandoverRequestIEs__value_PR_E_RABToBeSetupListHOReq;
  ASN_SEQUENCE_ADD(&out->protocolIEs.list, ie);
  S1ap_E_RABToBeSetupListHOReq_t* const e_rab_to_be_setup_list =
      &ie->value.choice.E_RABToBeSetupListHOReq;

  for (int i = 0; i < ho_request_p->e_rab_list.no_of_items; i++) {
    S1ap_E_RABToBeSetupItemHOReqIEs_t* e_rab_tobesetup_item =
        (S1ap_E_RABToBeSetupItemHOReqIEs_t*)calloc(
            1, sizeof(S1ap_E_RABToBeSetupItemHOReqIEs_t));

    e_rab_tobesetup_item->id = S1ap_ProtocolIE_ID_id_E_RABToBeSetupItemHOReq;
    e_rab_tobesetup_item->criticality = S1ap_Criticality_reject;
    e_rab_tobesetup_item->value.present =
        S1ap_E_RABToBeSetupItemHOReqIEs__value_PR_E_RABToBeSetupItemHOReq;
    S1ap_E_RABToBeSetupItemHOReq_t* e_RABToBeSetup =
        &e_rab_tobesetup_item->value.choice.E_RABToBeSetupItemHOReq;

    // e_rab_id
    e_RABToBeSetup->e_RAB_ID = ho_request_p->e_rab_list.item[i].e_rab_id;

    // transportLayerAddress
    e_RABToBeSetup->transportLayerAddress.buf =
        reinterpret_cast<uint8_t*>(calloc(
            blength(ho_request_p->e_rab_list.item[i].transport_layer_address),
            sizeof(uint8_t)));
    memcpy(e_RABToBeSetup->transportLayerAddress.buf,
           ho_request_p->e_rab_list.item[i].transport_layer_address->data,
           blength(ho_request_p->e_rab_list.item[i].transport_layer_address));
    e_RABToBeSetup->transportLayerAddress.size =
        blength(ho_request_p->e_rab_list.item[i].transport_layer_address);
    e_RABToBeSetup->transportLayerAddress.bits_unused = 0;

    // gtp-teid
    INT32_TO_OCTET_STRING(ho_request_p->e_rab_list.item[i].gtp_teid,
                          &e_RABToBeSetup->gTP_TEID);

    // qos params
    e_RABToBeSetup->e_RABlevelQosParameters.qCI =
        ho_request_p->e_rab_list.item[i].e_rab_level_qos_parameters.qci;
    e_RABToBeSetup->e_RABlevelQosParameters.allocationRetentionPriority
        .priorityLevel = ho_request_p->e_rab_list.item[i]
                             .e_rab_level_qos_parameters
                             .allocation_and_retention_priority.priority_level;
    e_RABToBeSetup->e_RABlevelQosParameters.allocationRetentionPriority
        .pre_emptionCapability =
        ho_request_p->e_rab_list.item[i]
            .e_rab_level_qos_parameters.allocation_and_retention_priority
            .pre_emption_capability;
    e_RABToBeSetup->e_RABlevelQosParameters.allocationRetentionPriority
        .pre_emptionVulnerability =
        ho_request_p->e_rab_list.item[i]
            .e_rab_level_qos_parameters.allocation_and_retention_priority
            .pre_emption_vulnerability;

    // data forwarding not supported
    OAILOG_INFO(LOG_S1AP, "Note: data forwarding unsupported\n");
    S1ap_E_RABToBeSetupItemHOReq_ExtIEs_t* exts =
        (S1ap_E_RABToBeSetupItemHOReq_ExtIEs_t*)calloc(
            1, sizeof(S1ap_E_RABToBeSetupItemHOReq_ExtIEs_t));
    exts->id = S1ap_ProtocolIE_ID_id_Data_Forwarding_Not_Possible;
    exts->criticality = S1ap_Criticality_ignore;
    exts->extensionValue.present =
        S1ap_E_RABToBeSetupItemHOReq_ExtIEs__extensionValue_PR_Data_Forwarding_Not_Possible;
    exts->extensionValue.choice.Data_Forwarding_Not_Possible =
        S1ap_Data_Forwarding_Not_Possible_data_Forwarding_not_Possible;

    S1ap_ProtocolExtensionContainer_7327P1_t* xc =
        (S1ap_ProtocolExtensionContainer_7327P1_t*)calloc(
            1, sizeof(S1ap_ProtocolExtensionContainer_7327P1_t));
    int asn_ret = 0;
    asn_ret = ASN_SEQUENCE_ADD(&xc->list, exts);
    if (asn_ret) {
      OAILOG_ERROR(LOG_S1AP, "ASN_SEQUENCE_ADD ret = %d\n", asn_ret);
    }

    // Bad cast...
    e_RABToBeSetup->iE_Extensions = (struct S1ap_ProtocolExtensionContainer*)xc;

    ASN_SEQUENCE_ADD(&e_rab_to_be_setup_list->list, e_rab_tobesetup_item);
  }

  /* Source-ToTarget-TransparentContainer: mandatory */
  ie = (S1ap_HandoverRequestIEs_t*)calloc(1, sizeof(S1ap_HandoverRequestIEs_t));
  ie->id = S1ap_ProtocolIE_ID_id_Source_ToTarget_TransparentContainer;
  ie->criticality = S1ap_Criticality_reject;
  ie->value.present =
      S1ap_HandoverRequestIEs__value_PR_Source_ToTarget_TransparentContainer;
  OCTET_STRING_fromBuf(&ie->value.choice.Source_ToTarget_TransparentContainer,
                       (char*)bdata(ho_request_p->src_tgt_container),
                       blength(ho_request_p->src_tgt_container));
  ASN_SEQUENCE_ADD(&out->protocolIEs.list, ie);

  /* UESecurityCapabilities: mandatory */
  ie = (S1ap_HandoverRequestIEs_t*)calloc(1, sizeof(S1ap_HandoverRequestIEs_t));
  ie->id = S1ap_ProtocolIE_ID_id_UESecurityCapabilities;
  ie->criticality = S1ap_Criticality_reject;
  ie->value.present = S1ap_HandoverRequestIEs__value_PR_UESecurityCapabilities;

  S1ap_UESecurityCapabilities_t* const ue_security_capabilities =
      &ie->value.choice.UESecurityCapabilities;

  ue_security_capabilities->encryptionAlgorithms.buf =
      reinterpret_cast<uint8_t*>(calloc(2, sizeof(uint8_t)));
  memcpy(ue_security_capabilities->encryptionAlgorithms.buf,
         &ho_request_p->encryption_algorithm_capabilities, 2 * sizeof(uint8_t));
  ue_security_capabilities->encryptionAlgorithms.size = 2;
  ue_security_capabilities->encryptionAlgorithms.bits_unused = 0;
  OAILOG_DEBUG(LOG_S1AP, "security_capabilities_encryption_algorithms 0x%04X\n",
               ho_request_p->encryption_algorithm_capabilities);

  ue_security_capabilities->integrityProtectionAlgorithms.buf =
      reinterpret_cast<uint8_t*>(calloc(2, sizeof(uint8_t)));
  memcpy(ue_security_capabilities->integrityProtectionAlgorithms.buf,
         &ho_request_p->integrity_algorithm_capabilities, 2 * sizeof(uint8_t));
  ue_security_capabilities->integrityProtectionAlgorithms.size = 2;
  ue_security_capabilities->integrityProtectionAlgorithms.bits_unused = 0;
  OAILOG_DEBUG(LOG_S1AP, "security_capabilities_integrity_algorithms 0x%04X\n",
               ho_request_p->integrity_algorithm_capabilities);
  ASN_SEQUENCE_ADD(&out->protocolIEs.list, ie);

  /* SecurityContext: mandatory */
  ie = (S1ap_HandoverRequestIEs_t*)calloc(1, sizeof(S1ap_HandoverRequestIEs_t));
  ie->id = S1ap_ProtocolIE_ID_id_SecurityContext;
  ie->criticality = S1ap_Criticality_reject;
  ie->value.present = S1ap_HandoverRequestIEs__value_PR_SecurityContext;

  S1ap_SecurityContext_t* const security_context =
      &ie->value.choice.SecurityContext;
  security_context->nextHopChainingCount = ho_request_p->ncc;
  security_context->nextHopParameter.buf =
      reinterpret_cast<uint8_t*>(calloc(AUTH_NEXT_HOP_SIZE, sizeof(uint8_t)));
  memcpy(security_context->nextHopParameter.buf, &ho_request_p->nh,
         AUTH_NEXT_HOP_SIZE);
  security_context->nextHopParameter.size = AUTH_NEXT_HOP_SIZE;
  security_context->nextHopParameter.bits_unused = 0;
  ASN_SEQUENCE_ADD(&out->protocolIEs.list, ie);

  // Construct the PDU and send message
  if (s1ap_mme_encode_pdu(&pdu, &buffer_p, &length) < 0) {
    err = 1;
  }
  ASN_STRUCT_FREE_CONTENTS_ONLY(asn_DEF_S1ap_HandoverRequest, out);
  if (err) {
    OAILOG_FUNC_RETURN(LOG_S1AP, RETURNerror);
  }
  bstring b = blk2bstr(buffer_p, length);
  free(buffer_p);

  s1ap_mme_itti_send_sctp_request(&b, ho_request_p->target_sctp_assoc_id,
                                  stream, ho_request_p->mme_ue_s1ap_id);

  OAILOG_FUNC_RETURN(LOG_S1AP, RETURNok);
}

status_code_e s1ap_mme_handle_handover_required(s1ap_state_t* state,
                                                __attribute__((unused))
                                                const sctp_assoc_id_t assoc_id,
                                                __attribute__((unused))
                                                const sctp_stream_id_t stream,
                                                S1ap_S1AP_PDU_t* pdu) {
  S1ap_HandoverRequired_t* container = NULL;
  S1ap_HandoverRequiredIEs_t* ie = NULL;
  enb_description_t* enb_association = NULL;
  mme_ue_s1ap_id_t mme_ue_s1ap_id = INVALID_MME_UE_S1AP_ID;
  enb_ue_s1ap_id_t enb_ue_s1ap_id = INVALID_ENB_UE_S1AP_ID;
  S1ap_HandoverType_t handover_type = -1;
  S1ap_Cause_t cause = {S1ap_Cause_PR_NOTHING};
  S1ap_Cause_PR cause_type;
  long cause_value;
  S1ap_TargeteNB_ID_t* targeteNB_ID = NULL;
  bstring src_tgt_container = {0};
  uint8_t* enb_id_buf = NULL;
  enb_description_t* target_enb_association = NULL;
  uint32_t target_enb_id = 0;
  uint32_t idx = 0;
  imsi64_t imsi64 = INVALID_IMSI64;
  s1ap_imsi_map_t* imsi_map = get_s1ap_imsi_map();

  OAILOG_FUNC_IN(LOG_S1AP);

  enb_association = s1ap_state_get_enb(state, assoc_id);
  if (enb_association == NULL) {
    OAILOG_ERROR(LOG_S1AP,
                 "Ignore Handover Required from unknown assoc "
                 "%u\n",
                 assoc_id);
    OAILOG_FUNC_RETURN(LOG_S1AP, RETURNerror);
  }

  OAILOG_INFO(LOG_S1AP,
              "Handover Required from association id %u, "
              "Connected UEs = %u Num elements = %zu\n",
              assoc_id, enb_association->nb_ue_associated,
              enb_association->ue_id_coll.size());

  container = &pdu->choice.initiatingMessage.value.choice.HandoverRequired;

  // MME_UE_S1AP_ID
  S1AP_FIND_PROTOCOLIE_BY_ID(S1ap_HandoverRequiredIEs_t, ie, container,
                             S1ap_ProtocolIE_ID_id_MME_UE_S1AP_ID, true);
  if (ie) {
    mme_ue_s1ap_id = ie->value.choice.MME_UE_S1AP_ID;
  } else {
    OAILOG_FUNC_RETURN(LOG_S1AP, RETURNerror);
  }

  // eNB_UE_S1AP_ID
  S1AP_FIND_PROTOCOLIE_BY_ID(S1ap_HandoverRequiredIEs_t, ie, container,
                             S1ap_ProtocolIE_ID_id_eNB_UE_S1AP_ID, true);
  // eNB UE S1AP ID is limited to 24 bits
  if (ie) {
    enb_ue_s1ap_id = (enb_ue_s1ap_id_t)(ie->value.choice.ENB_UE_S1AP_ID &
                                        ENB_UE_S1AP_ID_MASK);
  } else {
    OAILOG_FUNC_RETURN(LOG_S1AP, RETURNerror);
  }

  // Handover Type
  S1AP_FIND_PROTOCOLIE_BY_ID(S1ap_HandoverRequiredIEs_t, ie, container,
                             S1ap_ProtocolIE_ID_id_HandoverType, true);
  if (ie) {
    handover_type = ie->value.choice.HandoverType;
  } else {
    OAILOG_FUNC_RETURN(LOG_S1AP, RETURNerror);
  }

  // Only support intra LTE handovers today.
  if (handover_type != S1ap_HandoverType_intralte) {
    OAILOG_ERROR(LOG_S1AP,
                 "Unsupported handover type "
                 "%ld\n",
                 handover_type);

    // TODO: Process a failure message
    OAILOG_FUNC_RETURN(LOG_S1AP, RETURNerror);
  }

  // Grab the Cause Type and Cause Value
  S1AP_FIND_PROTOCOLIE_BY_ID(S1ap_HandoverRequiredIEs_t, ie, container,
                             S1ap_ProtocolIE_ID_id_Cause, true);
  if (ie) {
    cause_type = ie->value.choice.Cause.present;
    cause = ie->value.choice.Cause;
  } else {
    OAILOG_FUNC_RETURN(LOG_S1AP, RETURNerror);
  }
  switch (cause_type) {
    case S1ap_Cause_PR_radioNetwork:
      cause_value = ie->value.choice.Cause.choice.radioNetwork;
      break;

    case S1ap_Cause_PR_transport:
      cause_value = ie->value.choice.Cause.choice.transport;
      break;

    case S1ap_Cause_PR_nas:
      cause_value = ie->value.choice.Cause.choice.nas;
      break;

    case S1ap_Cause_PR_protocol:
      cause_value = ie->value.choice.Cause.choice.protocol;
      break;

    case S1ap_Cause_PR_misc:
      cause_value = ie->value.choice.Cause.choice.misc;
      break;

    default:
      OAILOG_ERROR(LOG_S1AP, "HANDOVER REQUIRED with Invalid Cause_Type = %d\n",
                   cause_type);
      OAILOG_FUNC_RETURN(LOG_S1AP, RETURNerror);
  }

  // Target ID
  S1AP_FIND_PROTOCOLIE_BY_ID(S1ap_HandoverRequiredIEs_t, ie, container,
                             S1ap_ProtocolIE_ID_id_TargetID, true);
  if (ie) {
    if (ie->value.choice.TargetID.present == S1ap_TargetID_PR_targeteNB_ID) {
      targeteNB_ID = &ie->value.choice.TargetID.choice.targeteNB_ID;
      if (targeteNB_ID->global_ENB_ID.eNB_ID.present ==
          S1ap_ENB_ID_PR_homeENB_ID) {
        // Home eNB ID = 28 bits
        enb_id_buf = targeteNB_ID->global_ENB_ID.eNB_ID.choice.homeENB_ID.buf;

        target_enb_id = (enb_id_buf[0] << 20) + (enb_id_buf[1] << 12) +
                        (enb_id_buf[2] << 4) + ((enb_id_buf[3] & 0xf0) >> 4);
        OAILOG_INFO(LOG_S1AP, "home eNB id: %u\n", target_enb_id);
      } else {
        // Macro eNB = 20 bits
        enb_id_buf = targeteNB_ID->global_ENB_ID.eNB_ID.choice.macroENB_ID.buf;

        target_enb_id = (enb_id_buf[0] << 12) + (enb_id_buf[1] << 4) +
                        ((enb_id_buf[2] & 0xf0) >> 4);
        OAILOG_INFO(LOG_S1AP, "macro eNB id: %u\n", target_enb_id);
      }
    } else {
      OAILOG_ERROR(LOG_S1AP, "Invalid target, only intra LTE HO supported");
      OAILOG_FUNC_RETURN(LOG_S1AP, RETURNerror);
    }
  } else {
    OAILOG_FUNC_RETURN(LOG_S1AP, RETURNerror);
  }

  // Source to Target Transparent Container
  S1AP_FIND_PROTOCOLIE_BY_ID(
      S1ap_HandoverRequiredIEs_t, ie, container,
      S1ap_ProtocolIE_ID_id_Source_ToTarget_TransparentContainer, true);
  if (ie) {
    // note: ownership of src_tgt_container transferred to receiver
    src_tgt_container =
        blk2bstr(ie->value.choice.Source_ToTarget_TransparentContainer.buf,
                 ie->value.choice.Source_ToTarget_TransparentContainer.size);

  } else {
    OAILOG_FUNC_RETURN(LOG_S1AP, RETURNerror);
  }

  OAILOG_INFO(
      LOG_S1AP,
      "Handover Required from association id %u, "
      "MME UE S1AP ID (" MME_UE_S1AP_ID_FMT
      ") ENB UE S1AP ID (" ENB_UE_S1AP_ID_FMT
      ") "
      "HandoverType = %ld CauseType = %u CauseValue = %ld Target ID = %u",
      assoc_id, mme_ue_s1ap_id, enb_ue_s1ap_id, handover_type, cause_type,
      cause_value, target_enb_id);

  // get imsi for logging
  imsi_map->mme_ueid2imsi_map.get(mme_ue_s1ap_id, &imsi64);

  // retrieve enb_description using hash table and match target_enb_id
  if (state->enbs.size()) {
    for (auto itr = state->enbs.map->begin(); itr != state->enbs.map->end();
         itr++) {
      target_enb_association = itr->second;
      if (!target_enb_association) {
        continue;
      }
      if (target_enb_association->enb_id == target_enb_id) {
        break;
      }
    }
    if (target_enb_association->enb_id != target_enb_id) {
      bdestroy_wrapper(&src_tgt_container);
      OAILOG_ERROR(LOG_S1AP, "No eNB for enb_id %d\n", target_enb_id);
      OAILOG_FUNC_RETURN(LOG_S1AP, RETURNerror);
    }
  }

  OAILOG_INFO_UE(LOG_S1AP, imsi64,
                 "Handing over to enb_id %d (sctp assoc %d)\n", target_enb_id,
                 target_enb_association->sctp_assoc_id);

  s1ap_mme_itti_s1ap_handover_required(
      target_enb_association->sctp_assoc_id, target_enb_id, cause,
      handover_type, mme_ue_s1ap_id, src_tgt_container, imsi64);

  OAILOG_FUNC_RETURN(LOG_S1AP, RETURNok);
}

status_code_e s1ap_mme_handle_handover_command(
    s1ap_state_t* state, const itti_mme_app_handover_command_t* ho_command_p) {
  uint8_t* buffer_p = NULL;
  uint8_t err = 0;
  uint32_t length = 0;
  S1ap_S1AP_PDU_t pdu = {S1ap_S1AP_PDU_PR_NOTHING, {0}};
  S1ap_HandoverCommand_t* out;
  S1ap_HandoverCommandIEs_t* ie = NULL;
  UeDescription* ue_ref_p = NULL;
  sctp_stream_id_t stream = 0x0;

  OAILOG_FUNC_IN(LOG_S1AP);
  if (ho_command_p == NULL) {
    OAILOG_ERROR(LOG_S1AP, "Handover Command is null\n");
    OAILOG_FUNC_RETURN(LOG_S1AP, RETURNerror);
  }

  if ((ue_ref_p = s1ap_state_get_ue_mmeid(ho_command_p->mme_ue_s1ap_id)) ==
      NULL) {
    OAILOG_ERROR(
        LOG_S1AP,
        "could not get ue context for mme_ue_s1ap_id " MME_UE_S1AP_ID_FMT
        ", failing!\n",
        (uint32_t)ho_command_p->mme_ue_s1ap_id);
    OAILOG_FUNC_RETURN(LOG_S1AP, RETURNerror);
  } else {
    stream = ue_ref_p->sctp_stream_send();
  }

  // we're doing handover, update the ue state
  ue_ref_p->set_s1ap_ue_state(magma::lte::oai::S1AP_UE_HANDOVER);
  ue_ref_p->mutable_s1ap_handover_state()->set_mme_ue_s1ap_id(
      ho_command_p->mme_ue_s1ap_id);
  ue_ref_p->mutable_s1ap_handover_state()->set_source_enb_id(
      ho_command_p->source_enb_id);
  ue_ref_p->mutable_s1ap_handover_state()->set_target_enb_id(
      ho_command_p->target_enb_id);
  ue_ref_p->mutable_s1ap_handover_state()->set_target_enb_ue_s1ap_id(
      ho_command_p->tgt_enb_ue_s1ap_id);
  ue_ref_p->mutable_s1ap_handover_state()->set_source_enb_ue_s1ap_id(
      ue_ref_p->enb_ue_s1ap_id());

  OAILOG_INFO(LOG_S1AP, "Handover Command received");
  pdu.present = S1ap_S1AP_PDU_PR_successfulOutcome;
  pdu.choice.successfulOutcome.procedureCode =
      S1ap_ProcedureCode_id_HandoverPreparation;
  pdu.choice.successfulOutcome.value.present =
      S1ap_SuccessfulOutcome__value_PR_HandoverCommand;
  pdu.choice.successfulOutcome.criticality = S1ap_Criticality_ignore;
  out = &pdu.choice.successfulOutcome.value.choice.HandoverCommand;

  /* MME-UE-ID: mandatory */
  ie = (S1ap_HandoverCommandIEs_t*)calloc(1, sizeof(S1ap_HandoverCommandIEs_t));
  ie->id = S1ap_ProtocolIE_ID_id_MME_UE_S1AP_ID;
  ie->criticality = S1ap_Criticality_reject;
  ie->value.present = S1ap_HandoverCommandIEs__value_PR_MME_UE_S1AP_ID;
  ie->value.choice.MME_UE_S1AP_ID = ho_command_p->mme_ue_s1ap_id;
  ASN_SEQUENCE_ADD(&out->protocolIEs.list, ie);

  /* eNB-UE-ID: mandatory */
  ie = (S1ap_HandoverCommandIEs_t*)calloc(1, sizeof(S1ap_HandoverCommandIEs_t));
  ie->id = S1ap_ProtocolIE_ID_id_eNB_UE_S1AP_ID;
  ie->criticality = S1ap_Criticality_reject;
  ie->value.present = S1ap_HandoverCommandIEs__value_PR_ENB_UE_S1AP_ID;
  ie->value.choice.ENB_UE_S1AP_ID = ho_command_p->src_enb_ue_s1ap_id;
  ASN_SEQUENCE_ADD(&out->protocolIEs.list, ie);

  /* HandoverType: mandatory */
  ie = (S1ap_HandoverCommandIEs_t*)calloc(1, sizeof(S1ap_HandoverCommandIEs_t));
  ie->id = S1ap_ProtocolIE_ID_id_HandoverType;
  ie->criticality = S1ap_Criticality_reject;
  ie->value.present = S1ap_HandoverCommandIEs__value_PR_HandoverType;
  ie->value.choice.HandoverType = ho_command_p->handover_type;
  ASN_SEQUENCE_ADD(&out->protocolIEs.list, ie);

  /* Target-ToSource-TransparentContainer: mandatory */
  ie = (S1ap_HandoverCommandIEs_t*)calloc(1, sizeof(S1ap_HandoverRequestIEs_t));
  ie->id = S1ap_ProtocolIE_ID_id_Target_ToSource_TransparentContainer;
  ie->criticality = S1ap_Criticality_reject;
  ie->value.present =
      S1ap_HandoverCommandIEs__value_PR_Target_ToSource_TransparentContainer;
  OCTET_STRING_fromBuf(&ie->value.choice.Target_ToSource_TransparentContainer,
                       (char*)bdata(ho_command_p->tgt_src_container),
                       blength(ho_command_p->tgt_src_container));
  ASN_SEQUENCE_ADD(&out->protocolIEs.list, ie);

  // Construct the PDU and send message
  if (s1ap_mme_encode_pdu(&pdu, &buffer_p, &length) < 0) {
    err = 1;
  }
  ASN_STRUCT_FREE_CONTENTS_ONLY(asn_DEF_S1ap_HandoverRequest, out);
  if (err) {
    OAILOG_FUNC_RETURN(LOG_S1AP, RETURNerror);
  }
  bstring b = blk2bstr(buffer_p, length);
  free(buffer_p);

  s1ap_mme_itti_send_sctp_request(&b, ho_command_p->source_assoc_id, stream,
                                  ho_command_p->mme_ue_s1ap_id);

  OAILOG_FUNC_RETURN(LOG_S1AP, RETURNok);
}

status_code_e s1ap_mme_handle_handover_notify(s1ap_state_t* state,
                                              const sctp_assoc_id_t assoc_id,
                                              const sctp_stream_id_t stream,
                                              S1ap_S1AP_PDU_t* pdu) {
  S1ap_HandoverNotify_t* container = NULL;
  S1ap_HandoverNotifyIEs_t* ie = NULL;
  enb_description_t* target_enb = NULL;
  UeDescription* src_ue_ref_p = nullptr;
  UeDescription* new_ue_ref_p = nullptr;
  mme_ue_s1ap_id_t mme_ue_s1ap_id = INVALID_MME_UE_S1AP_ID;
  enb_ue_s1ap_id_t tgt_enb_ue_s1ap_id = INVALID_ENB_UE_S1AP_ID;
  ecgi_t ecgi = {.plmn = {0}, .cell_identity = {0}};
  tai_t tai = {0};
  imsi64_t imsi64 = INVALID_IMSI64;
  s1ap_imsi_map_t* imsi_map = get_s1ap_imsi_map();

  OAILOG_FUNC_IN(LOG_S1AP);

  target_enb = s1ap_state_get_enb(state, assoc_id);
  if (target_enb == NULL) {
    OAILOG_ERROR(LOG_S1AP, "Ignore HandoverNotify from unknown assoc %u\n",
                 assoc_id);
    OAILOG_FUNC_RETURN(LOG_S1AP, RETURNerror);
  }

  OAILOG_INFO(LOG_S1AP, "handover notify received");
  container = &pdu->choice.initiatingMessage.value.choice.HandoverNotify;

  // HandoverNotify means the handover has completed successfully. We can
  // remove the UE context from the old eNB, tear down indirect forwarding
  // tunnels, modify the DL bearer, and create the new UE context on the new
  // eNB.

  // get the mandantory IEs
  // MME_UE_S1AP_ID
  S1AP_FIND_PROTOCOLIE_BY_ID(S1ap_HandoverNotifyIEs_t, ie, container,
                             S1ap_ProtocolIE_ID_id_MME_UE_S1AP_ID, true);
  if (ie) {
    mme_ue_s1ap_id = ie->value.choice.MME_UE_S1AP_ID;
  } else {
    OAILOG_FUNC_RETURN(LOG_S1AP, RETURNerror);
  }

  // eNB_UE_S1AP_ID
  S1AP_FIND_PROTOCOLIE_BY_ID(S1ap_HandoverNotifyIEs_t, ie, container,
                             S1ap_ProtocolIE_ID_id_eNB_UE_S1AP_ID, true);
  // eNB UE S1AP ID is limited to 24 bits
  if (ie) {
    tgt_enb_ue_s1ap_id = (enb_ue_s1ap_id_t)(ie->value.choice.ENB_UE_S1AP_ID &
                                            ENB_UE_S1AP_ID_MASK);
  } else {
    OAILOG_FUNC_RETURN(LOG_S1AP, RETURNerror);
  }

  // CGI
  S1AP_FIND_PROTOCOLIE_BY_ID(S1ap_HandoverNotifyIEs_t, ie, container,
                             S1ap_ProtocolIE_ID_id_EUTRAN_CGI, true);

  if (!ie) {
    OAILOG_ERROR(LOG_S1AP, "Incorrect IE \n");
    return RETURNerror;
  }

  if (!(ie->value.choice.EUTRAN_CGI.pLMNidentity.size == 3)) {
    OAILOG_ERROR(LOG_S1AP, "Incorrect PLMN size \n");
    return RETURNerror;
  }
  TBCD_TO_PLMN_T(&ie->value.choice.EUTRAN_CGI.pLMNidentity, &ecgi.plmn);
  BIT_STRING_TO_CELL_IDENTITY(&ie->value.choice.EUTRAN_CGI.cell_ID,
                              ecgi.cell_identity);

  // TAI
  S1AP_FIND_PROTOCOLIE_BY_ID(S1ap_HandoverNotifyIEs_t, ie, container,
                             S1ap_ProtocolIE_ID_id_TAI, true);
  if (!ie) {
    OAILOG_ERROR(LOG_S1AP, "Incorrect IE \n");
    return RETURNerror;
  }
  OCTET_STRING_TO_TAC(&ie->value.choice.TAI.tAC, tai.tac);
  if (!(ie->value.choice.EUTRAN_CGI.pLMNidentity.size == 3)) {
    OAILOG_ERROR(LOG_S1AP, "Incorrect PLMN size \n");
    return RETURNerror;
  }
  TBCD_TO_PLMN_T(&ie->value.choice.TAI.pLMNidentity, &tai.plmn);

  // imsi for logging
  imsi_map->mme_ueid2imsi_map.get(mme_ue_s1ap_id, &imsi64);

  // get existing UE context
  if ((src_ue_ref_p = s1ap_state_get_ue_mmeid(mme_ue_s1ap_id)) == NULL) {
    OAILOG_ERROR_UE(LOG_S1AP, imsi64,
                    "source MME_UE_S1AP_ID (" MME_UE_S1AP_ID_FMT
                    ") does not point to any valid UE\n",
                    mme_ue_s1ap_id);
    OAILOG_FUNC_RETURN(LOG_S1AP, RETURNerror);
  } else {
    // create new UE context, remove the old one.
    new_ue_ref_p =
        s1ap_state_get_ue_enbid(target_enb->sctp_assoc_id, tgt_enb_ue_s1ap_id);
    if (new_ue_ref_p != NULL) {
      OAILOG_ERROR_UE(
          LOG_S1AP, imsi64,
          "S1AP:Handover Notify- Received ENB_UE_S1AP_ID is not Unique "
          "Drop Handover Notify for eNBUeS1APId:" ENB_UE_S1AP_ID_FMT "\n",
          tgt_enb_ue_s1ap_id);
      OAILOG_FUNC_RETURN(LOG_S1AP, RETURNerror);
    }
    if ((new_ue_ref_p = s1ap_new_ue(state, assoc_id, tgt_enb_ue_s1ap_id)) ==
        NULL) {
      // If we failed to allocate a new UE return -1
      OAILOG_ERROR_UE(
          LOG_S1AP, imsi64,
          "S1AP:Handover Notify- Failed to allocate S1AP UE Context, "
          "eNBUeS1APId:" ENB_UE_S1AP_ID_FMT "\n",
          tgt_enb_ue_s1ap_id);
      OAILOG_FUNC_RETURN(LOG_S1AP, RETURNerror);
    }
    new_ue_ref_p->set_s1ap_ue_state(
        magma::lte::oai::S1AP_UE_CONNECTED);  // handover has completed
    new_ue_ref_p->set_enb_ue_s1ap_id(tgt_enb_ue_s1ap_id);
    // Will be allocated by NAS
    new_ue_ref_p->set_mme_ue_s1ap_id(mme_ue_s1ap_id);

    new_ue_ref_p->mutable_s1ap_ue_context_rel_timer()->set_id(
        src_ue_ref_p->s1ap_ue_context_rel_timer().id());
    new_ue_ref_p->mutable_s1ap_ue_context_rel_timer()->set_msec(
        src_ue_ref_p->s1ap_ue_context_rel_timer().msec());
    new_ue_ref_p->set_sctp_stream_recv(
        src_ue_ref_p->mutable_s1ap_handover_state()->target_sctp_stream_recv());
    new_ue_ref_p->set_sctp_stream_send(
        src_ue_ref_p->mutable_s1ap_handover_state()->target_sctp_stream_send());

    new_ue_ref_p->mutable_s1ap_handover_state()->MergeFrom(
        src_ue_ref_p->s1ap_handover_state());

    // generate a message to update bearers
    s1ap_mme_itti_s1ap_handover_notify(
        mme_ue_s1ap_id, src_ue_ref_p->s1ap_handover_state(), tgt_enb_ue_s1ap_id,
        assoc_id, ecgi, imsi64);

    // Send context release command to source eNB
    s1ap_mme_generate_ue_context_release_command(
        state, src_ue_ref_p, S1AP_SUCCESSFUL_HANDOVER, imsi64,
        src_ue_ref_p->sctp_assoc_id(),
        src_ue_ref_p->s1ap_handover_state().source_sctp_stream_send(),
        mme_ue_s1ap_id,
        src_ue_ref_p->s1ap_handover_state().source_enb_ue_s1ap_id());

    /* Remove ue description from source eNB */
    s1ap_remove_ue(state, src_ue_ref_p);

    /* Mapping between mme_ue_s1ap_id, assoc_id and enb_ue_s1ap_id */
    magma::proto_map_rc_t rc =
        state->mmeid2associd.insert(new_ue_ref_p->mme_ue_s1ap_id(), assoc_id);

    target_enb->ue_id_coll.insert(new_ue_ref_p->mme_ue_s1ap_id(),
                                  new_ue_ref_p->comp_s1ap_id());

    OAILOG_DEBUG_UE(
        LOG_S1AP, imsi64,
        "Associated sctp_assoc_id %d, enb_ue_s1ap_id " ENB_UE_S1AP_ID_FMT
        ", mme_ue_s1ap_id " MME_UE_S1AP_ID_FMT ":%s \n",
        assoc_id, new_ue_ref_p->enb_ue_s1ap_id(),
        new_ue_ref_p->mme_ue_s1ap_id(), magma::map_rc_code2string(rc));
  }

  OAILOG_FUNC_RETURN(LOG_S1AP, RETURNok);
}

status_code_e s1ap_mme_handle_enb_status_transfer(
    s1ap_state_t* state, const sctp_assoc_id_t assoc_id,
    const sctp_stream_id_t stream, S1ap_S1AP_PDU_t* pdu) {
  S1ap_ENBStatusTransfer_t* container = NULL;
  S1ap_ENBStatusTransferIEs_t* ie = NULL;
  UeDescription* ue_ref_p = NULL;
  mme_ue_s1ap_id_t mme_ue_s1ap_id = INVALID_MME_UE_S1AP_ID;
  enb_description_t* target_enb_association = NULL;
  uint8_t* buffer = NULL;
  uint32_t length = 0;
  uint32_t idx = 0;

  OAILOG_FUNC_IN(LOG_S1AP);
  container = &pdu->choice.initiatingMessage.value.choice.ENBStatusTransfer;

  // similar to enb_configuration_transfer, we immediately generate the new
  // message by changing type and updating the enb_ue_s1ap_id to match that of
  // the target enb.

  // MME_UE_S1AP_ID
  S1AP_FIND_PROTOCOLIE_BY_ID(S1ap_ENBStatusTransferIEs_t, ie, container,
                             S1ap_ProtocolIE_ID_id_MME_UE_S1AP_ID, true);
  if (ie) {
    mme_ue_s1ap_id = ie->value.choice.MME_UE_S1AP_ID;
  } else {
    OAILOG_FUNC_RETURN(LOG_S1AP, RETURNerror);
  }

  // get the UE and handover state
  if ((ue_ref_p = s1ap_state_get_ue_mmeid(mme_ue_s1ap_id)) == NULL) {
    OAILOG_ERROR(
        LOG_S1AP,
        "could not get ue context for mme_ue_s1ap_id " MME_UE_S1AP_ID_FMT
        ", failing!\n",
        (uint32_t)mme_ue_s1ap_id);
    OAILOG_FUNC_RETURN(LOG_S1AP, RETURNerror);
  }

  OAILOG_INFO(LOG_S1AP,
              "Received eNBStatusTransfer from source enb_id assoc %u for "
              "ue " MME_UE_S1AP_ID_FMT " to target enb_id %u\n",
              assoc_id, mme_ue_s1ap_id,
              ue_ref_p->s1ap_handover_state().target_enb_ue_s1ap_id());

  // set the target eNB_UE_S1AP_ID
  S1AP_FIND_PROTOCOLIE_BY_ID(S1ap_ENBStatusTransferIEs_t, ie, container,
                             S1ap_ProtocolIE_ID_id_eNB_UE_S1AP_ID, true);
  if (ie) {
    ie->value.choice.ENB_UE_S1AP_ID =
        ue_ref_p->s1ap_handover_state().target_enb_ue_s1ap_id();
  } else {
    OAILOG_FUNC_RETURN(LOG_S1AP, RETURNerror);
  }

  // get the enb_description matching the target_enb_id
  // retrieve enb_description using hash table and match target_enb_id
  if (state->enbs.size()) {
    for (auto itr = state->enbs.map->begin(); itr != state->enbs.map->end();
         itr++) {
      target_enb_association = itr->second;
      if (!target_enb_association) {
        continue;
      }
      if (target_enb_association->enb_id ==
          ue_ref_p->s1ap_handover_state().target_enb_id()) {
        break;
      }
    }
    if (target_enb_association->enb_id !=
        ue_ref_p->s1ap_handover_state().target_enb_id()) {
      OAILOG_ERROR(LOG_S1AP, "No eNB for enb_id %d\n",
                   ue_ref_p->s1ap_handover_state().target_enb_id());
      OAILOG_FUNC_RETURN(LOG_S1AP, RETURNerror);
    }
  }

  // change the message type and enb_ue_s1_id to the target eNB's ID
  pdu->choice.initiatingMessage.procedureCode =
      S1ap_ProcedureCode_id_MMEStatusTransfer;
  pdu->present = S1ap_S1AP_PDU_PR_initiatingMessage;

  // Encode message
  if (s1ap_mme_encode_pdu(pdu, &buffer, &length) < 0) {
    OAILOG_ERROR(
        LOG_S1AP,
        "Failed to encode MME Configuration Transfer message for enb_id %u\n",
        ue_ref_p->s1ap_handover_state().target_enb_id());
    OAILOG_FUNC_RETURN(LOG_S1AP, RETURNerror);
  }

  bstring b = blk2bstr(buffer, length);
  free(buffer);

  s1ap_mme_itti_send_sctp_request(
      &b, target_enb_association->sctp_assoc_id,
      ue_ref_p->s1ap_handover_state().target_sctp_stream_recv(),
      ue_ref_p->mme_ue_s1ap_id());

  OAILOG_FUNC_RETURN(LOG_S1AP, RETURNok);
}

status_code_e s1ap_mme_handle_path_switch_request(
    s1ap_state_t* state, __attribute__((unused)) const sctp_assoc_id_t assoc_id,
    __attribute__((unused)) const sctp_stream_id_t stream,
    S1ap_S1AP_PDU_t* pdu) {
  S1ap_PathSwitchRequest_t* container = NULL;
  S1ap_PathSwitchRequestIEs_t* ie = NULL;
  S1ap_E_RABToBeSwitchedDLItemIEs_t* eRABToBeSwitchedDlItemIEs_p = NULL;
  enb_description_t* enb_association = NULL;
  UeDescription* ue_ref_p = nullptr;
  UeDescription* new_ue_ref_p = nullptr;
  mme_ue_s1ap_id_t mme_ue_s1ap_id = INVALID_MME_UE_S1AP_ID;
  enb_ue_s1ap_id_t enb_ue_s1ap_id = INVALID_ENB_UE_S1AP_ID;
  ecgi_t ecgi = {.plmn = {0}, .cell_identity = {0}};
  tai_t tai = {0};
  uint16_t encryption_algorithm_capabilities = 0;
  uint16_t integrity_algorithm_capabilities = 0;
  e_rab_to_be_switched_in_downlink_list_t e_rab_to_be_switched_dl_list = {0};
  uint32_t num_erab = 0;
  uint16_t index = 0;
  itti_s1ap_path_switch_request_failure_t path_switch_req_failure = {0};
  imsi64_t imsi64 = INVALID_IMSI64;
  s1ap_imsi_map_t* imsi_map = get_s1ap_imsi_map();

  OAILOG_FUNC_IN(LOG_S1AP);

  enb_association = s1ap_state_get_enb(state, assoc_id);
  if (enb_association == NULL) {
    OAILOG_ERROR(LOG_S1AP,
                 "Ignore Path Switch Request from unknown assoc "
                 "%u\n",
                 assoc_id);
    OAILOG_FUNC_RETURN(LOG_S1AP, RETURNerror);
  }

  container = &pdu->choice.initiatingMessage.value.choice.PathSwitchRequest;

  S1AP_FIND_PROTOCOLIE_BY_ID(S1ap_PathSwitchRequestIEs_t, ie, container,
                             S1ap_ProtocolIE_ID_id_SourceMME_UE_S1AP_ID, true);
  if (ie) {
    mme_ue_s1ap_id = ie->value.choice.MME_UE_S1AP_ID;
  } else {
    OAILOG_FUNC_RETURN(LOG_S1AP, RETURNerror);
  }

  S1AP_FIND_PROTOCOLIE_BY_ID(S1ap_PathSwitchRequestIEs_t, ie, container,
                             S1ap_ProtocolIE_ID_id_eNB_UE_S1AP_ID, true);
  // eNB UE S1AP ID is limited to 24 bits
  if (ie) {
    enb_ue_s1ap_id = (enb_ue_s1ap_id_t)(ie->value.choice.ENB_UE_S1AP_ID &
                                        ENB_UE_S1AP_ID_MASK);
  } else {
    OAILOG_FUNC_RETURN(LOG_S1AP, RETURNerror);
  }

  OAILOG_DEBUG_UE(LOG_S1AP, imsi64,
                  "Path Switch Request message received from eNB UE S1AP "
                  "ID: " ENB_UE_S1AP_ID_FMT "\n",
                  enb_ue_s1ap_id);

  imsi_map->mme_ueid2imsi_map.get(mme_ue_s1ap_id, &imsi64);

  /* If all the E-RAB ID IEs in E-RABToBeSwitchedDLList is set to the
   * same value, send PATH SWITCH REQUEST FAILURE message to eNB */
  if (true == is_all_erabId_same(container)) {
    /*send PATH SWITCH REQUEST FAILURE message to eNB*/
    path_switch_req_failure.sctp_assoc_id = assoc_id;
    path_switch_req_failure.mme_ue_s1ap_id = mme_ue_s1ap_id;
    path_switch_req_failure.enb_ue_s1ap_id = enb_ue_s1ap_id;
    s1ap_handle_path_switch_req_failure(&path_switch_req_failure, imsi64);
    OAILOG_FUNC_RETURN(LOG_S1AP, RETURNerror);
  }

  if ((ue_ref_p = s1ap_state_get_ue_mmeid(mme_ue_s1ap_id)) == NULL) {
    /*
     * The MME UE S1AP ID provided by eNB doesn't point to any valid UE.
     * MME ignore this PATH SWITCH REQUEST.
     */
    OAILOG_ERROR_UE(LOG_S1AP, imsi64,
                    "source MME_UE_S1AP_ID (" MME_UE_S1AP_ID_FMT
                    ") does not point to any valid UE\n",
                    mme_ue_s1ap_id);
    OAILOG_FUNC_RETURN(LOG_S1AP, RETURNerror);
  } else {
    new_ue_ref_p =
        s1ap_state_get_ue_enbid(enb_association->sctp_assoc_id, enb_ue_s1ap_id);
    if (new_ue_ref_p != NULL) {
      OAILOG_ERROR_UE(
          LOG_S1AP, imsi64,
          "S1AP:Path Switch Request- Received ENB_UE_S1AP_ID is not Unique "
          "Drop Path Switch Request for eNBUeS1APId:" ENB_UE_S1AP_ID_FMT "\n",
          enb_ue_s1ap_id);
      OAILOG_FUNC_RETURN(LOG_S1AP, RETURNerror);
    }
    /*
     * Creat New UE Context with target eNB and delete Old UE Context
     * from source eNB.
     */
    if ((new_ue_ref_p = s1ap_new_ue(state, assoc_id, enb_ue_s1ap_id)) == NULL) {
      // If we failed to allocate a new UE return -1
      OAILOG_ERROR_UE(
          LOG_S1AP, imsi64,
          "S1AP:Path Switch Request- Failed to allocate S1AP UE Context, "
          "eNBUeS1APId:" ENB_UE_S1AP_ID_FMT "\n",
          enb_ue_s1ap_id);
      OAILOG_FUNC_RETURN(LOG_S1AP, RETURNerror);
    }
    new_ue_ref_p->set_s1ap_ue_state(ue_ref_p->s1ap_ue_state());
    new_ue_ref_p->set_enb_ue_s1ap_id(enb_ue_s1ap_id);
    // Will be allocated by NAS
    new_ue_ref_p->set_mme_ue_s1ap_id(mme_ue_s1ap_id);

    new_ue_ref_p->mutable_s1ap_ue_context_rel_timer()->set_id(
        ue_ref_p->s1ap_ue_context_rel_timer().id());
    new_ue_ref_p->mutable_s1ap_ue_context_rel_timer()->set_msec(
        ue_ref_p->s1ap_ue_context_rel_timer().msec());
    // On which stream we received the message
    new_ue_ref_p->set_sctp_stream_recv(stream);
    new_ue_ref_p->set_sctp_stream_send(enb_association->next_sctp_stream);
    enb_association->next_sctp_stream += 1;
    if (enb_association->next_sctp_stream >= enb_association->instreams) {
      enb_association->next_sctp_stream = 1;
    }
    /* Remove ue description from source eNB */
    s1ap_remove_ue(state, ue_ref_p);

    /* Mapping between mme_ue_s1ap_id, assoc_id and enb_ue_s1ap_id */
    magma::proto_map_rc_t rc =
        state->mmeid2associd.insert(new_ue_ref_p->mme_ue_s1ap_id(), assoc_id);

    enb_association->ue_id_coll.insert(new_ue_ref_p->mme_ue_s1ap_id(),
                                       new_ue_ref_p->comp_s1ap_id());

    OAILOG_DEBUG_UE(
        LOG_S1AP, imsi64,
        "Associated sctp_assoc_id %d, enb_ue_s1ap_id " ENB_UE_S1AP_ID_FMT
        ", mme_ue_s1ap_id " MME_UE_S1AP_ID_FMT ":%s \n",
        assoc_id, new_ue_ref_p->enb_ue_s1ap_id(),
        new_ue_ref_p->mme_ue_s1ap_id(), magma::map_rc_code2string(rc));

    S1AP_FIND_PROTOCOLIE_BY_ID(S1ap_PathSwitchRequestIEs_t, ie, container,
                               S1ap_ProtocolIE_ID_id_E_RABToBeSwitchedDLList,
                               true);

    if (!ie) {
      OAILOG_ERROR(LOG_S1AP, "Incorrect IE \n");
      return RETURNerror;
    }

    S1ap_E_RABToBeSwitchedDLList_t* e_rab_to_be_switched_dl_list_req =
        &ie->value.choice.E_RABToBeSwitchedDLList;

    // E-RAB To Be Switched in Downlink List mandatory IE
    num_erab = e_rab_to_be_switched_dl_list_req->list.count;
    for (index = 0; index < num_erab; ++index) {
      eRABToBeSwitchedDlItemIEs_p =
          (S1ap_E_RABToBeSwitchedDLItemIEs_t*)
              e_rab_to_be_switched_dl_list_req->list.array[index];
      S1ap_E_RABToBeSwitchedDLItem_t* eRab_ToBeSwitchedDLItem =
          &eRABToBeSwitchedDlItemIEs_p->value.choice.E_RABToBeSwitchedDLItem;

      e_rab_to_be_switched_dl_list.item[index].e_rab_id =
          eRab_ToBeSwitchedDLItem->e_RAB_ID;
      e_rab_to_be_switched_dl_list.item[index].transport_layer_address =
          blk2bstr(eRab_ToBeSwitchedDLItem->transportLayerAddress.buf,
                   eRab_ToBeSwitchedDLItem->transportLayerAddress.size);
      e_rab_to_be_switched_dl_list.item[index].gtp_teid =
          htonl(*((uint32_t*)eRab_ToBeSwitchedDLItem->gTP_TEID.buf));
      e_rab_to_be_switched_dl_list.no_of_items += 1;
    }

    // CGI mandatory IE
    S1AP_FIND_PROTOCOLIE_BY_ID(S1ap_PathSwitchRequestIEs_t, ie, container,
                               S1ap_ProtocolIE_ID_id_EUTRAN_CGI, true);

    if (!ie) {
      OAILOG_ERROR(LOG_S1AP, "Incorrect IE \n");
      return RETURNerror;
    }

    if (!(ie->value.choice.EUTRAN_CGI.pLMNidentity.size == 3)) {
      OAILOG_ERROR(LOG_S1AP, "Incorrect PLMN size \n");
      return RETURNerror;
    }
    TBCD_TO_PLMN_T(&ie->value.choice.EUTRAN_CGI.pLMNidentity, &ecgi.plmn);
    BIT_STRING_TO_CELL_IDENTITY(&ie->value.choice.EUTRAN_CGI.cell_ID,
                                ecgi.cell_identity);

    // TAI mandatory IE
    S1AP_FIND_PROTOCOLIE_BY_ID(S1ap_PathSwitchRequestIEs_t, ie, container,
                               S1ap_ProtocolIE_ID_id_TAI, true);
    if (!ie) {
      OAILOG_ERROR(LOG_S1AP, "Incorrect IE \n");
      return RETURNerror;
    }
    OCTET_STRING_TO_TAC(&ie->value.choice.TAI.tAC, tai.tac);
    if (!(ie->value.choice.EUTRAN_CGI.pLMNidentity.size == 3)) {
      OAILOG_ERROR(LOG_S1AP, "Incorrect PLMN size \n");
      return RETURNerror;
    }
    TBCD_TO_PLMN_T(&ie->value.choice.TAI.pLMNidentity, &tai.plmn);

    // UE Security Capabilities mandatory IE
    S1AP_FIND_PROTOCOLIE_BY_ID(S1ap_PathSwitchRequestIEs_t, ie, container,
                               S1ap_ProtocolIE_ID_id_UESecurityCapabilities,
                               true);
    BIT_STRING_TO_INT16(
        &ie->value.choice.UESecurityCapabilities.encryptionAlgorithms,
        encryption_algorithm_capabilities);
    BIT_STRING_TO_INT16(
        &ie->value.choice.UESecurityCapabilities.integrityProtectionAlgorithms,
        integrity_algorithm_capabilities);
  }

  s1ap_mme_itti_s1ap_path_switch_request(
      assoc_id, enb_association->enb_id, new_ue_ref_p->enb_ue_s1ap_id(),
      &e_rab_to_be_switched_dl_list, new_ue_ref_p->mme_ue_s1ap_id(), &ecgi,
      &tai, encryption_algorithm_capabilities, integrity_algorithm_capabilities,
      imsi64);

  OAILOG_FUNC_RETURN(LOG_S1AP, RETURNok);
}

//------------------------------------------------------------------------------
//------------------------------------------------------------------------------
static bool s1ap_send_enb_deregistered_ind(__attribute__((unused))
                                           uint32_t keyP,
                                           uint64_t const dataP, void* argP,
                                           void** resultP) {
  arg_s1ap_send_enb_dereg_ind_t* arg = (arg_s1ap_send_enb_dereg_ind_t*)argP;
  UeDescription* ue_ref_p = nullptr;

  // Ask for the release of each UE context associated to the eNB
  map_uint64_ue_description_t* s1ap_ue_state = get_s1ap_ue_state();
  s1ap_ue_state->get(dataP, &ue_ref_p);
  if (ue_ref_p) {
    if (arg->current_ue_index == 0) {
      arg->message_p = DEPRECATEDitti_alloc_new_message_fatal(
          TASK_S1AP, S1AP_ENB_DEREGISTERED_IND);
      OAILOG_DEBUG(LOG_S1AP, "eNB Deregesteration");
    }
    if (ue_ref_p->mme_ue_s1ap_id() == INVALID_MME_UE_S1AP_ID) {
      /*
       * Send deregistered ind for this also and let MMEAPP find the context
       * using enb_ue_s1ap_id_key
       */
      OAILOG_WARNING(LOG_S1AP, "UE with invalid MME s1ap id found");
    }

    AssertFatal(
        arg->current_ue_index < S1AP_ITTI_UE_PER_DEREGISTER_MESSAGE,
        "Too many deregistered UEs reported in S1AP_ENB_DEREGISTERED_IND "
        "message ");
    S1AP_ENB_DEREGISTERED_IND(arg->message_p)
        .mme_ue_s1ap_id[arg->current_ue_index] = ue_ref_p->mme_ue_s1ap_id();
    S1AP_ENB_DEREGISTERED_IND(arg->message_p)
        .enb_ue_s1ap_id[arg->current_ue_index] = ue_ref_p->enb_ue_s1ap_id();

    arg->handled_ues++;
    arg->current_ue_index++;

    if (arg->handled_ues == arg->deregister_ue_count ||
        arg->current_ue_index == S1AP_ITTI_UE_PER_DEREGISTER_MESSAGE) {
      // Sending INVALID_IMSI64 because message is not specific to any UE/IMSI
      arg->message_p->ittiMsgHeader.imsi = INVALID_IMSI64;
      S1AP_ENB_DEREGISTERED_IND(arg->message_p).enb_id = arg->associated_enb_id;
      S1AP_ENB_DEREGISTERED_IND(arg->message_p).nb_ue_to_deregister =
          (uint8_t)arg->current_ue_index;

      // Max UEs reached for this ITTI message, send message to MME App
      OAILOG_DEBUG(
          LOG_S1AP,
          "Reached maximum UE count for this ITTI message. Sending "
          "deregistered indication to MME App for UE count = %u\n",
          S1AP_ENB_DEREGISTERED_IND(arg->message_p).nb_ue_to_deregister);

      if (arg->current_ue_index == S1AP_ITTI_UE_PER_DEREGISTER_MESSAGE) {
        arg->current_ue_index = 0;
      }
      send_msg_to_task(&s1ap_task_zmq_ctx, TASK_MME_APP, arg->message_p);
      arg->message_p = NULL;
    }

    *resultP = arg->message_p;
  } else {
    OAILOG_TRACE(LOG_S1AP, "No valid UE provided in callback: %p\n", ue_ref_p);
  }
  return false;
}

typedef struct arg_s1ap_construct_enb_reset_req_s {
  uint8_t current_ue_index;
  MessageDef* msg;
} arg_s1ap_construct_enb_reset_req_t;

bool construct_s1ap_mme_full_reset_req(uint32_t keyP, const uint64_t dataP,
                                       void* argP, void** resultP) {
  arg_s1ap_construct_enb_reset_req_t* arg =
      reinterpret_cast<arg_s1ap_construct_enb_reset_req_t*>(argP);
  UeDescription* ue_ref = reinterpret_cast<UeDescription*>(dataP);

  map_uint64_ue_description_t* s1ap_ue_state = get_s1ap_ue_state();
  s1ap_ue_state->get(dataP, &ue_ref);
  uint32_t i = arg->current_ue_index;
  if (ue_ref) {
    S1AP_ENB_INITIATED_RESET_REQ(arg->msg).ue_to_reset_list[i].mme_ue_s1ap_id =
        ue_ref->mme_ue_s1ap_id();
    S1AP_ENB_INITIATED_RESET_REQ(arg->msg).ue_to_reset_list[i].enb_ue_s1ap_id =
        ue_ref->enb_ue_s1ap_id();
  } else {
    OAILOG_TRACE(LOG_S1AP, "No valid UE provided in callback: %p\n", ue_ref);
    S1AP_ENB_INITIATED_RESET_REQ(arg->msg).ue_to_reset_list[i].mme_ue_s1ap_id =
        INVALID_MME_UE_S1AP_ID;
  }
  arg->current_ue_index++;

  return false;
}

//------------------------------------------------------------------------------
status_code_e s1ap_handle_sctp_disconnection(s1ap_state_t* state,
                                             const sctp_assoc_id_t assoc_id,
                                             bool reset) {
  arg_s1ap_send_enb_dereg_ind_t arg = {0};
  MessageDef* message_p = NULL;
  enb_description_t* enb_association = NULL;

  OAILOG_FUNC_IN(LOG_S1AP);

  // Checking if the assoc id has a valid eNB attached to it
  enb_association = s1ap_state_get_enb(state, assoc_id);
  if (enb_association == NULL) {
    OAILOG_ERROR(LOG_S1AP, "No eNB attached to this assoc_id: %d\n", assoc_id);
    OAILOG_FUNC_RETURN(LOG_S1AP, RETURNerror);
  }

  OAILOG_INFO(LOG_S1AP,
              "SCTP disconnection request for association id %u, Reset Flag = "
              "%u. Connected UEs = %u Num elements = %zu\n",
              assoc_id, reset, enb_association->nb_ue_associated,
              enb_association->ue_id_coll.size());

  // First check if we can just reset the eNB state if there are no UEs
  if (!enb_association->nb_ue_associated) {
    if (reset) {
      OAILOG_INFO(LOG_S1AP,
                  "SCTP reset request for association id %u. No Connected UEs. "
                  "Reset Flag = %u\n",
                  assoc_id, reset);

      OAILOG_INFO(LOG_S1AP, "Moving eNB with assoc_id %u to INIT state\n",
                  assoc_id);
      enb_association->s1_state = S1AP_INIT;
      state->num_enbs--;
    } else {
      OAILOG_INFO(
          LOG_S1AP,
          "SCTP Shutdown request for association id %u. No Connected UEs. "
          "Reset Flag = %u\n",
          assoc_id, reset);

      OAILOG_INFO(LOG_S1AP, "Removing eNB with association id %u \n", assoc_id);
      s1ap_remove_enb(state, enb_association);
    }
    OAILOG_FUNC_RETURN(LOG_S1AP, RETURNok);
  }

  if (reset) {
    /* UE state at s1ap task is created on reception of initial ue message
     * The map ue_id_coll is updated after mme_app_task assigns and provides
     * mme_ue_s1ap_id to s1ap task
     * s1ap task shall clear this UE state if mme_app task has not yet provided
     * mme_ue_s1ap_id
     */
    if (enb_association->ue_id_coll.size() == 0) {
      OAILOG_FUNC_RETURN(LOG_S1AP,
                         s1ap_clear_ue_ctxt_for_unknown_mme_ue_s1ap_id(
                             state, enb_association->sctp_assoc_id));
    }
  }
  /*
   * Send S1ap deregister indication to MME app in batches of UEs where
   * UE count in each batch <= S1AP_ITTI_UE_PER_DEREGISTER_MESSAGE
   */

  arg.associated_enb_id = enb_association->enb_id;
  arg.deregister_ue_count = enb_association->ue_id_coll.size();
  enb_association->ue_id_coll.map_apply_callback_on_all_elements(
      s1ap_send_enb_deregistered_ind, reinterpret_cast<void*>(&arg),
      reinterpret_cast<void**>(&message_p));

  /*
   * Mark the eNB's s1 state as appropriate, the eNB will be deleted or
   * moved to init state when the last UE's s1 state is cleaned up
   */
  enb_association->s1_state = reset ? S1AP_RESETING : S1AP_SHUTDOWN;
  OAILOG_INFO(LOG_S1AP,
              "Marked enb s1 status to %s, attached to assoc_id: %d\n",
              reset ? "Reset" : "Shutdown", assoc_id);

  OAILOG_FUNC_RETURN(LOG_S1AP, RETURNok);
}

//------------------------------------------------------------------------------
status_code_e s1ap_handle_new_association(s1ap_state_t* state,
                                          sctp_new_peer_t* sctp_new_peer_p) {
  enb_description_t* enb_association = NULL;

  OAILOG_FUNC_IN(LOG_S1AP);

  if (sctp_new_peer_p == NULL) {
    OAILOG_ERROR(LOG_S1AP, "sctp_new_peer_p is NULL\n");
    return RETURNerror;
  }

  /*
   * Checking that the assoc id has a valid eNB attached to.
   */
  enb_association = s1ap_state_get_enb(state, sctp_new_peer_p->assoc_id);
  if (enb_association == NULL) {
    OAILOG_DEBUG(LOG_S1AP, "Create eNB context for assoc_id: %d\n",
                 sctp_new_peer_p->assoc_id);
    /*
     * Create new context
     */
    enb_association = s1ap_new_enb();

    if (enb_association == NULL) {
      /*
       * We failed to allocate memory
       */
      /*
       * TODO: send reject there
       */
      OAILOG_ERROR(LOG_S1AP,
                   "Failed to allocate eNB context for assoc_id: %d\n",
                   sctp_new_peer_p->assoc_id);
      OAILOG_FUNC_RETURN(LOG_S1AP, RETURNok);
    }
    enb_association->sctp_assoc_id = sctp_new_peer_p->assoc_id;
    enb_association->enb_id = 0xFFFFFFFF;  // home or macro eNB is 28 or 20bits.
    magma::proto_map_rc_t rc =
        state->enbs.insert(enb_association->sctp_assoc_id, enb_association);
    if (rc != magma::PROTO_MAP_OK) {
      OAILOG_FUNC_RETURN(LOG_S1AP, RETURNerror);
    }
  } else if ((enb_association->s1_state == S1AP_SHUTDOWN) ||
             (enb_association->s1_state == S1AP_RESETING)) {
    OAILOG_WARNING(
        LOG_S1AP,
        "Received new association request on an association that is being %s, "
        "ignoring",
        s1_enb_state2str(enb_association->s1_state));
    OAILOG_FUNC_RETURN(LOG_S1AP, RETURNerror);
  } else {
    OAILOG_DEBUG(LOG_S1AP,
                 "eNB context already exists for assoc_id: %d, update it\n",
                 sctp_new_peer_p->assoc_id);
  }

  enb_association->sctp_assoc_id = sctp_new_peer_p->assoc_id;
  /*
   * Fill in in and out number of streams available on SCTP connection.
   */
  enb_association->instreams = (sctp_stream_id_t)sctp_new_peer_p->instreams;
  enb_association->outstreams = (sctp_stream_id_t)sctp_new_peer_p->outstreams;
  /*
   * Fill in control plane IP address of RAN end point for this association
   */
  if (sctp_new_peer_p->ran_cp_ipaddr) {
    memcpy(enb_association->ran_cp_ipaddr, sctp_new_peer_p->ran_cp_ipaddr->data,
           sctp_new_peer_p->ran_cp_ipaddr->slen);
    enb_association->ran_cp_ipaddr_sz = sctp_new_peer_p->ran_cp_ipaddr->slen;
  }
  /*
   * initialize the next sctp stream to 1 as 0 is reserved for non
   * * * * ue associated signalling.
   */
  enb_association->next_sctp_stream = 1;
  enb_association->s1_state = S1AP_INIT;
  OAILOG_FUNC_RETURN(LOG_S1AP, RETURNok);
}

//------------------------------------------------------------------------------
void s1ap_mme_release_ue_context(s1ap_state_t* state, UeDescription* ue_ref_p,
                                 imsi64_t imsi64) {
  MessageDef* message_p = NULL;
  OAILOG_FUNC_IN(LOG_S1AP);

  if (ue_ref_p == NULL) {
    OAILOG_ERROR(LOG_S1AP, "ue_ref_p is NULL\n");
  }
  // Stop the ue context release timer
  s1ap_stop_timer(ue_ref_p->s1ap_ue_context_rel_timer().id());
  ue_ref_p->mutable_s1ap_ue_context_rel_timer()->set_id(S1AP_TIMER_INACTIVE_ID);
  OAILOG_DEBUG_UE(LOG_S1AP, imsi64, "Releasing UE Context for UE id  %d \n",
                  ue_ref_p->mme_ue_s1ap_id());

  /*
   * Remove UE context and inform MME_APP.
   */
  message_p = DEPRECATEDitti_alloc_new_message_fatal(
      TASK_S1AP, S1AP_UE_CONTEXT_RELEASE_COMPLETE);
  memset((void*)&message_p->ittiMsg.s1ap_ue_context_release_complete, 0,
         sizeof(itti_s1ap_ue_context_release_complete_t));
  S1AP_UE_CONTEXT_RELEASE_COMPLETE(message_p).mme_ue_s1ap_id =
      ue_ref_p->mme_ue_s1ap_id();

  message_p->ittiMsgHeader.imsi = imsi64;
  send_msg_to_task(&s1ap_task_zmq_ctx, TASK_MME_APP, message_p);

  if (!(ue_ref_p->s1ap_ue_state() == magma::lte::oai::S1AP_UE_WAITING_CRR)) {
    OAILOG_ERROR(LOG_S1AP, "Incorrect S1AP UE state\n");
  }
  OAILOG_DEBUG_UE(LOG_S1AP, imsi64, "Removed S1AP UE " MME_UE_S1AP_ID_FMT "\n",
                  (uint32_t)ue_ref_p->mme_ue_s1ap_id());

  s1ap_remove_ue(state, ue_ref_p);
  OAILOG_FUNC_OUT(LOG_S1AP);
}

//------------------------------------------------------------------------------
status_code_e s1ap_mme_handle_error_ind_message(s1ap_state_t* state,
                                                const sctp_assoc_id_t assoc_id,
                                                const sctp_stream_id_t stream,
                                                S1ap_S1AP_PDU_t* message) {
  OAILOG_FUNC_IN(LOG_S1AP);
  OAILOG_WARNING(LOG_S1AP, "ERROR IND RCVD on Stream id %d \n", stream);
  increment_counter("s1ap_error_ind_rcvd", 1, NO_LABELS);
  S1ap_ErrorIndication_t* container = NULL;
  S1ap_ErrorIndicationIEs_t* ie = NULL;
  UeDescription* ue_ref_p = NULL;
  enb_ue_s1ap_id_t enb_ue_s1ap_id = INVALID_ENB_UE_S1AP_ID;
  mme_ue_s1ap_id_t mme_ue_s1ap_id = INVALID_MME_UE_S1AP_ID;
  S1ap_Cause_PR cause_type;
  long cause_value;

  container = &message->choice.initiatingMessage.value.choice.ErrorIndication;
  S1AP_FIND_PROTOCOLIE_BY_ID(S1ap_ErrorIndicationIEs_t, ie, container,
                             S1ap_ProtocolIE_ID_id_MME_UE_S1AP_ID, true);
  if (ie) {
    mme_ue_s1ap_id = ie->value.choice.MME_UE_S1AP_ID;
  } else {
    OAILOG_FUNC_RETURN(LOG_S1AP, RETURNerror);
  }

  S1AP_FIND_PROTOCOLIE_BY_ID(S1ap_ErrorIndicationIEs_t, ie, container,
                             S1ap_ProtocolIE_ID_id_eNB_UE_S1AP_ID, true);
  if (ie) {
    // eNB UE S1AP ID is limited to 24 bits
    enb_ue_s1ap_id = (enb_ue_s1ap_id_t)(ie->value.choice.ENB_UE_S1AP_ID &
                                        ENB_UE_S1AP_ID_MASK);
  } else {
    OAILOG_FUNC_RETURN(LOG_S1AP, RETURNerror);
  }

  OAILOG_INFO(LOG_S1AP,
              "ERROR IND RCVD with mme UE s1ap id " MME_UE_S1AP_ID_FMT
              " and enb UE s1ap id " ENB_UE_S1AP_ID_FMT "\n",
              mme_ue_s1ap_id, enb_ue_s1ap_id);
  S1AP_FIND_PROTOCOLIE_BY_ID(S1ap_ErrorIndicationIEs_t, ie, container,
                             S1ap_ProtocolIE_ID_id_Cause, true);
  if (ie) {
    cause_type = ie->value.choice.Cause.present;
  } else {
    OAILOG_FUNC_RETURN(LOG_S1AP, RETURNerror);
  }

  if ((ue_ref_p = s1ap_state_get_ue_mmeid((uint32_t)mme_ue_s1ap_id)) == NULL) {
    OAILOG_WARNING(
        LOG_S1AP,
        "No UE is attached to this mme UE s1ap id: " MME_UE_S1AP_ID_FMT
        " and eNB UE s1ap id: \n" ENB_UE_S1AP_ID_FMT,
        mme_ue_s1ap_id, enb_ue_s1ap_id);
    OAILOG_FUNC_RETURN(LOG_S1AP, RETURNerror);
  }

  imsi64_t imsi64 = INVALID_IMSI64;
  s1ap_imsi_map_t* imsi_map = get_s1ap_imsi_map();
  imsi_map->mme_ueid2imsi_map.get(mme_ue_s1ap_id, &imsi64);

  switch (cause_type) {
    case S1ap_Cause_PR_radioNetwork:
      cause_value = ie->value.choice.Cause.choice.radioNetwork;
      OAILOG_DEBUG_UE(LOG_S1AP, imsi64,
                      "Error Indication with Cause_Type = Radio Network "
                      "and Cause_Value = %ld\n",
                      cause_value);
      s1ap_send_mme_ue_context_release(state, ue_ref_p,
                                       S1AP_RADIO_EUTRAN_GENERATED_REASON,
                                       ie->value.choice.Cause, imsi64);
      break;

    case S1ap_Cause_PR_transport:
      cause_value = ie->value.choice.Cause.choice.transport;
      OAILOG_DEBUG_UE(LOG_S1AP, imsi64,
                      "Error Indication with Cause_Type = Transport and "
                      "Cause_Value = %ld\n",
                      cause_value);
      break;

    case S1ap_Cause_PR_nas:
      cause_value = ie->value.choice.Cause.choice.nas;
      OAILOG_DEBUG_UE(LOG_S1AP, imsi64,
                      "Error Indication with Cause_Type = NAS and "
                      "Cause_Value = %ld\n",
                      cause_value);
      break;

    case S1ap_Cause_PR_protocol:
      cause_value = ie->value.choice.Cause.choice.protocol;
      OAILOG_DEBUG_UE(LOG_S1AP, imsi64,
                      "Error Indication with Cause_Type = Protocol and "
                      "Cause_Value = %ld\n",
                      cause_value);
      break;

    case S1ap_Cause_PR_misc:
      cause_value = ie->value.choice.Cause.choice.misc;
      OAILOG_DEBUG_UE(LOG_S1AP, imsi64,
                      "Error Indication with Cause_Type = MISC and "
                      "Cause_Value = %ld\n",
                      cause_value);
      break;

    default:
      OAILOG_ERROR_UE(LOG_S1AP, imsi64,
                      "Error Indication with Invalid Cause_Type = %d\n",
                      cause_type);
      OAILOG_FUNC_RETURN(LOG_S1AP, RETURNerror);
  }

  OAILOG_FUNC_RETURN(LOG_S1AP, RETURNok);
}

//------------------------------------------------------------------------------
status_code_e s1ap_mme_handle_erab_setup_response(
    s1ap_state_t* state, const sctp_assoc_id_t assoc_id,
    const sctp_stream_id_t stream, S1ap_S1AP_PDU_t* pdu) {
  OAILOG_FUNC_IN(LOG_S1AP);
  S1ap_E_RABSetupResponse_t* container = NULL;
  S1ap_E_RABSetupResponseIEs_t* ie = NULL;
  UeDescription* ue_ref_p = NULL;
  MessageDef* message_p = NULL;
  enb_ue_s1ap_id_t enb_ue_s1ap_id = INVALID_ENB_UE_S1AP_ID;
  mme_ue_s1ap_id_t mme_ue_s1ap_id = INVALID_MME_UE_S1AP_ID;
  status_code_e rc = RETURNok;
  imsi64_t imsi64 = INVALID_IMSI64;

  container = &pdu->choice.successfulOutcome.value.choice.E_RABSetupResponse;

  S1AP_FIND_PROTOCOLIE_BY_ID(S1ap_E_RABSetupResponseIEs_t, ie, container,
                             S1ap_ProtocolIE_ID_id_MME_UE_S1AP_ID, true);
  if (ie) {
    mme_ue_s1ap_id = ie->value.choice.MME_UE_S1AP_ID;
  } else {
    OAILOG_FUNC_RETURN(LOG_S1AP, RETURNerror);
  }
  S1AP_FIND_PROTOCOLIE_BY_ID(S1ap_E_RABSetupResponseIEs_t, ie, container,
                             S1ap_ProtocolIE_ID_id_eNB_UE_S1AP_ID, true);
  if (ie) {
    // eNB UE S1AP ID is limited to 24 bits
    enb_ue_s1ap_id = (enb_ue_s1ap_id_t)(ie->value.choice.ENB_UE_S1AP_ID &
                                        ENB_UE_S1AP_ID_MASK);
  } else {
    OAILOG_FUNC_RETURN(LOG_S1AP, RETURNerror);
  }
  if ((ue_ref_p = s1ap_state_get_ue_mmeid((uint32_t)mme_ue_s1ap_id)) == NULL) {
    OAILOG_DEBUG(LOG_S1AP,
                 "No UE is attached to this mme UE s1ap id: " MME_UE_S1AP_ID_FMT
                 "\n",
                 mme_ue_s1ap_id);
    OAILOG_FUNC_RETURN(LOG_S1AP, RETURNerror);
  }

  if (ue_ref_p->enb_ue_s1ap_id() != enb_ue_s1ap_id) {
    OAILOG_DEBUG(LOG_S1AP,
                 "Mismatch in eNB UE S1AP ID, known: " ENB_UE_S1AP_ID_FMT
                 ", received: " ENB_UE_S1AP_ID_FMT "\n",
                 ue_ref_p->enb_ue_s1ap_id(), enb_ue_s1ap_id);
    OAILOG_FUNC_RETURN(LOG_S1AP, RETURNerror);
  }

  s1ap_imsi_map_t* imsi_map = get_s1ap_imsi_map();
  imsi_map->mme_ueid2imsi_map.get(ue_ref_p->mme_ue_s1ap_id(), &imsi64);

  message_p =
      DEPRECATEDitti_alloc_new_message_fatal(TASK_S1AP, S1AP_E_RAB_SETUP_RSP);
  S1AP_E_RAB_SETUP_RSP(message_p).mme_ue_s1ap_id = ue_ref_p->mme_ue_s1ap_id();
  S1AP_E_RAB_SETUP_RSP(message_p).enb_ue_s1ap_id = ue_ref_p->enb_ue_s1ap_id();
  S1AP_E_RAB_SETUP_RSP(message_p).e_rab_setup_list.no_of_items = 0;
  S1AP_E_RAB_SETUP_RSP(message_p).e_rab_failed_to_setup_list.no_of_items = 0;

  S1AP_FIND_PROTOCOLIE_BY_ID(S1ap_E_RABSetupResponseIEs_t, ie, container,
                             S1ap_ProtocolIE_ID_id_E_RABSetupListBearerSURes,
                             false);

  if (ie) {
    int num_erab = ie->value.choice.E_RABSetupListBearerSURes.list.count;
    for (int index = 0; index < num_erab; index++) {
      S1ap_E_RABSetupItemBearerSUResIEs_t* erab_setup_item =
          (S1ap_E_RABSetupItemBearerSUResIEs_t*)
              ie->value.choice.E_RABSetupListBearerSURes.list.array[index];
      S1ap_E_RABSetupItemBearerSURes_t* e_rab_setup_item_bearer_su_res =
          &erab_setup_item->value.choice.E_RABSetupItemBearerSURes;
      S1AP_E_RAB_SETUP_RSP(message_p).e_rab_setup_list.item[index].e_rab_id =
          e_rab_setup_item_bearer_su_res->e_RAB_ID;
      S1AP_E_RAB_SETUP_RSP(message_p)
          .e_rab_setup_list.item[index]
          .transport_layer_address =
          blk2bstr(e_rab_setup_item_bearer_su_res->transportLayerAddress.buf,
                   e_rab_setup_item_bearer_su_res->transportLayerAddress.size);
      S1AP_E_RAB_SETUP_RSP(message_p).e_rab_setup_list.item[index].gtp_teid =
          htonl(*((uint32_t*)e_rab_setup_item_bearer_su_res->gTP_TEID.buf));
      S1AP_E_RAB_SETUP_RSP(message_p).e_rab_setup_list.no_of_items += 1;
    }
  }

  S1AP_FIND_PROTOCOLIE_BY_ID(
      S1ap_E_RABSetupResponseIEs_t, ie, container,
      S1ap_ProtocolIE_ID_id_E_RABFailedToSetupListBearerSURes, false);
  if (ie) {
    const S1ap_E_RABList_t* const e_rab_list = &ie->value.choice.E_RABList;
    int num_erab = ie->value.choice.E_RABList.list.count;
    for (int index = 0; index < num_erab; index++) {
      const S1ap_E_RABItemIEs_t* const erab_item_ies =
          (S1ap_E_RABItemIEs_t*)e_rab_list->list.array[index];
      const S1ap_E_RABItem_t* const erab_item =
          (S1ap_E_RABItem_t*)&erab_item_ies->value.choice.E_RABItem;
      S1AP_E_RAB_SETUP_RSP(message_p)
          .e_rab_failed_to_setup_list.item[index]
          .e_rab_id = erab_item->e_RAB_ID;

      S1AP_E_RAB_SETUP_RSP(message_p)
          .e_rab_failed_to_setup_list.item[index]
          .cause = erab_item->cause;
      S1AP_E_RAB_SETUP_RSP(message_p).e_rab_failed_to_setup_list.no_of_items +=
          1;
    }
  }

  message_p->ittiMsgHeader.imsi = imsi64;
  rc = send_msg_to_task(&s1ap_task_zmq_ctx, TASK_MME_APP, message_p);
  OAILOG_FUNC_RETURN(LOG_S1AP, rc);
}

//------------------------------------------------------------------------------
status_code_e s1ap_mme_handle_erab_setup_failure(s1ap_state_t* state,
                                                 const sctp_assoc_id_t assoc_id,
                                                 const sctp_stream_id_t stream,
                                                 S1ap_S1AP_PDU_t* message) {
  Fatal("TODO Implement s1ap_mme_handle_erab_setup_failure");
}

//------------------------------------------------------------------------------
status_code_e s1ap_mme_handle_enb_reset(s1ap_state_t* state,
                                        const sctp_assoc_id_t assoc_id,
                                        const sctp_stream_id_t stream,
                                        S1ap_S1AP_PDU_t* pdu) {
  MessageDef* msg = NULL;
  itti_s1ap_enb_initiated_reset_req_t* reset_req = NULL;
  UeDescription* ue_ref_p = NULL;
  enb_description_t* enb_association = NULL;
  s1ap_reset_type_t s1ap_reset_type;
  S1ap_Reset_t* container = NULL;
  S1ap_ResetIEs_t* ie = NULL;
  S1ap_UE_associatedLogicalS1_ConnectionItem_t* s1_sig_conn_id_p = NULL;
  mme_ue_s1ap_id_t mme_ue_s1ap_id;
  enb_ue_s1ap_id_t enb_ue_s1ap_id;
  imsi64_t imsi64 = INVALID_IMSI64;
  arg_s1ap_construct_enb_reset_req_t arg = {0};
  uint32_t i = 0;
  status_code_e rc = RETURNok;

  OAILOG_FUNC_IN(LOG_S1AP);

  enb_association = s1ap_state_get_enb(state, assoc_id);

  if (enb_association == NULL) {
    OAILOG_ERROR(LOG_S1AP, "No eNB attached to this assoc_id: %d\n", assoc_id);
    OAILOG_FUNC_RETURN(LOG_S1AP, RETURNerror);
  }

  if (enb_association->s1_state != S1AP_READY) {
    // ignore the message if s1 not ready
    OAILOG_INFO(
        LOG_S1AP,
        "S1 setup is not done.Invalid state.Ignoring ENB Initiated Reset.eNB "
        "Id "
        "= %d , S1AP state = %d \n",
        enb_association->enb_id, enb_association->s1_state);
    OAILOG_FUNC_RETURN(LOG_S1AP, RETURNok);
  }

  if (enb_association->nb_ue_associated == 0) {
    // Even if there are no UEs connected, we proceed -- this can happen if we
    // receive a reset during a handover procedure, for example.
    OAILOG_INFO(
        LOG_S1AP,
        "No UEs connected, still proceeding with ENB Initiated Reset. eNB Id = "
        "%d\n",
        enb_association->enb_id);
  }

  // Check the reset type - partial_reset OR reset_all
  container = &pdu->choice.initiatingMessage.value.choice.Reset;

  S1AP_FIND_PROTOCOLIE_BY_ID(S1ap_ResetIEs_t, ie, container,
                             S1ap_ProtocolIE_ID_id_ResetType, true);

  S1ap_ResetType_t* resetType = &ie->value.choice.ResetType;

  switch (resetType->present) {
    case S1ap_ResetType_PR_s1_Interface:
      s1ap_reset_type = RESET_ALL;
      break;
    case S1ap_ResetType_PR_partOfS1_Interface:
      s1ap_reset_type = RESET_PARTIAL;
      break;
    default:
      OAILOG_ERROR(LOG_S1AP,
                   "Reset Request from eNB  with Invalid reset_type = %d\n",
                   resetType->present);
      // TBD - Here MME should send Error Indication as it is abnormal scenario.
      OAILOG_FUNC_RETURN(LOG_S1AP, RETURNerror);
  }

  if (s1ap_reset_type == RESET_PARTIAL) {
    int reset_count = resetType->choice.partOfS1_Interface.list.count;
    if (reset_count == 0) {
      OAILOG_ERROR(
          LOG_S1AP,
          "Partial Reset Request without any S1 signaling connection. Ignoring "
          "it \n");
      // TBD - Here MME should send Error Indication as it is abnormal scenario.
      OAILOG_FUNC_RETURN(LOG_S1AP, RETURNerror);
    }
    if (reset_count > enb_association->nb_ue_associated) {
      // We proceed here since we could encounter this situation when we
      // receive a reset from the target eNB during a handover procedure.
      OAILOG_WARNING(
          LOG_S1AP,
          "Partial Reset Request. Requested number of UEs %d to be reset is "
          "more "
          "than connected UEs %d \n",
          reset_count, enb_association->nb_ue_associated);
    }
  }
  msg = DEPRECATEDitti_alloc_new_message_fatal(TASK_S1AP,
                                               S1AP_ENB_INITIATED_RESET_REQ);
  reset_req = &S1AP_ENB_INITIATED_RESET_REQ(msg);

  reset_req->s1ap_reset_type = s1ap_reset_type;
  reset_req->enb_id = enb_association->enb_id;
  reset_req->sctp_assoc_id = assoc_id;
  reset_req->sctp_stream_id = stream;

  switch (s1ap_reset_type) {
    case RESET_ALL:
      increment_counter("s1_reset_from_enb", 1, 1, "type", "reset_all");

      reset_req->num_ue = enb_association->nb_ue_associated;

      reset_req->ue_to_reset_list = reinterpret_cast<s1_sig_conn_id_t*>(
          calloc(enb_association->nb_ue_associated,
                 sizeof(*reset_req->ue_to_reset_list)));

      if (reset_req->ue_to_reset_list == NULL) {
        OAILOG_ERROR(LOG_S1AP, "ue_to_reset_list is NULL\n");
        return RETURNerror;
      }
      arg.msg = msg;
      arg.current_ue_index = 0;
      enb_association->ue_id_coll.map_apply_callback_on_all_elements(
          construct_s1ap_mme_full_reset_req, &arg, NULL);
      // EURECOM LG 2020-07-16 added break here
      break;
    case RESET_PARTIAL:
      // Partial Reset
      increment_counter("s1_reset_from_enb", 1, 1, "type", "reset_partial");
      reset_req->num_ue = resetType->choice.partOfS1_Interface.list.count;
      reset_req->ue_to_reset_list = reinterpret_cast<s1_sig_conn_id_t*>(
          calloc(resetType->choice.partOfS1_Interface.list.count,
                 sizeof(*(reset_req->ue_to_reset_list))));
      // Careful! This struct allocated will be re-used in another itti message.
      if (reset_req->ue_to_reset_list == NULL) {
        OAILOG_ERROR(LOG_S1AP, "ue_to_reset_list is NULL\n");
        return RETURNerror;
      }
      for (i = 0; i < resetType->choice.partOfS1_Interface.list.count; i++) {
        s1_sig_conn_id_p =
            (S1ap_UE_associatedLogicalS1_ConnectionItem_t*)
                resetType->choice.partOfS1_Interface.list.array[i];
        if (s1_sig_conn_id_p == NULL) {
          OAILOG_ERROR(LOG_S1AP, "s1_sig_conn_id_p is NULL\n");
          return RETURNerror;
        }
        S1ap_UE_associatedLogicalS1_ConnectionItemResAck_t* s1_sig_conn_p =
            (S1ap_UE_associatedLogicalS1_ConnectionItemResAck_t*)ie->value
                .choice.ResetType.choice.partOfS1_Interface.list.array[i];
        if (!s1_sig_conn_p) {
          OAILOG_ERROR(LOG_S1AP,
                       "No logical S1 connection item could be found for the "
                       "partial connection. "
                       "Ignoring the received partial reset request. \n");
          OAILOG_FUNC_RETURN(LOG_S1AP, RETURNerror);
        }
        S1ap_UE_associatedLogicalS1_ConnectionItem_t* s1_sig_conn_id_p =
            &s1_sig_conn_p->value.choice.UE_associatedLogicalS1_ConnectionItem;

        if (s1_sig_conn_id_p->mME_UE_S1AP_ID != NULL) {
          mme_ue_s1ap_id =
              (mme_ue_s1ap_id_t) * (s1_sig_conn_id_p->mME_UE_S1AP_ID);
          s1ap_imsi_map_t* imsi_map = get_s1ap_imsi_map();
          imsi_map->mme_ueid2imsi_map.get(mme_ue_s1ap_id, &imsi64);
          if ((ue_ref_p = s1ap_state_get_ue_mmeid(mme_ue_s1ap_id)) != NULL) {
            if (s1_sig_conn_id_p->eNB_UE_S1AP_ID != NULL) {
              enb_ue_s1ap_id_t enb_ue_s1ap_id =
                  (enb_ue_s1ap_id_t) * (s1_sig_conn_id_p->eNB_UE_S1AP_ID);
              if (ue_ref_p->enb_ue_s1ap_id() ==
                  (enb_ue_s1ap_id & ENB_UE_S1AP_ID_MASK)) {
                reset_req->ue_to_reset_list[i].mme_ue_s1ap_id =
                    ue_ref_p->mme_ue_s1ap_id();
                enb_ue_s1ap_id &= ENB_UE_S1AP_ID_MASK;
                reset_req->ue_to_reset_list[i].enb_ue_s1ap_id = enb_ue_s1ap_id;
              } else {
                // mismatch in enb_ue_s1ap_id sent by eNB and stored in S1AP ue
                // context in EPC. Abnormal case.
                reset_req->ue_to_reset_list[i].mme_ue_s1ap_id =
                    ue_ref_p->mme_ue_s1ap_id();
                reset_req->ue_to_reset_list[i].enb_ue_s1ap_id =
                    (enb_ue_s1ap_id_t) * (s1_sig_conn_id_p->eNB_UE_S1AP_ID);
                OAILOG_ERROR_UE(
                    LOG_S1AP, imsi64,
                    "Partial Reset Request:enb_ue_s1ap_id mismatch between id "
                    "%d "
                    "sent by eNB and id %d stored in epc for mme_ue_s1ap_id %d "
                    "\n",
                    enb_ue_s1ap_id, ue_ref_p->enb_ue_s1ap_id(), mme_ue_s1ap_id);
              }
            } else {
              reset_req->ue_to_reset_list[i].mme_ue_s1ap_id =
                  ue_ref_p->mme_ue_s1ap_id();
              reset_req->ue_to_reset_list[i].enb_ue_s1ap_id =
                  INVALID_ENB_UE_S1AP_ID;
            }
          } else {
            OAILOG_ERROR_UE(LOG_S1AP, imsi64,
                            "Partial Reset Request - No UE context found for "
                            "mme_ue_s1ap_id "
                            "%d "
                            "\n",
                            mme_ue_s1ap_id);
            reset_req->ue_to_reset_list[i].mme_ue_s1ap_id =
                (mme_ue_s1ap_id_t) * (s1_sig_conn_id_p->mME_UE_S1AP_ID);
            if (s1_sig_conn_id_p->eNB_UE_S1AP_ID != NULL) {
              reset_req->ue_to_reset_list[i].enb_ue_s1ap_id =
                  (enb_ue_s1ap_id_t) * (s1_sig_conn_id_p->eNB_UE_S1AP_ID);
            } else {
              reset_req->ue_to_reset_list[i].enb_ue_s1ap_id =
                  INVALID_ENB_UE_S1AP_ID;
            }
          }
          free_wrapper((void**)&s1_sig_conn_id_p->mME_UE_S1AP_ID);
          if (s1_sig_conn_id_p->eNB_UE_S1AP_ID != NULL) {
            free_wrapper((void**)&s1_sig_conn_id_p->eNB_UE_S1AP_ID);
          }
        } else {
          if (s1_sig_conn_id_p->eNB_UE_S1AP_ID != NULL) {
            enb_ue_s1ap_id =
                (enb_ue_s1ap_id_t) * (s1_sig_conn_id_p->eNB_UE_S1AP_ID);
            if ((ue_ref_p = s1ap_state_get_ue_enbid(
                     enb_association->sctp_assoc_id, enb_ue_s1ap_id)) != NULL) {
              enb_ue_s1ap_id &= ENB_UE_S1AP_ID_MASK;
              reset_req->ue_to_reset_list[i].enb_ue_s1ap_id = enb_ue_s1ap_id;
            } else {
              OAILOG_ERROR_UE(
                  LOG_S1AP, imsi64,
                  "Partial Reset Request without any valid S1 signaling "
                  "connection.Sending Reset Ack with received signalling "
                  "connection IDs \n");
              reset_req->ue_to_reset_list[i].enb_ue_s1ap_id =
                  (enb_ue_s1ap_id_t) * (s1_sig_conn_id_p->eNB_UE_S1AP_ID);
            }
            reset_req->ue_to_reset_list[i].mme_ue_s1ap_id =
                INVALID_MME_UE_S1AP_ID;
            free_wrapper((void**)&s1_sig_conn_id_p->eNB_UE_S1AP_ID);
          } else {
            OAILOG_ERROR_UE(
                LOG_S1AP, imsi64,
                "Partial Reset Request without any valid S1 signaling "
                "connection.Sending Reset Ack with received signalling "
                "connection IDs \n");
            reset_req->ue_to_reset_list[i].mme_ue_s1ap_id =
                INVALID_MME_UE_S1AP_ID;
            reset_req->ue_to_reset_list[i].enb_ue_s1ap_id =
                INVALID_ENB_UE_S1AP_ID;
          }
        }
      }
  }

  msg->ittiMsgHeader.imsi = imsi64;
  rc = send_msg_to_task(&s1ap_task_zmq_ctx, TASK_MME_APP, msg);
  OAILOG_FUNC_RETURN(LOG_S1AP, rc);
}
//------------------------------------------------------------------------------
status_code_e s1ap_handle_enb_initiated_reset_ack(
    const itti_s1ap_enb_initiated_reset_ack_t* const enb_reset_ack_p,
    imsi64_t imsi64) {
  uint8_t* buffer = NULL;
  uint32_t length = 0;
  S1ap_S1AP_PDU_t pdu = {S1ap_S1AP_PDU_PR_NOTHING, {0}};
  /** Reset Acknowledgment. */
  S1ap_ResetAcknowledge_t* out;
  S1ap_ResetAcknowledgeIEs_t* ie = NULL;
  status_code_e rc = RETURNok;

  OAILOG_FUNC_IN(LOG_S1AP);

  memset(&pdu, 0, sizeof(pdu));
  pdu.present = S1ap_S1AP_PDU_PR_successfulOutcome;
  pdu.choice.successfulOutcome.procedureCode = S1ap_ProcedureCode_id_Reset;
  pdu.choice.successfulOutcome.criticality = S1ap_Criticality_ignore;
  pdu.choice.successfulOutcome.value.present =
      S1ap_SuccessfulOutcome__value_PR_ResetAcknowledge;
  out = &pdu.choice.successfulOutcome.value.choice.ResetAcknowledge;

  if (enb_reset_ack_p->s1ap_reset_type == RESET_PARTIAL) {
    if (!(enb_reset_ack_p->num_ue > 0)) {
      OAILOG_ERROR(LOG_S1AP, "Incorrect number of UEs\n");
      return RETURNerror;
    }
    ie = (S1ap_ResetAcknowledgeIEs_t*)calloc(
        1, sizeof(S1ap_ResetAcknowledgeIEs_t));
    ie->id = S1ap_ProtocolIE_ID_id_UE_associatedLogicalS1_ConnectionListResAck;
    ie->criticality = S1ap_Criticality_ignore;
    ie->value.present =
        S1ap_ResetAcknowledgeIEs__value_PR_UE_associatedLogicalS1_ConnectionListResAck;
    ASN_SEQUENCE_ADD(&out->protocolIEs.list, ie);
    /** MME UE S1AP ID. */
    S1ap_UE_associatedLogicalS1_ConnectionListResAck_t* ie_p =
        &ie->value.choice.UE_associatedLogicalS1_ConnectionListResAck;
    for (uint32_t i = 0; i < enb_reset_ack_p->num_ue; i++) {
      S1ap_UE_associatedLogicalS1_ConnectionItemResAck_t* sig_conn_item =
          reinterpret_cast<S1ap_UE_associatedLogicalS1_ConnectionItemResAck_t*>(
              calloc(
                  1,
                  sizeof(S1ap_UE_associatedLogicalS1_ConnectionItemResAck_t)));
      sig_conn_item->id =
          S1ap_ProtocolIE_ID_id_UE_associatedLogicalS1_ConnectionItem;
      sig_conn_item->criticality = S1ap_Criticality_ignore;
      sig_conn_item->value.present =
          S1ap_UE_associatedLogicalS1_ConnectionItemResAck__value_PR_UE_associatedLogicalS1_ConnectionItem;
      S1ap_UE_associatedLogicalS1_ConnectionItem_t* item =
          &sig_conn_item->value.choice.UE_associatedLogicalS1_ConnectionItem;
      if (enb_reset_ack_p->ue_to_reset_list[i].mme_ue_s1ap_id !=
          INVALID_MME_UE_S1AP_ID) {
        item->mME_UE_S1AP_ID = reinterpret_cast<S1ap_MME_UE_S1AP_ID_t*>(
            calloc(1, sizeof(S1ap_MME_UE_S1AP_ID_t)));
        *item->mME_UE_S1AP_ID =
            enb_reset_ack_p->ue_to_reset_list[i].mme_ue_s1ap_id;
      } else {
        item->mME_UE_S1AP_ID = NULL;
      }
      if (enb_reset_ack_p->ue_to_reset_list[i].enb_ue_s1ap_id !=
          INVALID_ENB_UE_S1AP_ID) {
        item->eNB_UE_S1AP_ID = reinterpret_cast<S1ap_ENB_UE_S1AP_ID_t*>(
            calloc(1, sizeof(S1ap_ENB_UE_S1AP_ID_t)));
        *item->eNB_UE_S1AP_ID =
            enb_reset_ack_p->ue_to_reset_list[i].enb_ue_s1ap_id;
      } else {
        item->eNB_UE_S1AP_ID = NULL;
      }
      ASN_SEQUENCE_ADD(&ie_p->list, sig_conn_item);
    }
  }
  if (s1ap_mme_encode_pdu(&pdu, &buffer, &length) < 0) {
    OAILOG_ERROR(LOG_S1AP, "Failed to S1 Reset command \n");
    /** We rely on the handover_notify timeout to remove the UE context. */
    DevAssert(!buffer);
    OAILOG_FUNC_RETURN(LOG_S1AP, RETURNerror);
  }
  increment_counter("s1_reset_from_enb", 1, 1, "action", "reset_ack_sent");
  if (buffer) {
    bstring b = blk2bstr(buffer, length);
    free_wrapper((void**)&buffer);
    rc = s1ap_mme_itti_send_sctp_request(&b, enb_reset_ack_p->sctp_assoc_id,
                                         enb_reset_ack_p->sctp_stream_id,
                                         INVALID_MME_UE_S1AP_ID);
  }
  OAILOG_FUNC_RETURN(LOG_S1AP, rc);
}

//-------------------------------------------------------------------------------
status_code_e s1ap_handle_paging_request(
    s1ap_state_t* state, const itti_s1ap_paging_request_t* paging_request,
    imsi64_t imsi64) {
  OAILOG_FUNC_IN(LOG_S1AP);

  if (paging_request == NULL) {
    OAILOG_ERROR(LOG_S1AP, "paging_request is NULL\n");
    return RETURNerror;
  }
  status_code_e rc = RETURNok;
  uint8_t num_of_tac = 0;
  uint16_t tai_list_count = paging_request->tai_list_count;

  bool is_tai_found = false;
  uint32_t idx = 0;
  uint8_t* buffer_p = NULL;
  uint32_t length = 0;
  S1ap_S1AP_PDU_t pdu = {S1ap_S1AP_PDU_PR_NOTHING, {0}};
  S1ap_Paging_t* out = NULL;
  S1ap_PagingIEs_t* ie = NULL;

  memset(&pdu, 0, sizeof(pdu));
  pdu.present = S1ap_S1AP_PDU_PR_initiatingMessage;
  pdu.choice.initiatingMessage.procedureCode = S1ap_ProcedureCode_id_Paging;
  pdu.choice.initiatingMessage.criticality = S1ap_Criticality_ignore;
  pdu.choice.initiatingMessage.value.present =
      S1ap_InitiatingMessage__value_PR_Paging;
  out = &pdu.choice.initiatingMessage.value.choice.Paging;

  // Encode and set the UE Identity Index Value.
  ie = (S1ap_PagingIEs_t*)calloc(1, sizeof(S1ap_PagingIEs_t));
  ie->id = S1ap_ProtocolIE_ID_id_UEIdentityIndexValue;
  ie->criticality = S1ap_Criticality_ignore;
  ie->value.present = S1ap_PagingIEs__value_PR_UEIdentityIndexValue;
  UE_ID_INDEX_TO_BIT_STRING((uint16_t)(imsi64 % 1024),
                            &ie->value.choice.UEIdentityIndexValue);
  ASN_SEQUENCE_ADD(&out->protocolIEs.list, ie);

  // Set UE Paging Identity
  ie = (S1ap_PagingIEs_t*)calloc(1, sizeof(S1ap_PagingIEs_t));
  ie->id = S1ap_ProtocolIE_ID_id_UEPagingID;
  ie->criticality = S1ap_Criticality_ignore;
  ie->value.present = S1ap_PagingIEs__value_PR_UEPagingID;
  if (paging_request->paging_id == S1AP_PAGING_ID_STMSI) {
    ie->value.choice.UEPagingID.present = S1ap_UEPagingID_PR_s_TMSI;
    M_TMSI_TO_OCTET_STRING(paging_request->m_tmsi,
                           &ie->value.choice.UEPagingID.choice.s_TMSI.m_TMSI);
    // todo: chose the right gummei or get it from the request!
    MME_CODE_TO_OCTET_STRING(paging_request->mme_code,
                             &ie->value.choice.UEPagingID.choice.s_TMSI.mMEC);
  } else if (paging_request->paging_id == S1AP_PAGING_ID_IMSI) {
    ie->value.choice.UEPagingID.present = S1ap_UEPagingID_PR_iMSI;
    IMSI_TO_OCTET_STRING(paging_request->imsi, paging_request->imsi_length,
                         &ie->value.choice.UEPagingID.choice.iMSI);
  }
  ASN_SEQUENCE_ADD(&out->protocolIEs.list, ie);

  // Encode the CN Domain.
  ie = (S1ap_PagingIEs_t*)calloc(1, sizeof(S1ap_PagingIEs_t));
  ie->id = S1ap_ProtocolIE_ID_id_CNDomain;
  ie->criticality = S1ap_Criticality_ignore;
  ie->value.present = S1ap_PagingIEs__value_PR_CNDomain;
  if (paging_request->domain_indicator == CN_DOMAIN_PS) {
    ie->value.choice.CNDomain = S1ap_CNDomain_ps;
  } else if (paging_request->domain_indicator == CN_DOMAIN_CS) {
    ie->value.choice.CNDomain = S1ap_CNDomain_cs;
  }
  ASN_SEQUENCE_ADD(&out->protocolIEs.list, ie);

  // Set TAI list
  ie = (S1ap_PagingIEs_t*)calloc(1, sizeof(S1ap_PagingIEs_t));
  ie->id = S1ap_ProtocolIE_ID_id_TAIList;
  ie->criticality = S1ap_Criticality_ignore;
  ie->value.present = S1ap_PagingIEs__value_PR_TAIList;
  ASN_SEQUENCE_ADD(&out->protocolIEs.list, ie);
  S1ap_TAIList_t* const tai_list = &ie->value.choice.TAIList;

  mme_config_read_lock(&mme_config);
  for (int tai_idx = 0; tai_idx < tai_list_count; tai_idx++) {
    num_of_tac = paging_request->paging_tai_list[tai_idx].numoftac;
    // Total number of TACs = number of tac + current ENB's tac(1)
    for (int idx = 0; idx < (num_of_tac + 1); idx++) {
      S1ap_TAIItemIEs_t* tai_item_ies = reinterpret_cast<S1ap_TAIItemIEs_t*>(
          calloc(1, sizeof(S1ap_TAIItemIEs_t)));
      if (tai_item_ies == NULL) {
        OAILOG_ERROR_UE(LOG_S1AP, imsi64, "Failed to allocate memory\n");
        OAILOG_FUNC_RETURN(LOG_S1AP, RETURNerror);
      }

      tai_item_ies->id = S1ap_ProtocolIE_ID_id_TAIItem;
      tai_item_ies->criticality = S1ap_Criticality_ignore;
      tai_item_ies->value.present = S1ap_TAIItemIEs__value_PR_TAIItem;
      S1ap_TAIItem_t* tai_item = &tai_item_ies->value.choice.TAIItem;

      PLMN_T_TO_PLMNID(
          paging_request->paging_tai_list[tai_idx].tai_list[idx].plmn,
          &tai_item->tAI.pLMNidentity);
      TAC_TO_ASN1(paging_request->paging_tai_list[tai_idx].tai_list[idx].tac,
                  &tai_item->tAI.tAC);
      ASN_SEQUENCE_ADD(&tai_list->list, tai_item_ies);
    }
  }

  mme_config_unlock(&mme_config);

  // Encoding without allocating, buffer_p is allocated by asn.1c
  int err = 0;
  if (s1ap_mme_encode_pdu(&pdu, &buffer_p, &length) < 0) {
    err = 1;
  }
  // TODO look why called proc s1ap_mme_encode_pdu do not return value < 0
  if (length <= 0) {
    err = 1;
  }
  if (err) {
    OAILOG_ERROR_UE(LOG_S1AP, imsi64,
                    "Failed to encode paging message for IMSI %s\n",
                    paging_request->imsi);
    OAILOG_FUNC_RETURN(LOG_S1AP, RETURNerror);
  }

  /*Fetching eNB list to send paging request message*/
  enb_description_t* enb_ref_p = NULL;
  if (state == NULL) {
    OAILOG_ERROR(LOG_S1AP, "eNB Information is NULL!\n");
    OAILOG_FUNC_RETURN(LOG_S1AP, RETURNerror);
  }
  if (!(state->enbs.size())) {
    OAILOG_ERROR(LOG_S1AP, "Could not find eNB map!\n");
    OAILOG_FUNC_RETURN(LOG_S1AP, RETURNerror);
  }
  const paging_tai_list_t* p_tai_list = paging_request->paging_tai_list;
  for (auto itr = state->enbs.map->begin(); itr != state->enbs.map->end();
       itr++) {
    enb_ref_p = reinterpret_cast<enb_description_t*>(itr->second);
    if (!enb_ref_p) {
      continue;
    }
    if (enb_ref_p->s1_state == S1AP_READY) {
      supported_ta_list_t* enb_ta_list = &enb_ref_p->supported_ta_list;

      if ((is_tai_found = s1ap_paging_compare_ta_lists(
               enb_ta_list, p_tai_list, paging_request->tai_list_count))) {
        bstring paging_msg_buffer = blk2bstr(buffer_p, length);
        rc = s1ap_mme_itti_send_sctp_request(
            &paging_msg_buffer, enb_ref_p->sctp_assoc_id,
            0,   // Stream id 0 for non UE related
                 // S1AP message
            0);  // mme_ue_s1ap_id 0 because UE in idle
      }
    }
  }
  free(buffer_p);
  if (rc != RETURNok) {
    OAILOG_ERROR(LOG_S1AP,
                 "Failed to send paging message over sctp for IMSI %s\n",
                 paging_request->imsi);
  } else {
    OAILOG_INFO(LOG_S1AP, "Sent paging message over sctp for IMSI %s\n",
                paging_request->imsi);
  }

  OAILOG_FUNC_RETURN(LOG_S1AP, rc);
}

//------------------------------------------------------------------------------
status_code_e s1ap_mme_handle_erab_modification_indication(
    s1ap_state_t* state, const sctp_assoc_id_t assoc_id,
    const sctp_stream_id_t stream, S1ap_S1AP_PDU_t* pdu) {
  OAILOG_FUNC_IN(LOG_S1AP);
  enb_ue_s1ap_id_t enb_ue_s1ap_id = 0;
  mme_ue_s1ap_id_t mme_ue_s1ap_id = 0;
  status_code_e rc = RETURNok;
  S1ap_E_RABModificationIndication_t* container = NULL;
  S1ap_E_RABModificationIndicationIEs_t* ie = NULL;
  UeDescription* ue_ref_p = NULL;
  MessageDef* message_p = NULL;

  container =
      &pdu->choice.initiatingMessage.value.choice.E_RABModificationIndication;

  S1AP_FIND_PROTOCOLIE_BY_ID(S1ap_E_RABModificationIndicationIEs_t, ie,
                             container, S1ap_ProtocolIE_ID_id_MME_UE_S1AP_ID,
                             true);
  mme_ue_s1ap_id = ie->value.choice.MME_UE_S1AP_ID;

  S1AP_FIND_PROTOCOLIE_BY_ID(S1ap_E_RABModificationIndicationIEs_t, ie,
                             container, S1ap_ProtocolIE_ID_id_eNB_UE_S1AP_ID,
                             true);
  // eNB UE S1AP ID is limited to 24 bits
  enb_ue_s1ap_id =
      (enb_ue_s1ap_id_t)(ie->value.choice.ENB_UE_S1AP_ID & ENB_UE_S1AP_ID_MASK);

  if ((ue_ref_p = s1ap_state_get_ue_mmeid((uint32_t)mme_ue_s1ap_id)) == NULL) {
    OAILOG_DEBUG(LOG_S1AP,
                 "No UE is attached to this mme UE s1ap id: " MME_UE_S1AP_ID_FMT
                 " %u(10)\n",
                 (uint32_t)mme_ue_s1ap_id, (uint32_t)mme_ue_s1ap_id);
    OAILOG_FUNC_RETURN(LOG_S1AP, RETURNerror);
  }

  if (ue_ref_p->enb_ue_s1ap_id() != enb_ue_s1ap_id) {
    OAILOG_DEBUG(LOG_S1AP,
                 "Mismatch in eNB UE S1AP ID, known: " ENB_UE_S1AP_ID_FMT
                 ", received: " ENB_UE_S1AP_ID_FMT "\n",
                 ue_ref_p->enb_ue_s1ap_id(), enb_ue_s1ap_id);
    OAILOG_FUNC_RETURN(LOG_S1AP, RETURNerror);
  }

  message_p = DEPRECATEDitti_alloc_new_message_fatal(
      TASK_S1AP, S1AP_E_RAB_MODIFICATION_IND);
  S1AP_E_RAB_MODIFICATION_IND(message_p).mme_ue_s1ap_id =
      ue_ref_p->mme_ue_s1ap_id();
  S1AP_E_RAB_MODIFICATION_IND(message_p).enb_ue_s1ap_id =
      ue_ref_p->enb_ue_s1ap_id();

  /** Get the bearers to be modified. */
  S1AP_FIND_PROTOCOLIE_BY_ID(
      S1ap_E_RABModificationIndicationIEs_t, ie, container,
      S1ap_ProtocolIE_ID_id_E_RABToBeModifiedListBearerModInd, true);
  const S1ap_E_RABToBeModifiedListBearerModInd_t* const e_rab_list =
      &ie->value.choice.E_RABToBeModifiedListBearerModInd;
  int num_erab = e_rab_list->list.count;
  for (int index = 0; index < num_erab; index++) {
    const S1ap_E_RABToBeModifiedItemBearerModIndIEs_t* const erab_item_ies =
        (S1ap_E_RABToBeModifiedItemBearerModIndIEs_t*)
            e_rab_list->list.array[index];
    const S1ap_E_RABToBeModifiedItemBearerModInd_t* const erab_item =
        (S1ap_E_RABToBeModifiedItemBearerModInd_t*)&erab_item_ies->value.choice
            .E_RABToBeModifiedItemBearerModInd;
    S1AP_E_RAB_MODIFICATION_IND(message_p)
        .e_rab_to_be_modified_list.item[index]
        .e_rab_id = erab_item->e_RAB_ID;

    bstring transport_layer_address =
        blk2bstr(erab_item->transportLayerAddress.buf,
                 erab_item->transportLayerAddress.size);

    S1AP_E_RAB_MODIFICATION_IND(message_p)
        .e_rab_to_be_modified_list.item[index]
        .s1_xNB_fteid.teid = htonl(*((uint32_t*)erab_item->dL_GTP_TEID.buf));

    /** Set the IP address from the FTEID. */
    if (4 == blength(transport_layer_address)) {
      S1AP_E_RAB_MODIFICATION_IND(message_p)
          .e_rab_to_be_modified_list.item[index]
          .s1_xNB_fteid.ipv4 = 1;
      memcpy(&S1AP_E_RAB_MODIFICATION_IND(message_p)
                  .e_rab_to_be_modified_list.item[index]
                  .s1_xNB_fteid.ipv4_address,
             transport_layer_address->data, blength(transport_layer_address));
    } else if (16 == blength(transport_layer_address)) {
      S1AP_E_RAB_MODIFICATION_IND(message_p)
          .e_rab_to_be_modified_list.item[index]
          .s1_xNB_fteid.ipv6 = 1;
      memcpy(&S1AP_E_RAB_MODIFICATION_IND(message_p)
                  .e_rab_to_be_modified_list.item[index]
                  .s1_xNB_fteid.ipv6_address,
             transport_layer_address->data, blength(transport_layer_address));
    } else {
      Fatal("TODO IP address %d bytes", blength(transport_layer_address));
    }
    bdestroy_wrapper(&transport_layer_address);

    S1AP_E_RAB_MODIFICATION_IND(message_p)
        .e_rab_to_be_modified_list.no_of_items++;
  }

  /** Get the bearers not to be modified. */
  S1AP_FIND_PROTOCOLIE_BY_ID(
      S1ap_E_RABModificationIndicationIEs_t, ie, container,
      S1ap_ProtocolIE_ID_id_E_RABNotToBeModifiedListBearerModInd, false);
  if (ie) {
    const S1ap_E_RABNotToBeModifiedListBearerModInd_t* const
        e_rab_not_mod_list =
            &ie->value.choice.E_RABNotToBeModifiedListBearerModInd;
    num_erab = e_rab_not_mod_list->list.count;
    for (int index = 0; index < num_erab; index++) {
      const S1ap_E_RABNotToBeModifiedItemBearerModIndIEs_t* const
          erab_item_ies = (S1ap_E_RABNotToBeModifiedItemBearerModIndIEs_t*)
                              e_rab_not_mod_list->list.array[index];
      const S1ap_E_RABNotToBeModifiedItemBearerModInd_t* const erab_item =
          (S1ap_E_RABNotToBeModifiedItemBearerModInd_t*)&erab_item_ies->value
              .choice.E_RABNotToBeModifiedItemBearerModInd;
      S1AP_E_RAB_MODIFICATION_IND(message_p)
          .e_rab_not_to_be_modified_list.item[index]
          .e_rab_id = erab_item->e_RAB_ID;

      bstring transport_layer_address =
          blk2bstr(erab_item->transportLayerAddress.buf,
                   erab_item->transportLayerAddress.size);

      S1AP_E_RAB_MODIFICATION_IND(message_p)
          .e_rab_not_to_be_modified_list.item[index]
          .s1_xNB_fteid.teid = htonl(*((uint32_t*)erab_item->dL_GTP_TEID.buf));

      /** Set the IP address from the FTEID. */
      if (blength(transport_layer_address) == 4) {
        S1AP_E_RAB_MODIFICATION_IND(message_p)
            .e_rab_not_to_be_modified_list.item[index]
            .s1_xNB_fteid.ipv4 = 1;
        memcpy(&S1AP_E_RAB_MODIFICATION_IND(message_p)
                    .e_rab_not_to_be_modified_list.item[index]
                    .s1_xNB_fteid.ipv4_address,
               transport_layer_address->data, blength(transport_layer_address));
      } else if (blength(transport_layer_address) == 16) {
        S1AP_E_RAB_MODIFICATION_IND(message_p)
            .e_rab_not_to_be_modified_list.item[index]
            .s1_xNB_fteid.ipv6 = 1;
        memcpy(&S1AP_E_RAB_MODIFICATION_IND(message_p)
                    .e_rab_not_to_be_modified_list.item[index]
                    .s1_xNB_fteid.ipv6_address,
               transport_layer_address->data, blength(transport_layer_address));
      } else {
        Fatal("TODO IP address %d bytes", blength(transport_layer_address));
      }
      bdestroy_wrapper(&transport_layer_address);

      S1AP_E_RAB_MODIFICATION_IND(message_p)
          .e_rab_not_to_be_modified_list.no_of_items++;
    }
  }
  rc = send_msg_to_task(&s1ap_task_zmq_ctx, TASK_MME_APP, message_p);
  OAILOG_FUNC_RETURN(LOG_S1AP, rc);
}

//------------------------------------------------------------------------------
void s1ap_mme_generate_erab_modification_confirm(
    s1ap_state_t* state, const itti_s1ap_e_rab_modification_cnf_t* const conf) {
  uint8_t* buffer_p = NULL;
  uint32_t length = 0;
  UeDescription* ue_ref = NULL;
  S1ap_S1AP_PDU_t pdu = {S1ap_S1AP_PDU_PR_NOTHING, {0}};
  S1ap_E_RABModificationConfirm_t* out;
  S1ap_E_RABModificationConfirmIEs_t* ie = NULL;

  OAILOG_FUNC_IN(LOG_S1AP);
  DevAssert(conf != NULL);

  if ((ue_ref = s1ap_state_get_ue_mmeid(conf->mme_ue_s1ap_id)) == NULL) {
    OAILOG_ERROR(LOG_S1AP,
                 "This mme ue s1ap id (" MME_UE_S1AP_ID_FMT
                 ") is not attached to any UE context\n",
                 conf->mme_ue_s1ap_id);
    OAILOG_FUNC_OUT(LOG_S1AP);
  }

  memset(&pdu, 0, sizeof(pdu));
  pdu.present = S1ap_S1AP_PDU_PR_successfulOutcome;
  pdu.choice.successfulOutcome.procedureCode =
      S1ap_ProcedureCode_id_E_RABModificationIndication;
  pdu.choice.successfulOutcome.criticality = S1ap_Criticality_reject;
  pdu.choice.successfulOutcome.value.present =
      S1ap_SuccessfulOutcome__value_PR_E_RABModificationConfirm;
  out = &pdu.choice.successfulOutcome.value.choice.E_RABModificationConfirm;

  /* mandatory */
  ie = (S1ap_E_RABModificationConfirmIEs_t*)calloc(
      1, sizeof(S1ap_E_RABModificationConfirmIEs_t));
  ie->id = S1ap_ProtocolIE_ID_id_MME_UE_S1AP_ID;
  ie->criticality = S1ap_Criticality_ignore;
  ie->value.present = S1ap_E_RABModificationConfirmIEs__value_PR_MME_UE_S1AP_ID;
  ie->value.choice.MME_UE_S1AP_ID = conf->mme_ue_s1ap_id;
  ASN_SEQUENCE_ADD(&out->protocolIEs.list, ie);

  /* mandatory */
  ie = (S1ap_E_RABModificationConfirmIEs_t*)calloc(
      1, sizeof(S1ap_E_RABModificationConfirmIEs_t));
  ie->id = S1ap_ProtocolIE_ID_id_eNB_UE_S1AP_ID;
  ie->criticality = S1ap_Criticality_ignore;
  ie->value.present = S1ap_E_RABModificationConfirmIEs__value_PR_ENB_UE_S1AP_ID;
  ie->value.choice.ENB_UE_S1AP_ID = conf->enb_ue_s1ap_id;
  ASN_SEQUENCE_ADD(&out->protocolIEs.list, ie);

  if (conf->e_rab_modify_list.no_of_items) {
    ie = (S1ap_E_RABModificationConfirmIEs_t*)calloc(
        1, sizeof(S1ap_E_RABModificationConfirmIEs_t));
    ie->id = S1ap_ProtocolIE_ID_id_E_RABModifyListBearerModConf;
    ie->criticality = S1ap_Criticality_reject;
    ie->value.present =
        S1ap_E_RABModificationConfirmIEs__value_PR_E_RABModifyListBearerModConf;
    ASN_SEQUENCE_ADD(&out->protocolIEs.list, ie);

    S1ap_E_RABModifyListBearerModConf_t* e_rabmodifylistbearermodconf =
        &ie->value.choice.E_RABModifyListBearerModConf;

    for (int i = 0; i < conf->e_rab_modify_list.no_of_items; i++) {
      S1ap_E_RABModifyItemBearerModConfIEs_t* item =
          reinterpret_cast<S1ap_E_RABModifyItemBearerModConfIEs_t*>(
              calloc(1, sizeof(S1ap_E_RABModifyItemBearerModConfIEs_t)));

      item->id = S1ap_ProtocolIE_ID_id_E_RABModifyItemBearerModConf;
      item->criticality = S1ap_Criticality_reject;
      item->value.present =
          S1ap_E_RABModifyItemBearerModConfIEs__value_PR_E_RABModifyItemBearerModConf;

      S1ap_E_RABModifyItemBearerModConf_t* bearer =
          &item->value.choice.E_RABModifyItemBearerModConf;
      bearer->e_RAB_ID = conf->e_rab_modify_list.e_rab_id[i];

      ASN_SEQUENCE_ADD(&e_rabmodifylistbearermodconf->list, item);
    }
  }

  if (s1ap_mme_encode_pdu(&pdu, &buffer_p, &length) < 0) {
    OAILOG_ERROR(LOG_S1AP,
                 "Encoding of S1ap_E_RABModificationConfirmIEs_t failed \n");
    OAILOG_FUNC_OUT(LOG_S1AP);
  }

  OAILOG_NOTICE(
      LOG_S1AP,
      "Send S1AP E_RAB_MODIFICATION_CONFIRM Command message MME_UE_S1AP_ID "
      "= " MME_UE_S1AP_ID_FMT " eNB_UE_S1AP_ID = " ENB_UE_S1AP_ID_FMT "\n",
      (mme_ue_s1ap_id_t)ue_ref->mme_ue_s1ap_id(),
      (enb_ue_s1ap_id_t)ue_ref->enb_ue_s1ap_id());
  bstring b = blk2bstr(buffer_p, length);
  free(buffer_p);
  s1ap_mme_itti_send_sctp_request(&b, ue_ref->sctp_assoc_id(),
                                  ue_ref->sctp_stream_send(),
                                  ue_ref->mme_ue_s1ap_id());
  OAILOG_FUNC_OUT(LOG_S1AP);
}

//----------------------------------------------------------------
status_code_e s1ap_mme_handle_enb_configuration_transfer(
    s1ap_state_t* state, const sctp_assoc_id_t assoc_id,
    const sctp_stream_id_t stream, S1ap_S1AP_PDU_t* pdu) {
  S1ap_ENBConfigurationTransfer_t* container = NULL;
  S1ap_ENBConfigurationTransferIEs_t* ie = NULL;
  S1ap_TargeteNB_ID_t* targeteNB_ID = NULL;
  uint8_t* enb_id_buf = NULL;
  enb_description_t* enb_association = NULL;
  enb_description_t* target_enb_association = NULL;
  uint32_t target_enb_id = 0;
  uint8_t* buffer = NULL;
  uint32_t length = 0;
  uint32_t idx = 0;
  status_code_e rc = RETURNok;

  // Not done according to Rel-15 (Target TAI and Source TAI)
  OAILOG_FUNC_IN(LOG_S1AP);
  container =
      &pdu->choice.initiatingMessage.value.choice.ENBConfigurationTransfer;

  S1AP_FIND_PROTOCOLIE_BY_ID(S1ap_ENBConfigurationTransferIEs_t, ie, container,
                             S1ap_ProtocolIE_ID_id_SONConfigurationTransferECT,
                             false);

  OAILOG_DEBUG(LOG_S1AP, "Received eNB Confiuration Request from assoc_id %u\n",
               assoc_id);
  enb_association = s1ap_state_get_enb(state, assoc_id);
  if (enb_association == NULL) {
    OAILOG_ERROR(LOG_S1AP,
                 "Ignoring eNB Confiuration Request from unknown assoc %u\n",
                 assoc_id);
    OAILOG_FUNC_RETURN(LOG_S1AP, RETURNerror);
  }

  if (enb_association->s1_state != S1AP_READY) {
    // ignore the message if s1 not ready
    OAILOG_INFO(
        LOG_S1AP,
        "S1 setup is not done.Invalid state.Ignoring eNB Configuration Request "
        "eNB Id = %d , S1AP state = %d \n",
        enb_association->enb_id, enb_association->s1_state);
    OAILOG_FUNC_RETURN(LOG_S1AP, RETURNok);
  }

  targeteNB_ID = &ie->value.choice.SONConfigurationTransfer.targeteNB_ID;

  if (targeteNB_ID->global_ENB_ID.eNB_ID.present == S1ap_ENB_ID_PR_homeENB_ID) {
    // Home eNB ID = 28 bits
    enb_id_buf = targeteNB_ID->global_ENB_ID.eNB_ID.choice.homeENB_ID.buf;

    target_enb_id = (enb_id_buf[0] << 20) + (enb_id_buf[1] << 12) +
                    (enb_id_buf[2] << 4) + ((enb_id_buf[3] & 0xf0) >> 4);
    OAILOG_INFO(LOG_S1AP, "home eNB id: %u\n", target_enb_id);
  } else {
    // Macro eNB = 20 bits
    enb_id_buf = targeteNB_ID->global_ENB_ID.eNB_ID.choice.macroENB_ID.buf;

    target_enb_id = (enb_id_buf[0] << 12) + (enb_id_buf[1] << 4) +
                    ((enb_id_buf[2] & 0xf0) >> 4);
    OAILOG_INFO(LOG_S1AP, "macro eNB id: %u\n", target_enb_id);
  }

  // retrieve enb_description using hash table and match target_enb_id
  if (state->enbs.size()) {
    for (auto itr = state->enbs.map->begin(); itr != state->enbs.map->end();
         itr++) {
      target_enb_association = itr->second;
      if (!target_enb_association) {
        continue;
      }
      if (target_enb_association->enb_id == target_enb_id) {
        break;
      }
    }
    if (target_enb_association->enb_id != target_enb_id) {
      OAILOG_ERROR(LOG_S1AP, "No eNB for enb_id %d\n", target_enb_id);
      OAILOG_FUNC_RETURN(LOG_S1AP, RETURNerror);
    }
  }

  pdu->choice.initiatingMessage.procedureCode =
      S1ap_ProcedureCode_id_MMEConfigurationTransfer;
  pdu->present = S1ap_S1AP_PDU_PR_initiatingMessage;
  // Message is received and immediately sent back by changing only the IE type
  // which is different from the usual approach of creating a new message.
  ie->id = S1ap_ProtocolIE_ID_id_SONConfigurationTransferMCT;
  // Encode message
  int enc_rval = s1ap_mme_encode_pdu(pdu, &buffer, &length);
  if (enc_rval < 0) {
    OAILOG_ERROR(
        LOG_S1AP,
        "Failed to encode MME Configuration Transfer message for enb_id %u\n",
        target_enb_id);
    OAILOG_FUNC_RETURN(LOG_S1AP, RETURNerror);
  }

  bstring b = blk2bstr(buffer, length);
  free(buffer);

  // Send message
  rc = s1ap_mme_itti_send_sctp_request(
      &b, target_enb_association->sctp_assoc_id,
      0,   // Stream id 0 for non UE related S1AP message
      0);  // mme_ue_s1ap_id 0 because UE in idle

  if (rc != RETURNok) {
    OAILOG_ERROR(
        LOG_S1AP,
        "Failed to send MME Configuration Transfer message over sctp for"
        "enb_id %u\n",
        target_enb_id);
  } else {
    OAILOG_INFO(LOG_S1AP,
                "Sent MME Configuration Transfer message over sctp for "
                "target_enb_id %u\n",
                target_enb_id);
  }
  OAILOG_FUNC_RETURN(LOG_S1AP, rc);
}

//------------------------------------------------------------------------------
bool is_all_erabId_same(S1ap_PathSwitchRequest_t* container) {
  S1ap_PathSwitchRequestIEs_t* ie = NULL;
  S1ap_E_RABToBeSwitchedDLItemIEs_t* eRABToBeSwitchedDlItemIEs_p = NULL;
  uint8_t item = 0;
  uint8_t firstItem = 0;
  uint8_t rc = true;

  S1AP_FIND_PROTOCOLIE_BY_ID(S1ap_PathSwitchRequestIEs_t, ie, container,
                             S1ap_ProtocolIE_ID_id_E_RABToBeSwitchedDLList,
                             true);
  if (!ie) {
    OAILOG_ERROR(LOG_S1AP, "Incorrect IE \n");
    return RETURNerror;
  }
  S1ap_E_RABToBeSwitchedDLList_t* e_rab_to_be_switched_dl_list =
      &ie->value.choice.E_RABToBeSwitchedDLList;

  if (1 == e_rab_to_be_switched_dl_list->list.count) {
    rc = false;
    OAILOG_FUNC_RETURN(LOG_S1AP, rc);
  }

  eRABToBeSwitchedDlItemIEs_p = (S1ap_E_RABToBeSwitchedDLItemIEs_t*)
                                    e_rab_to_be_switched_dl_list->list.array[0];
  firstItem = eRABToBeSwitchedDlItemIEs_p->value.choice.E_RABToBeSwitchedDLItem
                  .e_RAB_ID;

  for (item = 1; item < e_rab_to_be_switched_dl_list->list.count; ++item) {
    eRABToBeSwitchedDlItemIEs_p =
        (S1ap_E_RABToBeSwitchedDLItemIEs_t*)
            e_rab_to_be_switched_dl_list->list.array[item];
    if (firstItem == eRABToBeSwitchedDlItemIEs_p->value.choice
                         .E_RABToBeSwitchedDLItem.e_RAB_ID) {
      continue;
    } else {
      rc = false;
      break;
    }
  }
  OAILOG_FUNC_RETURN(LOG_S1AP, rc);
}
//------------------------------------------------------------------------------
status_code_e s1ap_handle_path_switch_req_ack(
    s1ap_state_t* state,
    const itti_s1ap_path_switch_request_ack_t* path_switch_req_ack_p,
    imsi64_t imsi64) {
  OAILOG_FUNC_IN(LOG_S1AP);

  uint8_t* buffer = NULL;
  uint32_t length = 0;
  UeDescription* ue_ref_p = NULL;
  S1ap_S1AP_PDU_t pdu = {S1ap_S1AP_PDU_PR_NOTHING, {0}};
  S1ap_PathSwitchRequestAcknowledge_t* out = NULL;
  S1ap_PathSwitchRequestAcknowledgeIEs_t* ie = NULL;
  status_code_e rc = RETURNok;

  if ((ue_ref_p = s1ap_state_get_ue_mmeid(
           path_switch_req_ack_p->mme_ue_s1ap_id)) == NULL) {
    OAILOG_DEBUG_UE(
        LOG_S1AP, imsi64,
        "could not get ue context for mme_ue_s1ap_id " MME_UE_S1AP_ID_FMT "\n",
        (uint32_t)path_switch_req_ack_p->mme_ue_s1ap_id);
    OAILOG_FUNC_RETURN(LOG_S1AP, RETURNerror);
  }

  memset(&pdu, 0, sizeof(pdu));
  pdu.present = S1ap_S1AP_PDU_PR_successfulOutcome;
  pdu.choice.initiatingMessage.procedureCode =
      S1ap_ProcedureCode_id_PathSwitchRequest;
  pdu.choice.successfulOutcome.criticality = S1ap_Criticality_ignore;
  pdu.choice.successfulOutcome.value.present =
      S1ap_SuccessfulOutcome__value_PR_PathSwitchRequestAcknowledge;
  out = &pdu.choice.successfulOutcome.value.choice.PathSwitchRequestAcknowledge;

  ie = (S1ap_PathSwitchRequestAcknowledgeIEs_t*)calloc(
      1, sizeof(S1ap_PathSwitchRequestAcknowledgeIEs_t));
  ie->id = S1ap_ProtocolIE_ID_id_MME_UE_S1AP_ID;
  ie->criticality = S1ap_Criticality_reject;
  ie->value.present =
      S1ap_PathSwitchRequestAcknowledgeIEs__value_PR_MME_UE_S1AP_ID;
  ie->value.choice.MME_UE_S1AP_ID = ue_ref_p->mme_ue_s1ap_id();
  ASN_SEQUENCE_ADD(&out->protocolIEs.list, ie);

  /* mandatory */
  ie = (S1ap_PathSwitchRequestAcknowledgeIEs_t*)calloc(
      1, sizeof(S1ap_PathSwitchRequestAcknowledgeIEs_t));
  ie->id = S1ap_ProtocolIE_ID_id_eNB_UE_S1AP_ID;
  ie->criticality = S1ap_Criticality_reject;
  ie->value.present =
      S1ap_PathSwitchRequestAcknowledgeIEs__value_PR_ENB_UE_S1AP_ID;
  ie->value.choice.ENB_UE_S1AP_ID = ue_ref_p->enb_ue_s1ap_id();
  ASN_SEQUENCE_ADD(&out->protocolIEs.list, ie);

  /** Add the security context. */
  ie = (S1ap_PathSwitchRequestAcknowledgeIEs_t*)calloc(
      1, sizeof(S1ap_PathSwitchRequestAcknowledgeIEs_t));
  ie->id = S1ap_ProtocolIE_ID_id_SecurityContext;
  ie->criticality = S1ap_Criticality_reject;
  ie->value.present =
      S1ap_PathSwitchRequestAcknowledgeIEs__value_PR_SecurityContext;
  if (path_switch_req_ack_p->nh) {
    ie->value.choice.SecurityContext.nextHopParameter.buf =
        reinterpret_cast<uint8_t*>(calloc(AUTH_NEXT_HOP_SIZE, sizeof(uint8_t)));
    memcpy(ie->value.choice.SecurityContext.nextHopParameter.buf,
           path_switch_req_ack_p->nh, AUTH_NEXT_HOP_SIZE);
    ie->value.choice.SecurityContext.nextHopParameter.size = AUTH_NEXT_HOP_SIZE;
  } else {
    OAILOG_WARNING(LOG_S1AP, "No nh for PSReqAck.\n");
    ie->value.choice.SecurityContext.nextHopParameter.buf = NULL;
    ie->value.choice.SecurityContext.nextHopParameter.size = 0;
  }
  ie->value.choice.SecurityContext.nextHopParameter.bits_unused = 0;
  ie->value.choice.SecurityContext.nextHopChainingCount =
      path_switch_req_ack_p->ncc;
  ASN_SEQUENCE_ADD(&out->protocolIEs.list, ie);

  if (s1ap_mme_encode_pdu(&pdu, &buffer, &length) < 0) {
    OAILOG_ERROR_UE(LOG_S1AP, imsi64,
                    "Path Switch Request Ack encoding failed \n");
    OAILOG_FUNC_RETURN(LOG_S1AP, RETURNerror);
  }
  bstring b = blk2bstr(buffer, length);
  free_wrapper((void**)&buffer);
  OAILOG_DEBUG_UE(
      LOG_S1AP, imsi64,
      "Send PATH_SWITCH_REQUEST_ACK, mme_ue_s1ap_id " MME_UE_S1AP_ID_FMT "\n",
      (uint32_t)path_switch_req_ack_p->mme_ue_s1ap_id);

  rc = s1ap_mme_itti_send_sctp_request(&b, path_switch_req_ack_p->sctp_assoc_id,
                                       ue_ref_p->sctp_stream_send(),
                                       path_switch_req_ack_p->mme_ue_s1ap_id);

  OAILOG_FUNC_RETURN(LOG_S1AP, rc);
}
//------------------------------------------------------------------------------
status_code_e s1ap_handle_path_switch_req_failure(
    const itti_s1ap_path_switch_request_failure_t* path_switch_req_failure_p,
    imsi64_t imsi64) {
  S1ap_PathSwitchRequestFailure_t* container = NULL;
  uint8_t* buffer = NULL;
  uint32_t length = 0;
  UeDescription* ue_ref_p = NULL;
  S1ap_S1AP_PDU_t pdu = {S1ap_S1AP_PDU_PR_NOTHING, {0}};
  S1ap_PathSwitchRequestFailureIEs_t* ie = NULL;
  status_code_e rc = RETURNok;
  mme_ue_s1ap_id_t mme_ue_s1ap_id = 0;
  OAILOG_FUNC_IN(LOG_S1AP);

  mme_ue_s1ap_id = path_switch_req_failure_p->mme_ue_s1ap_id;
  ue_ref_p = s1ap_state_get_ue_mmeid(mme_ue_s1ap_id);
  if (ue_ref_p == NULL) {
    OAILOG_DEBUG_UE(
        LOG_S1AP, imsi64,
        "could not get ue context for mme_ue_s1ap_id " MME_UE_S1AP_ID_FMT "\n",
        mme_ue_s1ap_id);
    OAILOG_FUNC_RETURN(LOG_S1AP, RETURNerror);
  }

  memset(&pdu, 0, sizeof(pdu));
  pdu.choice.unsuccessfulOutcome.procedureCode =
      S1ap_ProcedureCode_id_PathSwitchRequest;
  pdu.present = S1ap_S1AP_PDU_PR_unsuccessfulOutcome;
  pdu.choice.unsuccessfulOutcome.criticality = S1ap_Criticality_reject;
  pdu.choice.unsuccessfulOutcome.value.present =
      S1ap_UnsuccessfulOutcome__value_PR_PathSwitchRequestFailure;
  container =
      &pdu.choice.unsuccessfulOutcome.value.choice.PathSwitchRequestFailure;

  ie = (S1ap_PathSwitchRequestFailureIEs_t*)calloc(
      1, sizeof(S1ap_PathSwitchRequestFailureIEs_t));
  ie->id = S1ap_ProtocolIE_ID_id_MME_UE_S1AP_ID;
  ie->criticality = S1ap_Criticality_reject;
  ie->value.present = S1ap_PathSwitchRequestFailureIEs__value_PR_MME_UE_S1AP_ID;
  ie->value.choice.MME_UE_S1AP_ID = path_switch_req_failure_p->mme_ue_s1ap_id;
  s1ap_mme_set_cause(
      &ie->value.choice.Cause, S1ap_Cause_PR_radioNetwork,
      S1ap_CauseRadioNetwork_ho_failure_in_target_EPC_eNB_or_target_system);
  ASN_SEQUENCE_ADD(&container->protocolIEs.list, ie);

  ie = (S1ap_PathSwitchRequestFailureIEs_t*)calloc(
      1, sizeof(S1ap_PathSwitchRequestFailureIEs_t));
  ie->id = S1ap_ProtocolIE_ID_id_eNB_UE_S1AP_ID;
  ie->criticality = S1ap_Criticality_reject;
  ie->value.present = S1ap_PathSwitchRequestFailureIEs__value_PR_ENB_UE_S1AP_ID;
  ie->value.choice.ENB_UE_S1AP_ID = path_switch_req_failure_p->enb_ue_s1ap_id;
  s1ap_mme_set_cause(
      &ie->value.choice.Cause, S1ap_Cause_PR_radioNetwork,
      S1ap_CauseRadioNetwork_ho_failure_in_target_EPC_eNB_or_target_system);
  ASN_SEQUENCE_ADD(&container->protocolIEs.list, ie);

  if (s1ap_mme_encode_pdu(&pdu, &buffer, &length) < 0) {
    OAILOG_ERROR(LOG_S1AP, "Path Switch Request Failure encoding failed \n");
    OAILOG_FUNC_RETURN(LOG_S1AP, RETURNerror);
  }
  bstring b = blk2bstr(buffer, length);
  free_wrapper((void**)&buffer);
  OAILOG_DEBUG_UE(
      LOG_S1AP, imsi64,
      "send PATH_SWITCH_REQUEST_Failure for mme_ue_s1ap_id " MME_UE_S1AP_ID_FMT
      "\n",
      (uint32_t)path_switch_req_failure_p->mme_ue_s1ap_id);

  rc = s1ap_mme_itti_send_sctp_request(
      &b, path_switch_req_failure_p->sctp_assoc_id,
      ue_ref_p->sctp_stream_send(), path_switch_req_failure_p->mme_ue_s1ap_id);

  OAILOG_FUNC_RETURN(LOG_S1AP, rc);
}

const char* s1_enb_state2str(enum mme_s1_enb_state_s state) {
  switch (state) {
    case S1AP_INIT:
      return "S1AP_INIT";
    case S1AP_RESETING:
      return "S1AP_RESETING";
    case S1AP_READY:
      return "S1AP_READY";
    case S1AP_SHUTDOWN:
      return "S1AP_SHUTDOWN";
    default:
      return "unknown s1ap_enb_state";
  }
}

const char* s1ap_direction2str(uint8_t dir) {
  switch (dir) {
    case S1ap_S1AP_PDU_PR_NOTHING:
      return "<nothing>";
    case S1ap_S1AP_PDU_PR_initiatingMessage:
      return "originating message";
    case S1ap_S1AP_PDU_PR_successfulOutcome:
      return "successful outcome";
    case S1ap_S1AP_PDU_PR_unsuccessfulOutcome:
      return "unsuccessful outcome";
    default:
      return "unknown direction";
  }
}

//------------------------------------------------------------------------------
status_code_e s1ap_mme_handle_erab_rel_response(s1ap_state_t* state,
                                                const sctp_assoc_id_t assoc_id,
                                                const sctp_stream_id_t stream,
                                                S1ap_S1AP_PDU_t* pdu) {
  OAILOG_FUNC_IN(LOG_S1AP);
  S1ap_E_RABReleaseResponseIEs_t* ie = NULL;
  S1ap_E_RABReleaseResponse_t* container = NULL;
  UeDescription* ue_ref_p = NULL;
  MessageDef* message_p = NULL;
  status_code_e rc = RETURNok;
  imsi64_t imsi64 = INVALID_IMSI64;
  enb_ue_s1ap_id_t enb_ue_s1ap_id = INVALID_ENB_UE_S1AP_ID;
  mme_ue_s1ap_id_t mme_ue_s1ap_id = INVALID_MME_UE_S1AP_ID;

  container = &pdu->choice.successfulOutcome.value.choice.E_RABReleaseResponse;

  S1AP_FIND_PROTOCOLIE_BY_ID(S1ap_E_RABReleaseResponseIEs_t, ie, container,
                             S1ap_ProtocolIE_ID_id_MME_UE_S1AP_ID, true);
  mme_ue_s1ap_id = ie->value.choice.MME_UE_S1AP_ID;

  if ((ie) &&
      (ue_ref_p = s1ap_state_get_ue_mmeid((uint32_t)mme_ue_s1ap_id)) == NULL) {
    OAILOG_ERROR(LOG_S1AP,
                 "No UE is attached to this mme UE s1ap id: " MME_UE_S1AP_ID_FMT
                 "\n",
                 (mme_ue_s1ap_id_t)mme_ue_s1ap_id);
    OAILOG_FUNC_RETURN(LOG_S1AP, RETURNerror);
  }

  S1AP_FIND_PROTOCOLIE_BY_ID(S1ap_E_RABReleaseResponseIEs_t, ie, container,
                             S1ap_ProtocolIE_ID_id_eNB_UE_S1AP_ID, true);
  // eNB UE S1AP ID is limited to 24 bits
  enb_ue_s1ap_id =
      (enb_ue_s1ap_id_t)(ie->value.choice.ENB_UE_S1AP_ID & ENB_UE_S1AP_ID_MASK);

  if ((ie) && ue_ref_p->enb_ue_s1ap_id() != enb_ue_s1ap_id) {
    OAILOG_ERROR(LOG_S1AP,
                 "Mismatch in eNB UE S1AP ID, known: " ENB_UE_S1AP_ID_FMT
                 ", received: " ENB_UE_S1AP_ID_FMT "\n",
                 ue_ref_p->enb_ue_s1ap_id(), (enb_ue_s1ap_id_t)enb_ue_s1ap_id);
    OAILOG_FUNC_RETURN(LOG_S1AP, RETURNerror);
  }

  s1ap_imsi_map_t* imsi_map = get_s1ap_imsi_map();
  imsi_map->mme_ueid2imsi_map.get(ie->value.choice.MME_UE_S1AP_ID, &imsi64);

  message_p = itti_alloc_new_message(TASK_S1AP, S1AP_E_RAB_REL_RSP);
  if (message_p == NULL) {
    OAILOG_ERROR(LOG_S1AP, "itti_alloc_new_message Failed\n");
    OAILOG_FUNC_RETURN(LOG_S1AP, RETURNerror);
  }
  S1AP_E_RAB_REL_RSP(message_p).mme_ue_s1ap_id = ue_ref_p->mme_ue_s1ap_id();
  S1AP_E_RAB_REL_RSP(message_p).enb_ue_s1ap_id = ue_ref_p->enb_ue_s1ap_id();
  S1AP_E_RAB_REL_RSP(message_p).e_rab_rel_list.no_of_items = 0;
  S1AP_E_RAB_REL_RSP(message_p).e_rab_failed_to_rel_list.no_of_items = 0;

  const S1ap_E_RABList_t* const e_rab_list = &ie->value.choice.E_RABList;
  int num_erab = e_rab_list->list.count;
  if (ie) {
    for (int index = 0; index < num_erab; index++) {
      const S1ap_E_RABItemIEs_t* const erab_item_ies =
          (S1ap_E_RABItemIEs_t*)e_rab_list->list.array[index];
      const S1ap_E_RABItem_t* const erab_item =
          (S1ap_E_RABItem_t*)&erab_item_ies->value.choice.E_RABItem;
      S1AP_E_RAB_REL_RSP(message_p).e_rab_rel_list.item[index].e_rab_id =
          erab_item->e_RAB_ID;
      S1AP_E_RAB_REL_RSP(message_p).e_rab_rel_list.item[index].cause =
          erab_item->cause;
      S1AP_E_RAB_REL_RSP(message_p).e_rab_rel_list.no_of_items++;
    }
  }
  if (ie) {
    for (int index = 0; index < num_erab; index++) {
      const S1ap_E_RABItemIEs_t* const erab_item_ies =
          (S1ap_E_RABItemIEs_t*)e_rab_list->list.array[index];
      const S1ap_E_RABItem_t* const erab_item =
          (S1ap_E_RABItem_t*)&erab_item_ies->value.choice.E_RABItem;
      S1AP_E_RAB_REL_RSP(message_p)
          .e_rab_failed_to_rel_list.item[index]
          .e_rab_id = erab_item->e_RAB_ID;
      S1AP_E_RAB_REL_RSP(message_p).e_rab_failed_to_rel_list.item[index].cause =
          erab_item->cause;
      S1AP_E_RAB_REL_RSP(message_p).e_rab_failed_to_rel_list.no_of_items++;
    }
  }
  message_p->ittiMsgHeader.imsi = imsi64;
  rc = send_msg_to_task(&s1ap_task_zmq_ctx, TASK_MME_APP, message_p);
  OAILOG_FUNC_RETURN(LOG_S1AP, rc);
}

status_code_e s1ap_mme_remove_stale_ue_context(enb_ue_s1ap_id_t enb_ue_s1ap_id,
                                               uint32_t enb_id) {
  OAILOG_FUNC_IN(LOG_S1AP);
  MessageDef* message_p = NULL;
  message_p = itti_alloc_new_message(TASK_S1AP, S1AP_REMOVE_STALE_UE_CONTEXT);
  if (!message_p) {
    OAILOG_ERROR(
        LOG_S1AP,
        "Failed to allocate memory for S1AP_REMOVE_STALE_UE_CONTEXT \n");
    OAILOG_FUNC_RETURN(LOG_S1AP, RETURNerror);
  }
  S1AP_REMOVE_STALE_UE_CONTEXT(message_p).enb_ue_s1ap_id = enb_ue_s1ap_id;
  S1AP_REMOVE_STALE_UE_CONTEXT(message_p).enb_id = enb_id;
  OAILOG_INFO(
      LOG_S1AP,
      "sent S1AP_REMOVE_STALE_UE_CONTEXT for enb_ue_s1ap_id " ENB_UE_S1AP_ID_FMT
      "\n",
      enb_ue_s1ap_id);
  send_msg_to_task(&s1ap_task_zmq_ctx, TASK_MME_APP, message_p);
  OAILOG_FUNC_RETURN(LOG_S1AP, RETURNok);
}

status_code_e s1ap_send_mme_ue_context_release(s1ap_state_t* state,
                                               UeDescription* ue_ref_p,
                                               enum s1cause s1_release_cause,
                                               S1ap_Cause_t ie_cause,
                                               imsi64_t imsi64) {
  MessageDef* message_p = NULL;
  message_p = itti_alloc_new_message(TASK_S1AP, S1AP_UE_CONTEXT_RELEASE_REQ);
  if (!message_p) {
    OAILOG_ERROR(
        LOG_S1AP,
        "Failed to allocate memory for S1AP_REMOVE_STALE_UE_CONTEXT \n");
    OAILOG_FUNC_RETURN(LOG_S1AP, RETURNerror);
  }

  enb_description_t* enb_ref_p =
      s1ap_state_get_enb(state, ue_ref_p->sctp_assoc_id());

  S1AP_UE_CONTEXT_RELEASE_REQ(message_p).mme_ue_s1ap_id =
      ue_ref_p->mme_ue_s1ap_id();
  S1AP_UE_CONTEXT_RELEASE_REQ(message_p).enb_ue_s1ap_id =
      ue_ref_p->enb_ue_s1ap_id();
  S1AP_UE_CONTEXT_RELEASE_REQ(message_p).enb_id = enb_ref_p->enb_id;
  S1AP_UE_CONTEXT_RELEASE_REQ(message_p).relCause = s1_release_cause;
  S1AP_UE_CONTEXT_RELEASE_REQ(message_p).cause = ie_cause;

  message_p->ittiMsgHeader.imsi = imsi64;
  return send_msg_to_task(&s1ap_task_zmq_ctx, TASK_MME_APP, message_p);
}

//------------------------------------------------------------------------------
static int handle_ue_context_rel_timer_expiry(zloop_t* loop, int timer_id,
                                              void* arg) {
  OAILOG_FUNC_IN(LOG_S1AP);
  UeDescription* ue_ref_p = nullptr;
  mme_ue_s1ap_id_t mme_ue_s1ap_id = 0;
  imsi64_t imsi64 = INVALID_IMSI64;
  s1ap_state_t* state = NULL;
  if (!s1ap_pop_timer_arg_ue_id(timer_id, &mme_ue_s1ap_id)) {
    OAILOG_WARNING(LOG_S1AP, "Invalid Timer Id expiration, Timer Id: %u\n",
                   timer_id);
    // Timer handlers need to return 0 to avoid triggering ZMQ thread exit
    OAILOG_FUNC_RETURN(LOG_S1AP, RETURNok);
  }
  if ((ue_ref_p = s1ap_state_get_ue_mmeid(mme_ue_s1ap_id)) == NULL) {
    OAILOG_ERROR(
        LOG_S1AP,
        "Failed to find UE context for mme_ue_s1ap_id " MME_UE_S1AP_ID_FMT,
        mme_ue_s1ap_id);
    // Timer handlers need to return 0 to avoid triggering ZMQ thread exit
    OAILOG_FUNC_RETURN(LOG_S1AP, RETURNok);
  }

  state = get_s1ap_state(false);
  ue_ref_p->mutable_s1ap_ue_context_rel_timer()->set_id(S1AP_TIMER_INACTIVE_ID);
  s1ap_imsi_map_t* imsi_map = get_s1ap_imsi_map();
  imsi_map->mme_ueid2imsi_map.get(mme_ue_s1ap_id, &imsi64);

  OAILOG_DEBUG_UE(LOG_S1AP, imsi64,
                  "Expired- UE Context Release Timer for "
                  "mme_ue_s1ap_id " MME_UE_S1AP_ID_FMT,
                  ue_ref_p->mme_ue_s1ap_id());
  // Remove UE context and inform MME_APP.
  s1ap_mme_release_ue_context(state, ue_ref_p, imsi64);
  OAILOG_FUNC_RETURN(LOG_S1AP, RETURNok);
}

// Frees the contents of pointer, called while freeing an entry from protibuf
// map
void free_enb_description(void** ptr) {
  if (ptr) {
    delete *ptr;
    *ptr = nullptr;
  }
}

// Frees the contents of UE context, called while freeing an entry from protobuf
// map
void free_ue_description(void** ptr) {
  if (ptr) {
    magma::lte::oai::UeDescription* ue_context_p =
        reinterpret_cast<magma::lte::oai::UeDescription*>(*ptr);
    if ((ue_context_p)->has_s1ap_ue_context_rel_timer()) {
      ue_context_p->clear_s1ap_ue_context_rel_timer();
    }
    if ((ue_context_p)->has_s1ap_handover_state()) {
      if ((ue_context_p)->s1ap_handover_state().has_e_rab_admitted_list()) {
        (ue_context_p)
            ->mutable_s1ap_handover_state()
            ->clear_e_rab_admitted_list();
      }
      ue_context_p->clear_s1ap_handover_state();
    }
    delete ue_context_p;
    *ptr = nullptr;
  }
}<|MERGE_RESOLUTION|>--- conflicted
+++ resolved
@@ -445,14 +445,11 @@
   unsigned int num_elements = 0;
   map_uint64_ue_description_t* s1ap_ue_state = get_s1ap_ue_state();
 
-<<<<<<< HEAD
-=======
   if (!s1ap_ue_state) {
     OAILOG_ERROR(LOG_S1AP, "s1ap_ue_state map doesn't exist");
     OAILOG_FUNC_RETURN(LOG_S1AP, RETURNerror);
   }
 
->>>>>>> ddaceb17
   for (auto itr = s1ap_ue_state->map->begin(); itr != s1ap_ue_state->map->end();
        itr++) {
     if ((itr->second) && (sctp_assoc_id == itr->second->sctp_assoc_id())) {
