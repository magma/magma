/*
 * Licensed to the OpenAirInterface (OAI) Software Alliance under one or more
 * contributor license agreements.  See the NOTICE file distributed with
 * this work for additional information regarding copyright ownership.
 * The OpenAirInterface Software Alliance licenses this file to You under
 * the terms found in the LICENSE file in the root of this source tree.
 *
 * Unless required by applicable law or agreed to in writing, software
 * distributed under the License is distributed on an "AS IS" BASIS,
 * WITHOUT WARRANTIES OR CONDITIONS OF ANY KIND, either express or implied.
 * See the License for the specific language governing permissions and
 * limitations under the License.
 *-------------------------------------------------------------------------------
 * For more information about the OpenAirInterface (OAI) Software Alliance:
 *      contact@openairinterface.org
 */

/*! \file s1ap_mme_handlers.cpp
  \brief
  \author Sebastien ROUX, Lionel Gauthier
  \company Eurecom
  \email: lionel.gauthier@eurecom.fr
*/

#include <stdlib.h>
#include <stdio.h>
#include <stdbool.h>
#include <stdint.h>
#include <netinet/in.h>
#include <string.h>

#ifdef __cplusplus
extern "C" {
#endif
#include "lte/gateway/c/core/oai/common/conversions.h"
#include "lte/gateway/c/core/oai/common/log.h"
#include "lte/gateway/c/core/common/assertions.h"
#include "lte/gateway/c/core/oai/lib/itti/intertask_interface.h"
#include "lte/gateway/c/core/oai/lib/itti/intertask_interface_types.h"
#include "lte/gateway/c/core/oai/lib/bstr/bstrlib.h"
#include "lte/gateway/c/core/oai/tasks/nas/api/mme/mme_api.hpp"
#ifdef __cplusplus
}
#endif
#include "lte/gateway/c/core/common/dynamic_memory_check.h"
#include "BIT_STRING.h"
#include "INTEGER.h"
#include "S1ap_CNDomain.h"
#include "S1ap_CauseMisc.h"
#include "S1ap_CauseNas.h"
#include "S1ap_CauseProtocol.h"
#include "S1ap_CauseRadioNetwork.h"
#include "S1ap_CauseTransport.h"
#include "S1ap_E-RABItem.h"
#include "S1ap_E-RABSetupItemBearerSURes.h"
#include "S1ap_E-RABSetupItemCtxtSURes.h"
#include "S1ap_ENB-ID.h"
#include "S1ap_ENB-UE-S1AP-ID.h"
#include "S1ap_ENBname.h"
#include "S1ap_GTP-TEID.h"
#include "S1ap_Global-ENB-ID.h"
#include "S1ap_LAI.h"
#include "S1ap_MME-Code.h"
#include "S1ap_MME-Group-ID.h"
#include "S1ap_MME-UE-S1AP-ID.h"
#include "S1ap_PLMNidentity.h"
#include "S1ap_ProcedureCode.h"
#include "S1ap_ProtocolIE-Field.h"
#include "S1ap_ResetType.h"
#include "S1ap_S-TMSI.h"
#include "S1ap_S1AP-PDU.h"
#include "S1ap_ServedGUMMEIsItem.h"
#include "S1ap_ServedGroupIDs.h"
#include "S1ap_ServedMMECs.h"
#include "S1ap_ServedPLMNs.h"
#include "S1ap_TAI.h"
#include "S1ap_TAIItem.h"
#include "S1ap_TimeToWait.h"
#include "S1ap_TransportLayerAddress.h"
#include "S1ap_UE-S1AP-ID-pair.h"
#include "S1ap_UE-S1AP-IDs.h"
#include "S1ap_UE-associatedLogicalS1-ConnectionItem.h"
#include "S1ap_UE-associatedLogicalS1-ConnectionListRes.h"
#include "S1ap_UEAggregateMaximumBitrate.h"
#include "S1ap_UEPagingID.h"
#include "S1ap_UERadioCapability.h"
#include "asn_SEQUENCE_OF.h"
#include "lte/gateway/c/core/common/common_defs.h"
#include "lte/gateway/c/core/oai/common/common_utility_funs.hpp"
#include "lte/gateway/c/core/oai/include/mme_app_messages_types.h"
#include "lte/gateway/c/core/oai/include/mme_config.h"
#include "lte/gateway/c/core/oai/include/mme_events.hpp"
#include "lte/gateway/c/core/oai/include/s1ap_state.hpp"
#include "lte/gateway/c/core/oai/lib/3gpp/3gpp_23.003.h"
#include "lte/gateway/c/core/oai/lib/3gpp/3gpp_36.401.h"
#include "lte/gateway/c/core/oai/lib/3gpp/3gpp_36.413.h"
#include "lte/gateway/c/core/oai/tasks/s1ap/s1ap_common.hpp"
#include "lte/gateway/c/core/oai/tasks/s1ap/s1ap_mme.hpp"
#include "lte/gateway/c/core/oai/tasks/s1ap/s1ap_mme_encoder.hpp"
#include "lte/gateway/c/core/oai/tasks/s1ap/s1ap_mme_handlers.hpp"
#include "lte/gateway/c/core/oai/tasks/s1ap/s1ap_mme_itti_messaging.hpp"
#include "lte/gateway/c/core/oai/tasks/s1ap/s1ap_mme_nas_procedures.hpp"
#include "lte/gateway/c/core/oai/tasks/s1ap/s1ap_mme_ta.hpp"
#include "lte/gateway/c/core/oai/tasks/s1ap/s1ap_timer.hpp"
#include "orc8r/gateway/c/common/service303/MetricsHelpers.hpp"

namespace magma {
namespace lte {

typedef struct arg_s1ap_send_enb_dereg_ind_s {
  uint8_t current_ue_index;
  uint32_t handled_ues;
  MessageDef* message_p;
  uint32_t associated_enb_id;
  uint32_t deregister_ue_count;
} arg_s1ap_send_enb_dereg_ind_t;

struct S1ap_E_RABItem_s;
struct S1ap_E_RABSetupItemBearerSURes_s;
struct S1ap_E_RABSetupItemCtxtSURes_s;
struct S1ap_IE;

status_code_e s1ap_generate_s1_setup_response(
    oai::S1apState* state, oai::EnbDescription* enb_association);

bool is_all_erabId_same(S1ap_PathSwitchRequest_t* container);
static int handle_ue_context_rel_timer_expiry(zloop_t* loop, int id, void* arg);

static bool s1ap_send_enb_deregistered_ind(__attribute__((unused))
                                           uint32_t keyP,
                                           uint64_t const dataP, void* argP,
                                           void** resultP);
/* Handlers matrix. Only mme related procedures present here.
 */
s1ap_message_handler_t message_handlers[][3] = {
    {s1ap_mme_handle_handover_required, 0, 0}, /* HandoverPreparation */
    {0, s1ap_mme_handle_handover_request_ack,
     s1ap_mme_handle_handover_failure},      /* HandoverResourceAllocation */
    {s1ap_mme_handle_handover_notify, 0, 0}, /* HandoverNotification */
    {s1ap_mme_handle_path_switch_request, 0, 0}, /* PathSwitchRequest */
    {s1ap_mme_handle_handover_cancel, 0, 0},     /* HandoverCancel */
    {0, s1ap_mme_handle_erab_setup_response,
     s1ap_mme_handle_erab_setup_failure},      /* E_RABSetup */
    {0, 0, 0},                                 /* E_RABModify */
    {0, s1ap_mme_handle_erab_rel_response, 0}, /* E_RABRelease */
    {0, 0, 0},                                 /* E_RABReleaseIndication */
    {0, s1ap_mme_handle_initial_context_setup_response,
     s1ap_mme_handle_initial_context_setup_failure}, /* InitialContextSetup */
    {0, 0, 0},                                       /* Paging */
    {0, 0, 0},                                       /* downlinkNASTransport */
    {s1ap_mme_handle_initial_ue_message, 0, 0},      /* initialUEMessage */
    {s1ap_mme_handle_uplink_nas_transport, 0, 0},    /* uplinkNASTransport */
    {s1ap_mme_handle_enb_reset, 0, 0},               /* Reset */
    {s1ap_mme_handle_error_ind_message, 0, 0},       /* ErrorIndication */
    {s1ap_mme_handle_nas_non_delivery, 0, 0}, /* NASNonDeliveryIndication */
    {s1ap_mme_handle_s1_setup_request, 0, 0}, /* S1Setup */
    {s1ap_mme_handle_ue_context_release_request, 0,
     0},       /* UEContextReleaseRequest */
    {0, 0, 0}, /* DownlinkS1cdma2000tunneling */
    {0, 0, 0}, /* UplinkS1cdma2000tunneling */
    {0, s1ap_mme_handle_ue_context_modification_response,
     s1ap_mme_handle_ue_context_modification_failure}, /* UEContextModification
                                                        */
    {s1ap_mme_handle_ue_cap_indication, 0, 0}, /* UECapabilityInfoIndication */
    {s1ap_mme_handle_ue_context_release_request,
     s1ap_mme_handle_ue_context_release_complete, 0}, /* UEContextRelease */
    {s1ap_mme_handle_enb_status_transfer, 0, 0},      /* eNBStatusTransfer */
    {0, 0, 0},                                        /* MMEStatusTransfer */
    {0, 0, 0},                                        /* DeactivateTrace */
    {0, 0, 0},                                        /* TraceStart */
    {0, 0, 0}, /* TraceFailureIndication */
    {0, 0, 0}, /* ENBConfigurationUpdate */
    {0, 0, 0}, /* MMEConfigurationUpdate */
    {0, 0, 0}, /* LocationReportingControl */
    {0, 0, 0}, /* LocationReportingFailureIndication */
    {0, 0, 0}, /* LocationReport */
    {0, 0, 0}, /* OverloadStart */
    {0, 0, 0}, /* OverloadStop */
    {0, 0, 0}, /* WriteReplaceWarning */
    {0, 0, 0}, /* eNBDirectInformationTransfer */
    {0, 0, 0}, /* MMEDirectInformationTransfer */
    {0, 0, 0}, /* PrivateMessage */
    {s1ap_mme_handle_enb_configuration_transfer, 0,
     0},       /* eNBConfigurationTransfer */
    {0, 0, 0}, /* MMEConfigurationTransfer */
    // HERE END UPDATES REL 9, 10, 11
    // UPDATE RELEASE 12 :
    {0, 0, 0}, /* CellTrafficTrace */
    {0, 0, 0}, /* 43 Kill */
    {0, 0, 0}, /* 44 DownlinkUEAssociatedLPPaTransport  */
    {0, 0, 0}, /* 45 UplinkUEAssociatedLPPaTransport */
    {0, 0, 0}, /* 46 DownlinkNonUEAssociatedLPPaTransport */
    {0, 0, 0}, /* 47 UplinkNonUEAssociatedLPPaTransport */
    {0, 0, 0}, /* 48 UERadioCapabilityMatch */
    {0, 0, 0}, /* 49 PWSRestartIndication */
    // UPDATE RELEASE 13 :
    {s1ap_mme_handle_erab_modification_indication, 0,
     0},       /* 50 E-RABModificationIndication */
    {0, 0, 0}, /* 51 PWSFailureIndication */
    {0, 0, 0}, /* 52 RerouteNASRequest */
    {0, 0, 0}, /* 53 UEContextModificationIndication */
    {0, 0, 0}, /* 54 ConnectionEstablishmentIndication */
    // UPDATE RELEASE 14 :
    {0, 0, 0}, /* 55 UEContextSuspend */
    {0, 0, 0}, /* 56 UEContextResume */
    {0, 0, 0}, /* 57 NASDeliveryIndication */
    {0, 0, 0}, /* 58 RetrieveUEInformation */
    {0, 0, 0}, /* 59 UEInformationTransfer */
    // UPDATE RELEASE 15 :
    {0, 0, 0}, /* 60 eNBCPRelocationIndication */
    {0, 0, 0}, /* 61 MMECPRelocationIndication */
    {0, 0, 0}, /* 62 SecondaryRATDataUsageReport */
};

status_code_e s1ap_mme_handle_message(oai::S1apState* state,
                                      const sctp_assoc_id_t assoc_id,
                                      const sctp_stream_id_t stream,
                                      S1ap_S1AP_PDU_t* pdu) {
  /*
   * Checking procedure Code and present flag of message
   */
  if (pdu->choice.initiatingMessage.procedureCode >=
          COUNT_OF(message_handlers) ||
      pdu->present > S1ap_S1AP_PDU_PR_unsuccessfulOutcome) {
    OAILOG_DEBUG(LOG_S1AP,
                 "[SCTP %d] Either procedureCode %d or present flag %d exceed "
                 "expected\n",
                 assoc_id, (int)pdu->choice.initiatingMessage.procedureCode,
                 (int)pdu->present);
    return RETURNerror;
  }

  s1ap_message_handler_t handler =
      message_handlers[pdu->choice.initiatingMessage.procedureCode]
                      [pdu->present - 1];

  if (handler == NULL) {
    // not implemented or no procedure for eNB (wrong message)
    OAILOG_DEBUG(LOG_S1AP, "[SCTP %d] No handler for procedureCode %d in %s\n",
                 assoc_id, (int)pdu->choice.initiatingMessage.procedureCode,
                 s1ap_direction2str(pdu->present));
    return RETURNerror;
  }

  return handler(state, assoc_id, stream, pdu);
}

//------------------------------------------------------------------------------
status_code_e s1ap_mme_set_cause(S1ap_Cause_t* cause_p,
                                 const S1ap_Cause_PR cause_type,
                                 const long cause_value) {
  if (cause_p == NULL) {
    OAILOG_ERROR(LOG_S1AP, "Cause value is NULL\n");
    return RETURNerror;
  }
  cause_p->present = cause_type;

  switch (cause_type) {
    case S1ap_Cause_PR_radioNetwork:
      cause_p->choice.misc = cause_value;
      break;

    case S1ap_Cause_PR_transport:
      cause_p->choice.transport = cause_value;
      break;

    case S1ap_Cause_PR_nas:
      cause_p->choice.nas = cause_value;
      break;

    case S1ap_Cause_PR_protocol:
      cause_p->choice.protocol = cause_value;
      break;

    case S1ap_Cause_PR_misc:
      cause_p->choice.misc = cause_value;
      break;

    default:
      return RETURNerror;
  }

  return RETURNok;
}

long s1ap_mme_get_cause_value(S1ap_Cause_t* cause) {
  S1ap_Cause_PR cause_type = {S1ap_Cause_PR_NOTHING};
  long cause_value = RETURNerror;

  OAILOG_FUNC_IN(LOG_S1AP);
  if (cause == NULL) {
    OAILOG_ERROR(LOG_S1AP, "Cause is NULL\n");
    OAILOG_FUNC_RETURN(LOG_S1AP, RETURNerror);
  }

  cause_type = cause->present;

  switch (cause_type) {
    case S1ap_Cause_PR_radioNetwork:
      cause_value = cause->choice.radioNetwork;
      break;

    case S1ap_Cause_PR_transport:
      cause_value = cause->choice.transport;
      break;

    case S1ap_Cause_PR_nas:
      cause_value = cause->choice.nas;
      break;

    case S1ap_Cause_PR_protocol:
      cause_value = cause->choice.protocol;
      break;

    case S1ap_Cause_PR_misc:
      cause_value = cause->choice.misc;
      break;

    default:
      OAILOG_ERROR(LOG_S1AP, "Invalid Cause_Type = %d\n", cause_type);
      OAILOG_FUNC_RETURN(LOG_S1AP, RETURNerror);
  }

  OAILOG_FUNC_RETURN(LOG_S1AP, cause_value);
}

//------------------------------------------------------------------------------
status_code_e s1ap_mme_generate_s1_setup_failure(const sctp_assoc_id_t assoc_id,
                                                 const S1ap_Cause_PR cause_type,
                                                 const long cause_value,
                                                 const long time_to_wait) {
  uint8_t* buffer_p = 0;
  uint32_t length = 0;
  S1ap_S1AP_PDU_t pdu = {S1ap_S1AP_PDU_PR_NOTHING, {0}};
  S1ap_S1SetupFailure_t* out;
  S1ap_S1SetupFailureIEs_t* ie = NULL;
  status_code_e rc = RETURNok;

  OAILOG_FUNC_IN(LOG_S1AP);

  memset(&pdu, 0, sizeof(pdu));
  pdu.present = S1ap_S1AP_PDU_PR_unsuccessfulOutcome;
  pdu.choice.unsuccessfulOutcome.procedureCode = S1ap_ProcedureCode_id_S1Setup;
  pdu.choice.unsuccessfulOutcome.criticality = S1ap_Criticality_reject;
  pdu.choice.unsuccessfulOutcome.value.present =
      S1ap_UnsuccessfulOutcome__value_PR_S1SetupFailure;
  out = &pdu.choice.unsuccessfulOutcome.value.choice.S1SetupFailure;

  ie = reinterpret_cast<S1ap_S1SetupFailureIEs_t*>(
      calloc(1, sizeof(S1ap_S1SetupFailureIEs_t)));
  ie->id = S1ap_ProtocolIE_ID_id_Cause;
  ie->criticality = S1ap_Criticality_ignore;
  ie->value.present = S1ap_S1SetupFailureIEs__value_PR_Cause;
  s1ap_mme_set_cause(&ie->value.choice.Cause, cause_type, cause_value);
  ASN_SEQUENCE_ADD(&out->protocolIEs.list, ie);

  /*
   * Include the optional field time to wait only if the value is > -1
   */
  if (time_to_wait > -1) {
    ie = reinterpret_cast<S1ap_S1SetupFailureIEs_t*>(
        calloc(1, sizeof(S1ap_S1SetupFailureIEs_t)));
    ie->id = S1ap_ProtocolIE_ID_id_TimeToWait;
    ie->criticality = S1ap_Criticality_ignore;
    ie->value.present = S1ap_S1SetupFailureIEs__value_PR_TimeToWait;
    ie->value.choice.TimeToWait = time_to_wait;
    ASN_SEQUENCE_ADD(&out->protocolIEs.list, ie);
  }

  if (s1ap_mme_encode_pdu(&pdu, &buffer_p, &length) < 0) {
    OAILOG_ERROR(LOG_S1AP, "Failed to encode s1 setup failure\n");
    OAILOG_FUNC_RETURN(LOG_S1AP, RETURNerror);
  }

  bstring b = blk2bstr(buffer_p, (int)length);
  free(buffer_p);
  rc = s1ap_mme_itti_send_sctp_request(&b, assoc_id, 0, INVALID_MME_UE_S1AP_ID);
  OAILOG_FUNC_RETURN(LOG_S1AP, rc);
}

////////////////////////////////////////////////////////////////////////////////
//************************** Management procedures ***************************//
////////////////////////////////////////////////////////////////////////////////

<<<<<<< HEAD
void clean_stale_enb_state(oai::S1apState* state,
                           oai::EnbDescription* new_enb_association) {
  oai::EnbDescription stale_enb_association;
  oai::EnbDescription enb_association;

  proto_map_uint32_enb_description_t enb_map;
  enb_map.map = state->mutable_enbs();
  bool delete_state_enb = false;

  for (auto itr = enb_map.map->begin(); itr != enb_map.map->end(); itr++) {
    stale_enb_association = itr->second;
    if ((stale_enb_association.sctp_assoc_id() !=
         new_enb_association->sctp_assoc_id()) &&
        (stale_enb_association.enb_id() == new_enb_association->enb_id())) {
      OAILOG_INFO(LOG_S1AP, "Found stale eNB at association id %d",
                  stale_enb_association.sctp_assoc_id());
      delete_state_enb = true;
      break;
    }
  }
  if (!delete_state_enb) {
=======
//------------------------------------------------------------------------------
bool get_stale_enb_connection_with_enb_id(__attribute__((unused))
                                          const uint32_t keyP,
                                          oai::EnbDescription* const elementP,
                                          void* parameterP, void** resultP) {
  oai::EnbDescription* new_enb_association =
      reinterpret_cast<oai::EnbDescription*>(parameterP);
  oai::EnbDescription* ht_enb_association =
      reinterpret_cast<oai::EnbDescription*>(elementP);

  // No need to clean the newly created eNB association
  if (ht_enb_association == new_enb_association) {
    return false;
  }

  // Match old and new association with respect to eNB id
  if (ht_enb_association->enb_id() == new_enb_association->enb_id()) {
    *resultP = elementP;
    return true;
  }

  return false;
}

void clean_stale_enb_state(s1ap_state_t* state,
                           oai::EnbDescription* new_enb_association) {
  oai::EnbDescription* stale_enb_association = nullptr;

  state->enbs.map_apply_callback_on_all_elements(
      get_stale_enb_connection_with_enb_id,
      reinterpret_cast<void*>(new_enb_association),
      (void**)&stale_enb_association);
  if (stale_enb_association == nullptr) {
    // No stale eNB connection found;
>>>>>>> 8aac26b0
    return;
  }

  OAILOG_INFO(LOG_S1AP, "Found stale eNB at association id %u",
              stale_enb_association.sctp_assoc_id());

  magma::proto_map_uint32_uint64_t ue_id_coll;
  ue_id_coll.map = stale_enb_association.mutable_ue_id_map();
  // Remove the S1 context for UEs associated with old eNB association
  if (ue_id_coll.size()) {
    oai::UeDescription* ue_ref = nullptr;
    for (auto itr_map = ue_id_coll.map->begin();
         itr_map != ue_id_coll.map->end(); ++itr_map) {
      ue_ref = s1ap_state_get_ue_mmeid((mme_ue_s1ap_id_t)itr_map->first);
      /* The function s1ap_remove_ue will take care of removing the enb also,
       * when the last UE is removed
       */
      s1ap_remove_ue(state, ue_ref);
    }
  } else {
    // Remove the old eNB association
    OAILOG_INFO(LOG_S1AP, "Deleting eNB: %s (Sctp_assoc_id = %u)",
                stale_enb_association.enb_name().c_str(),
                stale_enb_association.sctp_assoc_id());
    s1ap_remove_enb(state, &stale_enb_association);
  }

  OAILOG_DEBUG(LOG_S1AP, "Removed stale eNB and all associated UEs.");
}

static status_code_e s1ap_clear_ue_ctxt_for_unknown_mme_ue_s1ap_id(
    oai::S1apState* state, sctp_assoc_id_t sctp_assoc_id) {
  OAILOG_FUNC_IN(LOG_S1AP);
  unsigned int i = 0;
  unsigned int num_elements = 0;
  map_uint64_ue_description_t* s1ap_ue_state = get_s1ap_ue_state();

  if (!s1ap_ue_state) {
    OAILOG_ERROR(LOG_S1AP, "s1ap_ue_state map doesn't exist");
    OAILOG_FUNC_RETURN(LOG_S1AP, RETURNerror);
  }

  for (auto itr = s1ap_ue_state->map->begin(); itr != s1ap_ue_state->map->end();
       itr++) {
    if ((itr->second) && (sctp_assoc_id == itr->second->sctp_assoc_id())) {
      s1ap_remove_ue(state, reinterpret_cast<oai::UeDescription*>(itr->second));
    }
  }
  OAILOG_FUNC_RETURN(LOG_S1AP, RETURNok);
}

status_code_e s1ap_mme_handle_s1_setup_request(oai::S1apState* state,
                                               const sctp_assoc_id_t assoc_id,
                                               const sctp_stream_id_t stream,
                                               S1ap_S1AP_PDU_t* pdu) {
  status_code_e rc = RETURNok;

  S1ap_S1SetupRequest_t* container = NULL;
  S1ap_S1SetupRequestIEs_t* ie = NULL;
  S1ap_S1SetupRequestIEs_t* ie_enb_name = NULL;
  S1ap_S1SetupRequestIEs_t* ie_supported_tas = NULL;
  S1ap_S1SetupRequestIEs_t* ie_default_paging_drx = NULL;

  oai::EnbDescription enb_association;
  uint32_t enb_id = 0;
  char* enb_name = NULL;
  int ta_ret = 0;
  uint8_t bplmn_list_count = 0;  // Broadcast PLMN list count

  OAILOG_FUNC_IN(LOG_S1AP);
  increment_counter("s1_setup", 1, NO_LABELS);
  if (!hss_associated) {
    /*
     * Can not process the request, MME is not connected to HSS
     */
    OAILOG_ERROR(
        LOG_S1AP,
        "Rejecting s1 setup request Can not process the request, MME is not "
        "connected to HSS\n");
    rc = s1ap_mme_generate_s1_setup_failure(assoc_id, S1ap_Cause_PR_misc,
                                            S1ap_CauseMisc_unspecified, -1);
    increment_counter("s1_setup", 1, 2, "result", "failure", "cause",
                      "s6a_interface_not_up");
    OAILOG_FUNC_RETURN(LOG_S1AP, rc);
  }

  if (pdu == NULL) {
    OAILOG_ERROR(LOG_S1AP, "PDU is NULL\n");
    return RETURNerror;
  }
  container = &pdu->choice.initiatingMessage.value.choice.S1SetupRequest;
  /*
   * We received a new valid S1 Setup Request on a stream != 0.
   * This should not happen -> reject eNB s1 setup request.
   */

  if (stream != 0) {
    OAILOG_ERROR(LOG_S1AP, "Received new s1 setup request on stream != 0\n");
    /*
     * Send a s1 setup failure with protocol cause unspecified
     */
    rc = s1ap_mme_generate_s1_setup_failure(assoc_id, S1ap_Cause_PR_protocol,
                                            S1ap_CauseProtocol_unspecified, -1);
    increment_counter("s1_setup", 1, 2, "result", "failure", "cause",
                      "sctp_stream_id_non_zero");
    OAILOG_FUNC_RETURN(LOG_S1AP, rc);
  }

  /* Handling of s1setup cases as follows.
   * If we don't know about the association, we haven't processed the new
   * association yet, so hope the eNB will retry the s1 setup. Ignore and
   * return. If we get this message when the S1 interface of the MME state is in
   * READY state then it is protocol error or out of sync state. Ignore it and
   * return. Assume MME would detect SCTP association failure and would S1
   * interface state to accept S1setup from eNB. If we get this message when the
   * s1 interface of the MME is in SHUTDOWN stage, we just hope the eNB will
   * retry and that will result in a new association getting established
   * followed by a subsequent s1 setup, return S1ap_TimeToWait_v20s. If we get
   * this message when the s1 interface of the MME is in RESETTING stage then we
   * return S1ap_TimeToWait_v20s.
   */
  if ((s1ap_state_get_enb(state, assoc_id, &enb_association)) != PROTO_MAP_OK) {
    /*
     *
     * This should not happen as the thread processing new associations is the
     * one that reads data from the socket. Promote to an assert once we have
     * more confidence.
     */
    OAILOG_ERROR(LOG_S1AP, "Ignoring s1 setup from unknown assoc %u", assoc_id);
    OAILOG_FUNC_RETURN(LOG_S1AP, RETURNok);
  }

  magma::proto_map_uint32_uint64_t ue_id_coll;
  ue_id_coll.map = enb_association.mutable_ue_id_map();
  if (enb_association.s1_enb_state() == oai::S1AP_RESETING ||
      enb_association.s1_enb_state() == oai::S1AP_SHUTDOWN) {
    OAILOG_WARNING(LOG_S1AP,
                   "Ignoring s1setup from eNB in state %s on assoc id %u",
                   s1_enb_state2str(enb_association.s1_enb_state()), assoc_id);
    OAILOG_DEBUG(LOG_S1AP,
                 "Num UEs associated %u num elements in ue_id_coll %zu",
                 enb_association.nb_ue_associated(), ue_id_coll.size());
    rc = s1ap_mme_generate_s1_setup_failure(
        assoc_id, S1ap_Cause_PR_transport,
        S1ap_CauseTransport_transport_resource_unavailable,
        S1ap_TimeToWait_v20s);
    increment_counter("s1_setup", 1, 2, "result", "failure", "cause",
                      "invalid_state");
    /* UE state at s1ap task is created on reception of initial ue message
     * The map, ue_id_coll is updated after mme_app_task assigns and provides
     * mme_ue_s1ap_id to s1ap task
     * s1ap task shall clear this UE state if mme_app task has not yet provided
     * mme_ue_s1ap_id
     */
    if (ue_id_coll.size() == 0) {
      OAILOG_FUNC_RETURN(LOG_S1AP,
                         s1ap_clear_ue_ctxt_for_unknown_mme_ue_s1ap_id(
                             state, enb_association.sctp_assoc_id()));
    }
    arg_s1ap_send_enb_dereg_ind_t arg = {0};
    MessageDef* message_p = NULL;

    arg.associated_enb_id = enb_association.enb_id();
    arg.deregister_ue_count = ue_id_coll.size();
    ue_id_coll.map_apply_callback_on_all_elements(
        s1ap_send_enb_deregistered_ind, reinterpret_cast<void*>(&arg),
        reinterpret_cast<void**>(&message_p));

    OAILOG_FUNC_RETURN(LOG_S1AP, rc);
  }
  log_queue_item_t* context = NULL;
  OAILOG_MESSAGE_START_SYNC(OAILOG_LEVEL_DEBUG, LOG_S1AP, (&context),
                            "New s1 setup request incoming from ");
  // shared_log_queue_item_t *context = NULL;
  // OAILOG_MESSAGE_START_ASYNC (OAILOG_LEVEL_DEBUG, LOG_S1AP, (&context), "New
  // s1 setup request incoming from ");

  S1AP_FIND_PROTOCOLIE_BY_ID(S1ap_S1SetupRequestIEs_t, ie_enb_name, container,
                             S1ap_ProtocolIE_ID_id_eNBname, false);
  if (ie_enb_name) {
    OAILOG_MESSAGE_ADD_SYNC(context, "%*s ",
                            (int)ie_enb_name->value.choice.ENBname.size,
                            ie_enb_name->value.choice.ENBname.buf);
    enb_name = (char*)ie_enb_name->value.choice.ENBname.buf;
  }

  S1AP_FIND_PROTOCOLIE_BY_ID(S1ap_S1SetupRequestIEs_t, ie, container,
                             S1ap_ProtocolIE_ID_id_Global_ENB_ID, true);
  if (ie->value.choice.Global_ENB_ID.eNB_ID.present ==
      S1ap_ENB_ID_PR_homeENB_ID) {
    // Home eNB ID = 28 bits
    uint8_t* enb_id_buf =
        ie->value.choice.Global_ENB_ID.eNB_ID.choice.homeENB_ID.buf;

    if (ie->value.choice.Global_ENB_ID.eNB_ID.choice.homeENB_ID.size != 28) {
      // TODO: handle case were size != 28 -> notify ? reject ?
    }

    enb_id = (enb_id_buf[0] << 20) + (enb_id_buf[1] << 12) +
             (enb_id_buf[2] << 4) + ((enb_id_buf[3] & 0xf0) >> 4);
    OAILOG_MESSAGE_ADD_SYNC(context, "home eNB id: %07x", enb_id);
  } else {
    // Macro eNB = 20 bits
    uint8_t* enb_id_buf =
        ie->value.choice.Global_ENB_ID.eNB_ID.choice.macroENB_ID.buf;

    if (ie->value.choice.Global_ENB_ID.eNB_ID.choice.macroENB_ID.size != 20) {
      // TODO: handle case were size != 20 -> notify ? reject ?
    }

    enb_id = (enb_id_buf[0] << 12) + (enb_id_buf[1] << 4) +
             ((enb_id_buf[2] & 0xf0) >> 4);
    OAILOG_MESSAGE_ADD_SYNC(context, "macro eNB id: %05x", enb_id);
  }

  OAILOG_MESSAGE_FINISH((void*)context);

  /* Requirement MME36.413R10_8.7.3.4 Abnormal Conditions
   * If the eNB initiates the procedure by sending a S1 SETUP REQUEST message
   * including the PLMN Identity IEs and none of the PLMNs provided by the eNB
   * is identified by the MME, then the MME shall reject the eNB S1 Setup
   * Request procedure with the appropriate cause value, e.g, Unknown PLMN.
   */
  S1AP_FIND_PROTOCOLIE_BY_ID(S1ap_S1SetupRequestIEs_t, ie_supported_tas,
                             container, S1ap_ProtocolIE_ID_id_SupportedTAs,
                             true);

  ta_ret =
      s1ap_mme_compare_ta_lists(&ie_supported_tas->value.choice.SupportedTAs);

  /*
   * eNB and MME have no common PLMN
   */
  if (ta_ret != TA_LIST_RET_OK) {
    OAILOG_ERROR(LOG_S1AP,
                 "No Common PLMN with eNB, generate_s1_setup_failure\n");
    rc = s1ap_mme_generate_s1_setup_failure(assoc_id, S1ap_Cause_PR_misc,
                                            S1ap_CauseMisc_unknown_PLMN,
                                            S1ap_TimeToWait_v20s);

    increment_counter("s1_setup", 1, 2, "result", "failure", "cause",
                      "plmnid_or_tac_mismatch");
    OAILOG_FUNC_RETURN(LOG_S1AP, rc);
  }

  S1ap_SupportedTAs_t* ta_list = &ie_supported_tas->value.choice.SupportedTAs;
  oai::SupportedTaList* supported_ta_list_proto =
      enb_association.mutable_supported_ta_list();
  supported_ta_list_proto->set_list_count(ta_list->list.count);

  /* Storing supported TAI lists received in S1 SETUP REQUEST message */
  for (int tai_idx = 0; tai_idx < supported_ta_list_proto->list_count();
       tai_idx++) {
    S1ap_SupportedTAs_Item_t* tai = NULL;
    uint32_t tac;
    oai::SupportedTaiItems* supported_tai_item =
        supported_ta_list_proto->add_supported_tai_items();
    tai = ta_list->list.array[tai_idx];
    OCTET_STRING_TO_TAC(&tai->tAC, tac);
    supported_tai_item->set_tac(tac);
    bplmn_list_count = tai->broadcastPLMNs.list.count;
    if (bplmn_list_count > S1AP_MAX_BROADCAST_PLMNS) {
      OAILOG_ERROR(LOG_S1AP,
                   "Maximum Broadcast PLMN list count exceeded, count = %d\n",
                   bplmn_list_count);
    }
    supported_tai_item->set_bplmnlist_count(bplmn_list_count);
    for (int plmn_idx = 0; plmn_idx < bplmn_list_count; plmn_idx++) {
      char plmn_array[PLMN_BYTES] = {0};
      plmn_t plmn = {};
      TBCD_TO_PLMN_T(tai->broadcastPLMNs.list.array[plmn_idx], &plmn);
      COPY_PLMN_IN_CHAR_ARRAY_FMT(plmn_array, plmn);
      supported_tai_item->add_bplmns(plmn_array);
    }
  }
  OAILOG_DEBUG(LOG_S1AP,
               "Adding eNB with enb_id :%d to the list of served eNBs \n",
               enb_id);

  enb_association.set_enb_id(enb_id);

  S1AP_FIND_PROTOCOLIE_BY_ID(S1ap_S1SetupRequestIEs_t, ie_default_paging_drx,
                             container, S1ap_ProtocolIE_ID_id_DefaultPagingDRX,
                             true);

  enb_association.set_default_paging_drx(
      ie_default_paging_drx->value.choice.PagingDRX);

  if (enb_name != NULL) {
    enb_association.set_enb_name(ie_enb_name->value.choice.ENBname.buf,
                                 ie_enb_name->value.choice.ENBname.size);
  }

  // Clean any stale eNB association (from Redis) for this enb_id
  clean_stale_enb_state(state, &enb_association);

  rc = s1ap_generate_s1_setup_response(state, &enb_association);
  if (rc == RETURNok) {
    state->set_num_enbs(state->num_enbs() + 1);
    set_gauge("s1_connection", 1, 1, "enb_name", enb_association.enb_name());
    increment_counter("s1_setup", 1, 1, "result", "success");
    s1_setup_success_event(enb_name, enb_id);
  }
  s1ap_state_update_enb_map(state, assoc_id, &enb_association);
  OAILOG_FUNC_RETURN(LOG_S1AP, rc);
}

//------------------------------------------------------------------------------
status_code_e s1ap_generate_s1_setup_response(
    oai::S1apState* state, oai::EnbDescription* enb_association) {
  S1ap_S1AP_PDU_t pdu = {S1ap_S1AP_PDU_PR_NOTHING, {0}};
  S1ap_S1SetupResponse_t* out;
  S1ap_S1SetupResponseIEs_t* ie = NULL;
  S1ap_ServedGUMMEIsItem_t* servedGUMMEI = NULL;
  int i, j;
  int enc_rval = 0;
  uint8_t* buffer = NULL;
  uint32_t length = 0;
  status_code_e rc = RETURNok;

  OAILOG_FUNC_IN(LOG_S1AP);
  if (enb_association == nullptr) {
    OAILOG_ERROR(LOG_S1AP, "enb_association is nullptr\n");
    return RETURNerror;
  }
  memset(&pdu, 0, sizeof(pdu));
  pdu.present = S1ap_S1AP_PDU_PR_successfulOutcome;
  pdu.choice.successfulOutcome.procedureCode = S1ap_ProcedureCode_id_S1Setup;
  pdu.choice.successfulOutcome.criticality = S1ap_Criticality_reject;
  pdu.choice.successfulOutcome.value.present =
      S1ap_SuccessfulOutcome__value_PR_S1SetupResponse;
  out = &pdu.choice.successfulOutcome.value.choice.S1SetupResponse;

  // Generating response
  ie = (S1ap_S1SetupResponseIEs_t*)calloc(1, sizeof(S1ap_S1SetupResponseIEs_t));
  ie->id = S1ap_ProtocolIE_ID_id_ServedGUMMEIs;
  ie->criticality = S1ap_Criticality_reject;
  ie->value.present = S1ap_S1SetupResponseIEs__value_PR_ServedGUMMEIs;

  // memset for gcc 4.8.4 instead of {0}, servedGUMMEI.servedPLMNs
  servedGUMMEI = reinterpret_cast<S1ap_ServedGUMMEIsItem_t*>(
      calloc(1, sizeof *servedGUMMEI));

  mme_config_read_lock(&mme_config);
  /*
   * Use the gummei parameters provided by configuration
   * that should be sorted
   */
  for (i = 0; i < mme_config.served_tai.nb_tai; i++) {
    bool plmn_added = false;
    for (j = 0; j < i; j++) {
      if ((mme_config.served_tai.plmn_mcc[j] ==
           mme_config.served_tai.plmn_mcc[i]) &&
          (mme_config.served_tai.plmn_mnc[j] ==
           mme_config.served_tai.plmn_mnc[i]) &&
          (mme_config.served_tai.plmn_mnc_len[j] ==
           mme_config.served_tai.plmn_mnc_len[i])) {
        plmn_added = true;
        break;
      }
    }
    if (false == plmn_added) {
      S1ap_PLMNidentity_t* plmn = NULL;
      plmn = reinterpret_cast<S1ap_PLMNidentity_t*>(calloc(1, sizeof(*plmn)));
      MCC_MNC_TO_PLMNID(mme_config.served_tai.plmn_mcc[i],
                        mme_config.served_tai.plmn_mnc[i],
                        mme_config.served_tai.plmn_mnc_len[i], plmn);
      ASN_SEQUENCE_ADD(&servedGUMMEI->servedPLMNs.list, plmn);
    }
  }

  for (i = 0; i < mme_config.gummei.nb; i++) {
    S1ap_MME_Group_ID_t* mme_gid = NULL;
    S1ap_MME_Code_t* mmec = NULL;

    mme_gid =
        reinterpret_cast<S1ap_MME_Group_ID_t*>(calloc(1, sizeof(*mme_gid)));
    INT16_TO_OCTET_STRING(mme_config.gummei.gummei[i].mme_gid, mme_gid);
    ASN_SEQUENCE_ADD(&servedGUMMEI->servedGroupIDs.list, mme_gid);

    mmec = reinterpret_cast<S1ap_MME_Code_t*>(calloc(1, sizeof(*mmec)));
    INT8_TO_OCTET_STRING(mme_config.gummei.gummei[i].mme_code, mmec);
    ASN_SEQUENCE_ADD(&servedGUMMEI->servedMMECs.list, mmec);
  }
  ASN_SEQUENCE_ADD(&ie->value.choice.ServedGUMMEIs.list, servedGUMMEI);
  ASN_SEQUENCE_ADD(&out->protocolIEs.list, ie);

  ie = (S1ap_S1SetupResponseIEs_t*)calloc(1, sizeof(S1ap_S1SetupResponseIEs_t));
  ie->id = S1ap_ProtocolIE_ID_id_RelativeMMECapacity;
  ie->criticality = S1ap_Criticality_ignore;
  ie->value.present = S1ap_S1SetupResponseIEs__value_PR_RelativeMMECapacity;
  ie->value.choice.RelativeMMECapacity = mme_config.relative_capacity;
  ASN_SEQUENCE_ADD(&out->protocolIEs.list, ie);

  mme_config_unlock(&mme_config);
  /*
   * The MME is only serving E-UTRAN RAT, so the list contains only one element
   */
  enc_rval = s1ap_mme_encode_pdu(&pdu, &buffer, &length);

  /*
   * Failed to encode s1 setup response...
   */
  if (enc_rval < 0) {
    OAILOG_DEBUG(LOG_S1AP, "Removed eNB %d\n",
                 enb_association->sctp_assoc_id());
    s1ap_remove_enb(state, enb_association);
  } else {
    /*
     * Consider the response as sent. S1AP is ready to accept UE contexts
     */
    enb_association->set_s1_enb_state(oai::S1AP_READY);
  }

  /*
   * Non-UE signalling -> stream 0
   */
  bstring b = blk2bstr(buffer, length);
  free(buffer);
  rc = s1ap_mme_itti_send_sctp_request(&b, enb_association->sctp_assoc_id(), 0,
                                       INVALID_MME_UE_S1AP_ID);

  OAILOG_FUNC_RETURN(LOG_S1AP, rc);
}

//------------------------------------------------------------------------------
status_code_e s1ap_mme_handle_ue_cap_indication(oai::S1apState* state,
                                                __attribute__((unused))
                                                const sctp_assoc_id_t assoc_id,
                                                const sctp_stream_id_t stream,
                                                S1ap_S1AP_PDU_t* pdu) {
  oai::UeDescription* ue_ref_p = nullptr;
  S1ap_UECapabilityInfoIndication_t* container;
  S1ap_UECapabilityInfoIndicationIEs_t* ie = NULL;
  status_code_e rc = RETURNok;
  mme_ue_s1ap_id_t mme_ue_s1ap_id = INVALID_MME_UE_S1AP_ID;
  enb_ue_s1ap_id_t enb_ue_s1ap_id = INVALID_ENB_UE_S1AP_ID;
  imsi64_t imsi64 = INVALID_IMSI64;

  OAILOG_FUNC_IN(LOG_S1AP);
  if (pdu == NULL) {
    OAILOG_DEBUG(LOG_S1AP, "PDU is NULL\n");
    return RETURNerror;
  }

  container =
      &pdu->choice.initiatingMessage.value.choice.UECapabilityInfoIndication;

  S1AP_FIND_PROTOCOLIE_BY_ID(S1ap_UECapabilityInfoIndicationIEs_t, ie,
                             container, S1ap_ProtocolIE_ID_id_MME_UE_S1AP_ID,
                             true);

  if (ie) {
    mme_ue_s1ap_id = ie->value.choice.MME_UE_S1AP_ID;
    if ((ue_ref_p = s1ap_state_get_ue_mmeid(mme_ue_s1ap_id)) == nullptr) {
      OAILOG_DEBUG(
          LOG_S1AP,
          "No UE is attached to this mme UE s1ap id: " MME_UE_S1AP_ID_FMT "\n",
          mme_ue_s1ap_id);
      OAILOG_FUNC_RETURN(LOG_S1AP, RETURNerror);
    }
  } else {
    OAILOG_FUNC_RETURN(LOG_S1AP, RETURNerror);
  }

  s1ap_imsi_map_t* s1ap_imsi_map = get_s1ap_imsi_map();
  s1ap_imsi_map->mme_ueid2imsi_map.get(mme_ue_s1ap_id, &imsi64);

  S1AP_FIND_PROTOCOLIE_BY_ID(S1ap_UECapabilityInfoIndicationIEs_t, ie,
                             container, S1ap_ProtocolIE_ID_id_eNB_UE_S1AP_ID,
                             true);

  if (ie) {
    enb_ue_s1ap_id = (enb_ue_s1ap_id_t)(ie->value.choice.ENB_UE_S1AP_ID &
                                        ENB_UE_S1AP_ID_MASK);
  } else {
    OAILOG_FUNC_RETURN(LOG_S1AP, RETURNerror);
  }

  if (ue_ref_p->enb_ue_s1ap_id() != enb_ue_s1ap_id) {
    OAILOG_DEBUG_UE(LOG_S1AP, imsi64,
                    "Mismatch in eNB UE S1AP ID, known: " ENB_UE_S1AP_ID_FMT
                    ", received: " ENB_UE_S1AP_ID_FMT "\n",
                    ue_ref_p->enb_ue_s1ap_id(), (uint32_t)enb_ue_s1ap_id);
    OAILOG_FUNC_RETURN(LOG_S1AP, RETURNerror);
  }

  /*
   * Just display a warning when message received over wrong stream
   */
  if (ue_ref_p->sctp_stream_recv() != stream) {
    OAILOG_ERROR_UE(LOG_S1AP, imsi64,
                    "Received ue capability indication for "
                    "(MME UE S1AP ID/eNB UE S1AP ID) (" MME_UE_S1AP_ID_FMT
                    "/" ENB_UE_S1AP_ID_FMT
                    ") over wrong stream "
                    "expecting %u, received on %u\n",
                    (uint32_t)mme_ue_s1ap_id, ue_ref_p->enb_ue_s1ap_id(),
                    ue_ref_p->sctp_stream_recv(), stream);
  }

  /*
   * Forward the ue capabilities to MME application layer
   */
  S1AP_FIND_PROTOCOLIE_BY_ID(S1ap_UECapabilityInfoIndicationIEs_t, ie,
                             container, S1ap_ProtocolIE_ID_id_UERadioCapability,
                             true);

  if (ie) {
    MessageDef* message_p = NULL;
    itti_s1ap_ue_cap_ind_t* ue_cap_ind_p = NULL;

    message_p = itti_alloc_new_message(TASK_S1AP, S1AP_UE_CAPABILITIES_IND);

    if (message_p == NULL) {
      OAILOG_ERROR(LOG_S1AP, "message_p is NULL\n");
      return RETURNerror;
    }
    ue_cap_ind_p = &message_p->ittiMsg.s1ap_ue_cap_ind;
    ue_cap_ind_p->enb_ue_s1ap_id = ue_ref_p->enb_ue_s1ap_id();
    ue_cap_ind_p->mme_ue_s1ap_id = ue_ref_p->mme_ue_s1ap_id();
    ue_cap_ind_p->radio_capabilities_length =
        ie->value.choice.UERadioCapability.size;
    ue_cap_ind_p->radio_capabilities = reinterpret_cast<uint8_t*>(
        calloc(ue_cap_ind_p->radio_capabilities_length,
               sizeof(*ue_cap_ind_p->radio_capabilities)));
    memcpy(ue_cap_ind_p->radio_capabilities,
           ie->value.choice.UERadioCapability.buf,
           ue_cap_ind_p->radio_capabilities_length);

    message_p->ittiMsgHeader.imsi = imsi64;
    rc = send_msg_to_task(&s1ap_task_zmq_ctx, TASK_MME_APP, message_p);
    OAILOG_FUNC_RETURN(LOG_S1AP, rc);
  } else {
    OAILOG_FUNC_RETURN(LOG_S1AP, RETURNerror);
  }
  OAILOG_FUNC_RETURN(LOG_S1AP, RETURNok);
}

////////////////////////////////////////////////////////////////////////////////
//******************* Context Management procedures **************************//
////////////////////////////////////////////////////////////////////////////////

//------------------------------------------------------------------------------
status_code_e s1ap_mme_handle_initial_context_setup_response(
    oai::S1apState* state,
    __attribute__((unused)) const sctp_assoc_id_t assoc_id,
    __attribute__((unused)) const sctp_stream_id_t stream,
    S1ap_S1AP_PDU_t* pdu) {
  S1ap_InitialContextSetupResponse_t* container;
  S1ap_InitialContextSetupResponseIEs_t* ie = NULL;
  S1ap_E_RABSetupItemCtxtSUResIEs_t* eRABSetupItemCtxtSURes_p = NULL;
  oai::UeDescription* ue_ref_p = nullptr;
  MessageDef* message_p = NULL;
  status_code_e rc = RETURNok;
  mme_ue_s1ap_id_t mme_ue_s1ap_id = INVALID_MME_UE_S1AP_ID;
  enb_ue_s1ap_id_t enb_ue_s1ap_id = INVALID_ENB_UE_S1AP_ID;
  imsi64_t imsi64;

  OAILOG_FUNC_IN(LOG_S1AP);
  container =
      &pdu->choice.successfulOutcome.value.choice.InitialContextSetupResponse;
  S1AP_FIND_PROTOCOLIE_BY_ID(S1ap_InitialContextSetupResponseIEs_t, ie,
                             container, S1ap_ProtocolIE_ID_id_MME_UE_S1AP_ID,
                             true);

  if (ie) {
    mme_ue_s1ap_id = ie->value.choice.MME_UE_S1AP_ID;
    if ((ue_ref_p = s1ap_state_get_ue_mmeid((uint32_t)mme_ue_s1ap_id)) ==
        nullptr) {
      OAILOG_DEBUG(
          LOG_S1AP,
          "No UE is attached to this mme UE s1ap id: " MME_UE_S1AP_ID_FMT
          " %u(10)\n",
          (uint32_t)mme_ue_s1ap_id, (uint32_t)mme_ue_s1ap_id);
      OAILOG_FUNC_RETURN(LOG_S1AP, RETURNerror);
    }
  } else {
    OAILOG_FUNC_RETURN(LOG_S1AP, RETURNerror);
  }
  s1ap_imsi_map_t* s1ap_imsi_map = get_s1ap_imsi_map();
  s1ap_imsi_map->mme_ueid2imsi_map.get(mme_ue_s1ap_id, &imsi64);

  S1AP_FIND_PROTOCOLIE_BY_ID(S1ap_InitialContextSetupResponseIEs_t, ie,
                             container, S1ap_ProtocolIE_ID_id_eNB_UE_S1AP_ID,
                             true);
  if (ie) {
    enb_ue_s1ap_id = (enb_ue_s1ap_id_t)(ie->value.choice.ENB_UE_S1AP_ID &
                                        ENB_UE_S1AP_ID_MASK);
  } else {
    OAILOG_FUNC_RETURN(LOG_S1AP, RETURNerror);
  }

  if (ue_ref_p->enb_ue_s1ap_id() != enb_ue_s1ap_id) {
    OAILOG_DEBUG_UE(LOG_S1AP, imsi64,
                    "Mismatch in eNB UE S1AP ID, known: " ENB_UE_S1AP_ID_FMT
                    " %u(10), received: 0x%06x %u(10)\n",
                    ue_ref_p->enb_ue_s1ap_id(), ue_ref_p->enb_ue_s1ap_id(),
                    (uint32_t)enb_ue_s1ap_id, (uint32_t)enb_ue_s1ap_id);
    OAILOG_FUNC_RETURN(LOG_S1AP, RETURNerror);
  }

  S1AP_FIND_PROTOCOLIE_BY_ID(
      S1ap_InitialContextSetupResponseIEs_t, ie, container,
      S1ap_ProtocolIE_ID_id_E_RABSetupListCtxtSURes, true);

  if (ie) {
    if (ie->value.choice.E_RABSetupListCtxtSURes.list.count < 1) {
      OAILOG_WARNING_UE(LOG_S1AP, imsi64, "E-RAB creation has failed\n");
      OAILOG_FUNC_RETURN(LOG_S1AP, RETURNerror);
    }
  } else {
    OAILOG_FUNC_RETURN(LOG_S1AP, RETURNerror);
  }
  ue_ref_p->set_s1ap_ue_state(oai::S1AP_UE_CONNECTED);
  message_p = DEPRECATEDitti_alloc_new_message_fatal(
      TASK_S1AP, MME_APP_INITIAL_CONTEXT_SETUP_RSP);
  MME_APP_INITIAL_CONTEXT_SETUP_RSP(message_p).ue_id =
      ue_ref_p->mme_ue_s1ap_id();
  MME_APP_INITIAL_CONTEXT_SETUP_RSP(message_p).e_rab_setup_list.no_of_items =
      ie->value.choice.E_RABSetupListCtxtSURes.list.count;
  for (int item = 0; item < ie->value.choice.E_RABSetupListCtxtSURes.list.count;
       item++) {
    /*
     * Bad, very bad cast...
     */
    eRABSetupItemCtxtSURes_p =
        (S1ap_E_RABSetupItemCtxtSUResIEs_t*)
            ie->value.choice.E_RABSetupListCtxtSURes.list.array[item];
    MME_APP_INITIAL_CONTEXT_SETUP_RSP(message_p)
        .e_rab_setup_list.item[item]
        .e_rab_id =
        eRABSetupItemCtxtSURes_p->value.choice.E_RABSetupItemCtxtSURes.e_RAB_ID;
    MME_APP_INITIAL_CONTEXT_SETUP_RSP(message_p)
        .e_rab_setup_list.item[item]
        .gtp_teid = htonl(*((uint32_t*)eRABSetupItemCtxtSURes_p->value.choice
                                .E_RABSetupItemCtxtSURes.gTP_TEID.buf));

    // When Magma AGW runs in a cloud and RAN at the edge (hence eNB is
    // behind NAT), eNB signals its private IP address in ICS Response. By
    // setting "enable_gtpu_private_ip_correction" true in mme.yml file,
    // we can correct that private IP address with the public IP address of
    // the eNB as its public IP address is observed during SCTP link is set up.
    // We store this "control plane IP address" as part of the eNB context
    // information. This feature can be safely used only when NAT uses the same
    // public IP address for both the CP and UP communication to/from the eNB,
    // which typically is the situation.
    oai::EnbDescription enb_association;
    if ((s1ap_state_get_enb(state, assoc_id, &enb_association)) !=
        PROTO_MAP_OK) {
      OAILOG_ERROR(LOG_S1AP, "Failed to get enb_association for assoc_id:%u",
                   assoc_id);
      OAILOG_FUNC_RETURN(LOG_S1AP, RETURNerror);
    }
    if (mme_config.enable_gtpu_private_ip_correction) {
      OAILOG_INFO(LOG_S1AP,
                  "Overwriting eNB GTP-U IP ADDRESS with SCTP eNB IP address");
      MME_APP_INITIAL_CONTEXT_SETUP_RSP(message_p)
          .e_rab_setup_list.item[item]
          .transport_layer_address =
          blk2bstr(enb_association.ran_cp_ipaddr().c_str(),
                   enb_association.ran_cp_ipaddr_sz());
    } else {
      // Print a warning message if CP and UP plane eNB IPs are different
      if (memcmp(enb_association.ran_cp_ipaddr().c_str(),
                 eRABSetupItemCtxtSURes_p->value.choice.E_RABSetupItemCtxtSURes
                     .transportLayerAddress.buf,
                 enb_association.ran_cp_ipaddr_sz())) {
        OAILOG_WARNING(
            LOG_S1AP,
            "GTP-U eNB IP addr is different than SCTP eNB IP addr. "
            "This can be due to eNB behind a NAT. Consider setting "
            "enable_gtpu_private_ip_correction as true in mme.yml file.");
      }
      MME_APP_INITIAL_CONTEXT_SETUP_RSP(message_p)
          .e_rab_setup_list.item[item]
          .transport_layer_address =
          blk2bstr(eRABSetupItemCtxtSURes_p->value.choice
                       .E_RABSetupItemCtxtSURes.transportLayerAddress.buf,
                   eRABSetupItemCtxtSURes_p->value.choice
                       .E_RABSetupItemCtxtSURes.transportLayerAddress.size);
    }
  }

  // Failed bearers
  itti_mme_app_initial_context_setup_rsp_t* initial_context_setup_rsp =
      &(MME_APP_INITIAL_CONTEXT_SETUP_RSP(message_p));
  initial_context_setup_rsp->e_rab_failed_to_setup_list.no_of_items = 0;
  S1AP_FIND_PROTOCOLIE_BY_ID(
      S1ap_InitialContextSetupResponseIEs_t, ie, container,
      S1ap_ProtocolIE_ID_id_E_RABFailedToSetupListBearerSURes, false);
  if (ie) {
    S1ap_E_RABList_t* s1ap_e_rab_list = &ie->value.choice.E_RABList;
    for (int index = 0; index < s1ap_e_rab_list->list.count; index++) {
      S1ap_E_RABItem_t* erab_item =
          (S1ap_E_RABItem_t*)s1ap_e_rab_list->list.array[index];
      initial_context_setup_rsp->e_rab_failed_to_setup_list.item[index]
          .e_rab_id = erab_item->e_RAB_ID;
      initial_context_setup_rsp->e_rab_failed_to_setup_list.item[index].cause =
          erab_item->cause;
    }
    initial_context_setup_rsp->e_rab_failed_to_setup_list.no_of_items =
        s1ap_e_rab_list->list.count;
  }
  message_p->ittiMsgHeader.imsi = imsi64;
  rc = send_msg_to_task(&s1ap_task_zmq_ctx, TASK_MME_APP, message_p);
  OAILOG_FUNC_RETURN(LOG_S1AP, rc);
}

//------------------------------------------------------------------------------
status_code_e s1ap_mme_handle_ue_context_release_request(
    oai::S1apState* state,
    __attribute__((unused)) const sctp_assoc_id_t assoc_id,
    __attribute__((unused)) const sctp_stream_id_t stream,
    S1ap_S1AP_PDU_t* pdu) {
  S1ap_UEContextReleaseRequest_t* container;
  S1ap_UEContextReleaseRequest_IEs_t* ie = NULL;
  oai::UeDescription* ue_ref_p = nullptr;
  oai::EnbDescription enb_ref_p;
  S1ap_Cause_PR cause_type;
  long cause_value;
  enum s1cause s1_release_cause = S1AP_RADIO_EUTRAN_GENERATED_REASON;
  status_code_e rc = RETURNok;
  mme_ue_s1ap_id_t mme_ue_s1ap_id = INVALID_MME_UE_S1AP_ID;
  enb_ue_s1ap_id_t enb_ue_s1ap_id = INVALID_ENB_UE_S1AP_ID;
  imsi64_t imsi64 = INVALID_IMSI64;

  OAILOG_FUNC_IN(LOG_S1AP);
  if ((s1ap_state_get_enb(state, assoc_id, &enb_ref_p)) != PROTO_MAP_OK) {
    OAILOG_ERROR(LOG_S1AP,
                 "Ignoring context release request from unknown assoc %u",
                 assoc_id);
    OAILOG_FUNC_RETURN(LOG_S1AP, RETURNerror);
  }

  container =
      &pdu->choice.initiatingMessage.value.choice.UEContextReleaseRequest;
  // Log the Cause Type and Cause value
  S1AP_FIND_PROTOCOLIE_BY_ID(S1ap_UEContextReleaseRequest_IEs_t, ie, container,
                             S1ap_ProtocolIE_ID_id_MME_UE_S1AP_ID, true);
  if (ie) {
    mme_ue_s1ap_id = ie->value.choice.MME_UE_S1AP_ID;
  } else {
    OAILOG_FUNC_RETURN(LOG_S1AP, RETURNerror);
  }

  S1AP_FIND_PROTOCOLIE_BY_ID(S1ap_UEContextReleaseRequest_IEs_t, ie, container,
                             S1ap_ProtocolIE_ID_id_eNB_UE_S1AP_ID, true);
  if (ie) {
    enb_ue_s1ap_id = (enb_ue_s1ap_id_t)(ie->value.choice.ENB_UE_S1AP_ID &
                                        ENB_UE_S1AP_ID_MASK);
  } else {
    OAILOG_FUNC_RETURN(LOG_S1AP, RETURNerror);
  }

  // Log the Cause Type and Cause value
  S1AP_FIND_PROTOCOLIE_BY_ID(S1ap_UEContextReleaseRequest_IEs_t, ie, container,
                             S1ap_ProtocolIE_ID_id_Cause, true);
  if (ie) {
    cause_type = ie->value.choice.Cause.present;
  } else {
    OAILOG_FUNC_RETURN(LOG_S1AP, RETURNerror);
  }
  switch (cause_type) {
    case S1ap_Cause_PR_radioNetwork:
      cause_value = ie->value.choice.Cause.choice.radioNetwork;
      OAILOG_INFO(
          LOG_S1AP,
          "UE CONTEXT RELEASE REQUEST with Cause_Type = Radio Network and "
          "Cause_Value = %ld\n",
          cause_value);
      if (cause_value == S1ap_CauseRadioNetwork_user_inactivity) {
        increment_counter("ue_context_release_req", 1, 1, "cause",
                          "user_inactivity");
      } else if (cause_value ==
                 S1ap_CauseRadioNetwork_radio_connection_with_ue_lost) {
        increment_counter("ue_context_release_req", 1, 1, "cause",
                          "radio_link_failure");
      } else if (cause_value ==
                 S1ap_CauseRadioNetwork_ue_not_available_for_ps_service) {
        increment_counter("ue_context_release_req", 1, 1, "cause",
                          "ue_not_available_for_ps_service");
        s1_release_cause = S1AP_NAS_UE_NOT_AVAILABLE_FOR_PS;
      } else if (cause_value == S1ap_CauseRadioNetwork_cs_fallback_triggered) {
        increment_counter("ue_context_release_req", 1, 1, "cause",
                          "cs_fallback_triggered");
        s1_release_cause = S1AP_CSFB_TRIGGERED;
      }
      break;

    case S1ap_Cause_PR_transport:
      cause_value = ie->value.choice.Cause.choice.transport;
      OAILOG_INFO(LOG_S1AP,
                  "UE CONTEXT RELEASE REQUEST with Cause_Type = Transport and "
                  "Cause_Value = %ld\n",
                  cause_value);
      break;

    case S1ap_Cause_PR_nas:
      cause_value = ie->value.choice.Cause.choice.nas;
      OAILOG_INFO(
          LOG_S1AP,
          "UE CONTEXT RELEASE REQUEST with Cause_Type = NAS and Cause_Value = "
          "%ld\n",
          cause_value);
      break;

    case S1ap_Cause_PR_protocol:
      cause_value = ie->value.choice.Cause.choice.protocol;
      OAILOG_INFO(LOG_S1AP,
                  "UE CONTEXT RELEASE REQUEST with Cause_Type = Transport and "
                  "Cause_Value = %ld\n",
                  cause_value);
      break;

    case S1ap_Cause_PR_misc:
      cause_value = ie->value.choice.Cause.choice.misc;
      OAILOG_INFO(
          LOG_S1AP,
          "UE CONTEXT RELEASE REQUEST with Cause_Type = MISC and Cause_Value = "
          "%ld\n",
          cause_value);
      break;

    default:
      OAILOG_ERROR(LOG_S1AP,
                   "UE CONTEXT RELEASE REQUEST with Invalid Cause_Type = %d\n",
                   cause_type);
      OAILOG_FUNC_RETURN(LOG_S1AP, RETURNerror);
  }

  /* Fix - MME shall handle UE Context Release received from the eNB
  irrespective of the cause. And MME should release the S1-U bearers for the UE
  and move the UE to ECM idle mode. Cause can influence whether to preserve GBR
  bearers or not.Since, as of now EPC doesn't support dedicated bearers, it is
  don't care scenario till we add support for dedicated bearers.
  */

  if ((ue_ref_p = s1ap_state_get_ue_mmeid(mme_ue_s1ap_id)) == nullptr) {
    /*
     * MME doesn't know the MME UE S1AP ID provided.
     * No need to do anything. Ignore the message
     */
    OAILOG_DEBUG(
        LOG_S1AP,
        "UE_CONTEXT_RELEASE_REQUEST ignored cause could not get context with "
        "mme_ue_s1ap_id " MME_UE_S1AP_ID_FMT
        " enb_ue_s1ap_id " ENB_UE_S1AP_ID_FMT " ",
        (uint32_t)mme_ue_s1ap_id, (uint32_t)enb_ue_s1ap_id);
    OAILOG_FUNC_RETURN(LOG_S1AP, RETURNerror);
  } else {
    s1ap_imsi_map_t* imsi_map = get_s1ap_imsi_map();
    imsi_map->mme_ueid2imsi_map.get(mme_ue_s1ap_id, &imsi64);
    if (ue_ref_p->sctp_assoc_id() == assoc_id &&
        ue_ref_p->enb_ue_s1ap_id() == enb_ue_s1ap_id) {
      /*
       * Both eNB UE S1AP ID and MME UE S1AP ID match.
       * Send a UE context Release Command to eNB after releasing S1-U bearer
       * tunnel mapping for all the bearers.
       */
      rc = s1ap_send_mme_ue_context_release(state, ue_ref_p, s1_release_cause,
                                            ie->value.choice.Cause, imsi64);

      OAILOG_FUNC_RETURN(LOG_S1AP, rc);
    } else if (enb_ref_p.enb_id() ==
                   ue_ref_p->s1ap_handover_state().source_enb_id() &&
               ue_ref_p->s1ap_handover_state().source_enb_ue_s1ap_id() ==
                   enb_ue_s1ap_id) {
      /*
       * We just handed over from this eNB.
       * Send a UE context Release Command to eNB. S1-U bearer already released
       */
      rc = s1ap_mme_generate_ue_context_release_command(
          state, ue_ref_p, S1AP_RADIO_EUTRAN_GENERATED_REASON, imsi64, assoc_id,
          ue_ref_p->s1ap_handover_state().source_sctp_stream_send(),
          mme_ue_s1ap_id, enb_ue_s1ap_id);
      OAILOG_FUNC_RETURN(LOG_S1AP, rc);
    } else {
      // abnormal case. No need to do anything. Ignore the message
      OAILOG_DEBUG_UE(
          LOG_S1AP, imsi64,
          "UE_CONTEXT_RELEASE_REQUEST ignored, cause mismatch enb_ue_s1ap_id: "
          "ctxt " ENB_UE_S1AP_ID_FMT " != request " ENB_UE_S1AP_ID_FMT " ",
          (uint32_t)ue_ref_p->enb_ue_s1ap_id(), (uint32_t)enb_ue_s1ap_id);
      OAILOG_FUNC_RETURN(LOG_S1AP, RETURNerror);
    }
  }
  OAILOG_FUNC_RETURN(LOG_S1AP, RETURNok);
}

//------------------------------------------------------------------------------
status_code_e s1ap_mme_generate_ue_context_release_command(
    oai::S1apState* state, oai::UeDescription* ue_ref_p, enum s1cause cause,
    imsi64_t imsi64, const sctp_assoc_id_t assoc_id,
    const sctp_stream_id_t stream, mme_ue_s1ap_id_t mme_ue_s1ap_id,
    enb_ue_s1ap_id_t enb_ue_s1ap_id) {
  uint8_t* buffer = NULL;
  uint32_t length = 0;
  S1ap_S1AP_PDU_t pdu = {S1ap_S1AP_PDU_PR_NOTHING, {0}};
  S1ap_UEContextReleaseCommand_t* out;
  S1ap_UEContextReleaseCommand_IEs_t* ie = NULL;
  status_code_e rc = RETURNok;
  S1ap_Cause_PR cause_type;
  long cause_value;

  OAILOG_FUNC_IN(LOG_S1AP);
  memset(&pdu, 0, sizeof(pdu));
  pdu.present = S1ap_S1AP_PDU_PR_initiatingMessage;
  pdu.choice.initiatingMessage.procedureCode =
      S1ap_ProcedureCode_id_UEContextRelease;
  pdu.choice.initiatingMessage.criticality = S1ap_Criticality_reject;
  pdu.choice.initiatingMessage.value.present =
      S1ap_InitiatingMessage__value_PR_UEContextReleaseCommand;
  out = &pdu.choice.initiatingMessage.value.choice.UEContextReleaseCommand;
  /*
   * Fill in ID pair
   */
  ie = (S1ap_UEContextReleaseCommand_IEs_t*)calloc(
      1, sizeof(S1ap_UEContextReleaseCommand_IEs_t));
  ie->id = S1ap_ProtocolIE_ID_id_UE_S1AP_IDs;
  ie->criticality = S1ap_Criticality_reject;
  ie->value.present = S1ap_UEContextReleaseCommand_IEs__value_PR_UE_S1AP_IDs;
  ie->value.choice.UE_S1AP_IDs.present = S1ap_UE_S1AP_IDs_PR_uE_S1AP_ID_pair;
  ie->value.choice.UE_S1AP_IDs.choice.uE_S1AP_ID_pair.mME_UE_S1AP_ID =
      mme_ue_s1ap_id;
  ie->value.choice.UE_S1AP_IDs.choice.uE_S1AP_ID_pair.eNB_UE_S1AP_ID =
      enb_ue_s1ap_id;
  ie->value.choice.UE_S1AP_IDs.choice.uE_S1AP_ID_pair.iE_Extensions = NULL;
  ASN_SEQUENCE_ADD(&out->protocolIEs.list, ie);

  ie = (S1ap_UEContextReleaseCommand_IEs_t*)calloc(
      1, sizeof(S1ap_UEContextReleaseCommand_IEs_t));
  ie->id = S1ap_ProtocolIE_ID_id_Cause;
  ie->criticality = S1ap_Criticality_ignore;
  ie->value.present = S1ap_UEContextReleaseCommand_IEs__value_PR_Cause;
  switch (cause) {
    case S1AP_NAS_DETACH:
      cause_type = S1ap_Cause_PR_nas;
      cause_value = S1ap_CauseNas_detach;
      break;
    case S1AP_NAS_NORMAL_RELEASE:
      cause_type = S1ap_Cause_PR_nas;
      cause_value = S1ap_CauseNas_unspecified;
      break;
    case S1AP_SUCCESSFUL_HANDOVER:
      cause_type = S1ap_Cause_PR_radioNetwork;
      cause_value = S1ap_CauseRadioNetwork_successful_handover;
      break;
    case S1AP_RADIO_EUTRAN_GENERATED_REASON:
      cause_type = S1ap_Cause_PR_radioNetwork;
      cause_value =
          S1ap_CauseRadioNetwork_release_due_to_eutran_generated_reason;
      break;
    case S1AP_INITIAL_CONTEXT_SETUP_FAILED:
      cause_type = S1ap_Cause_PR_radioNetwork;
      cause_value = S1ap_CauseRadioNetwork_unspecified;
      break;
    case S1AP_CSFB_TRIGGERED:
      cause_type = S1ap_Cause_PR_radioNetwork;
      cause_value = S1ap_CauseRadioNetwork_cs_fallback_triggered;
      break;
    case S1AP_NAS_UE_NOT_AVAILABLE_FOR_PS:
      cause_type = S1ap_Cause_PR_radioNetwork;
      cause_value = S1ap_CauseRadioNetwork_ue_not_available_for_ps_service;
      break;
    case S1AP_RADIO_MULTIPLE_E_RAB_ID:
      cause_type = S1ap_Cause_PR_radioNetwork;
      cause_value = S1ap_CauseRadioNetwork_multiple_E_RAB_ID_instances;
    case S1AP_INVALID_MME_UE_S1AP_ID:
      cause_type = S1ap_Cause_PR_radioNetwork;
      cause_value = S1ap_CauseRadioNetwork_unknown_mme_ue_s1ap_id;
      break;
    case S1AP_NAS_MME_OFFLOADING:
      cause_type = S1ap_Cause_PR_radioNetwork;
      cause_value = S1ap_CauseRadioNetwork_load_balancing_tau_required;
      break;
    case S1AP_INVALID_ENB_ID:
      cause_type = S1ap_Cause_PR_radioNetwork;
      cause_value = S1ap_CauseRadioNetwork_unknown_enb_ue_s1ap_id;
      break;
    default:
      // Freeing ie and pdu data since it will not be encoded
      free_wrapper((void**)&ie);
      ASN_STRUCT_FREE_CONTENTS_ONLY(asn_DEF_S1ap_S1AP_PDU, &pdu);
      OAILOG_ERROR_UE(LOG_S1AP, imsi64, "Unknown cause for context release");
      OAILOG_FUNC_RETURN(LOG_S1AP, RETURNerror);
  }
  s1ap_mme_set_cause(&ie->value.choice.Cause, cause_type, cause_value);
  ASN_SEQUENCE_ADD(&out->protocolIEs.list, ie);

  if (s1ap_mme_encode_pdu(&pdu, &buffer, &length) < 0) {
    OAILOG_FUNC_RETURN(LOG_S1AP, RETURNerror);
  }

  bstring b = blk2bstr(buffer, length);
  free(buffer);
  rc = s1ap_mme_itti_send_sctp_request(&b, assoc_id, stream, mme_ue_s1ap_id);

  // For handover; release the s1-signaling connection with
  //  source eNB and retain the UE contexts at mme_app, nas and spgw. Since
  //  mme_ue_s1ap_id remains same for UE before and after handover, so s1ap
  //  doesn't send 'ue context release complete' message to mme_app

  if (cause == S1AP_SUCCESSFUL_HANDOVER) {
    OAILOG_FUNC_RETURN(LOG_S1AP, RETURNok);
  }
  // If cause is S1AP_INVALID_MME_UE_S1AP_ID, then it indicates that s1ap doen't
  // have valid UE context
  if (cause == S1AP_INVALID_MME_UE_S1AP_ID && ue_ref_p == nullptr) {
    OAILOG_FUNC_RETURN(LOG_S1AP, RETURNok);
  }
  if (rc == RETURNok) {
    // Start timer to track UE context release complete from eNB
    ue_ref_p->set_s1ap_ue_state(oai::S1AP_UE_WAITING_CRC);
    ue_ref_p->mutable_s1ap_ue_context_rel_timer()->set_id(s1ap_start_timer(
        ue_ref_p->s1ap_ue_context_rel_timer().msec(), TIMER_REPEAT_ONCE,
        handle_ue_context_rel_timer_expiry, mme_ue_s1ap_id));
  } else {
    // Remove UE context and inform MME_APP.
    s1ap_mme_release_ue_context(state, ue_ref_p, imsi64);
  }
  OAILOG_FUNC_RETURN(LOG_S1AP, rc);
}

//------------------------------------------------------------------------------

//------------------------------------------------------------------------------
status_code_e s1ap_mme_generate_ue_context_modification(
    oai::UeDescription* ue_ref_p,
    const itti_s1ap_ue_context_mod_req_t* const ue_context_mod_req_pP,
    imsi64_t imsi64) {
  uint8_t* buffer = NULL;
  uint32_t length = 0;
  S1ap_S1AP_PDU_t pdu = {S1ap_S1AP_PDU_PR_NOTHING, {0}};
  S1ap_UEContextModificationRequest_t* container = NULL;
  S1ap_UEContextModificationRequestIEs_t* ie = NULL;
  status_code_e rc = RETURNok;

  OAILOG_FUNC_IN(LOG_S1AP);
  if (ue_ref_p == nullptr) {
    OAILOG_FUNC_RETURN(LOG_S1AP, RETURNerror);
  }
  pdu.present = S1ap_S1AP_PDU_PR_initiatingMessage;
  pdu.choice.initiatingMessage.procedureCode =
      S1ap_ProcedureCode_id_UEContextModification;
  pdu.choice.initiatingMessage.criticality = S1ap_Criticality_reject;
  pdu.choice.initiatingMessage.value.present =
      S1ap_InitiatingMessage__value_PR_UEContextModificationRequest;
  container =
      &pdu.choice.initiatingMessage.value.choice.UEContextModificationRequest;

  /*
   * Fill in ID pair
   */
  ie = (S1ap_UEContextModificationRequestIEs_t*)calloc(
      1, sizeof(S1ap_UEContextModificationRequestIEs_t));
  ie->id = S1ap_ProtocolIE_ID_id_UE_S1AP_IDs;
  ie->criticality = S1ap_Criticality_reject;
  ie->value.present =
      S1ap_UEContextModificationRequestIEs__value_PR_MME_UE_S1AP_ID;
  ie->value.choice.MME_UE_S1AP_ID = ue_ref_p->mme_ue_s1ap_id();
  ASN_SEQUENCE_ADD(&container->protocolIEs.list, ie);

  ie = (S1ap_UEContextModificationRequestIEs_t*)calloc(
      1, sizeof(S1ap_UEContextModificationRequestIEs_t));
  ie->id = S1ap_ProtocolIE_ID_id_UE_S1AP_IDs;
  ie->criticality = S1ap_Criticality_reject;
  ie->value.present =
      S1ap_UEContextModificationRequestIEs__value_PR_ENB_UE_S1AP_ID;
  ie->value.choice.ENB_UE_S1AP_ID = ue_ref_p->enb_ue_s1ap_id();
  ASN_SEQUENCE_ADD(&container->protocolIEs.list, ie);

  if ((ue_context_mod_req_pP->presencemask & S1AP_UE_CONTEXT_MOD_LAI_PRESENT) ==
      S1AP_UE_CONTEXT_MOD_LAI_PRESENT) {
    ie = (S1ap_UEContextModificationRequestIEs_t*)calloc(
        1, sizeof(S1ap_UEContextModificationRequestIEs_t));
    ie->id = S1ap_ProtocolIE_ID_id_RegisteredLAI;
    ie->criticality = S1ap_Criticality_reject;
    ie->value.present = S1ap_UEContextModificationRequestIEs__value_PR_LAI;
#define PLMN_SIZE 3
    S1ap_LAI_t* lai_item = &ie->value.choice.LAI;
    lai_item->pLMNidentity.size = PLMN_SIZE;
    lai_item->pLMNidentity.buf =
        reinterpret_cast<uint8_t*>(calloc(PLMN_SIZE, sizeof(uint8_t)));
    uint8_t mnc_length =
        mme_config_find_mnc_length(ue_context_mod_req_pP->lai.mccdigit1,
                                   ue_context_mod_req_pP->lai.mccdigit2,
                                   ue_context_mod_req_pP->lai.mccdigit3,
                                   ue_context_mod_req_pP->lai.mncdigit1,
                                   ue_context_mod_req_pP->lai.mncdigit2,
                                   ue_context_mod_req_pP->lai.mncdigit3);
    if (mnc_length != 2 && mnc_length != 3) {
      free_wrapper((void**)&ie);
      ASN_STRUCT_FREE_CONTENTS_ONLY(asn_DEF_S1ap_UEContextModificationRequest,
                                    container);
      OAILOG_FUNC_RETURN(LOG_S1AP, RETURNerror);
    }
    LAI_T_TO_TBCD(ue_context_mod_req_pP->lai, lai_item->pLMNidentity.buf,
                  mnc_length);

    TAC_TO_ASN1(ue_context_mod_req_pP->lai.lac, &lai_item->lAC);
    lai_item->iE_Extensions = NULL;
    ASN_SEQUENCE_ADD(&container->protocolIEs.list, ie);
  }

  if ((ue_context_mod_req_pP->presencemask &
       S1AP_UE_CONTEXT_MOD_CSFB_INDICATOR_PRESENT) ==
      S1AP_UE_CONTEXT_MOD_CSFB_INDICATOR_PRESENT) {
    ie = (S1ap_UEContextModificationRequestIEs_t*)calloc(
        1, sizeof(S1ap_UEContextModificationRequestIEs_t));
    ie->id = S1ap_ProtocolIE_ID_id_CSFallbackIndicator;
    ie->criticality = S1ap_Criticality_reject;
    ie->value.present =
        S1ap_UEContextModificationRequestIEs__value_PR_CSFallbackIndicator;
    ie->value.choice.CSFallbackIndicator =
        ue_context_mod_req_pP->cs_fallback_indicator;
    ASN_SEQUENCE_ADD(&container->protocolIEs.list, ie);
  }

  if ((ue_context_mod_req_pP->presencemask &
       S1AP_UE_CONTEXT_MOD_UE_AMBR_INDICATOR_PRESENT) ==
      S1AP_UE_CONTEXT_MOD_UE_AMBR_INDICATOR_PRESENT) {
    ie = (S1ap_UEContextModificationRequestIEs_t*)calloc(
        1, sizeof(S1ap_UEContextModificationRequestIEs_t));
    ie->id = S1ap_ProtocolIE_ID_id_uEaggregateMaximumBitrate;
    ie->criticality = S1ap_Criticality_ignore;
    ie->value.present =
        S1ap_UEContextModificationRequestIEs__value_PR_UEAggregateMaximumBitrate;
    asn_uint642INTEGER(
        &ie->value.choice.UEAggregateMaximumBitrate.uEaggregateMaximumBitRateDL,
        ue_context_mod_req_pP->ue_ambr.br_dl);
    asn_uint642INTEGER(
        &ie->value.choice.UEAggregateMaximumBitrate.uEaggregateMaximumBitRateUL,
        ue_context_mod_req_pP->ue_ambr.br_ul);
    ASN_SEQUENCE_ADD(&container->protocolIEs.list, ie);
  }

  if (s1ap_mme_encode_pdu(&pdu, &buffer, &length) < 0) {
    OAILOG_FUNC_RETURN(LOG_S1AP, RETURNerror);
  }

  bstring b = blk2bstr(buffer, length);
  free(buffer);
  rc = s1ap_mme_itti_send_sctp_request(&b, ue_ref_p->sctp_assoc_id(),
                                       ue_ref_p->sctp_stream_send(),
                                       ue_ref_p->mme_ue_s1ap_id());

  OAILOG_FUNC_RETURN(LOG_S1AP, rc);
}

//------------------------------------------------------------------------------
status_code_e s1ap_handle_ue_context_release_command(
    oai::S1apState* state,
    const itti_s1ap_ue_context_release_command_t* const
        ue_context_release_command_pP,
    imsi64_t imsi64) {
  oai::UeDescription* ue_ref_p = nullptr;
  status_code_e rc = RETURNok;

  OAILOG_FUNC_IN(LOG_S1AP);
  if ((ue_ref_p = s1ap_state_get_ue_mmeid(
           ue_context_release_command_pP->mme_ue_s1ap_id)) == nullptr) {
    OAILOG_DEBUG_UE(LOG_S1AP, imsi64,
                    "Ignoring UE with mme_ue_s1ap_id " MME_UE_S1AP_ID_FMT
                    " enb_ue_s1ap_id " ENB_UE_S1AP_ID_FMT "\n",
                    ue_context_release_command_pP->mme_ue_s1ap_id,
                    ue_context_release_command_pP->enb_ue_s1ap_id);
    rc = RETURNok;
  } else {
    /*
     * Check the cause. If it is implicit detach or sctp reset/shutdown no need
     * to send UE context release command to eNB. Free UE context locally.
     */

    if (ue_context_release_command_pP->cause == S1AP_IMPLICIT_CONTEXT_RELEASE ||
        ue_context_release_command_pP->cause == S1AP_SCTP_SHUTDOWN_OR_RESET) {
      s1ap_remove_ue(state, ue_ref_p);
    } else {
      rc = s1ap_mme_generate_ue_context_release_command(
          state, ue_ref_p, ue_context_release_command_pP->cause, imsi64,
          ue_ref_p->sctp_assoc_id(), ue_ref_p->sctp_stream_send(),
          ue_ref_p->mme_ue_s1ap_id(), ue_ref_p->enb_ue_s1ap_id());
    }
  }

  OAILOG_FUNC_RETURN(LOG_S1AP, rc);
}

//------------------------------------------------------------------------------

//------------------------------------------------------------------------------
status_code_e s1ap_handle_ue_context_mod_req(
    oai::S1apState* state,
    const itti_s1ap_ue_context_mod_req_t* const ue_context_mod_req_pP,
    imsi64_t imsi64) {
  oai::UeDescription* ue_ref_p = nullptr;
  status_code_e rc = RETURNok;

  OAILOG_FUNC_IN(LOG_S1AP);
  if (ue_context_mod_req_pP == NULL) {
    OAILOG_ERROR(LOG_S1AP, "ue_context_mod_req_pP is NULL\n");
    return RETURNerror;
  }
  if ((ue_ref_p = s1ap_state_get_ue_mmeid(
           ue_context_mod_req_pP->mme_ue_s1ap_id)) == nullptr) {
    OAILOG_DEBUG_UE(LOG_S1AP, imsi64,
                    "Ignoring UE with mme_ue_s1ap_id " MME_UE_S1AP_ID_FMT
                    " %u(10)\n",
                    ue_context_mod_req_pP->mme_ue_s1ap_id,
                    ue_context_mod_req_pP->mme_ue_s1ap_id);
    rc = RETURNok;
  } else {
    rc = s1ap_mme_generate_ue_context_modification(
        ue_ref_p, ue_context_mod_req_pP, imsi64);
  }

  OAILOG_FUNC_RETURN(LOG_S1AP, rc);
}

//------------------------------------------------------------------------------
status_code_e s1ap_mme_handle_ue_context_release_complete(
    oai::S1apState* state,
    __attribute__((unused)) const sctp_assoc_id_t assoc_id,
    __attribute__((unused)) const sctp_stream_id_t stream,
    S1ap_S1AP_PDU_t* pdu) {
  S1ap_UEContextReleaseComplete_t* container;
  S1ap_UEContextReleaseComplete_IEs_t* ie = NULL;
  oai::UeDescription* ue_ref_p = nullptr;
  mme_ue_s1ap_id_t mme_ue_s1ap_id = 0;

  OAILOG_FUNC_IN(LOG_S1AP);
  container =
      &pdu->choice.successfulOutcome.value.choice.UEContextReleaseComplete;

  S1AP_FIND_PROTOCOLIE_BY_ID(S1ap_UEContextReleaseComplete_IEs_t, ie, container,
                             S1ap_ProtocolIE_ID_id_MME_UE_S1AP_ID, true);

  if (ie) {
    mme_ue_s1ap_id = ie->value.choice.MME_UE_S1AP_ID;
  } else {
    OAILOG_FUNC_RETURN(LOG_S1AP, RETURNok);
  }

  if ((ue_ref_p = s1ap_state_get_ue_mmeid(mme_ue_s1ap_id)) == nullptr) {
    OAILOG_DEBUG(
        LOG_S1AP,
        " UE Context Release commplete: S1 context cleared. Ignore message for "
        "ueid " MME_UE_S1AP_ID_FMT "\n",
        (uint32_t)mme_ue_s1ap_id);
    OAILOG_FUNC_RETURN(LOG_S1AP, RETURNok);
  } else {
    if (ue_ref_p->sctp_assoc_id() == assoc_id) {
      OAILOG_INFO(LOG_S1AP,
                  "UE Context Release complete: clearing S1 context for "
                  "ueid " MME_UE_S1AP_ID_FMT "\n",
                  (uint32_t)mme_ue_s1ap_id);
      // Remove UE context only if UE is not handed over to another eNB
      imsi64_t imsi64 = INVALID_IMSI64;
      s1ap_imsi_map_t* imsi_map = get_s1ap_imsi_map();
      imsi_map->mme_ueid2imsi_map.get(mme_ue_s1ap_id, &imsi64);

      ue_ref_p->set_s1ap_ue_state(oai::S1AP_UE_WAITING_CRC);
      // We can safely remove UE context now and stop timer
      s1ap_mme_release_ue_context(state, ue_ref_p, imsi64);

      OAILOG_FUNC_RETURN(LOG_S1AP, RETURNok);
    } else {
      /*
       * UE Context Release commplete received from a different eNB. This could
       * be coming from the source eNB after a successful handover
       */
      OAILOG_DEBUG(
          LOG_S1AP,
          " UE Context Release commplete received from a different eNB."
          " Ignore message for ueid " MME_UE_S1AP_ID_FMT "\n",
          (uint32_t)mme_ue_s1ap_id);
      OAILOG_FUNC_RETURN(LOG_S1AP, RETURNok);
    }
  }
}

//------------------------------------------------------------------------------
status_code_e s1ap_mme_handle_initial_context_setup_failure(
    oai::S1apState* state,
    __attribute__((unused)) const sctp_assoc_id_t assoc_id,
    __attribute__((unused)) const sctp_stream_id_t stream,
    S1ap_S1AP_PDU_t* pdu) {
  S1ap_InitialContextSetupFailure_t* container;
  S1ap_InitialContextSetupFailureIEs_t* ie = NULL;
  oai::UeDescription* ue_ref_p = nullptr;
  MessageDef* message_p = NULL;
  S1ap_Cause_PR cause_type;
  long cause_value;
  status_code_e rc = RETURNok;
  imsi64_t imsi64 = INVALID_IMSI64;
  mme_ue_s1ap_id_t mme_ue_s1ap_id = INVALID_MME_UE_S1AP_ID;
  enb_ue_s1ap_id_t enb_ue_s1ap_id = INVALID_ENB_UE_S1AP_ID;

  OAILOG_FUNC_IN(LOG_S1AP);
  container =
      &pdu->choice.unsuccessfulOutcome.value.choice.InitialContextSetupFailure;

  S1AP_FIND_PROTOCOLIE_BY_ID(S1ap_InitialContextSetupFailureIEs_t, ie,
                             container, S1ap_ProtocolIE_ID_id_MME_UE_S1AP_ID,
                             true);
  if (!ie) {
    OAILOG_FUNC_RETURN(LOG_S1AP, RETURNerror);
  }
  mme_ue_s1ap_id = ie->value.choice.MME_UE_S1AP_ID;

  S1AP_FIND_PROTOCOLIE_BY_ID(S1ap_InitialContextSetupFailureIEs_t, ie,
                             container, S1ap_ProtocolIE_ID_id_eNB_UE_S1AP_ID,
                             true);

  if (!ie) {
    OAILOG_FUNC_RETURN(LOG_S1AP, RETURNerror);
  }
  enb_ue_s1ap_id =
      (enb_ue_s1ap_id_t)(ie->value.choice.ENB_UE_S1AP_ID & ENB_UE_S1AP_ID_MASK);

  if ((ue_ref_p = s1ap_state_get_ue_mmeid(mme_ue_s1ap_id)) == nullptr) {
    /*
     * MME doesn't know the MME UE S1AP ID provided.
     */
    OAILOG_INFO(LOG_S1AP,
                "INITIAL_CONTEXT_SETUP_FAILURE ignored. No context with "
                "mme_ue_s1ap_id " MME_UE_S1AP_ID_FMT
                " enb_ue_s1ap_id " ENB_UE_S1AP_ID_FMT " ",
                (uint32_t)mme_ue_s1ap_id, (uint32_t)enb_ue_s1ap_id);
    OAILOG_FUNC_RETURN(LOG_S1AP, RETURNerror);
  }

  if (ue_ref_p->enb_ue_s1ap_id() != enb_ue_s1ap_id) {
    // abnormal case. No need to do anything. Ignore the message
    OAILOG_DEBUG(
        LOG_S1AP,
        "INITIAL_CONTEXT_SETUP_FAILURE ignored, mismatch enb_ue_s1ap_id: "
        "ctxt " ENB_UE_S1AP_ID_FMT " != received " ENB_UE_S1AP_ID_FMT " ",
        (uint32_t)ue_ref_p->enb_ue_s1ap_id(), (uint32_t)enb_ue_s1ap_id);
    OAILOG_FUNC_RETURN(LOG_S1AP, RETURNerror);
  }

  s1ap_imsi_map_t* imsi_map = get_s1ap_imsi_map();
  imsi_map->mme_ueid2imsi_map.get(mme_ue_s1ap_id, &imsi64);

  // Pass this message to MME APP for necessary handling
  // Log the Cause Type and Cause value
  S1AP_FIND_PROTOCOLIE_BY_ID(S1ap_InitialContextSetupFailureIEs_t, ie,
                             container, S1ap_ProtocolIE_ID_id_Cause, true);
  if (ie) {
    cause_type = ie->value.choice.Cause.present;
  } else {
    OAILOG_FUNC_RETURN(LOG_S1AP, RETURNerror);
  }

  switch (cause_type) {
    case S1ap_Cause_PR_radioNetwork:
      cause_value = ie->value.choice.Cause.choice.radioNetwork;
      OAILOG_DEBUG_UE(
          LOG_S1AP, imsi64,
          "INITIAL_CONTEXT_SETUP_FAILURE with Cause_Type = Radio Network and "
          "Cause_Value = %ld\n",
          cause_value);
      break;

    case S1ap_Cause_PR_transport:
      cause_value = ie->value.choice.Cause.choice.transport;
      OAILOG_DEBUG_UE(
          LOG_S1AP, imsi64,
          "INITIAL_CONTEXT_SETUP_FAILURE with Cause_Type = Transport and "
          "Cause_Value = %ld\n",
          cause_value);
      break;

    case S1ap_Cause_PR_nas:
      cause_value = ie->value.choice.Cause.choice.nas;
      OAILOG_DEBUG_UE(
          LOG_S1AP, imsi64,
          "INITIAL_CONTEXT_SETUP_FAILURE with Cause_Type = NAS and Cause_Value "
          "= "
          "%ld\n",
          cause_value);
      break;

    case S1ap_Cause_PR_protocol:
      cause_value = ie->value.choice.Cause.choice.protocol;
      OAILOG_DEBUG_UE(
          LOG_S1AP, imsi64,
          "INITIAL_CONTEXT_SETUP_FAILURE with Cause_Type = Protocol and "
          "Cause_Value = %ld\n",
          cause_value);
      break;

    case S1ap_Cause_PR_misc:
      cause_value = ie->value.choice.Cause.choice.misc;
      OAILOG_DEBUG_UE(
          LOG_S1AP, imsi64,
          "INITIAL_CONTEXT_SETUP_FAILURE with Cause_Type = MISC and "
          "Cause_Value "
          "= %ld\n",
          cause_value);
      break;

    default:
      OAILOG_DEBUG_UE(
          LOG_S1AP, imsi64,
          "INITIAL_CONTEXT_SETUP_FAILURE with Invalid Cause_Type = %d\n",
          cause_type);
      OAILOG_FUNC_RETURN(LOG_S1AP, RETURNerror);
  }
  message_p = DEPRECATEDitti_alloc_new_message_fatal(
      TASK_S1AP, MME_APP_INITIAL_CONTEXT_SETUP_FAILURE);
  memset((void*)&message_p->ittiMsg.mme_app_initial_context_setup_failure, 0,
         sizeof(itti_mme_app_initial_context_setup_failure_t));
  MME_APP_INITIAL_CONTEXT_SETUP_FAILURE(message_p).mme_ue_s1ap_id =
      ue_ref_p->mme_ue_s1ap_id();

  message_p->ittiMsgHeader.imsi = imsi64;
  rc = send_msg_to_task(&s1ap_task_zmq_ctx, TASK_MME_APP, message_p);
  OAILOG_FUNC_RETURN(LOG_S1AP, rc);
}

status_code_e s1ap_mme_handle_ue_context_modification_response(
    oai::S1apState* state,
    __attribute__((unused)) const sctp_assoc_id_t assoc_id,
    __attribute__((unused)) const sctp_stream_id_t stream,
    S1ap_S1AP_PDU_t* pdu) {
  S1ap_UEContextModificationResponseIEs_t *ie, *ie_enb = NULL;
  S1ap_UEContextModificationResponse_t* container = NULL;
  oai::UeDescription* ue_ref_p = nullptr;
  MessageDef* message_p = NULL;
  status_code_e rc = RETURNok;
  imsi64_t imsi64 = INVALID_IMSI64;

  OAILOG_FUNC_IN(LOG_S1AP);
  container =
      &pdu->choice.successfulOutcome.value.choice.UEContextModificationResponse;

  S1AP_FIND_PROTOCOLIE_BY_ID(S1ap_UEContextModificationResponseIEs_t, ie,
                             container, S1ap_ProtocolIE_ID_id_MME_UE_S1AP_ID,
                             true);
  S1AP_FIND_PROTOCOLIE_BY_ID(S1ap_UEContextModificationResponseIEs_t, ie_enb,
                             container, S1ap_ProtocolIE_ID_id_eNB_UE_S1AP_ID,
                             true);

  if (!ie) {
    OAILOG_ERROR(LOG_S1AP, "Missing mandatory MME UE S1AP ID ");
    return RETURNerror;
  }
  if (!ie_enb) {
    OAILOG_ERROR(LOG_S1AP, "Missing mandatory ENB UE S1AP ID ");
    return RETURNerror;
  }
  if ((ie) && (ue_ref_p = s1ap_state_get_ue_mmeid(
                   ie->value.choice.MME_UE_S1AP_ID)) == nullptr) {
    /*
     * MME doesn't know the MME UE S1AP ID provided.
     * No need to do anything. Ignore the message
     */
    OAILOG_DEBUG(
        LOG_S1AP,
        "UE_CONTEXT_MODIFICATION_RESPONSE ignored cause could not get context "
        "with mme_ue_s1ap_id " MME_UE_S1AP_ID_FMT
        " enb_ue_s1ap_id " ENB_UE_S1AP_ID_FMT " ",
        (uint32_t)ie->value.choice.MME_UE_S1AP_ID,
        (uint32_t)ie_enb->value.choice.ENB_UE_S1AP_ID);
    OAILOG_FUNC_RETURN(LOG_S1AP, RETURNerror);
  } else {
    if ((ie_enb) &&
        (ue_ref_p->enb_ue_s1ap_id() ==
         (ie_enb->value.choice.ENB_UE_S1AP_ID & ENB_UE_S1AP_ID_MASK))) {
      /*
       * Both eNB UE S1AP ID and MME UE S1AP ID match.
       * Send a UE context Release Command to eNB after releasing S1-U bearer
       * tunnel mapping for all the bearers.
       */

      s1ap_imsi_map_t* imsi_map = get_s1ap_imsi_map();
      imsi_map->mme_ueid2imsi_map.get(ie->value.choice.MME_UE_S1AP_ID, &imsi64);

      message_p = DEPRECATEDitti_alloc_new_message_fatal(
          TASK_S1AP, S1AP_UE_CONTEXT_MODIFICATION_RESPONSE);
      memset((void*)&message_p->ittiMsg.s1ap_ue_context_mod_response, 0,
             sizeof(itti_s1ap_ue_context_mod_resp_t));
      S1AP_UE_CONTEXT_MODIFICATION_RESPONSE(message_p).mme_ue_s1ap_id =
          ue_ref_p->mme_ue_s1ap_id();
      S1AP_UE_CONTEXT_MODIFICATION_RESPONSE(message_p).enb_ue_s1ap_id =
          ue_ref_p->enb_ue_s1ap_id();

      message_p->ittiMsgHeader.imsi = imsi64;
      rc = send_msg_to_task(&s1ap_task_zmq_ctx, TASK_MME_APP, message_p);
      OAILOG_FUNC_RETURN(LOG_S1AP, rc);
    } else {
      // abnormal case. No need to do anything. Ignore the message
      OAILOG_DEBUG_UE(
          LOG_S1AP, imsi64,
          "S1AP_UE_CONTEXT_MODIFICATION_RESPONSE ignored, cause mismatch "
          "enb_ue_s1ap_id: ctxt" ENB_UE_S1AP_ID_FMT
          " != request " ENB_UE_S1AP_ID_FMT " ",
          (uint32_t)ue_ref_p->enb_ue_s1ap_id(),
          (uint32_t)ie_enb->value.choice.ENB_UE_S1AP_ID);
      OAILOG_FUNC_RETURN(LOG_S1AP, RETURNerror);
    }
  }

  OAILOG_FUNC_RETURN(LOG_S1AP, RETURNok);
}

status_code_e s1ap_mme_handle_ue_context_modification_failure(
    oai::S1apState* state,
    __attribute__((unused)) const sctp_assoc_id_t assoc_id,
    __attribute__((unused)) const sctp_stream_id_t stream,
    S1ap_S1AP_PDU_t* pdu) {
  S1ap_UEContextModificationFailureIEs_t *ie, *ie_enb = NULL;
  S1ap_UEContextModificationFailure_t* container = NULL;
  oai::UeDescription* ue_ref_p = nullptr;
  MessageDef* message_p = NULL;
  status_code_e rc = RETURNok;
  S1ap_Cause_PR cause_type = {S1ap_Cause_PR_NOTHING};
  int64_t cause_value;
  imsi64_t imsi64 = INVALID_IMSI64;

  OAILOG_FUNC_IN(LOG_S1AP);
  container = &pdu->choice.unsuccessfulOutcome.value.choice
                   .UEContextModificationFailure;

  S1AP_FIND_PROTOCOLIE_BY_ID(S1ap_UEContextModificationFailureIEs_t, ie,
                             container, S1ap_ProtocolIE_ID_id_MME_UE_S1AP_ID,
                             true);
  S1AP_FIND_PROTOCOLIE_BY_ID(S1ap_UEContextModificationFailureIEs_t, ie_enb,
                             container, S1ap_ProtocolIE_ID_id_eNB_UE_S1AP_ID,
                             true);

  if (!ie) {
    OAILOG_ERROR(LOG_S1AP, "Missing mandatory MME UE S1AP ID ");
    return RETURNerror;
  }
  if (!ie_enb) {
    OAILOG_ERROR(LOG_S1AP, "Missing mandatory ENB UE S1AP ID ");
    return RETURNerror;
  }

  if ((ie) && (ue_ref_p = s1ap_state_get_ue_mmeid(
                   ie->value.choice.MME_UE_S1AP_ID)) == nullptr) {
    /*
     * MME doesn't know the MME UE S1AP ID provided.
     * No need to do anything. Ignore the message
     */
    OAILOG_DEBUG(
        LOG_S1AP,
        "UE_CONTEXT_MODIFICATION_FAILURE ignored cause could not get context "
        "with mme_ue_s1ap_id " MME_UE_S1AP_ID_FMT
        " enb_ue_s1ap_id " ENB_UE_S1AP_ID_FMT " ",
        (uint32_t)ie->value.choice.MME_UE_S1AP_ID,
        (uint32_t)ie_enb->value.choice.ENB_UE_S1AP_ID);
    OAILOG_FUNC_RETURN(LOG_S1AP, RETURNerror);
  } else {
    if ((ie_enb) &&
        (ue_ref_p->enb_ue_s1ap_id() ==
         (ie_enb->value.choice.ENB_UE_S1AP_ID & ENB_UE_S1AP_ID_MASK))) {
      s1ap_imsi_map_t* imsi_map = get_s1ap_imsi_map();
      imsi_map->mme_ueid2imsi_map.get(ie->value.choice.MME_UE_S1AP_ID, &imsi64);

      // Pass this message to MME APP for necessary handling
      // Log the Cause Type and Cause value
      S1AP_FIND_PROTOCOLIE_BY_ID(S1ap_UEContextModificationFailureIEs_t, ie,
                                 container, S1ap_ProtocolIE_ID_id_Cause, true);
      if (ie) {
        cause_type = ie->value.choice.Cause.present;
      } else {
        OAILOG_FUNC_RETURN(LOG_S1AP, RETURNerror);
      }

      switch (cause_type) {
        case S1ap_Cause_PR_radioNetwork:
          cause_value = ie->value.choice.Cause.choice.radioNetwork;
          OAILOG_DEBUG_UE(
              LOG_S1AP, imsi64,
              "UE_CONTEXT_MODIFICATION_FAILURE with Cause_Type = Radio Network "
              "and Cause_Value = %ld\n",
              cause_value);
          break;

        case S1ap_Cause_PR_transport:
          cause_value = ie->value.choice.Cause.choice.transport;
          OAILOG_DEBUG_UE(
              LOG_S1AP, imsi64,
              "UE_CONTEXT_MODIFICATION_FAILURE with Cause_Type = Transport and "
              "Cause_Value = %ld\n",
              cause_value);
          break;

        case S1ap_Cause_PR_nas:
          cause_value = ie->value.choice.Cause.choice.nas;
          OAILOG_DEBUG_UE(
              LOG_S1AP, imsi64,
              "UE_CONTEXT_MODIFICATION_FAILURE with Cause_Type = NAS and "
              "Cause_Value = %ld\n",
              cause_value);
          break;

        case S1ap_Cause_PR_protocol:
          cause_value = ie->value.choice.Cause.choice.protocol;
          OAILOG_DEBUG_UE(
              LOG_S1AP, imsi64,
              "UE_CONTEXT_MODIFICATION_FAILURE with Cause_Type = Protocol and "
              "Cause_Value = %ld\n",
              cause_value);
          break;

        case S1ap_Cause_PR_misc:
          cause_value = ie->value.choice.Cause.choice.misc;
          OAILOG_DEBUG_UE(
              LOG_S1AP, imsi64,
              "UE_CONTEXT_MODIFICATION_FAILURE with Cause_Type = MISC and "
              "Cause_Value = %ld\n",
              cause_value);
          break;

        default:
          OAILOG_ERROR_UE(
              LOG_S1AP, imsi64,
              "UE_CONTEXT_MODIFICATION_FAILURE with Invalid Cause_Type = %d\n",
              cause_type);
          OAILOG_FUNC_RETURN(LOG_S1AP, RETURNerror);
      }
      message_p = DEPRECATEDitti_alloc_new_message_fatal(
          TASK_S1AP, S1AP_UE_CONTEXT_MODIFICATION_FAILURE);
      memset((void*)&message_p->ittiMsg.s1ap_ue_context_mod_response, 0,
             sizeof(itti_s1ap_ue_context_mod_resp_fail_t));
      S1AP_UE_CONTEXT_MODIFICATION_FAILURE(message_p).mme_ue_s1ap_id =
          ue_ref_p->mme_ue_s1ap_id();
      S1AP_UE_CONTEXT_MODIFICATION_FAILURE(message_p).enb_ue_s1ap_id =
          ue_ref_p->enb_ue_s1ap_id();
      S1AP_UE_CONTEXT_MODIFICATION_FAILURE(message_p).cause = cause_value;

      message_p->ittiMsgHeader.imsi = imsi64;
      rc = send_msg_to_task(&s1ap_task_zmq_ctx, TASK_MME_APP, message_p);
      OAILOG_FUNC_RETURN(LOG_S1AP, rc);
    } else {
      // abnormal case. No need to do anything. Ignore the message
      OAILOG_DEBUG_UE(
          LOG_S1AP, imsi64,
          "S1AP_UE_CONTEXT_MODIFICATION_FAILURE ignored, cause mismatch "
          "enb_ue_s1ap_id: ctxt " ENB_UE_S1AP_ID_FMT
          " != request " ENB_UE_S1AP_ID_FMT " ",
          (uint32_t)ue_ref_p->enb_ue_s1ap_id(),
          (uint32_t)ie_enb->value.choice.ENB_UE_S1AP_ID);
      OAILOG_FUNC_RETURN(LOG_S1AP, RETURNerror);
    }
  }

  OAILOG_FUNC_RETURN(LOG_S1AP, RETURNok);
}
////////////////////////////////////////////////////////////////////////////////
//************************ Handover signalling *******************************//
////////////////////////////////////////////////////////////////////////////////

//------------------------------------------------------------------------------

status_code_e s1ap_mme_handle_handover_request_ack(
    oai::S1apState* state,
    __attribute__((unused)) const sctp_assoc_id_t assoc_id,
    __attribute__((unused)) const sctp_stream_id_t stream,
    S1ap_S1AP_PDU_t* pdu) {
  S1ap_HandoverRequestAcknowledge_t* container = NULL;
  S1ap_HandoverRequestAcknowledgeIEs_t* ie = NULL;
  oai::EnbDescription source_enb;
  oai::EnbDescription target_enb;
  oai::UeDescription* ue_ref_p = nullptr;
  mme_ue_s1ap_id_t mme_ue_s1ap_id = INVALID_MME_UE_S1AP_ID;
  enb_ue_s1ap_id_t tgt_enb_ue_s1ap_id = INVALID_ENB_UE_S1AP_ID;
  S1ap_HandoverType_t handover_type = -1;
  bstring tgt_src_container = {0};
  e_rab_admitted_list_t e_rab_list = {0};
  imsi64_t imsi64 = INVALID_IMSI64;
  s1ap_imsi_map_t* imsi_map = get_s1ap_imsi_map();

  OAILOG_FUNC_IN(LOG_S1AP);
  OAILOG_INFO(LOG_S1AP, "handover request ack received");

  container =
      &pdu->choice.successfulOutcome.value.choice.HandoverRequestAcknowledge;

  // MME_UE_S1AP_ID: mandatory
  S1AP_FIND_PROTOCOLIE_BY_ID(S1ap_HandoverRequestAcknowledgeIEs_t, ie,
                             container, S1ap_ProtocolIE_ID_id_MME_UE_S1AP_ID,
                             true);
  if (ie) {
    mme_ue_s1ap_id = ie->value.choice.MME_UE_S1AP_ID;
  } else {
    OAILOG_FUNC_RETURN(LOG_S1AP, RETURNerror);
  }

  // eNB_UE_S1AP_ID: mandatory
  S1AP_FIND_PROTOCOLIE_BY_ID(S1ap_HandoverRequestAcknowledgeIEs_t, ie,
                             container, S1ap_ProtocolIE_ID_id_eNB_UE_S1AP_ID,
                             true);
  // eNB UE S1AP ID is limited to 24 bits
  if (ie) {
    tgt_enb_ue_s1ap_id = (enb_ue_s1ap_id_t)(ie->value.choice.ENB_UE_S1AP_ID &
                                            ENB_UE_S1AP_ID_MASK);
  } else {
    OAILOG_FUNC_RETURN(LOG_S1AP, RETURNerror);
  }

  // E-RABAdmittedList: mandatory
  S1AP_FIND_PROTOCOLIE_BY_ID(S1ap_HandoverRequestAcknowledgeIEs_t, ie,
                             container, S1ap_ProtocolIE_ID_id_E_RABAdmittedList,
                             true);
  if (ie) {
    S1ap_E_RABAdmittedList_t* erab_admitted_list_req =
        &ie->value.choice.E_RABAdmittedList;
    int num_erab = ie->value.choice.E_RABAdmittedList.list.count;
    for (int i = 0; i < num_erab; i++) {
      S1ap_E_RABAdmittedItemIEs_t* erab_admitted_item_ies =
          (S1ap_E_RABAdmittedItemIEs_t*)erab_admitted_list_req->list.array[i];
      S1ap_E_RABAdmittedItem_t* erab_admitted_item_req =
          (S1ap_E_RABAdmittedItem_t*)&erab_admitted_item_ies->value.choice
              .E_RABAdmittedItem;
      e_rab_list.item[i].e_rab_id = erab_admitted_item_req->e_RAB_ID;
      e_rab_list.item[i].transport_layer_address =
          blk2bstr(erab_admitted_item_req->transportLayerAddress.buf,
                   erab_admitted_item_req->transportLayerAddress.size);
      e_rab_list.item[i].gtp_teid =
          htonl(*((uint32_t*)erab_admitted_item_req->gTP_TEID.buf));
      // TODO: Add support for indirect data forwarding. Note that the DL and UL
      // transport address and GTP-TEID are optional, and only used if data
      // forwarding will take place. Since we don't currently support data
      // forwarding, these are ignored.
      e_rab_list.no_of_items += 1;
    }
  } else {
    OAILOG_FUNC_RETURN(LOG_S1AP, RETURNerror);
  }

  // Target To Source Transparent Container: mandatory
  S1AP_FIND_PROTOCOLIE_BY_ID(
      S1ap_HandoverRequestAcknowledgeIEs_t, ie, container,
      S1ap_ProtocolIE_ID_id_Target_ToSource_TransparentContainer, true);
  if (ie) {
    // note: ownership of tgt_src_container transferred to receiver
    tgt_src_container =
        blk2bstr(ie->value.choice.Target_ToSource_TransparentContainer.buf,
                 ie->value.choice.Target_ToSource_TransparentContainer.size);
  } else {
    OAILOG_FUNC_RETURN(LOG_S1AP, RETURNerror);
  }

  // get imsi for logging
  imsi_map->mme_ueid2imsi_map.get(mme_ue_s1ap_id, &imsi64);

  // Retrieve the association ID for the eNB that UE is currently connected
  // (i.e., Source eNB) and pull the Source eNB record from s1ap state using
  // this association
  if ((ue_ref_p = s1ap_state_get_ue_mmeid(mme_ue_s1ap_id)) == nullptr) {
    OAILOG_ERROR(LOG_S1AP,
                 "MME_UE_S1AP_ID (" MME_UE_S1AP_ID_FMT
                 ") does not point to any valid UE\n",
                 mme_ue_s1ap_id);
    OAILOG_FUNC_RETURN(LOG_S1AP, RETURNerror);
  }
  proto_map_uint32_enb_description_t enb_map;
  enb_map.map = state->mutable_enbs();
  if (state->enbs_size()) {
    for (auto itr = enb_map.map->begin(); itr != enb_map.map->end(); itr++) {
      source_enb = itr->second;
      if (!source_enb.sctp_assoc_id()) {
        continue;
      }
      if (source_enb.sctp_assoc_id() == ue_ref_p->sctp_assoc_id()) {
        break;
      }
    }
    if (source_enb.sctp_assoc_id() != ue_ref_p->sctp_assoc_id()) {
      OAILOG_ERROR_UE(LOG_S1AP, imsi64, "No source eNB found for UE\n");
      OAILOG_FUNC_RETURN(LOG_S1AP, RETURNerror);
    }
  }

  OAILOG_INFO_UE(LOG_S1AP, imsi64, "Source enb is %u (association id %u)\n",
                 source_enb.enb_id(), source_enb.sctp_assoc_id());

  // get the target eNB -- the one that sent this message, target of the
  // handover
  if ((s1ap_state_get_enb(state, assoc_id, &target_enb)) != PROTO_MAP_OK) {
    OAILOG_ERROR(LOG_S1AP, "Failed to get target_enb for assoc_id: %u",
                 assoc_id);
    OAILOG_FUNC_RETURN(LOG_S1AP, RETURNerror);
  }
  // handover type -- we only support intralte today, and reject all other
  // handover types when we receive HandoverRequired, so we can always assume
  // it's an intralte handover.
  handover_type = S1ap_HandoverType_intralte;

  // Add the e_rab_list to the UE's handover state -- we'll modify the bearers
  // if and when we receive the HANDOVER NOTIFY later in the procedure, so we
  // need to keep track of this.
  if (e_rab_list.no_of_items) {
    oai::S1apHandoverState* handover_state =
        ue_ref_p->mutable_s1ap_handover_state();
    handover_state->mutable_e_rab_admitted_list()->set_no_of_items(
        e_rab_list.no_of_items);
    for (uint8_t idx = 0; idx < e_rab_list.no_of_items; idx++) {
      oai::ERabAdmittedItem* e_rab_admitted_item =
          handover_state->mutable_e_rab_admitted_list()->add_item();
      e_rab_admitted_item->set_e_rab_id(e_rab_list.item[idx].e_rab_id);
      e_rab_admitted_item->set_transport_layer_address(
          bdata(e_rab_list.item[idx].transport_layer_address),
          blength(e_rab_list.item[idx].transport_layer_address));
      e_rab_admitted_item->set_gtp_teid(e_rab_list.item[idx].gtp_teid);

      bdestroy_wrapper(&e_rab_list.item[idx].transport_layer_address);
    }
  }
  s1ap_mme_itti_s1ap_handover_request_ack(
      mme_ue_s1ap_id, ue_ref_p->enb_ue_s1ap_id(), tgt_enb_ue_s1ap_id,
      handover_type, source_enb.sctp_assoc_id(), tgt_src_container,
      source_enb.enb_id(), target_enb.enb_id(), imsi64);

  OAILOG_FUNC_RETURN(LOG_S1AP, RETURNok);
}

status_code_e s1ap_mme_handle_handover_failure(oai::S1apState* state,
                                               const sctp_assoc_id_t assoc_id,
                                               const sctp_stream_id_t stream,
                                               S1ap_S1AP_PDU_t* pdu) {
  S1ap_HandoverFailure_t* container = NULL;
  S1ap_HandoverFailureIEs_t* ie = NULL;
  S1ap_S1AP_PDU_t out_pdu = {S1ap_S1AP_PDU_PR_NOTHING, {0}};
  S1ap_HandoverPreparationFailure_t* out;
  S1ap_HandoverPreparationFailureIEs_t* hpf_ie = NULL;
  oai::UeDescription* ue_ref_p = nullptr;
  mme_ue_s1ap_id_t mme_ue_s1ap_id = INVALID_MME_UE_S1AP_ID;
  S1ap_Cause_PR cause_type;
  long cause_value;
  uint8_t* buffer_p = NULL;
  uint8_t err = 0;
  uint32_t length = 0;

  OAILOG_FUNC_IN(LOG_S1AP);

  container = &pdu->choice.unsuccessfulOutcome.value.choice.HandoverFailure;

  // get the mandantory IEs
  // MME_UE_S1AP_ID
  S1AP_FIND_PROTOCOLIE_BY_ID(S1ap_HandoverFailureIEs_t, ie, container,
                             S1ap_ProtocolIE_ID_id_MME_UE_S1AP_ID, true);
  if (ie) {
    mme_ue_s1ap_id = ie->value.choice.MME_UE_S1AP_ID;
  } else {
    OAILOG_FUNC_RETURN(LOG_S1AP, RETURNerror);
  }

  // Grab the Cause Type and Cause Value
  S1AP_FIND_PROTOCOLIE_BY_ID(S1ap_HandoverFailureIEs_t, ie, container,
                             S1ap_ProtocolIE_ID_id_Cause, true);
  if (ie) {
    cause_type = ie->value.choice.Cause.present;
    cause_value = s1ap_mme_get_cause_value(&ie->value.choice.Cause);
    if (cause_value == RETURNerror) {
      OAILOG_ERROR(LOG_S1AP, "HANDOVER FAILURE with Invalid Cause_Type = %d\n",
                   cause_type);
      OAILOG_FUNC_RETURN(LOG_S1AP, RETURNerror);
    }
  } else {
    OAILOG_FUNC_RETURN(LOG_S1AP, RETURNerror);
  }

  // A failure means the target eNB was unable to prepare for handover. We need
  // to get rid of UE handover state and send a failure message with cause back
  // to the source eNB.

  // get UE context
  if ((ue_ref_p = s1ap_state_get_ue_mmeid(mme_ue_s1ap_id)) == nullptr) {
    OAILOG_ERROR(
        LOG_S1AP,
        "could not get ue context for mme_ue_s1ap_id " MME_UE_S1AP_ID_FMT
        ", failing!\n",
        (uint32_t)mme_ue_s1ap_id);
    OAILOG_FUNC_RETURN(LOG_S1AP, RETURNerror);
  }

  if (ue_ref_p->s1ap_ue_state() == oai::S1AP_UE_HANDOVER) {
    // this effectively cancels the HandoverPreparation proecedure as we
    // only send a HandoverCommand if the UE is in the S1AP_UE_HANDOVER
    // state.
    ue_ref_p->set_s1ap_ue_state(oai::S1AP_UE_CONNECTED);
    ue_ref_p->mutable_s1ap_handover_state()->Clear();
  } else {
    // Not a failure, but nothing for us to do.
    OAILOG_INFO(
        LOG_S1AP,
        "Received HANDOVER FAILURE for UE not in handover state, leaving UE "
        "state unmodified for MME_S1AP_UE_ID " MME_UE_S1AP_ID_FMT ".\n",
        (uint32_t)mme_ue_s1ap_id);
  }

  // generate HandoverPreparationFailure
  out_pdu.present = S1ap_S1AP_PDU_PR_unsuccessfulOutcome;
  out_pdu.choice.unsuccessfulOutcome.procedureCode =
      S1ap_ProcedureCode_id_HandoverPreparation;
  out_pdu.choice.unsuccessfulOutcome.value.present =
      S1ap_UnsuccessfulOutcome__value_PR_HandoverPreparationFailure;
  out_pdu.choice.unsuccessfulOutcome.criticality = S1ap_Criticality_ignore;
  out = &out_pdu.choice.unsuccessfulOutcome.value.choice
             .HandoverPreparationFailure;

  // mme_ue_s1ap_id (mandatory)
  hpf_ie = (S1ap_HandoverPreparationFailureIEs_t*)calloc(
      1, sizeof(S1ap_HandoverPreparationFailureIEs_t));
  hpf_ie->id = S1ap_ProtocolIE_ID_id_MME_UE_S1AP_ID;
  hpf_ie->criticality = S1ap_Criticality_ignore;
  hpf_ie->value.present =
      S1ap_HandoverPreparationFailureIEs__value_PR_MME_UE_S1AP_ID;
  hpf_ie->value.choice.MME_UE_S1AP_ID = mme_ue_s1ap_id;
  ASN_SEQUENCE_ADD(&out->protocolIEs.list, hpf_ie);

  // source enb_ue_s1ap_id (mandatory)
  hpf_ie = (S1ap_HandoverPreparationFailureIEs_t*)calloc(
      1, sizeof(S1ap_HandoverPreparationFailureIEs_t));
  hpf_ie->id = S1ap_ProtocolIE_ID_id_eNB_UE_S1AP_ID;
  hpf_ie->criticality = S1ap_Criticality_ignore;
  hpf_ie->value.present =
      S1ap_HandoverPreparationFailureIEs__value_PR_ENB_UE_S1AP_ID;
  hpf_ie->value.choice.ENB_UE_S1AP_ID = ue_ref_p->enb_ue_s1ap_id();
  ASN_SEQUENCE_ADD(&out->protocolIEs.list, hpf_ie);

  // cause (mandatory)
  hpf_ie = (S1ap_HandoverPreparationFailureIEs_t*)calloc(
      1, sizeof(S1ap_HandoverPreparationFailureIEs_t));
  hpf_ie->id = S1ap_ProtocolIE_ID_id_Cause;
  hpf_ie->criticality = S1ap_Criticality_ignore;
  hpf_ie->value.present = S1ap_HandoverPreparationFailureIEs__value_PR_Cause;
  s1ap_mme_set_cause(&hpf_ie->value.choice.Cause, cause_type, cause_value);
  ASN_SEQUENCE_ADD(&out->protocolIEs.list, hpf_ie);

  // Construct the PDU and send message
  if (s1ap_mme_encode_pdu(&out_pdu, &buffer_p, &length) < 0) {
    err = 1;
  }
  ASN_STRUCT_FREE_CONTENTS_ONLY(asn_DEF_S1ap_HandoverPreparationFailure, out);
  if (err) {
    OAILOG_FUNC_RETURN(LOG_S1AP, RETURNerror);
  }
  bstring b = blk2bstr(buffer_p, length);
  free(buffer_p);

  OAILOG_DEBUG(
      LOG_S1AP,
      "send HANDOVER PREPARATION FAILURE for mme_ue_s1ap_id " MME_UE_S1AP_ID_FMT
      "\n",
      (uint32_t)mme_ue_s1ap_id);

  s1ap_mme_itti_send_sctp_request(&b, ue_ref_p->sctp_assoc_id(),
                                  ue_ref_p->sctp_stream_send(), mme_ue_s1ap_id);

  OAILOG_FUNC_RETURN(LOG_S1AP, RETURNok);
}

status_code_e s1ap_mme_handle_handover_cancel(oai::S1apState* state,
                                              const sctp_assoc_id_t assoc_id,
                                              const sctp_stream_id_t stream,
                                              S1ap_S1AP_PDU_t* pdu) {
  S1ap_HandoverCancel_t* container = NULL;
  S1ap_HandoverCancelIEs_t* ie = NULL;
  S1ap_S1AP_PDU_t out_pdu = {S1ap_S1AP_PDU_PR_NOTHING, {0}};
  S1ap_HandoverCancelAcknowledge_t* out;
  S1ap_HandoverCancelAcknowledgeIEs_t* hca_ie = NULL;
  oai::UeDescription* ue_ref_p = nullptr;
  e_rab_admitted_list_t e_rab_admitted_list = {0};
  mme_ue_s1ap_id_t mme_ue_s1ap_id = INVALID_MME_UE_S1AP_ID;
  enb_ue_s1ap_id_t enb_ue_s1ap_id = INVALID_ENB_UE_S1AP_ID;
  S1ap_Cause_PR cause_type;
  long cause_value;
  uint8_t* buffer_p = NULL;
  uint8_t err = 0;
  uint32_t length = 0;

  OAILOG_FUNC_IN(LOG_S1AP);

  container = &pdu->choice.initiatingMessage.value.choice.HandoverCancel;

  // get the mandantory IEs
  // MME_UE_S1AP_ID
  S1AP_FIND_PROTOCOLIE_BY_ID(S1ap_HandoverCancelIEs_t, ie, container,
                             S1ap_ProtocolIE_ID_id_MME_UE_S1AP_ID, true);
  if (ie) {
    mme_ue_s1ap_id = ie->value.choice.MME_UE_S1AP_ID;
  } else {
    OAILOG_FUNC_RETURN(LOG_S1AP, RETURNerror);
  }

  // eNB_UE_S1AP_ID
  S1AP_FIND_PROTOCOLIE_BY_ID(S1ap_HandoverCancelIEs_t, ie, container,
                             S1ap_ProtocolIE_ID_id_eNB_UE_S1AP_ID, true);
  // eNB UE S1AP ID is limited to 24 bits
  if (ie) {
    enb_ue_s1ap_id = (enb_ue_s1ap_id_t)(ie->value.choice.ENB_UE_S1AP_ID &
                                        ENB_UE_S1AP_ID_MASK);
  } else {
    OAILOG_FUNC_RETURN(LOG_S1AP, RETURNerror);
  }

  // Grab the Cause Type and Cause Value
  S1AP_FIND_PROTOCOLIE_BY_ID(S1ap_HandoverCancelIEs_t, ie, container,
                             S1ap_ProtocolIE_ID_id_Cause, true);
  if (ie) {
    cause_type = ie->value.choice.Cause.present;
    cause_value = s1ap_mme_get_cause_value(&ie->value.choice.Cause);
    if (cause_value == RETURNerror) {
      OAILOG_ERROR(LOG_S1AP, "HANDOVER CANCEL with Invalid Cause_Type = %d\n",
                   cause_type);
      OAILOG_FUNC_RETURN(LOG_S1AP, RETURNerror);
    }
  } else {
    OAILOG_FUNC_RETURN(LOG_S1AP, RETURNerror);
  }

  OAILOG_INFO(LOG_S1AP,
              "HANDOVER CANCEL from association ID %u for MME UE S1AP ID "
              "(" MME_UE_S1AP_ID_FMT "), CauseType= %u CauseValue = %ld\n",
              assoc_id, mme_ue_s1ap_id, cause_type, cause_value);

  // make sure any handover state in the UE is reset, move the UE back to
  // connected state, and generate a cancel acknowledgement (immediately).

  // get UE context
  if ((ue_ref_p = s1ap_state_get_ue_mmeid(mme_ue_s1ap_id)) == nullptr) {
    OAILOG_ERROR(
        LOG_S1AP,
        "could not get ue context for mme_ue_s1ap_id " MME_UE_S1AP_ID_FMT
        ", failing!\n",
        (uint32_t)mme_ue_s1ap_id);
    OAILOG_FUNC_RETURN(LOG_S1AP, RETURNerror);
  }

  if (ue_ref_p->s1ap_ue_state() == oai::S1AP_UE_HANDOVER) {
    // this effectively cancels the HandoverPreparation proecedure as we
    // only send a HandoverCommand if the UE is in the S1AP_UE_HANDOVER
    // state.
    ue_ref_p->set_s1ap_ue_state(oai::S1AP_UE_CONNECTED);
    /* Free all the transport layer address pointers in ERAB admitted list
     * before actually resetting the S1AP handover state
     */
    ue_ref_p->mutable_s1ap_handover_state()->Clear();
  } else {
    // Not a failure, but nothing for us to do.
    OAILOG_INFO(
        LOG_S1AP,
        "Received HANDOVER CANCEL for UE not in handover state, leaving UE "
        "state unmodified for MME_S1AP_UE_ID " MME_UE_S1AP_ID_FMT ".\n",
        (uint32_t)mme_ue_s1ap_id);
  }

  // generate the cancel acknowledge
  out_pdu.present = S1ap_S1AP_PDU_PR_successfulOutcome;
  out_pdu.choice.successfulOutcome.procedureCode =
      S1ap_ProcedureCode_id_HandoverCancel;
  out_pdu.choice.successfulOutcome.value.present =
      S1ap_SuccessfulOutcome__value_PR_HandoverCancelAcknowledge;
  out_pdu.choice.successfulOutcome.criticality = S1ap_Criticality_ignore;
  out =
      &out_pdu.choice.successfulOutcome.value.choice.HandoverCancelAcknowledge;

  /* MME-UE-ID: mandatory */
  hca_ie = (S1ap_HandoverCancelAcknowledgeIEs_t*)calloc(
      1, sizeof(S1ap_HandoverCancelAcknowledgeIEs_t));
  hca_ie->id = S1ap_ProtocolIE_ID_id_MME_UE_S1AP_ID;
  hca_ie->criticality = S1ap_Criticality_ignore;
  hca_ie->value.present =
      S1ap_HandoverCancelAcknowledgeIEs__value_PR_MME_UE_S1AP_ID;
  hca_ie->value.choice.MME_UE_S1AP_ID = mme_ue_s1ap_id;
  ASN_SEQUENCE_ADD(&out->protocolIEs.list, hca_ie);

  /* eNB-UE-ID: mandatory */
  hca_ie = (S1ap_HandoverCancelAcknowledgeIEs_t*)calloc(
      1, sizeof(S1ap_HandoverCancelAcknowledgeIEs_t));
  hca_ie->id = S1ap_ProtocolIE_ID_id_eNB_UE_S1AP_ID;
  hca_ie->criticality = S1ap_Criticality_ignore;
  hca_ie->value.present =
      S1ap_HandoverCancelAcknowledgeIEs__value_PR_ENB_UE_S1AP_ID;
  hca_ie->value.choice.ENB_UE_S1AP_ID = enb_ue_s1ap_id;
  ASN_SEQUENCE_ADD(&out->protocolIEs.list, hca_ie);

  // Construct the PDU and send message
  if (s1ap_mme_encode_pdu(&out_pdu, &buffer_p, &length) < 0) {
    err = 1;
  }
  ASN_STRUCT_FREE_CONTENTS_ONLY(asn_DEF_S1ap_HandoverCancelAcknowledge, out);
  if (err) {
    OAILOG_FUNC_RETURN(LOG_S1AP, RETURNerror);
  }
  bstring b = blk2bstr(buffer_p, length);
  free(buffer_p);

  s1ap_mme_itti_send_sctp_request(&b, assoc_id, stream, mme_ue_s1ap_id);

  OAILOG_FUNC_RETURN(LOG_S1AP, RETURNok);
}

status_code_e s1ap_mme_handle_handover_request(
    oai::S1apState* state,
    const itti_mme_app_handover_request_t* ho_request_p) {
  uint8_t* buffer_p = NULL;
  uint8_t err = 0;
  uint32_t length = 0;
  S1ap_S1AP_PDU_t pdu = {S1ap_S1AP_PDU_PR_NOTHING, {0}};
  S1ap_HandoverRequest_t* out;
  S1ap_HandoverRequestIEs_t* ie = NULL;
  oai::EnbDescription target_enb;
  sctp_stream_id_t stream = 0x0;
  oai::UeDescription* ue_ref_p = nullptr;

  OAILOG_FUNC_IN(LOG_S1AP);
  if (ho_request_p == NULL) {
    OAILOG_ERROR(LOG_S1AP, "Handover Request is null\n");
    OAILOG_FUNC_RETURN(LOG_S1AP, RETURNerror);
  }

  OAILOG_INFO(LOG_S1AP, "Handover Request received");

  // get the ue description
  if ((ue_ref_p = s1ap_state_get_ue_mmeid(ho_request_p->mme_ue_s1ap_id)) ==
      nullptr) {
    OAILOG_ERROR(
        LOG_S1AP,
        "could not get ue context for mme_ue_s1ap_id " MME_UE_S1AP_ID_FMT
        ", failing!\n",
        (uint32_t)ho_request_p->mme_ue_s1ap_id);
    OAILOG_FUNC_RETURN(LOG_S1AP, RETURNerror);
  }

  if ((s1ap_state_get_enb(state, ho_request_p->target_sctp_assoc_id,
                          &target_enb)) != PROTO_MAP_OK) {
    OAILOG_ERROR(LOG_S1AP, "Could not get enb description for assoc_id %u\n",
                 ho_request_p->target_sctp_assoc_id);
    OAILOG_FUNC_RETURN(LOG_S1AP, RETURNerror);
  }

  // set the recv and send streams for UE on the target.
  stream = target_enb.next_sctp_stream();
  ue_ref_p->mutable_s1ap_handover_state()->set_target_sctp_stream_recv(stream);
  ue_ref_p->mutable_s1ap_handover_state()->set_source_sctp_stream_recv(
      ue_ref_p->sctp_stream_recv());
  target_enb.set_next_sctp_stream(target_enb.next_sctp_stream() + 1);
  if (target_enb.next_sctp_stream() >= target_enb.instreams()) {
    target_enb.set_next_sctp_stream(1);
  }
  ue_ref_p->mutable_s1ap_handover_state()->set_target_sctp_stream_send(
      target_enb.next_sctp_stream());
  ue_ref_p->mutable_s1ap_handover_state()->set_source_sctp_stream_send(
      ue_ref_p->sctp_stream_send());
  s1ap_state_update_enb_map(state, ho_request_p->target_sctp_assoc_id,
                            &target_enb);
  // Build and send PDU
  pdu.present = S1ap_S1AP_PDU_PR_initiatingMessage;
  pdu.choice.initiatingMessage.procedureCode =
      S1ap_ProcedureCode_id_HandoverResourceAllocation;
  pdu.choice.initiatingMessage.value.present =
      S1ap_InitiatingMessage__value_PR_HandoverRequest;
  pdu.choice.initiatingMessage.criticality = S1ap_Criticality_reject;
  out = &pdu.choice.initiatingMessage.value.choice.HandoverRequest;

  /* MME-UE-ID: mandatory */
  ie = (S1ap_HandoverRequestIEs_t*)calloc(1, sizeof(S1ap_HandoverRequestIEs_t));
  ie->id = S1ap_ProtocolIE_ID_id_MME_UE_S1AP_ID;
  ie->criticality = S1ap_Criticality_reject;
  ie->value.present = S1ap_HandoverRequestIEs__value_PR_MME_UE_S1AP_ID;
  ie->value.choice.MME_UE_S1AP_ID = ho_request_p->mme_ue_s1ap_id;
  ASN_SEQUENCE_ADD(&out->protocolIEs.list, ie);

  /* HandoverType: mandatory */
  ie = (S1ap_HandoverRequestIEs_t*)calloc(1, sizeof(S1ap_HandoverRequestIEs_t));
  ie->id = S1ap_ProtocolIE_ID_id_HandoverType;
  ie->criticality = S1ap_Criticality_reject;
  ie->value.present = S1ap_HandoverRequestIEs__value_PR_HandoverType;
  ie->value.choice.HandoverType = ho_request_p->handover_type;
  ASN_SEQUENCE_ADD(&out->protocolIEs.list, ie);

  /* Cause: mandatory */
  ie = (S1ap_HandoverRequestIEs_t*)calloc(1, sizeof(S1ap_HandoverRequestIEs_t));
  ie->id = S1ap_ProtocolIE_ID_id_Cause;
  ie->criticality = S1ap_Criticality_ignore;
  ie->value.present = S1ap_HandoverRequestIEs__value_PR_Cause;
  ie->value.choice.Cause = ho_request_p->cause;
  ASN_SEQUENCE_ADD(&out->protocolIEs.list, ie);

  /* ambr: mandatory */
  ie = (S1ap_HandoverRequestIEs_t*)calloc(1, sizeof(S1ap_HandoverRequestIEs_t));
  ie->id = S1ap_ProtocolIE_ID_id_uEaggregateMaximumBitrate;
  ie->criticality = S1ap_Criticality_reject;
  ie->value.present =
      S1ap_HandoverRequestIEs__value_PR_UEAggregateMaximumBitrate;
  asn_uint642INTEGER(
      &ie->value.choice.UEAggregateMaximumBitrate.uEaggregateMaximumBitRateDL,
      ho_request_p->ue_ambr.br_dl);
  asn_uint642INTEGER(
      &ie->value.choice.UEAggregateMaximumBitrate.uEaggregateMaximumBitRateUL,
      ho_request_p->ue_ambr.br_ul);
  ASN_SEQUENCE_ADD(&out->protocolIEs.list, ie);

  /* e-rab to be setup list: mandatory */
  ie = (S1ap_HandoverRequestIEs_t*)calloc(1, sizeof(S1ap_HandoverRequestIEs_t));
  ie->id = S1ap_ProtocolIE_ID_id_E_RABToBeSetupListHOReq;
  ie->criticality = S1ap_Criticality_reject;
  ie->value.present = S1ap_HandoverRequestIEs__value_PR_E_RABToBeSetupListHOReq;
  ASN_SEQUENCE_ADD(&out->protocolIEs.list, ie);
  S1ap_E_RABToBeSetupListHOReq_t* const e_rab_to_be_setup_list =
      &ie->value.choice.E_RABToBeSetupListHOReq;

  for (int i = 0; i < ho_request_p->e_rab_list.no_of_items; i++) {
    S1ap_E_RABToBeSetupItemHOReqIEs_t* e_rab_tobesetup_item =
        (S1ap_E_RABToBeSetupItemHOReqIEs_t*)calloc(
            1, sizeof(S1ap_E_RABToBeSetupItemHOReqIEs_t));

    e_rab_tobesetup_item->id = S1ap_ProtocolIE_ID_id_E_RABToBeSetupItemHOReq;
    e_rab_tobesetup_item->criticality = S1ap_Criticality_reject;
    e_rab_tobesetup_item->value.present =
        S1ap_E_RABToBeSetupItemHOReqIEs__value_PR_E_RABToBeSetupItemHOReq;
    S1ap_E_RABToBeSetupItemHOReq_t* e_RABToBeSetup =
        &e_rab_tobesetup_item->value.choice.E_RABToBeSetupItemHOReq;

    // e_rab_id
    e_RABToBeSetup->e_RAB_ID = ho_request_p->e_rab_list.item[i].e_rab_id;

    // transportLayerAddress
    e_RABToBeSetup->transportLayerAddress.buf =
        reinterpret_cast<uint8_t*>(calloc(
            blength(ho_request_p->e_rab_list.item[i].transport_layer_address),
            sizeof(uint8_t)));
    memcpy(e_RABToBeSetup->transportLayerAddress.buf,
           ho_request_p->e_rab_list.item[i].transport_layer_address->data,
           blength(ho_request_p->e_rab_list.item[i].transport_layer_address));
    e_RABToBeSetup->transportLayerAddress.size =
        blength(ho_request_p->e_rab_list.item[i].transport_layer_address);
    e_RABToBeSetup->transportLayerAddress.bits_unused = 0;

    // gtp-teid
    INT32_TO_OCTET_STRING(ho_request_p->e_rab_list.item[i].gtp_teid,
                          &e_RABToBeSetup->gTP_TEID);

    // qos params
    e_RABToBeSetup->e_RABlevelQosParameters.qCI =
        ho_request_p->e_rab_list.item[i].e_rab_level_qos_parameters.qci;
    e_RABToBeSetup->e_RABlevelQosParameters.allocationRetentionPriority
        .priorityLevel = ho_request_p->e_rab_list.item[i]
                             .e_rab_level_qos_parameters
                             .allocation_and_retention_priority.priority_level;
    e_RABToBeSetup->e_RABlevelQosParameters.allocationRetentionPriority
        .pre_emptionCapability =
        ho_request_p->e_rab_list.item[i]
            .e_rab_level_qos_parameters.allocation_and_retention_priority
            .pre_emption_capability;
    e_RABToBeSetup->e_RABlevelQosParameters.allocationRetentionPriority
        .pre_emptionVulnerability =
        ho_request_p->e_rab_list.item[i]
            .e_rab_level_qos_parameters.allocation_and_retention_priority
            .pre_emption_vulnerability;

    // data forwarding not supported
    OAILOG_INFO(LOG_S1AP, "Note: data forwarding unsupported\n");
    S1ap_E_RABToBeSetupItemHOReq_ExtIEs_t* exts =
        (S1ap_E_RABToBeSetupItemHOReq_ExtIEs_t*)calloc(
            1, sizeof(S1ap_E_RABToBeSetupItemHOReq_ExtIEs_t));
    exts->id = S1ap_ProtocolIE_ID_id_Data_Forwarding_Not_Possible;
    exts->criticality = S1ap_Criticality_ignore;
    exts->extensionValue.present =
        S1ap_E_RABToBeSetupItemHOReq_ExtIEs__extensionValue_PR_Data_Forwarding_Not_Possible;
    exts->extensionValue.choice.Data_Forwarding_Not_Possible =
        S1ap_Data_Forwarding_Not_Possible_data_Forwarding_not_Possible;

    S1ap_ProtocolExtensionContainer_7327P1_t* xc =
        (S1ap_ProtocolExtensionContainer_7327P1_t*)calloc(
            1, sizeof(S1ap_ProtocolExtensionContainer_7327P1_t));
    int asn_ret = 0;
    asn_ret = ASN_SEQUENCE_ADD(&xc->list, exts);
    if (asn_ret) {
      OAILOG_ERROR(LOG_S1AP, "ASN_SEQUENCE_ADD ret = %d\n", asn_ret);
    }

    // Bad cast...
    e_RABToBeSetup->iE_Extensions = (struct S1ap_ProtocolExtensionContainer*)xc;

    ASN_SEQUENCE_ADD(&e_rab_to_be_setup_list->list, e_rab_tobesetup_item);
  }

  /* Source-ToTarget-TransparentContainer: mandatory */
  ie = (S1ap_HandoverRequestIEs_t*)calloc(1, sizeof(S1ap_HandoverRequestIEs_t));
  ie->id = S1ap_ProtocolIE_ID_id_Source_ToTarget_TransparentContainer;
  ie->criticality = S1ap_Criticality_reject;
  ie->value.present =
      S1ap_HandoverRequestIEs__value_PR_Source_ToTarget_TransparentContainer;
  OCTET_STRING_fromBuf(&ie->value.choice.Source_ToTarget_TransparentContainer,
                       (char*)bdata(ho_request_p->src_tgt_container),
                       blength(ho_request_p->src_tgt_container));
  ASN_SEQUENCE_ADD(&out->protocolIEs.list, ie);

  /* UESecurityCapabilities: mandatory */
  ie = (S1ap_HandoverRequestIEs_t*)calloc(1, sizeof(S1ap_HandoverRequestIEs_t));
  ie->id = S1ap_ProtocolIE_ID_id_UESecurityCapabilities;
  ie->criticality = S1ap_Criticality_reject;
  ie->value.present = S1ap_HandoverRequestIEs__value_PR_UESecurityCapabilities;

  S1ap_UESecurityCapabilities_t* const ue_security_capabilities =
      &ie->value.choice.UESecurityCapabilities;

  ue_security_capabilities->encryptionAlgorithms.buf =
      reinterpret_cast<uint8_t*>(calloc(2, sizeof(uint8_t)));
  memcpy(ue_security_capabilities->encryptionAlgorithms.buf,
         &ho_request_p->encryption_algorithm_capabilities, 2 * sizeof(uint8_t));
  ue_security_capabilities->encryptionAlgorithms.size = 2;
  ue_security_capabilities->encryptionAlgorithms.bits_unused = 0;
  OAILOG_DEBUG(LOG_S1AP, "security_capabilities_encryption_algorithms 0x%04X\n",
               ho_request_p->encryption_algorithm_capabilities);

  ue_security_capabilities->integrityProtectionAlgorithms.buf =
      reinterpret_cast<uint8_t*>(calloc(2, sizeof(uint8_t)));
  memcpy(ue_security_capabilities->integrityProtectionAlgorithms.buf,
         &ho_request_p->integrity_algorithm_capabilities, 2 * sizeof(uint8_t));
  ue_security_capabilities->integrityProtectionAlgorithms.size = 2;
  ue_security_capabilities->integrityProtectionAlgorithms.bits_unused = 0;
  OAILOG_DEBUG(LOG_S1AP, "security_capabilities_integrity_algorithms 0x%04X\n",
               ho_request_p->integrity_algorithm_capabilities);
  ASN_SEQUENCE_ADD(&out->protocolIEs.list, ie);

  /* SecurityContext: mandatory */
  ie = (S1ap_HandoverRequestIEs_t*)calloc(1, sizeof(S1ap_HandoverRequestIEs_t));
  ie->id = S1ap_ProtocolIE_ID_id_SecurityContext;
  ie->criticality = S1ap_Criticality_reject;
  ie->value.present = S1ap_HandoverRequestIEs__value_PR_SecurityContext;

  S1ap_SecurityContext_t* const security_context =
      &ie->value.choice.SecurityContext;
  security_context->nextHopChainingCount = ho_request_p->ncc;
  security_context->nextHopParameter.buf =
      reinterpret_cast<uint8_t*>(calloc(AUTH_NEXT_HOP_SIZE, sizeof(uint8_t)));
  memcpy(security_context->nextHopParameter.buf, &ho_request_p->nh,
         AUTH_NEXT_HOP_SIZE);
  security_context->nextHopParameter.size = AUTH_NEXT_HOP_SIZE;
  security_context->nextHopParameter.bits_unused = 0;
  ASN_SEQUENCE_ADD(&out->protocolIEs.list, ie);

  // Construct the PDU and send message
  if (s1ap_mme_encode_pdu(&pdu, &buffer_p, &length) < 0) {
    err = 1;
  }
  ASN_STRUCT_FREE_CONTENTS_ONLY(asn_DEF_S1ap_HandoverRequest, out);
  if (err) {
    OAILOG_FUNC_RETURN(LOG_S1AP, RETURNerror);
  }
  bstring b = blk2bstr(buffer_p, length);
  free(buffer_p);

  s1ap_mme_itti_send_sctp_request(&b, ho_request_p->target_sctp_assoc_id,
                                  stream, ho_request_p->mme_ue_s1ap_id);

  OAILOG_FUNC_RETURN(LOG_S1AP, RETURNok);
}

status_code_e s1ap_mme_handle_handover_required(oai::S1apState* state,
                                                __attribute__((unused))
                                                const sctp_assoc_id_t assoc_id,
                                                __attribute__((unused))
                                                const sctp_stream_id_t stream,
                                                S1ap_S1AP_PDU_t* pdu) {
  S1ap_HandoverRequired_t* container = NULL;
  S1ap_HandoverRequiredIEs_t* ie = NULL;
  oai::EnbDescription enb_association;
  mme_ue_s1ap_id_t mme_ue_s1ap_id = INVALID_MME_UE_S1AP_ID;
  enb_ue_s1ap_id_t enb_ue_s1ap_id = INVALID_ENB_UE_S1AP_ID;
  S1ap_HandoverType_t handover_type = -1;
  S1ap_Cause_t cause = {S1ap_Cause_PR_NOTHING};
  S1ap_Cause_PR cause_type;
  long cause_value;
  S1ap_TargeteNB_ID_t* targeteNB_ID = NULL;
  bstring src_tgt_container = {0};
  uint8_t* enb_id_buf = NULL;
  oai::EnbDescription target_enb_association;
  uint32_t target_enb_id = 0;
  imsi64_t imsi64 = INVALID_IMSI64;
  s1ap_imsi_map_t* imsi_map = get_s1ap_imsi_map();

  OAILOG_FUNC_IN(LOG_S1AP);

  if ((s1ap_state_get_enb(state, assoc_id, &enb_association)) != PROTO_MAP_OK) {
    OAILOG_ERROR(LOG_S1AP,
                 "Ignore Handover Required from unknown assoc "
                 "%u\n",
                 assoc_id);
    OAILOG_FUNC_RETURN(LOG_S1AP, RETURNerror);
  }

  OAILOG_INFO(LOG_S1AP,
              "Handover Required from association id %u, "
              "Connected UEs = %u Num elements = %u\n",
              assoc_id, enb_association.nb_ue_associated(),
              enb_association.ue_id_map_size());

  container = &pdu->choice.initiatingMessage.value.choice.HandoverRequired;

  // MME_UE_S1AP_ID
  S1AP_FIND_PROTOCOLIE_BY_ID(S1ap_HandoverRequiredIEs_t, ie, container,
                             S1ap_ProtocolIE_ID_id_MME_UE_S1AP_ID, true);
  if (ie) {
    mme_ue_s1ap_id = ie->value.choice.MME_UE_S1AP_ID;
  } else {
    OAILOG_FUNC_RETURN(LOG_S1AP, RETURNerror);
  }

  // eNB_UE_S1AP_ID
  S1AP_FIND_PROTOCOLIE_BY_ID(S1ap_HandoverRequiredIEs_t, ie, container,
                             S1ap_ProtocolIE_ID_id_eNB_UE_S1AP_ID, true);
  // eNB UE S1AP ID is limited to 24 bits
  if (ie) {
    enb_ue_s1ap_id = (enb_ue_s1ap_id_t)(ie->value.choice.ENB_UE_S1AP_ID &
                                        ENB_UE_S1AP_ID_MASK);
  } else {
    OAILOG_FUNC_RETURN(LOG_S1AP, RETURNerror);
  }

  // Handover Type
  S1AP_FIND_PROTOCOLIE_BY_ID(S1ap_HandoverRequiredIEs_t, ie, container,
                             S1ap_ProtocolIE_ID_id_HandoverType, true);
  if (ie) {
    handover_type = ie->value.choice.HandoverType;
  } else {
    OAILOG_FUNC_RETURN(LOG_S1AP, RETURNerror);
  }

  // Only support intra LTE handovers today.
  if (handover_type != S1ap_HandoverType_intralte) {
    OAILOG_ERROR(LOG_S1AP,
                 "Unsupported handover type "
                 "%ld\n",
                 handover_type);

    // TODO: Process a failure message
    OAILOG_FUNC_RETURN(LOG_S1AP, RETURNerror);
  }

  // Grab the Cause Type and Cause Value
  S1AP_FIND_PROTOCOLIE_BY_ID(S1ap_HandoverRequiredIEs_t, ie, container,
                             S1ap_ProtocolIE_ID_id_Cause, true);
  if (ie) {
    cause_type = ie->value.choice.Cause.present;
    cause = ie->value.choice.Cause;
  } else {
    OAILOG_FUNC_RETURN(LOG_S1AP, RETURNerror);
  }
  switch (cause_type) {
    case S1ap_Cause_PR_radioNetwork:
      cause_value = ie->value.choice.Cause.choice.radioNetwork;
      break;

    case S1ap_Cause_PR_transport:
      cause_value = ie->value.choice.Cause.choice.transport;
      break;

    case S1ap_Cause_PR_nas:
      cause_value = ie->value.choice.Cause.choice.nas;
      break;

    case S1ap_Cause_PR_protocol:
      cause_value = ie->value.choice.Cause.choice.protocol;
      break;

    case S1ap_Cause_PR_misc:
      cause_value = ie->value.choice.Cause.choice.misc;
      break;

    default:
      OAILOG_ERROR(LOG_S1AP, "HANDOVER REQUIRED with Invalid Cause_Type = %d\n",
                   cause_type);
      OAILOG_FUNC_RETURN(LOG_S1AP, RETURNerror);
  }

  // Target ID
  S1AP_FIND_PROTOCOLIE_BY_ID(S1ap_HandoverRequiredIEs_t, ie, container,
                             S1ap_ProtocolIE_ID_id_TargetID, true);
  if (ie) {
    if (ie->value.choice.TargetID.present == S1ap_TargetID_PR_targeteNB_ID) {
      targeteNB_ID = &ie->value.choice.TargetID.choice.targeteNB_ID;
      if (targeteNB_ID->global_ENB_ID.eNB_ID.present ==
          S1ap_ENB_ID_PR_homeENB_ID) {
        // Home eNB ID = 28 bits
        enb_id_buf = targeteNB_ID->global_ENB_ID.eNB_ID.choice.homeENB_ID.buf;

        target_enb_id = (enb_id_buf[0] << 20) + (enb_id_buf[1] << 12) +
                        (enb_id_buf[2] << 4) + ((enb_id_buf[3] & 0xf0) >> 4);
        OAILOG_INFO(LOG_S1AP, "home eNB id: %u\n", target_enb_id);
      } else {
        // Macro eNB = 20 bits
        enb_id_buf = targeteNB_ID->global_ENB_ID.eNB_ID.choice.macroENB_ID.buf;

        target_enb_id = (enb_id_buf[0] << 12) + (enb_id_buf[1] << 4) +
                        ((enb_id_buf[2] & 0xf0) >> 4);
        OAILOG_INFO(LOG_S1AP, "macro eNB id: %u\n", target_enb_id);
      }
    } else {
      OAILOG_ERROR(LOG_S1AP, "Invalid target, only intra LTE HO supported");
      OAILOG_FUNC_RETURN(LOG_S1AP, RETURNerror);
    }
  } else {
    OAILOG_FUNC_RETURN(LOG_S1AP, RETURNerror);
  }

  // Source to Target Transparent Container
  S1AP_FIND_PROTOCOLIE_BY_ID(
      S1ap_HandoverRequiredIEs_t, ie, container,
      S1ap_ProtocolIE_ID_id_Source_ToTarget_TransparentContainer, true);
  if (ie) {
    // note: ownership of src_tgt_container transferred to receiver
    src_tgt_container =
        blk2bstr(ie->value.choice.Source_ToTarget_TransparentContainer.buf,
                 ie->value.choice.Source_ToTarget_TransparentContainer.size);

  } else {
    OAILOG_FUNC_RETURN(LOG_S1AP, RETURNerror);
  }

  OAILOG_INFO(
      LOG_S1AP,
      "Handover Required from association id %u, "
      "MME UE S1AP ID (" MME_UE_S1AP_ID_FMT
      ") ENB UE S1AP ID (" ENB_UE_S1AP_ID_FMT
      ") "
      "HandoverType = %ld CauseType = %u CauseValue = %ld Target ID = %u",
      assoc_id, mme_ue_s1ap_id, enb_ue_s1ap_id, handover_type, cause_type,
      cause_value, target_enb_id);

  // get imsi for logging
  imsi_map->mme_ueid2imsi_map.get(mme_ue_s1ap_id, &imsi64);

  // retrieve enb_description using hash table and match target_enb_id
  proto_map_uint32_enb_description_t enb_map;
  enb_map.map = state->mutable_enbs();
  if (state->enbs_size()) {
    for (auto itr = enb_map.map->begin(); itr != enb_map.map->end(); itr++) {
      target_enb_association = itr->second;
      if (!target_enb_association.sctp_assoc_id()) {
        continue;
      }
      if (target_enb_association.enb_id() == target_enb_id) {
        break;
      }
    }
    if (target_enb_association.enb_id() != target_enb_id) {
      bdestroy_wrapper(&src_tgt_container);
      OAILOG_ERROR(LOG_S1AP, "No eNB for enb_id %d\n", target_enb_id);
      OAILOG_FUNC_RETURN(LOG_S1AP, RETURNerror);
    }
  }

  OAILOG_INFO_UE(LOG_S1AP, imsi64,
                 "Handing over to enb_id %d (sctp assoc %d)\n", target_enb_id,
                 target_enb_association.sctp_assoc_id());

  s1ap_mme_itti_s1ap_handover_required(
      target_enb_association.sctp_assoc_id(), target_enb_id, cause,
      handover_type, mme_ue_s1ap_id, src_tgt_container, imsi64);

  OAILOG_FUNC_RETURN(LOG_S1AP, RETURNok);
}

status_code_e s1ap_mme_handle_handover_command(
    oai::S1apState* state,
    const itti_mme_app_handover_command_t* ho_command_p) {
  uint8_t* buffer_p = NULL;
  uint8_t err = 0;
  uint32_t length = 0;
  S1ap_S1AP_PDU_t pdu = {S1ap_S1AP_PDU_PR_NOTHING, {0}};
  S1ap_HandoverCommand_t* out;
  S1ap_HandoverCommandIEs_t* ie = NULL;
  oai::UeDescription* ue_ref_p = nullptr;
  sctp_stream_id_t stream = 0x0;

  OAILOG_FUNC_IN(LOG_S1AP);
  if (ho_command_p == NULL) {
    OAILOG_ERROR(LOG_S1AP, "Handover Command is null\n");
    OAILOG_FUNC_RETURN(LOG_S1AP, RETURNerror);
  }

  if ((ue_ref_p = s1ap_state_get_ue_mmeid(ho_command_p->mme_ue_s1ap_id)) ==
      nullptr) {
    OAILOG_ERROR(
        LOG_S1AP,
        "could not get ue context for mme_ue_s1ap_id " MME_UE_S1AP_ID_FMT
        ", failing!\n",
        (uint32_t)ho_command_p->mme_ue_s1ap_id);
    OAILOG_FUNC_RETURN(LOG_S1AP, RETURNerror);
  } else {
    stream = ue_ref_p->sctp_stream_send();
  }

  // we're doing handover, update the ue state
  ue_ref_p->set_s1ap_ue_state(oai::S1AP_UE_HANDOVER);
  ue_ref_p->mutable_s1ap_handover_state()->set_mme_ue_s1ap_id(
      ho_command_p->mme_ue_s1ap_id);
  ue_ref_p->mutable_s1ap_handover_state()->set_source_enb_id(
      ho_command_p->source_enb_id);
  ue_ref_p->mutable_s1ap_handover_state()->set_target_enb_id(
      ho_command_p->target_enb_id);
  ue_ref_p->mutable_s1ap_handover_state()->set_target_enb_ue_s1ap_id(
      ho_command_p->tgt_enb_ue_s1ap_id);
  ue_ref_p->mutable_s1ap_handover_state()->set_source_enb_ue_s1ap_id(
      ue_ref_p->enb_ue_s1ap_id());

  OAILOG_INFO(LOG_S1AP, "Handover Command received");
  pdu.present = S1ap_S1AP_PDU_PR_successfulOutcome;
  pdu.choice.successfulOutcome.procedureCode =
      S1ap_ProcedureCode_id_HandoverPreparation;
  pdu.choice.successfulOutcome.value.present =
      S1ap_SuccessfulOutcome__value_PR_HandoverCommand;
  pdu.choice.successfulOutcome.criticality = S1ap_Criticality_ignore;
  out = &pdu.choice.successfulOutcome.value.choice.HandoverCommand;

  /* MME-UE-ID: mandatory */
  ie = (S1ap_HandoverCommandIEs_t*)calloc(1, sizeof(S1ap_HandoverCommandIEs_t));
  ie->id = S1ap_ProtocolIE_ID_id_MME_UE_S1AP_ID;
  ie->criticality = S1ap_Criticality_reject;
  ie->value.present = S1ap_HandoverCommandIEs__value_PR_MME_UE_S1AP_ID;
  ie->value.choice.MME_UE_S1AP_ID = ho_command_p->mme_ue_s1ap_id;
  ASN_SEQUENCE_ADD(&out->protocolIEs.list, ie);

  /* eNB-UE-ID: mandatory */
  ie = (S1ap_HandoverCommandIEs_t*)calloc(1, sizeof(S1ap_HandoverCommandIEs_t));
  ie->id = S1ap_ProtocolIE_ID_id_eNB_UE_S1AP_ID;
  ie->criticality = S1ap_Criticality_reject;
  ie->value.present = S1ap_HandoverCommandIEs__value_PR_ENB_UE_S1AP_ID;
  ie->value.choice.ENB_UE_S1AP_ID = ho_command_p->src_enb_ue_s1ap_id;
  ASN_SEQUENCE_ADD(&out->protocolIEs.list, ie);

  /* HandoverType: mandatory */
  ie = (S1ap_HandoverCommandIEs_t*)calloc(1, sizeof(S1ap_HandoverCommandIEs_t));
  ie->id = S1ap_ProtocolIE_ID_id_HandoverType;
  ie->criticality = S1ap_Criticality_reject;
  ie->value.present = S1ap_HandoverCommandIEs__value_PR_HandoverType;
  ie->value.choice.HandoverType = ho_command_p->handover_type;
  ASN_SEQUENCE_ADD(&out->protocolIEs.list, ie);

  /* Target-ToSource-TransparentContainer: mandatory */
  ie = (S1ap_HandoverCommandIEs_t*)calloc(1, sizeof(S1ap_HandoverRequestIEs_t));
  ie->id = S1ap_ProtocolIE_ID_id_Target_ToSource_TransparentContainer;
  ie->criticality = S1ap_Criticality_reject;
  ie->value.present =
      S1ap_HandoverCommandIEs__value_PR_Target_ToSource_TransparentContainer;
  OCTET_STRING_fromBuf(&ie->value.choice.Target_ToSource_TransparentContainer,
                       (char*)bdata(ho_command_p->tgt_src_container),
                       blength(ho_command_p->tgt_src_container));
  ASN_SEQUENCE_ADD(&out->protocolIEs.list, ie);

  // Construct the PDU and send message
  if (s1ap_mme_encode_pdu(&pdu, &buffer_p, &length) < 0) {
    err = 1;
  }
  ASN_STRUCT_FREE_CONTENTS_ONLY(asn_DEF_S1ap_HandoverRequest, out);
  if (err) {
    OAILOG_FUNC_RETURN(LOG_S1AP, RETURNerror);
  }
  bstring b = blk2bstr(buffer_p, length);
  free(buffer_p);

  s1ap_mme_itti_send_sctp_request(&b, ho_command_p->source_assoc_id, stream,
                                  ho_command_p->mme_ue_s1ap_id);

  OAILOG_FUNC_RETURN(LOG_S1AP, RETURNok);
}

status_code_e s1ap_mme_handle_handover_notify(oai::S1apState* state,
                                              const sctp_assoc_id_t assoc_id,
                                              const sctp_stream_id_t stream,
                                              S1ap_S1AP_PDU_t* pdu) {
  S1ap_HandoverNotify_t* container = NULL;
  S1ap_HandoverNotifyIEs_t* ie = NULL;
  oai::EnbDescription target_enb;
  oai::UeDescription* src_ue_ref_p = nullptr;
  oai::UeDescription* new_ue_ref_p = nullptr;
  mme_ue_s1ap_id_t mme_ue_s1ap_id = INVALID_MME_UE_S1AP_ID;
  enb_ue_s1ap_id_t tgt_enb_ue_s1ap_id = INVALID_ENB_UE_S1AP_ID;
  ecgi_t ecgi = {.plmn = {0}, .cell_identity = {0}};
  tai_t tai = {0};
  imsi64_t imsi64 = INVALID_IMSI64;
  s1ap_imsi_map_t* imsi_map = get_s1ap_imsi_map();

  OAILOG_FUNC_IN(LOG_S1AP);

  if ((s1ap_state_get_enb(state, assoc_id, &target_enb)) != PROTO_MAP_OK) {
    OAILOG_ERROR(LOG_S1AP, "Ignore HandoverNotify from unknown assoc %u\n",
                 assoc_id);
    OAILOG_FUNC_RETURN(LOG_S1AP, RETURNerror);
  }

  OAILOG_INFO(LOG_S1AP, "handover notify received");
  container = &pdu->choice.initiatingMessage.value.choice.HandoverNotify;

  // HandoverNotify means the handover has completed successfully. We can
  // remove the UE context from the old eNB, tear down indirect forwarding
  // tunnels, modify the DL bearer, and create the new UE context on the new
  // eNB.

  // get the mandantory IEs
  // MME_UE_S1AP_ID
  S1AP_FIND_PROTOCOLIE_BY_ID(S1ap_HandoverNotifyIEs_t, ie, container,
                             S1ap_ProtocolIE_ID_id_MME_UE_S1AP_ID, true);
  if (ie) {
    mme_ue_s1ap_id = ie->value.choice.MME_UE_S1AP_ID;
  } else {
    OAILOG_FUNC_RETURN(LOG_S1AP, RETURNerror);
  }

  // eNB_UE_S1AP_ID
  S1AP_FIND_PROTOCOLIE_BY_ID(S1ap_HandoverNotifyIEs_t, ie, container,
                             S1ap_ProtocolIE_ID_id_eNB_UE_S1AP_ID, true);
  // eNB UE S1AP ID is limited to 24 bits
  if (ie) {
    tgt_enb_ue_s1ap_id = (enb_ue_s1ap_id_t)(ie->value.choice.ENB_UE_S1AP_ID &
                                            ENB_UE_S1AP_ID_MASK);
  } else {
    OAILOG_FUNC_RETURN(LOG_S1AP, RETURNerror);
  }

  // CGI
  S1AP_FIND_PROTOCOLIE_BY_ID(S1ap_HandoverNotifyIEs_t, ie, container,
                             S1ap_ProtocolIE_ID_id_EUTRAN_CGI, true);

  if (!ie) {
    OAILOG_ERROR(LOG_S1AP, "Incorrect IE \n");
    return RETURNerror;
  }

  if (!(ie->value.choice.EUTRAN_CGI.pLMNidentity.size == 3)) {
    OAILOG_ERROR(LOG_S1AP, "Incorrect PLMN size \n");
    return RETURNerror;
  }
  TBCD_TO_PLMN_T(&ie->value.choice.EUTRAN_CGI.pLMNidentity, &ecgi.plmn);
  BIT_STRING_TO_CELL_IDENTITY(&ie->value.choice.EUTRAN_CGI.cell_ID,
                              ecgi.cell_identity);

  // TAI
  S1AP_FIND_PROTOCOLIE_BY_ID(S1ap_HandoverNotifyIEs_t, ie, container,
                             S1ap_ProtocolIE_ID_id_TAI, true);
  if (!ie) {
    OAILOG_ERROR(LOG_S1AP, "Incorrect IE \n");
    return RETURNerror;
  }
  OCTET_STRING_TO_TAC(&ie->value.choice.TAI.tAC, tai.tac);
  if (!(ie->value.choice.EUTRAN_CGI.pLMNidentity.size == 3)) {
    OAILOG_ERROR(LOG_S1AP, "Incorrect PLMN size \n");
    return RETURNerror;
  }
  TBCD_TO_PLMN_T(&ie->value.choice.TAI.pLMNidentity, &tai.plmn);

  // imsi for logging
  imsi_map->mme_ueid2imsi_map.get(mme_ue_s1ap_id, &imsi64);

  // get existing UE context
  if ((src_ue_ref_p = s1ap_state_get_ue_mmeid(mme_ue_s1ap_id)) == nullptr) {
    OAILOG_ERROR_UE(LOG_S1AP, imsi64,
                    "source MME_UE_S1AP_ID (" MME_UE_S1AP_ID_FMT
                    ") does not point to any valid UE\n",
                    mme_ue_s1ap_id);
    OAILOG_FUNC_RETURN(LOG_S1AP, RETURNerror);
  }
  // create new UE context, remove the old one.
  new_ue_ref_p =
      s1ap_state_get_ue_enbid(target_enb.sctp_assoc_id(), tgt_enb_ue_s1ap_id);
  if (new_ue_ref_p != nullptr) {
    OAILOG_ERROR_UE(
        LOG_S1AP, imsi64,
        "S1AP:Handover Notify- Received ENB_UE_S1AP_ID is not Unique "
        "Drop Handover Notify for eNBUeS1APId:" ENB_UE_S1AP_ID_FMT "\n",
        tgt_enb_ue_s1ap_id);
    OAILOG_FUNC_RETURN(LOG_S1AP, RETURNerror);
  }
  if ((new_ue_ref_p = s1ap_new_ue(&target_enb, assoc_id, tgt_enb_ue_s1ap_id)) ==
      nullptr) {
    // If we failed to allocate a new UE return -1
    OAILOG_ERROR_UE(LOG_S1AP, imsi64,
                    "S1AP:Handover Notify- Failed to allocate S1AP UE Context, "
                    "eNBUeS1APId:" ENB_UE_S1AP_ID_FMT "\n",
                    tgt_enb_ue_s1ap_id);
    OAILOG_FUNC_RETURN(LOG_S1AP, RETURNerror);
  }
  new_ue_ref_p->set_s1ap_ue_state(
      oai::S1AP_UE_CONNECTED);  // handover has completed
  new_ue_ref_p->set_enb_ue_s1ap_id(tgt_enb_ue_s1ap_id);
  // Will be allocated by NAS
  new_ue_ref_p->set_mme_ue_s1ap_id(mme_ue_s1ap_id);

  new_ue_ref_p->mutable_s1ap_ue_context_rel_timer()->set_id(
      src_ue_ref_p->s1ap_ue_context_rel_timer().id());
  new_ue_ref_p->mutable_s1ap_ue_context_rel_timer()->set_msec(
      src_ue_ref_p->s1ap_ue_context_rel_timer().msec());
  new_ue_ref_p->set_sctp_stream_recv(
      src_ue_ref_p->mutable_s1ap_handover_state()->target_sctp_stream_recv());
  new_ue_ref_p->set_sctp_stream_send(
      src_ue_ref_p->mutable_s1ap_handover_state()->target_sctp_stream_send());

  new_ue_ref_p->mutable_s1ap_handover_state()->MergeFrom(
      src_ue_ref_p->s1ap_handover_state());

  // generate a message to update bearers
  s1ap_mme_itti_s1ap_handover_notify(
      mme_ue_s1ap_id, src_ue_ref_p->s1ap_handover_state(), tgt_enb_ue_s1ap_id,
      assoc_id, ecgi, imsi64);

  // Send context release command to source eNB
  s1ap_mme_generate_ue_context_release_command(
      state, src_ue_ref_p, S1AP_SUCCESSFUL_HANDOVER, imsi64,
      src_ue_ref_p->sctp_assoc_id(),
      src_ue_ref_p->s1ap_handover_state().source_sctp_stream_send(),
      mme_ue_s1ap_id,
      src_ue_ref_p->s1ap_handover_state().source_enb_ue_s1ap_id());

  /* Remove ue description from source eNB */
  s1ap_remove_ue(state, src_ue_ref_p);

  /* Mapping between mme_ue_s1ap_id, assoc_id and enb_ue_s1ap_id */
  proto_map_uint32_uint32_t mmeid2associd_map;
  mmeid2associd_map.map = state->mutable_mmeid2associd();
  proto_map_rc_t rc =
      mmeid2associd_map.insert(new_ue_ref_p->mme_ue_s1ap_id(), assoc_id);

  magma::proto_map_uint32_uint64_t ue_id_coll;
  ue_id_coll.map = target_enb.mutable_ue_id_map();
  ue_id_coll.insert(new_ue_ref_p->mme_ue_s1ap_id(),
                    new_ue_ref_p->comp_s1ap_id());
  s1ap_state_update_enb_map(state, assoc_id, &target_enb);

  OAILOG_DEBUG_UE(
      LOG_S1AP, imsi64,
      "Associated sctp_assoc_id %d, enb_ue_s1ap_id " ENB_UE_S1AP_ID_FMT
      ", mme_ue_s1ap_id " MME_UE_S1AP_ID_FMT ":%s \n",
      assoc_id, new_ue_ref_p->enb_ue_s1ap_id(), new_ue_ref_p->mme_ue_s1ap_id(),
      magma::map_rc_code2string(rc));

  OAILOG_FUNC_RETURN(LOG_S1AP, RETURNok);
}

status_code_e s1ap_mme_handle_enb_status_transfer(
    oai::S1apState* state, const sctp_assoc_id_t assoc_id,
    const sctp_stream_id_t stream, S1ap_S1AP_PDU_t* pdu) {
  S1ap_ENBStatusTransfer_t* container = NULL;
  S1ap_ENBStatusTransferIEs_t* ie = NULL;
  oai::UeDescription* ue_ref_p = nullptr;
  mme_ue_s1ap_id_t mme_ue_s1ap_id = INVALID_MME_UE_S1AP_ID;
  oai::EnbDescription target_enb_association;
  uint8_t* buffer = NULL;
  uint32_t length = 0;

  OAILOG_FUNC_IN(LOG_S1AP);
  container = &pdu->choice.initiatingMessage.value.choice.ENBStatusTransfer;

  // similar to enb_configuration_transfer, we immediately generate the new
  // message by changing type and updating the enb_ue_s1ap_id to match that of
  // the target enb.

  // MME_UE_S1AP_ID
  S1AP_FIND_PROTOCOLIE_BY_ID(S1ap_ENBStatusTransferIEs_t, ie, container,
                             S1ap_ProtocolIE_ID_id_MME_UE_S1AP_ID, true);
  if (ie) {
    mme_ue_s1ap_id = ie->value.choice.MME_UE_S1AP_ID;
  } else {
    OAILOG_FUNC_RETURN(LOG_S1AP, RETURNerror);
  }

  // get the UE and handover state
  if ((ue_ref_p = s1ap_state_get_ue_mmeid(mme_ue_s1ap_id)) == nullptr) {
    OAILOG_ERROR(
        LOG_S1AP,
        "could not get ue context for mme_ue_s1ap_id " MME_UE_S1AP_ID_FMT
        ", failing!\n",
        (uint32_t)mme_ue_s1ap_id);
    OAILOG_FUNC_RETURN(LOG_S1AP, RETURNerror);
  }

  OAILOG_INFO(LOG_S1AP,
              "Received eNBStatusTransfer from source enb_id assoc %u for "
              "ue " MME_UE_S1AP_ID_FMT " to target enb_id %u\n",
              assoc_id, mme_ue_s1ap_id,
              ue_ref_p->s1ap_handover_state().target_enb_ue_s1ap_id());

  // set the target eNB_UE_S1AP_ID
  S1AP_FIND_PROTOCOLIE_BY_ID(S1ap_ENBStatusTransferIEs_t, ie, container,
                             S1ap_ProtocolIE_ID_id_eNB_UE_S1AP_ID, true);
  if (ie) {
    ie->value.choice.ENB_UE_S1AP_ID =
        ue_ref_p->s1ap_handover_state().target_enb_ue_s1ap_id();
  } else {
    OAILOG_FUNC_RETURN(LOG_S1AP, RETURNerror);
  }

  // get the enb_description matching the target_enb_id
  // retrieve enb_description using hash table and match target_enb_id
  proto_map_uint32_enb_description_t enb_map;
  enb_map.map = state->mutable_enbs();
  if (state->enbs_size()) {
    for (auto itr = enb_map.map->begin(); itr != enb_map.map->end(); itr++) {
      target_enb_association = itr->second;
      if (!target_enb_association.sctp_assoc_id()) {
        continue;
      }
      if (target_enb_association.enb_id() ==
          ue_ref_p->s1ap_handover_state().target_enb_id()) {
        break;
      }
    }
    if (target_enb_association.enb_id() !=
        ue_ref_p->s1ap_handover_state().target_enb_id()) {
      OAILOG_ERROR(LOG_S1AP, "No eNB for enb_id %d\n",
                   ue_ref_p->s1ap_handover_state().target_enb_id());
      OAILOG_FUNC_RETURN(LOG_S1AP, RETURNerror);
    }
  }

  // change the message type and enb_ue_s1_id to the target eNB's ID
  pdu->choice.initiatingMessage.procedureCode =
      S1ap_ProcedureCode_id_MMEStatusTransfer;
  pdu->present = S1ap_S1AP_PDU_PR_initiatingMessage;

  // Encode message
  if (s1ap_mme_encode_pdu(pdu, &buffer, &length) < 0) {
    OAILOG_ERROR(
        LOG_S1AP,
        "Failed to encode MME Configuration Transfer message for enb_id %u\n",
        ue_ref_p->s1ap_handover_state().target_enb_id());
    OAILOG_FUNC_RETURN(LOG_S1AP, RETURNerror);
  }

  bstring b = blk2bstr(buffer, length);
  free(buffer);

  s1ap_mme_itti_send_sctp_request(
      &b, target_enb_association.sctp_assoc_id(),
      ue_ref_p->s1ap_handover_state().target_sctp_stream_recv(),
      ue_ref_p->mme_ue_s1ap_id());

  OAILOG_FUNC_RETURN(LOG_S1AP, RETURNok);
}

status_code_e s1ap_mme_handle_path_switch_request(
    oai::S1apState* state,
    __attribute__((unused)) const sctp_assoc_id_t assoc_id,
    __attribute__((unused)) const sctp_stream_id_t stream,
    S1ap_S1AP_PDU_t* pdu) {
  S1ap_PathSwitchRequest_t* container = NULL;
  S1ap_PathSwitchRequestIEs_t* ie = NULL;
  S1ap_E_RABToBeSwitchedDLItemIEs_t* eRABToBeSwitchedDlItemIEs_p = NULL;
  oai::EnbDescription enb_association;
  oai::UeDescription* ue_ref_p = nullptr;
  oai::UeDescription* new_ue_ref_p = nullptr;
  mme_ue_s1ap_id_t mme_ue_s1ap_id = INVALID_MME_UE_S1AP_ID;
  enb_ue_s1ap_id_t enb_ue_s1ap_id = INVALID_ENB_UE_S1AP_ID;
  ecgi_t ecgi = {.plmn = {0}, .cell_identity = {0}};
  tai_t tai = {0};
  uint16_t encryption_algorithm_capabilities = 0;
  uint16_t integrity_algorithm_capabilities = 0;
  e_rab_to_be_switched_in_downlink_list_t e_rab_to_be_switched_dl_list = {0};
  uint32_t num_erab = 0;
  uint16_t index = 0;
  itti_s1ap_path_switch_request_failure_t path_switch_req_failure = {0};
  imsi64_t imsi64 = INVALID_IMSI64;
  s1ap_imsi_map_t* imsi_map = get_s1ap_imsi_map();

  OAILOG_FUNC_IN(LOG_S1AP);

  if ((s1ap_state_get_enb(state, assoc_id, &enb_association)) != PROTO_MAP_OK) {
    OAILOG_ERROR(LOG_S1AP,
                 "Ignore Path Switch Request from unknown assoc "
                 "%u\n",
                 assoc_id);
    OAILOG_FUNC_RETURN(LOG_S1AP, RETURNerror);
  }

  container = &pdu->choice.initiatingMessage.value.choice.PathSwitchRequest;

  S1AP_FIND_PROTOCOLIE_BY_ID(S1ap_PathSwitchRequestIEs_t, ie, container,
                             S1ap_ProtocolIE_ID_id_SourceMME_UE_S1AP_ID, true);
  if (ie) {
    mme_ue_s1ap_id = ie->value.choice.MME_UE_S1AP_ID;
  } else {
    OAILOG_FUNC_RETURN(LOG_S1AP, RETURNerror);
  }

  S1AP_FIND_PROTOCOLIE_BY_ID(S1ap_PathSwitchRequestIEs_t, ie, container,
                             S1ap_ProtocolIE_ID_id_eNB_UE_S1AP_ID, true);
  // eNB UE S1AP ID is limited to 24 bits
  if (ie) {
    enb_ue_s1ap_id = (enb_ue_s1ap_id_t)(ie->value.choice.ENB_UE_S1AP_ID &
                                        ENB_UE_S1AP_ID_MASK);
  } else {
    OAILOG_FUNC_RETURN(LOG_S1AP, RETURNerror);
  }

  OAILOG_DEBUG_UE(LOG_S1AP, imsi64,
                  "Path Switch Request message received from eNB UE S1AP "
                  "ID: " ENB_UE_S1AP_ID_FMT "\n",
                  enb_ue_s1ap_id);

  imsi_map->mme_ueid2imsi_map.get(mme_ue_s1ap_id, &imsi64);

  /* If all the E-RAB ID IEs in E-RABToBeSwitchedDLList is set to the
   * same value, send PATH SWITCH REQUEST FAILURE message to eNB */
  if (true == is_all_erabId_same(container)) {
    /*send PATH SWITCH REQUEST FAILURE message to eNB*/
    path_switch_req_failure.sctp_assoc_id = assoc_id;
    path_switch_req_failure.mme_ue_s1ap_id = mme_ue_s1ap_id;
    path_switch_req_failure.enb_ue_s1ap_id = enb_ue_s1ap_id;
    s1ap_handle_path_switch_req_failure(&path_switch_req_failure, imsi64);
    OAILOG_FUNC_RETURN(LOG_S1AP, RETURNerror);
  }

  if ((ue_ref_p = s1ap_state_get_ue_mmeid(mme_ue_s1ap_id)) == nullptr) {
    /*
     * The MME UE S1AP ID provided by eNB doesn't point to any valid UE.
     * MME ignore this PATH SWITCH REQUEST.
     */
    OAILOG_ERROR_UE(LOG_S1AP, imsi64,
                    "source MME_UE_S1AP_ID (" MME_UE_S1AP_ID_FMT
                    ") does not point to any valid UE\n",
                    mme_ue_s1ap_id);
    OAILOG_FUNC_RETURN(LOG_S1AP, RETURNerror);
  }
  new_ue_ref_p =
      s1ap_state_get_ue_enbid(enb_association.sctp_assoc_id(), enb_ue_s1ap_id);
  if (new_ue_ref_p != nullptr) {
    OAILOG_ERROR_UE(
        LOG_S1AP, imsi64,
        "S1AP:Path Switch Request- Received ENB_UE_S1AP_ID is not Unique "
        "Drop Path Switch Request for eNBUeS1APId:" ENB_UE_S1AP_ID_FMT "\n",
        enb_ue_s1ap_id);
    OAILOG_FUNC_RETURN(LOG_S1AP, RETURNerror);
  }
  /*
   * Creat New UE Context with target eNB and delete Old UE Context
   * from source eNB.
   */
  if ((new_ue_ref_p = s1ap_new_ue(&enb_association, assoc_id,
                                  enb_ue_s1ap_id)) == nullptr) {
    // If we failed to allocate a new UE return -1
    OAILOG_ERROR_UE(
        LOG_S1AP, imsi64,
        "S1AP:Path Switch Request- Failed to allocate S1AP UE Context, "
        "eNBUeS1APId:" ENB_UE_S1AP_ID_FMT "\n",
        enb_ue_s1ap_id);
    OAILOG_FUNC_RETURN(LOG_S1AP, RETURNerror);
  }
  new_ue_ref_p->set_s1ap_ue_state(ue_ref_p->s1ap_ue_state());
  new_ue_ref_p->set_enb_ue_s1ap_id(enb_ue_s1ap_id);
  // Will be allocated by NAS
  new_ue_ref_p->set_mme_ue_s1ap_id(mme_ue_s1ap_id);

  new_ue_ref_p->mutable_s1ap_ue_context_rel_timer()->set_id(
      ue_ref_p->s1ap_ue_context_rel_timer().id());
  new_ue_ref_p->mutable_s1ap_ue_context_rel_timer()->set_msec(
      ue_ref_p->s1ap_ue_context_rel_timer().msec());
  // On which stream we received the message
  new_ue_ref_p->set_sctp_stream_recv(stream);
  new_ue_ref_p->set_sctp_stream_send(enb_association.next_sctp_stream());
  enb_association.set_next_sctp_stream(enb_association.next_sctp_stream() + 1);
  if (enb_association.next_sctp_stream() >= enb_association.instreams()) {
    enb_association.set_next_sctp_stream(1);
  }
  /* Remove ue description from source eNB */
  s1ap_remove_ue(state, ue_ref_p);

  /* Mapping between mme_ue_s1ap_id, assoc_id and enb_ue_s1ap_id */
  proto_map_uint32_uint32_t mmeid2associd_map;
  mmeid2associd_map.map = state->mutable_mmeid2associd();
  magma::proto_map_rc_t rc =
      mmeid2associd_map.insert(new_ue_ref_p->mme_ue_s1ap_id(), assoc_id);

  magma::proto_map_uint32_uint64_t ue_id_coll;
  ue_id_coll.map = enb_association.mutable_ue_id_map();
  ue_id_coll.insert(new_ue_ref_p->mme_ue_s1ap_id(),
                    new_ue_ref_p->comp_s1ap_id());
  s1ap_state_update_enb_map(state, assoc_id, &enb_association);

  OAILOG_DEBUG_UE(
      LOG_S1AP, imsi64,
      "Associated sctp_assoc_id %d, enb_ue_s1ap_id " ENB_UE_S1AP_ID_FMT
      ", mme_ue_s1ap_id " MME_UE_S1AP_ID_FMT ":%s \n",
      assoc_id, new_ue_ref_p->enb_ue_s1ap_id(), new_ue_ref_p->mme_ue_s1ap_id(),
      magma::map_rc_code2string(rc));

  S1AP_FIND_PROTOCOLIE_BY_ID(S1ap_PathSwitchRequestIEs_t, ie, container,
                             S1ap_ProtocolIE_ID_id_E_RABToBeSwitchedDLList,
                             true);

  if (!ie) {
    OAILOG_ERROR(LOG_S1AP, "Incorrect IE \n");
    return RETURNerror;
  }

  S1ap_E_RABToBeSwitchedDLList_t* e_rab_to_be_switched_dl_list_req =
      &ie->value.choice.E_RABToBeSwitchedDLList;

  // E-RAB To Be Switched in Downlink List mandatory IE
  num_erab = e_rab_to_be_switched_dl_list_req->list.count;
  for (index = 0; index < num_erab; ++index) {
    eRABToBeSwitchedDlItemIEs_p =
        (S1ap_E_RABToBeSwitchedDLItemIEs_t*)
            e_rab_to_be_switched_dl_list_req->list.array[index];
    S1ap_E_RABToBeSwitchedDLItem_t* eRab_ToBeSwitchedDLItem =
        &eRABToBeSwitchedDlItemIEs_p->value.choice.E_RABToBeSwitchedDLItem;

    e_rab_to_be_switched_dl_list.item[index].e_rab_id =
        eRab_ToBeSwitchedDLItem->e_RAB_ID;
    e_rab_to_be_switched_dl_list.item[index].transport_layer_address =
        blk2bstr(eRab_ToBeSwitchedDLItem->transportLayerAddress.buf,
                 eRab_ToBeSwitchedDLItem->transportLayerAddress.size);
    e_rab_to_be_switched_dl_list.item[index].gtp_teid =
        htonl(*((uint32_t*)eRab_ToBeSwitchedDLItem->gTP_TEID.buf));
    e_rab_to_be_switched_dl_list.no_of_items += 1;
  }

  // CGI mandatory IE
  S1AP_FIND_PROTOCOLIE_BY_ID(S1ap_PathSwitchRequestIEs_t, ie, container,
                             S1ap_ProtocolIE_ID_id_EUTRAN_CGI, true);

  if (!ie) {
    OAILOG_ERROR(LOG_S1AP, "Incorrect IE \n");
    return RETURNerror;
  }

  if (!(ie->value.choice.EUTRAN_CGI.pLMNidentity.size == 3)) {
    OAILOG_ERROR(LOG_S1AP, "Incorrect PLMN size \n");
    return RETURNerror;
  }
  TBCD_TO_PLMN_T(&ie->value.choice.EUTRAN_CGI.pLMNidentity, &ecgi.plmn);
  BIT_STRING_TO_CELL_IDENTITY(&ie->value.choice.EUTRAN_CGI.cell_ID,
                              ecgi.cell_identity);

  // TAI mandatory IE
  S1AP_FIND_PROTOCOLIE_BY_ID(S1ap_PathSwitchRequestIEs_t, ie, container,
                             S1ap_ProtocolIE_ID_id_TAI, true);
  if (!ie) {
    OAILOG_ERROR(LOG_S1AP, "Incorrect IE \n");
    return RETURNerror;
  }
  OCTET_STRING_TO_TAC(&ie->value.choice.TAI.tAC, tai.tac);
  if (!(ie->value.choice.EUTRAN_CGI.pLMNidentity.size == 3)) {
    OAILOG_ERROR(LOG_S1AP, "Incorrect PLMN size \n");
    return RETURNerror;
  }
  TBCD_TO_PLMN_T(&ie->value.choice.TAI.pLMNidentity, &tai.plmn);

  // UE Security Capabilities mandatory IE
  S1AP_FIND_PROTOCOLIE_BY_ID(S1ap_PathSwitchRequestIEs_t, ie, container,
                             S1ap_ProtocolIE_ID_id_UESecurityCapabilities,
                             true);
  BIT_STRING_TO_INT16(
      &ie->value.choice.UESecurityCapabilities.encryptionAlgorithms,
      encryption_algorithm_capabilities);
  BIT_STRING_TO_INT16(
      &ie->value.choice.UESecurityCapabilities.integrityProtectionAlgorithms,
      integrity_algorithm_capabilities);

  s1ap_mme_itti_s1ap_path_switch_request(
      assoc_id, enb_association.enb_id(), new_ue_ref_p->enb_ue_s1ap_id(),
      &e_rab_to_be_switched_dl_list, new_ue_ref_p->mme_ue_s1ap_id(), &ecgi,
      &tai, encryption_algorithm_capabilities, integrity_algorithm_capabilities,
      imsi64);

  OAILOG_FUNC_RETURN(LOG_S1AP, RETURNok);
}

//------------------------------------------------------------------------------
//------------------------------------------------------------------------------
static bool s1ap_send_enb_deregistered_ind(__attribute__((unused))
                                           uint32_t keyP,
                                           uint64_t const dataP, void* argP,
                                           void** resultP) {
  arg_s1ap_send_enb_dereg_ind_t* arg = (arg_s1ap_send_enb_dereg_ind_t*)argP;
  oai::UeDescription* ue_ref_p = nullptr;

  // Ask for the release of each UE context associated to the eNB
  map_uint64_ue_description_t* s1ap_ue_state = get_s1ap_ue_state();
  if (!s1ap_ue_state) {
    OAILOG_ERROR(LOG_S1AP, "Failed to get s1ap_ue_state");
    OAILOG_FUNC_RETURN(LOG_S1AP, false);
  }
  s1ap_ue_state->get(dataP, &ue_ref_p);
  if (ue_ref_p) {
    if (arg->current_ue_index == 0) {
      arg->message_p = DEPRECATEDitti_alloc_new_message_fatal(
          TASK_S1AP, S1AP_ENB_DEREGISTERED_IND);
      OAILOG_DEBUG(LOG_S1AP, "eNB Deregesteration");
    }
    if (ue_ref_p->mme_ue_s1ap_id() == INVALID_MME_UE_S1AP_ID) {
      /*
       * Send deregistered ind for this also and let MMEAPP find the context
       * using enb_ue_s1ap_id_key
       */
      OAILOG_WARNING(LOG_S1AP, "UE with invalid MME s1ap id found");
    }

    AssertFatal(
        arg->current_ue_index < S1AP_ITTI_UE_PER_DEREGISTER_MESSAGE,
        "Too many deregistered UEs reported in S1AP_ENB_DEREGISTERED_IND "
        "message ");
    S1AP_ENB_DEREGISTERED_IND(arg->message_p)
        .mme_ue_s1ap_id[arg->current_ue_index] = ue_ref_p->mme_ue_s1ap_id();
    S1AP_ENB_DEREGISTERED_IND(arg->message_p)
        .enb_ue_s1ap_id[arg->current_ue_index] = ue_ref_p->enb_ue_s1ap_id();

    arg->handled_ues++;
    arg->current_ue_index++;

    if (arg->handled_ues == arg->deregister_ue_count ||
        arg->current_ue_index == S1AP_ITTI_UE_PER_DEREGISTER_MESSAGE) {
      // Sending INVALID_IMSI64 because message is not specific to any UE/IMSI
      arg->message_p->ittiMsgHeader.imsi = INVALID_IMSI64;
      S1AP_ENB_DEREGISTERED_IND(arg->message_p).enb_id = arg->associated_enb_id;
      S1AP_ENB_DEREGISTERED_IND(arg->message_p).nb_ue_to_deregister =
          (uint8_t)arg->current_ue_index;

      // Max UEs reached for this ITTI message, send message to MME App
      OAILOG_DEBUG(
          LOG_S1AP,
          "Reached maximum UE count for this ITTI message. Sending "
          "deregistered indication to MME App for UE count = %u\n",
          S1AP_ENB_DEREGISTERED_IND(arg->message_p).nb_ue_to_deregister);

      if (arg->current_ue_index == S1AP_ITTI_UE_PER_DEREGISTER_MESSAGE) {
        arg->current_ue_index = 0;
      }
      send_msg_to_task(&s1ap_task_zmq_ctx, TASK_MME_APP, arg->message_p);
      arg->message_p = NULL;
    }

    *resultP = arg->message_p;
  } else {
    OAILOG_TRACE(LOG_S1AP, "No valid UE provided in callback: %p\n", ue_ref_p);
  }
  return false;
}

typedef struct arg_s1ap_construct_enb_reset_req_s {
  uint8_t current_ue_index;
  MessageDef* msg;
} arg_s1ap_construct_enb_reset_req_t;

bool construct_s1ap_mme_full_reset_req(uint32_t keyP, const uint64_t dataP,
                                       void* argP, void** resultP) {
  arg_s1ap_construct_enb_reset_req_t* arg =
      reinterpret_cast<arg_s1ap_construct_enb_reset_req_t*>(argP);
  oai::UeDescription* ue_ref = reinterpret_cast<oai::UeDescription*>(dataP);

  map_uint64_ue_description_t* s1ap_ue_state = get_s1ap_ue_state();
  if (!s1ap_ue_state) {
    OAILOG_ERROR(LOG_S1AP, "Failed to get s1ap_ue_state");
    OAILOG_FUNC_RETURN(LOG_S1AP, false);
  }
  s1ap_ue_state->get(dataP, &ue_ref);
  uint32_t i = arg->current_ue_index;
  if (ue_ref) {
    S1AP_ENB_INITIATED_RESET_REQ(arg->msg).ue_to_reset_list[i].mme_ue_s1ap_id =
        ue_ref->mme_ue_s1ap_id();
    S1AP_ENB_INITIATED_RESET_REQ(arg->msg).ue_to_reset_list[i].enb_ue_s1ap_id =
        ue_ref->enb_ue_s1ap_id();
  } else {
    OAILOG_TRACE(LOG_S1AP, "No valid UE provided in callback: %p\n", ue_ref);
    S1AP_ENB_INITIATED_RESET_REQ(arg->msg).ue_to_reset_list[i].mme_ue_s1ap_id =
        INVALID_MME_UE_S1AP_ID;
  }
  arg->current_ue_index++;

  return false;
}

//------------------------------------------------------------------------------
status_code_e s1ap_handle_sctp_disconnection(oai::S1apState* state,
                                             const sctp_assoc_id_t assoc_id,
                                             bool reset) {
  arg_s1ap_send_enb_dereg_ind_t arg = {0};
  MessageDef* message_p = NULL;
  oai::EnbDescription enb_association;

  OAILOG_FUNC_IN(LOG_S1AP);

  // Checking if the assoc id has a valid eNB attached to it
  if ((s1ap_state_get_enb(state, assoc_id, &enb_association)) != PROTO_MAP_OK) {
    OAILOG_ERROR(LOG_S1AP, "No eNB attached to this assoc_id: %d\n", assoc_id);
    OAILOG_FUNC_RETURN(LOG_S1AP, RETURNerror);
  }

  magma::proto_map_uint32_uint64_t ue_id_coll;
  ue_id_coll.map = enb_association.mutable_ue_id_map();
  OAILOG_INFO(LOG_S1AP,
              "SCTP disconnection request for association id %u, Reset Flag = "
              "%u. Connected UEs = %u Num elements = %zu\n",
              assoc_id, reset, enb_association.nb_ue_associated(),
              ue_id_coll.size());

  // First check if we can just reset the eNB state if there are no UEs
  if (!enb_association.nb_ue_associated()) {
    if (reset) {
      OAILOG_INFO(LOG_S1AP,
                  "SCTP reset request for association id %u. No Connected UEs. "
                  "Reset Flag = %u\n",
                  assoc_id, reset);

      OAILOG_INFO(LOG_S1AP, "Moving eNB with assoc_id %u to INIT state\n",
                  assoc_id);
      enb_association.set_s1_enb_state(oai::S1AP_INIT);
      state->set_num_enbs(state->num_enbs() - 1);
      s1ap_state_update_enb_map(state, assoc_id, &enb_association);
    } else {
      OAILOG_INFO(
          LOG_S1AP,
          "SCTP Shutdown request for association id %u. No Connected UEs. "
          "Reset Flag = %u\n",
          assoc_id, reset);

      OAILOG_INFO(LOG_S1AP, "Removing eNB with association id %u \n", assoc_id);
      s1ap_remove_enb(state, &enb_association);
    }
    OAILOG_FUNC_RETURN(LOG_S1AP, RETURNok);
  }

  if (reset) {
    /* UE state at s1ap task is created on reception of initial ue message
     * The map ue_id_coll is updated after mme_app_task assigns and provides
     * mme_ue_s1ap_id to s1ap task
     * s1ap task shall clear this UE state if mme_app task has not yet provided
     * mme_ue_s1ap_id
     */
    if (ue_id_coll.size() == 0) {
      OAILOG_FUNC_RETURN(LOG_S1AP,
                         s1ap_clear_ue_ctxt_for_unknown_mme_ue_s1ap_id(
                             state, enb_association.sctp_assoc_id()));
    }
  }
  /*
   * Send S1ap deregister indication to MME app in batches of UEs where
   * UE count in each batch <= S1AP_ITTI_UE_PER_DEREGISTER_MESSAGE
   */

  arg.associated_enb_id = enb_association.enb_id();
  arg.deregister_ue_count = ue_id_coll.size();
  ue_id_coll.map_apply_callback_on_all_elements(
      s1ap_send_enb_deregistered_ind, reinterpret_cast<void*>(&arg),
      reinterpret_cast<void**>(&message_p));

  /*
   * Mark the eNB's s1 state as appropriate, the eNB will be deleted or
   * moved to init state when the last UE's s1 state is cleaned up
   */
  oai::S1apEnbState s1ap_state =
      reset ? oai::S1AP_RESETING : oai::S1AP_SHUTDOWN;
  enb_association.set_s1_enb_state(s1ap_state);
  s1ap_state_update_enb_map(state, assoc_id, &enb_association);
  OAILOG_INFO(LOG_S1AP,
              "Marked enb s1 status to %s, attached to assoc_id: %d\n",
              reset ? "Reset" : "Shutdown", assoc_id);

  OAILOG_FUNC_RETURN(LOG_S1AP, RETURNok);
}

//------------------------------------------------------------------------------
status_code_e s1ap_handle_new_association(oai::S1apState* state,
                                          sctp_new_peer_t* sctp_new_peer_p) {
  oai::EnbDescription enb_association;

  OAILOG_FUNC_IN(LOG_S1AP);

  if (sctp_new_peer_p == NULL) {
    OAILOG_ERROR(LOG_S1AP, "sctp_new_peer_p is NULL\n");
    return RETURNerror;
  }

  /*
   * Checking that the assoc id has a valid eNB attached to.
   */
  if ((s1ap_state_get_enb(state, sctp_new_peer_p->assoc_id,
                          &enb_association)) != PROTO_MAP_OK) {
    OAILOG_DEBUG(LOG_S1AP, "Create eNB context for assoc_id: %d\n",
                 sctp_new_peer_p->assoc_id);
    // Create new context
    s1ap_new_enb(&enb_association);

    enb_association.set_sctp_assoc_id(sctp_new_peer_p->assoc_id);
    enb_association.set_enb_id(
        0xFFFFFFFF);  // home or macro eNB is 28 or 20bits.

    proto_map_uint32_enb_description_t enb_map;
    enb_map.map = state->mutable_enbs();
    magma::proto_map_rc_t rc =
        enb_map.insert(enb_association.sctp_assoc_id(), enb_association);
    if (rc != magma::PROTO_MAP_OK) {
      OAILOG_FUNC_RETURN(LOG_S1AP, RETURNerror);
    }
  } else if ((enb_association.s1_enb_state() == oai::S1AP_SHUTDOWN) ||
             (enb_association.s1_enb_state() == oai::S1AP_RESETING)) {
    OAILOG_WARNING(LOG_S1AP,
                   "Received new association request on an association that "
                   "is being %s, "
                   "ignoring",
                   s1_enb_state2str(enb_association.s1_enb_state()));
    OAILOG_FUNC_RETURN(LOG_S1AP, RETURNerror);
  } else {
    OAILOG_DEBUG(LOG_S1AP,
                 "eNB context already exists for assoc_id: %d, update it\n",
                 sctp_new_peer_p->assoc_id);
  }

  enb_association.set_sctp_assoc_id(sctp_new_peer_p->assoc_id);
  /*
   * Fill in in and out number of streams available on SCTP connection.
   */
  enb_association.set_instreams((sctp_stream_id_t)sctp_new_peer_p->instreams);
  enb_association.set_outstreams((sctp_stream_id_t)sctp_new_peer_p->outstreams);
  /*
   * Fill in control plane IP address of RAN end point for this association
   */
  if (sctp_new_peer_p->ran_cp_ipaddr) {
    enb_association.set_ran_cp_ipaddr(sctp_new_peer_p->ran_cp_ipaddr->data,
                                      sctp_new_peer_p->ran_cp_ipaddr->slen);
    enb_association.set_ran_cp_ipaddr_sz(sctp_new_peer_p->ran_cp_ipaddr->slen);
  }
  /*
   * initialize the next sctp stream to 1 as 0 is reserved for non
   * * * * ue associated signalling.
   */
  enb_association.set_next_sctp_stream(1);
  enb_association.set_s1_enb_state(oai::S1AP_INIT);
  s1ap_state_update_enb_map(state, sctp_new_peer_p->assoc_id, &enb_association);
  OAILOG_FUNC_RETURN(LOG_S1AP, RETURNok);
}

//------------------------------------------------------------------------------
void s1ap_mme_release_ue_context(oai::S1apState* state,
                                 oai::UeDescription* ue_ref_p,
                                 imsi64_t imsi64) {
  MessageDef* message_p = NULL;
  OAILOG_FUNC_IN(LOG_S1AP);

  if (ue_ref_p == nullptr) {
    OAILOG_ERROR(LOG_S1AP, "ue_ref_p is nullptr\n");
  }
  // Stop the ue context release timer
  s1ap_stop_timer(ue_ref_p->s1ap_ue_context_rel_timer().id());
  ue_ref_p->mutable_s1ap_ue_context_rel_timer()->set_id(S1AP_TIMER_INACTIVE_ID);
  OAILOG_DEBUG_UE(LOG_S1AP, imsi64, "Releasing UE Context for UE id  %d \n",
                  ue_ref_p->mme_ue_s1ap_id());

  /*
   * Remove UE context and inform MME_APP.
   */
  message_p = DEPRECATEDitti_alloc_new_message_fatal(
      TASK_S1AP, S1AP_UE_CONTEXT_RELEASE_COMPLETE);
  memset((void*)&message_p->ittiMsg.s1ap_ue_context_release_complete, 0,
         sizeof(itti_s1ap_ue_context_release_complete_t));
  S1AP_UE_CONTEXT_RELEASE_COMPLETE(message_p).mme_ue_s1ap_id =
      ue_ref_p->mme_ue_s1ap_id();

  message_p->ittiMsgHeader.imsi = imsi64;
  send_msg_to_task(&s1ap_task_zmq_ctx, TASK_MME_APP, message_p);

  if (!(ue_ref_p->s1ap_ue_state() == oai::S1AP_UE_WAITING_CRC)) {
    OAILOG_ERROR(LOG_S1AP, "Incorrect S1AP UE state\n");
  }
  OAILOG_DEBUG_UE(LOG_S1AP, imsi64, "Removed S1AP UE " MME_UE_S1AP_ID_FMT "\n",
                  (uint32_t)ue_ref_p->mme_ue_s1ap_id());

  s1ap_remove_ue(state, ue_ref_p);
  OAILOG_FUNC_OUT(LOG_S1AP);
}

//------------------------------------------------------------------------------
status_code_e s1ap_mme_handle_error_ind_message(oai::S1apState* state,
                                                const sctp_assoc_id_t assoc_id,
                                                const sctp_stream_id_t stream,
                                                S1ap_S1AP_PDU_t* message) {
  OAILOG_FUNC_IN(LOG_S1AP);
  OAILOG_WARNING(LOG_S1AP, "ERROR IND RCVD on Stream id %d \n", stream);
  increment_counter("s1ap_error_ind_rcvd", 1, NO_LABELS);
  S1ap_ErrorIndication_t* container = NULL;
  S1ap_ErrorIndicationIEs_t* ie = NULL;
  oai::UeDescription* ue_ref_p = nullptr;
  enb_ue_s1ap_id_t enb_ue_s1ap_id = INVALID_ENB_UE_S1AP_ID;
  mme_ue_s1ap_id_t mme_ue_s1ap_id = INVALID_MME_UE_S1AP_ID;
  S1ap_Cause_PR cause_type;
  long cause_value;

  container = &message->choice.initiatingMessage.value.choice.ErrorIndication;
  S1AP_FIND_PROTOCOLIE_BY_ID(S1ap_ErrorIndicationIEs_t, ie, container,
                             S1ap_ProtocolIE_ID_id_MME_UE_S1AP_ID, true);
  if (ie) {
    mme_ue_s1ap_id = ie->value.choice.MME_UE_S1AP_ID;
  } else {
    OAILOG_FUNC_RETURN(LOG_S1AP, RETURNerror);
  }

  S1AP_FIND_PROTOCOLIE_BY_ID(S1ap_ErrorIndicationIEs_t, ie, container,
                             S1ap_ProtocolIE_ID_id_eNB_UE_S1AP_ID, true);
  if (ie) {
    // eNB UE S1AP ID is limited to 24 bits
    enb_ue_s1ap_id = (enb_ue_s1ap_id_t)(ie->value.choice.ENB_UE_S1AP_ID &
                                        ENB_UE_S1AP_ID_MASK);
  } else {
    OAILOG_FUNC_RETURN(LOG_S1AP, RETURNerror);
  }

  OAILOG_INFO(LOG_S1AP,
              "ERROR IND RCVD with mme UE s1ap id " MME_UE_S1AP_ID_FMT
              " and enb UE s1ap id " ENB_UE_S1AP_ID_FMT "\n",
              mme_ue_s1ap_id, enb_ue_s1ap_id);
  S1AP_FIND_PROTOCOLIE_BY_ID(S1ap_ErrorIndicationIEs_t, ie, container,
                             S1ap_ProtocolIE_ID_id_Cause, true);
  if (ie) {
    cause_type = ie->value.choice.Cause.present;
  } else {
    OAILOG_FUNC_RETURN(LOG_S1AP, RETURNerror);
  }

  if ((ue_ref_p = s1ap_state_get_ue_mmeid((uint32_t)mme_ue_s1ap_id)) ==
      nullptr) {
    OAILOG_WARNING(
        LOG_S1AP,
        "No UE is attached to this mme UE s1ap id: " MME_UE_S1AP_ID_FMT
        " and eNB UE s1ap id: \n" ENB_UE_S1AP_ID_FMT,
        mme_ue_s1ap_id, enb_ue_s1ap_id);
    OAILOG_FUNC_RETURN(LOG_S1AP, RETURNerror);
  }

  imsi64_t imsi64 = INVALID_IMSI64;
  s1ap_imsi_map_t* imsi_map = get_s1ap_imsi_map();
  imsi_map->mme_ueid2imsi_map.get(mme_ue_s1ap_id, &imsi64);

  switch (cause_type) {
    case S1ap_Cause_PR_radioNetwork:
      cause_value = ie->value.choice.Cause.choice.radioNetwork;
      OAILOG_DEBUG_UE(LOG_S1AP, imsi64,
                      "Error Indication with Cause_Type = Radio Network "
                      "and Cause_Value = %ld\n",
                      cause_value);
      s1ap_send_mme_ue_context_release(state, ue_ref_p,
                                       S1AP_RADIO_EUTRAN_GENERATED_REASON,
                                       ie->value.choice.Cause, imsi64);
      break;

    case S1ap_Cause_PR_transport:
      cause_value = ie->value.choice.Cause.choice.transport;
      OAILOG_DEBUG_UE(LOG_S1AP, imsi64,
                      "Error Indication with Cause_Type = Transport and "
                      "Cause_Value = %ld\n",
                      cause_value);
      break;

    case S1ap_Cause_PR_nas:
      cause_value = ie->value.choice.Cause.choice.nas;
      OAILOG_DEBUG_UE(LOG_S1AP, imsi64,
                      "Error Indication with Cause_Type = NAS and "
                      "Cause_Value = %ld\n",
                      cause_value);
      break;

    case S1ap_Cause_PR_protocol:
      cause_value = ie->value.choice.Cause.choice.protocol;
      OAILOG_DEBUG_UE(LOG_S1AP, imsi64,
                      "Error Indication with Cause_Type = Protocol and "
                      "Cause_Value = %ld\n",
                      cause_value);
      break;

    case S1ap_Cause_PR_misc:
      cause_value = ie->value.choice.Cause.choice.misc;
      OAILOG_DEBUG_UE(LOG_S1AP, imsi64,
                      "Error Indication with Cause_Type = MISC and "
                      "Cause_Value = %ld\n",
                      cause_value);
      break;

    default:
      OAILOG_ERROR_UE(LOG_S1AP, imsi64,
                      "Error Indication with Invalid Cause_Type = %d\n",
                      cause_type);
      OAILOG_FUNC_RETURN(LOG_S1AP, RETURNerror);
  }

  OAILOG_FUNC_RETURN(LOG_S1AP, RETURNok);
}

//------------------------------------------------------------------------------
status_code_e s1ap_mme_handle_erab_setup_response(
    oai::S1apState* state, const sctp_assoc_id_t assoc_id,
    const sctp_stream_id_t stream, S1ap_S1AP_PDU_t* pdu) {
  OAILOG_FUNC_IN(LOG_S1AP);
  S1ap_E_RABSetupResponse_t* container = NULL;
  S1ap_E_RABSetupResponseIEs_t* ie = NULL;
  oai::UeDescription* ue_ref_p = nullptr;
  MessageDef* message_p = NULL;
  enb_ue_s1ap_id_t enb_ue_s1ap_id = INVALID_ENB_UE_S1AP_ID;
  mme_ue_s1ap_id_t mme_ue_s1ap_id = INVALID_MME_UE_S1AP_ID;
  status_code_e rc = RETURNok;
  imsi64_t imsi64 = INVALID_IMSI64;

  container = &pdu->choice.successfulOutcome.value.choice.E_RABSetupResponse;

  S1AP_FIND_PROTOCOLIE_BY_ID(S1ap_E_RABSetupResponseIEs_t, ie, container,
                             S1ap_ProtocolIE_ID_id_MME_UE_S1AP_ID, true);
  if (ie) {
    mme_ue_s1ap_id = ie->value.choice.MME_UE_S1AP_ID;
  } else {
    OAILOG_FUNC_RETURN(LOG_S1AP, RETURNerror);
  }
  S1AP_FIND_PROTOCOLIE_BY_ID(S1ap_E_RABSetupResponseIEs_t, ie, container,
                             S1ap_ProtocolIE_ID_id_eNB_UE_S1AP_ID, true);
  if (ie) {
    // eNB UE S1AP ID is limited to 24 bits
    enb_ue_s1ap_id = (enb_ue_s1ap_id_t)(ie->value.choice.ENB_UE_S1AP_ID &
                                        ENB_UE_S1AP_ID_MASK);
  } else {
    OAILOG_FUNC_RETURN(LOG_S1AP, RETURNerror);
  }
  if ((ue_ref_p = s1ap_state_get_ue_mmeid((uint32_t)mme_ue_s1ap_id)) ==
      nullptr) {
    OAILOG_DEBUG(LOG_S1AP,
                 "No UE is attached to this mme UE s1ap id: " MME_UE_S1AP_ID_FMT
                 "\n",
                 mme_ue_s1ap_id);
    OAILOG_FUNC_RETURN(LOG_S1AP, RETURNerror);
  }

  if (ue_ref_p->enb_ue_s1ap_id() != enb_ue_s1ap_id) {
    OAILOG_DEBUG(LOG_S1AP,
                 "Mismatch in eNB UE S1AP ID, known: " ENB_UE_S1AP_ID_FMT
                 ", received: " ENB_UE_S1AP_ID_FMT "\n",
                 ue_ref_p->enb_ue_s1ap_id(), enb_ue_s1ap_id);
    OAILOG_FUNC_RETURN(LOG_S1AP, RETURNerror);
  }

  s1ap_imsi_map_t* imsi_map = get_s1ap_imsi_map();
  imsi_map->mme_ueid2imsi_map.get(ue_ref_p->mme_ue_s1ap_id(), &imsi64);

  message_p =
      DEPRECATEDitti_alloc_new_message_fatal(TASK_S1AP, S1AP_E_RAB_SETUP_RSP);
  S1AP_E_RAB_SETUP_RSP(message_p).mme_ue_s1ap_id = ue_ref_p->mme_ue_s1ap_id();
  S1AP_E_RAB_SETUP_RSP(message_p).enb_ue_s1ap_id = ue_ref_p->enb_ue_s1ap_id();
  S1AP_E_RAB_SETUP_RSP(message_p).e_rab_setup_list.no_of_items = 0;
  S1AP_E_RAB_SETUP_RSP(message_p).e_rab_failed_to_setup_list.no_of_items = 0;

  S1AP_FIND_PROTOCOLIE_BY_ID(S1ap_E_RABSetupResponseIEs_t, ie, container,
                             S1ap_ProtocolIE_ID_id_E_RABSetupListBearerSURes,
                             false);

  if (ie) {
    int num_erab = ie->value.choice.E_RABSetupListBearerSURes.list.count;
    for (int index = 0; index < num_erab; index++) {
      S1ap_E_RABSetupItemBearerSUResIEs_t* erab_setup_item =
          (S1ap_E_RABSetupItemBearerSUResIEs_t*)
              ie->value.choice.E_RABSetupListBearerSURes.list.array[index];
      S1ap_E_RABSetupItemBearerSURes_t* e_rab_setup_item_bearer_su_res =
          &erab_setup_item->value.choice.E_RABSetupItemBearerSURes;
      S1AP_E_RAB_SETUP_RSP(message_p).e_rab_setup_list.item[index].e_rab_id =
          e_rab_setup_item_bearer_su_res->e_RAB_ID;
      S1AP_E_RAB_SETUP_RSP(message_p)
          .e_rab_setup_list.item[index]
          .transport_layer_address =
          blk2bstr(e_rab_setup_item_bearer_su_res->transportLayerAddress.buf,
                   e_rab_setup_item_bearer_su_res->transportLayerAddress.size);
      S1AP_E_RAB_SETUP_RSP(message_p).e_rab_setup_list.item[index].gtp_teid =
          htonl(*((uint32_t*)e_rab_setup_item_bearer_su_res->gTP_TEID.buf));
      S1AP_E_RAB_SETUP_RSP(message_p).e_rab_setup_list.no_of_items += 1;
    }
  }

  S1AP_FIND_PROTOCOLIE_BY_ID(
      S1ap_E_RABSetupResponseIEs_t, ie, container,
      S1ap_ProtocolIE_ID_id_E_RABFailedToSetupListBearerSURes, false);
  if (ie) {
    const S1ap_E_RABList_t* const e_rab_list = &ie->value.choice.E_RABList;
    int num_erab = ie->value.choice.E_RABList.list.count;
    for (int index = 0; index < num_erab; index++) {
      const S1ap_E_RABItemIEs_t* const erab_item_ies =
          (S1ap_E_RABItemIEs_t*)e_rab_list->list.array[index];
      const S1ap_E_RABItem_t* const erab_item =
          (S1ap_E_RABItem_t*)&erab_item_ies->value.choice.E_RABItem;
      S1AP_E_RAB_SETUP_RSP(message_p)
          .e_rab_failed_to_setup_list.item[index]
          .e_rab_id = erab_item->e_RAB_ID;

      S1AP_E_RAB_SETUP_RSP(message_p)
          .e_rab_failed_to_setup_list.item[index]
          .cause = erab_item->cause;
      S1AP_E_RAB_SETUP_RSP(message_p).e_rab_failed_to_setup_list.no_of_items +=
          1;
    }
  }

  message_p->ittiMsgHeader.imsi = imsi64;
  rc = send_msg_to_task(&s1ap_task_zmq_ctx, TASK_MME_APP, message_p);
  OAILOG_FUNC_RETURN(LOG_S1AP, rc);
}

//------------------------------------------------------------------------------
status_code_e s1ap_mme_handle_erab_setup_failure(oai::S1apState* state,
                                                 const sctp_assoc_id_t assoc_id,
                                                 const sctp_stream_id_t stream,
                                                 S1ap_S1AP_PDU_t* message) {
  Fatal("TODO Implement s1ap_mme_handle_erab_setup_failure");
}

//------------------------------------------------------------------------------
status_code_e s1ap_mme_handle_enb_reset(oai::S1apState* state,
                                        const sctp_assoc_id_t assoc_id,
                                        const sctp_stream_id_t stream,
                                        S1ap_S1AP_PDU_t* pdu) {
  MessageDef* msg = NULL;
  itti_s1ap_enb_initiated_reset_req_t* reset_req = NULL;
  oai::UeDescription* ue_ref_p = nullptr;
  oai::EnbDescription enb_association;
  s1ap_reset_type_t s1ap_reset_type;
  S1ap_Reset_t* container = NULL;
  S1ap_ResetIEs_t* ie = NULL;
  S1ap_UE_associatedLogicalS1_ConnectionItem_t* s1_sig_conn_id_p = NULL;
  mme_ue_s1ap_id_t mme_ue_s1ap_id;
  enb_ue_s1ap_id_t enb_ue_s1ap_id;
  imsi64_t imsi64 = INVALID_IMSI64;
  arg_s1ap_construct_enb_reset_req_t arg = {0};
  uint32_t i = 0;
  status_code_e rc = RETURNok;
  magma::proto_map_uint32_uint64_t ue_id_coll;

  OAILOG_FUNC_IN(LOG_S1AP);

  if ((s1ap_state_get_enb(state, assoc_id, &enb_association)) != PROTO_MAP_OK) {
    OAILOG_ERROR(LOG_S1AP, "No eNB attached to this assoc_id: %d\n", assoc_id);
    OAILOG_FUNC_RETURN(LOG_S1AP, RETURNerror);
  }

  if (enb_association.s1_enb_state() != oai::S1AP_READY) {
    // ignore the message if s1 not ready
    OAILOG_INFO(
        LOG_S1AP,
        "S1 setup is not done.Invalid state.Ignoring ENB Initiated Reset.eNB "
        "Id "
        "= %d , S1AP state = %d \n",
        enb_association.enb_id(), enb_association.s1_enb_state());
    OAILOG_FUNC_RETURN(LOG_S1AP, RETURNok);
  }

  if (enb_association.nb_ue_associated() == 0) {
    // Even if there are no UEs connected, we proceed -- this can happen if we
    // receive a reset during a handover procedure, for example.
    OAILOG_INFO(LOG_S1AP,
                "No UEs connected, still proceeding with ENB Initiated "
                "Reset. eNB Id = "
                "%d\n",
                enb_association.enb_id());
  }

  // Check the reset type - partial_reset OR reset_all
  container = &pdu->choice.initiatingMessage.value.choice.Reset;

  S1AP_FIND_PROTOCOLIE_BY_ID(S1ap_ResetIEs_t, ie, container,
                             S1ap_ProtocolIE_ID_id_ResetType, true);

  S1ap_ResetType_t* resetType = &ie->value.choice.ResetType;

  switch (resetType->present) {
    case S1ap_ResetType_PR_s1_Interface:
      s1ap_reset_type = RESET_ALL;
      break;
    case S1ap_ResetType_PR_partOfS1_Interface:
      s1ap_reset_type = RESET_PARTIAL;
      break;
    default:
      OAILOG_ERROR(LOG_S1AP,
                   "Reset Request from eNB  with Invalid reset_type = %d\n",
                   resetType->present);
      // TBD - Here MME should send Error Indication as it is abnormal
      // scenario.
      OAILOG_FUNC_RETURN(LOG_S1AP, RETURNerror);
  }

  if (s1ap_reset_type == RESET_PARTIAL) {
    int reset_count = resetType->choice.partOfS1_Interface.list.count;
    if (reset_count == 0) {
      OAILOG_ERROR(LOG_S1AP,
                   "Partial Reset Request without any S1 signaling "
                   "connection. Ignoring "
                   "it \n");
      // TBD - Here MME should send Error Indication as it is abnormal
      // scenario.
      OAILOG_FUNC_RETURN(LOG_S1AP, RETURNerror);
    }
    if (reset_count > enb_association.nb_ue_associated()) {
      // We proceed here since we could encounter this situation when we
      // receive a reset from the target eNB during a handover procedure.
      OAILOG_WARNING(
          LOG_S1AP,
          "Partial Reset Request. Requested number of UEs %d to be reset is "
          "more "
          "than connected UEs %d \n",
          reset_count, enb_association.nb_ue_associated());
    }
  }
  msg = DEPRECATEDitti_alloc_new_message_fatal(TASK_S1AP,
                                               S1AP_ENB_INITIATED_RESET_REQ);
  reset_req = &S1AP_ENB_INITIATED_RESET_REQ(msg);

  reset_req->s1ap_reset_type = s1ap_reset_type;
  reset_req->enb_id = enb_association.enb_id();
  reset_req->sctp_assoc_id = assoc_id;
  reset_req->sctp_stream_id = stream;

  switch (s1ap_reset_type) {
    case RESET_ALL:
      increment_counter("s1_reset_from_enb", 1, 1, "type", "reset_all");

      reset_req->num_ue = enb_association.nb_ue_associated();

      reset_req->ue_to_reset_list = reinterpret_cast<s1_sig_conn_id_t*>(
          calloc(enb_association.nb_ue_associated(),
                 sizeof(*reset_req->ue_to_reset_list)));

      if (reset_req->ue_to_reset_list == NULL) {
        OAILOG_ERROR(LOG_S1AP, "ue_to_reset_list is NULL\n");
        return RETURNerror;
      }
      arg.msg = msg;
      arg.current_ue_index = 0;

      ue_id_coll.map = enb_association.mutable_ue_id_map();
      ue_id_coll.map_apply_callback_on_all_elements(
          construct_s1ap_mme_full_reset_req, &arg, NULL);
      // EURECOM LG 2020-07-16 added break here
      break;
    case RESET_PARTIAL:
      // Partial Reset
      increment_counter("s1_reset_from_enb", 1, 1, "type", "reset_partial");
      reset_req->num_ue = resetType->choice.partOfS1_Interface.list.count;
      reset_req->ue_to_reset_list = reinterpret_cast<s1_sig_conn_id_t*>(
          calloc(resetType->choice.partOfS1_Interface.list.count,
                 sizeof(*(reset_req->ue_to_reset_list))));
      // Careful! This struct allocated will be re-used in another itti
      // message.
      if (reset_req->ue_to_reset_list == NULL) {
        OAILOG_ERROR(LOG_S1AP, "ue_to_reset_list is NULL\n");
        return RETURNerror;
      }
      for (i = 0; i < resetType->choice.partOfS1_Interface.list.count; i++) {
        s1_sig_conn_id_p =
            (S1ap_UE_associatedLogicalS1_ConnectionItem_t*)
                resetType->choice.partOfS1_Interface.list.array[i];
        if (s1_sig_conn_id_p == NULL) {
          OAILOG_ERROR(LOG_S1AP, "s1_sig_conn_id_p is NULL\n");
          return RETURNerror;
        }
        S1ap_UE_associatedLogicalS1_ConnectionItemResAck_t* s1_sig_conn_p =
            (S1ap_UE_associatedLogicalS1_ConnectionItemResAck_t*)ie->value
                .choice.ResetType.choice.partOfS1_Interface.list.array[i];
        if (!s1_sig_conn_p) {
          OAILOG_ERROR(LOG_S1AP,
                       "No logical S1 connection item could be found for the "
                       "partial connection. "
                       "Ignoring the received partial reset request. \n");
          OAILOG_FUNC_RETURN(LOG_S1AP, RETURNerror);
        }
        S1ap_UE_associatedLogicalS1_ConnectionItem_t* s1_sig_conn_id_p =
            &s1_sig_conn_p->value.choice.UE_associatedLogicalS1_ConnectionItem;

        if (s1_sig_conn_id_p->mME_UE_S1AP_ID != NULL) {
          mme_ue_s1ap_id =
              (mme_ue_s1ap_id_t) * (s1_sig_conn_id_p->mME_UE_S1AP_ID);
          s1ap_imsi_map_t* imsi_map = get_s1ap_imsi_map();
          imsi_map->mme_ueid2imsi_map.get(mme_ue_s1ap_id, &imsi64);
          if ((ue_ref_p = s1ap_state_get_ue_mmeid(mme_ue_s1ap_id)) != NULL) {
            if (s1_sig_conn_id_p->eNB_UE_S1AP_ID != NULL) {
              enb_ue_s1ap_id_t enb_ue_s1ap_id =
                  (enb_ue_s1ap_id_t) * (s1_sig_conn_id_p->eNB_UE_S1AP_ID);
              if (ue_ref_p->enb_ue_s1ap_id() ==
                  (enb_ue_s1ap_id & ENB_UE_S1AP_ID_MASK)) {
                reset_req->ue_to_reset_list[i].mme_ue_s1ap_id =
                    ue_ref_p->mme_ue_s1ap_id();
                enb_ue_s1ap_id &= ENB_UE_S1AP_ID_MASK;
                reset_req->ue_to_reset_list[i].enb_ue_s1ap_id = enb_ue_s1ap_id;
              } else {
                // mismatch in enb_ue_s1ap_id sent by eNB and stored in S1AP
                // ue context in EPC. Abnormal case.
                reset_req->ue_to_reset_list[i].mme_ue_s1ap_id =
                    ue_ref_p->mme_ue_s1ap_id();
                reset_req->ue_to_reset_list[i].enb_ue_s1ap_id =
                    (enb_ue_s1ap_id_t) * (s1_sig_conn_id_p->eNB_UE_S1AP_ID);
                OAILOG_ERROR_UE(LOG_S1AP, imsi64,
                                "Partial Reset Request:enb_ue_s1ap_id "
                                "mismatch between id "
                                "%d "
                                "sent by eNB and id %d stored in epc for "
                                "mme_ue_s1ap_id %d "
                                "\n",
                                enb_ue_s1ap_id, ue_ref_p->enb_ue_s1ap_id(),
                                mme_ue_s1ap_id);
              }
            } else {
              reset_req->ue_to_reset_list[i].mme_ue_s1ap_id =
                  ue_ref_p->mme_ue_s1ap_id();
              reset_req->ue_to_reset_list[i].enb_ue_s1ap_id =
                  INVALID_ENB_UE_S1AP_ID;
            }
          } else {
            OAILOG_ERROR_UE(LOG_S1AP, imsi64,
                            "Partial Reset Request - No UE context found for "
                            "mme_ue_s1ap_id "
                            "%d "
                            "\n",
                            mme_ue_s1ap_id);
            reset_req->ue_to_reset_list[i].mme_ue_s1ap_id =
                (mme_ue_s1ap_id_t) * (s1_sig_conn_id_p->mME_UE_S1AP_ID);
            if (s1_sig_conn_id_p->eNB_UE_S1AP_ID != NULL) {
              reset_req->ue_to_reset_list[i].enb_ue_s1ap_id =
                  (enb_ue_s1ap_id_t) * (s1_sig_conn_id_p->eNB_UE_S1AP_ID);
            } else {
              reset_req->ue_to_reset_list[i].enb_ue_s1ap_id =
                  INVALID_ENB_UE_S1AP_ID;
            }
          }
          free_wrapper((void**)&s1_sig_conn_id_p->mME_UE_S1AP_ID);
          if (s1_sig_conn_id_p->eNB_UE_S1AP_ID != NULL) {
            free_wrapper((void**)&s1_sig_conn_id_p->eNB_UE_S1AP_ID);
          }
        } else {
          if (s1_sig_conn_id_p->eNB_UE_S1AP_ID != NULL) {
            enb_ue_s1ap_id =
                (enb_ue_s1ap_id_t) * (s1_sig_conn_id_p->eNB_UE_S1AP_ID);
            if ((ue_ref_p = s1ap_state_get_ue_enbid(
                     enb_association.sctp_assoc_id(), enb_ue_s1ap_id)) !=
                NULL) {
              enb_ue_s1ap_id &= ENB_UE_S1AP_ID_MASK;
              reset_req->ue_to_reset_list[i].enb_ue_s1ap_id = enb_ue_s1ap_id;
            } else {
              OAILOG_ERROR_UE(
                  LOG_S1AP, imsi64,
                  "Partial Reset Request without any valid S1 signaling "
                  "connection.Sending Reset Ack with received signalling "
                  "connection IDs \n");
              reset_req->ue_to_reset_list[i].enb_ue_s1ap_id =
                  (enb_ue_s1ap_id_t) * (s1_sig_conn_id_p->eNB_UE_S1AP_ID);
            }
            reset_req->ue_to_reset_list[i].mme_ue_s1ap_id =
                INVALID_MME_UE_S1AP_ID;
            free_wrapper((void**)&s1_sig_conn_id_p->eNB_UE_S1AP_ID);
          } else {
            OAILOG_ERROR_UE(
                LOG_S1AP, imsi64,
                "Partial Reset Request without any valid S1 signaling "
                "connection.Sending Reset Ack with received signalling "
                "connection IDs \n");
            reset_req->ue_to_reset_list[i].mme_ue_s1ap_id =
                INVALID_MME_UE_S1AP_ID;
            reset_req->ue_to_reset_list[i].enb_ue_s1ap_id =
                INVALID_ENB_UE_S1AP_ID;
          }
        }
      }
  }

  msg->ittiMsgHeader.imsi = imsi64;
  rc = send_msg_to_task(&s1ap_task_zmq_ctx, TASK_MME_APP, msg);
  OAILOG_FUNC_RETURN(LOG_S1AP, rc);
}
//------------------------------------------------------------------------------
status_code_e s1ap_handle_enb_initiated_reset_ack(
    const itti_s1ap_enb_initiated_reset_ack_t* const enb_reset_ack_p,
    imsi64_t imsi64) {
  uint8_t* buffer = NULL;
  uint32_t length = 0;
  S1ap_S1AP_PDU_t pdu = {S1ap_S1AP_PDU_PR_NOTHING, {0}};
  /** Reset Acknowledgment. */
  S1ap_ResetAcknowledge_t* out;
  S1ap_ResetAcknowledgeIEs_t* ie = NULL;
  status_code_e rc = RETURNok;

  OAILOG_FUNC_IN(LOG_S1AP);

  memset(&pdu, 0, sizeof(pdu));
  pdu.present = S1ap_S1AP_PDU_PR_successfulOutcome;
  pdu.choice.successfulOutcome.procedureCode = S1ap_ProcedureCode_id_Reset;
  pdu.choice.successfulOutcome.criticality = S1ap_Criticality_ignore;
  pdu.choice.successfulOutcome.value.present =
      S1ap_SuccessfulOutcome__value_PR_ResetAcknowledge;
  out = &pdu.choice.successfulOutcome.value.choice.ResetAcknowledge;

  if (enb_reset_ack_p->s1ap_reset_type == RESET_PARTIAL) {
    if (!(enb_reset_ack_p->num_ue > 0)) {
      OAILOG_ERROR(LOG_S1AP, "Incorrect number of UEs\n");
      return RETURNerror;
    }
    ie = (S1ap_ResetAcknowledgeIEs_t*)calloc(
        1, sizeof(S1ap_ResetAcknowledgeIEs_t));
    ie->id = S1ap_ProtocolIE_ID_id_UE_associatedLogicalS1_ConnectionListResAck;
    ie->criticality = S1ap_Criticality_ignore;
    ie->value.present =
        S1ap_ResetAcknowledgeIEs__value_PR_UE_associatedLogicalS1_ConnectionListResAck;
    ASN_SEQUENCE_ADD(&out->protocolIEs.list, ie);
    /** MME UE S1AP ID. */
    S1ap_UE_associatedLogicalS1_ConnectionListResAck_t* ie_p =
        &ie->value.choice.UE_associatedLogicalS1_ConnectionListResAck;
    for (uint32_t i = 0; i < enb_reset_ack_p->num_ue; i++) {
      S1ap_UE_associatedLogicalS1_ConnectionItemResAck_t* sig_conn_item =
          reinterpret_cast<S1ap_UE_associatedLogicalS1_ConnectionItemResAck_t*>(
              calloc(
                  1,
                  sizeof(S1ap_UE_associatedLogicalS1_ConnectionItemResAck_t)));
      sig_conn_item->id =
          S1ap_ProtocolIE_ID_id_UE_associatedLogicalS1_ConnectionItem;
      sig_conn_item->criticality = S1ap_Criticality_ignore;
      sig_conn_item->value.present =
          S1ap_UE_associatedLogicalS1_ConnectionItemResAck__value_PR_UE_associatedLogicalS1_ConnectionItem;
      S1ap_UE_associatedLogicalS1_ConnectionItem_t* item =
          &sig_conn_item->value.choice.UE_associatedLogicalS1_ConnectionItem;
      if (enb_reset_ack_p->ue_to_reset_list[i].mme_ue_s1ap_id !=
          INVALID_MME_UE_S1AP_ID) {
        item->mME_UE_S1AP_ID = reinterpret_cast<S1ap_MME_UE_S1AP_ID_t*>(
            calloc(1, sizeof(S1ap_MME_UE_S1AP_ID_t)));
        *item->mME_UE_S1AP_ID =
            enb_reset_ack_p->ue_to_reset_list[i].mme_ue_s1ap_id;
      } else {
        item->mME_UE_S1AP_ID = NULL;
      }
      if (enb_reset_ack_p->ue_to_reset_list[i].enb_ue_s1ap_id !=
          INVALID_ENB_UE_S1AP_ID) {
        item->eNB_UE_S1AP_ID = reinterpret_cast<S1ap_ENB_UE_S1AP_ID_t*>(
            calloc(1, sizeof(S1ap_ENB_UE_S1AP_ID_t)));
        *item->eNB_UE_S1AP_ID =
            enb_reset_ack_p->ue_to_reset_list[i].enb_ue_s1ap_id;
      } else {
        item->eNB_UE_S1AP_ID = NULL;
      }
      ASN_SEQUENCE_ADD(&ie_p->list, sig_conn_item);
    }
  }
  if (s1ap_mme_encode_pdu(&pdu, &buffer, &length) < 0) {
    OAILOG_ERROR(LOG_S1AP, "Failed to S1 Reset command \n");
    /** We rely on the handover_notify timeout to remove the UE context. */
    DevAssert(!buffer);
    OAILOG_FUNC_RETURN(LOG_S1AP, RETURNerror);
  }
  increment_counter("s1_reset_from_enb", 1, 1, "action", "reset_ack_sent");
  if (buffer) {
    bstring b = blk2bstr(buffer, length);
    free_wrapper((void**)&buffer);
    rc = s1ap_mme_itti_send_sctp_request(&b, enb_reset_ack_p->sctp_assoc_id,
                                         enb_reset_ack_p->sctp_stream_id,
                                         INVALID_MME_UE_S1AP_ID);
  }
  OAILOG_FUNC_RETURN(LOG_S1AP, rc);
}

//-------------------------------------------------------------------------------
status_code_e s1ap_handle_paging_request(
    oai::S1apState* state, const itti_s1ap_paging_request_t* paging_request,
    imsi64_t imsi64) {
  OAILOG_FUNC_IN(LOG_S1AP);

  if (paging_request == NULL) {
    OAILOG_ERROR(LOG_S1AP, "paging_request is NULL\n");
    return RETURNerror;
  }
  status_code_e rc = RETURNok;
  uint8_t num_of_tac = 0;
  uint16_t tai_list_count = paging_request->tai_list_count;

  bool is_tai_found = false;
  uint32_t idx = 0;
  uint8_t* buffer_p = NULL;
  uint32_t length = 0;
  S1ap_S1AP_PDU_t pdu = {S1ap_S1AP_PDU_PR_NOTHING, {0}};
  S1ap_Paging_t* out = NULL;
  S1ap_PagingIEs_t* ie = NULL;

  memset(&pdu, 0, sizeof(pdu));
  pdu.present = S1ap_S1AP_PDU_PR_initiatingMessage;
  pdu.choice.initiatingMessage.procedureCode = S1ap_ProcedureCode_id_Paging;
  pdu.choice.initiatingMessage.criticality = S1ap_Criticality_ignore;
  pdu.choice.initiatingMessage.value.present =
      S1ap_InitiatingMessage__value_PR_Paging;
  out = &pdu.choice.initiatingMessage.value.choice.Paging;

  // Encode and set the UE Identity Index Value.
  ie = (S1ap_PagingIEs_t*)calloc(1, sizeof(S1ap_PagingIEs_t));
  ie->id = S1ap_ProtocolIE_ID_id_UEIdentityIndexValue;
  ie->criticality = S1ap_Criticality_ignore;
  ie->value.present = S1ap_PagingIEs__value_PR_UEIdentityIndexValue;
  UE_ID_INDEX_TO_BIT_STRING((uint16_t)(imsi64 % 1024),
                            &ie->value.choice.UEIdentityIndexValue);
  ASN_SEQUENCE_ADD(&out->protocolIEs.list, ie);

  // Set UE Paging Identity
  ie = (S1ap_PagingIEs_t*)calloc(1, sizeof(S1ap_PagingIEs_t));
  ie->id = S1ap_ProtocolIE_ID_id_UEPagingID;
  ie->criticality = S1ap_Criticality_ignore;
  ie->value.present = S1ap_PagingIEs__value_PR_UEPagingID;
  if (paging_request->paging_id == S1AP_PAGING_ID_STMSI) {
    ie->value.choice.UEPagingID.present = S1ap_UEPagingID_PR_s_TMSI;
    M_TMSI_TO_OCTET_STRING(paging_request->m_tmsi,
                           &ie->value.choice.UEPagingID.choice.s_TMSI.m_TMSI);
    // todo: chose the right gummei or get it from the request!
    MME_CODE_TO_OCTET_STRING(paging_request->mme_code,
                             &ie->value.choice.UEPagingID.choice.s_TMSI.mMEC);
  } else if (paging_request->paging_id == S1AP_PAGING_ID_IMSI) {
    ie->value.choice.UEPagingID.present = S1ap_UEPagingID_PR_iMSI;
    IMSI_TO_OCTET_STRING(paging_request->imsi, paging_request->imsi_length,
                         &ie->value.choice.UEPagingID.choice.iMSI);
  }
  ASN_SEQUENCE_ADD(&out->protocolIEs.list, ie);

  // Encode the CN Domain.
  ie = (S1ap_PagingIEs_t*)calloc(1, sizeof(S1ap_PagingIEs_t));
  ie->id = S1ap_ProtocolIE_ID_id_CNDomain;
  ie->criticality = S1ap_Criticality_ignore;
  ie->value.present = S1ap_PagingIEs__value_PR_CNDomain;
  if (paging_request->domain_indicator == CN_DOMAIN_PS) {
    ie->value.choice.CNDomain = S1ap_CNDomain_ps;
  } else if (paging_request->domain_indicator == CN_DOMAIN_CS) {
    ie->value.choice.CNDomain = S1ap_CNDomain_cs;
  }
  ASN_SEQUENCE_ADD(&out->protocolIEs.list, ie);

  // Set TAI list
  ie = (S1ap_PagingIEs_t*)calloc(1, sizeof(S1ap_PagingIEs_t));
  ie->id = S1ap_ProtocolIE_ID_id_TAIList;
  ie->criticality = S1ap_Criticality_ignore;
  ie->value.present = S1ap_PagingIEs__value_PR_TAIList;
  ASN_SEQUENCE_ADD(&out->protocolIEs.list, ie);
  S1ap_TAIList_t* const tai_list = &ie->value.choice.TAIList;

  mme_config_read_lock(&mme_config);
  for (int tai_idx = 0; tai_idx < tai_list_count; tai_idx++) {
    num_of_tac = paging_request->paging_tai_list[tai_idx].numoftac;
    // Total number of TACs = number of tac + current ENB's tac(1)
    for (int idx = 0; idx < (num_of_tac + 1); idx++) {
      S1ap_TAIItemIEs_t* tai_item_ies = reinterpret_cast<S1ap_TAIItemIEs_t*>(
          calloc(1, sizeof(S1ap_TAIItemIEs_t)));
      if (tai_item_ies == NULL) {
        OAILOG_ERROR_UE(LOG_S1AP, imsi64, "Failed to allocate memory\n");
        OAILOG_FUNC_RETURN(LOG_S1AP, RETURNerror);
      }

      tai_item_ies->id = S1ap_ProtocolIE_ID_id_TAIItem;
      tai_item_ies->criticality = S1ap_Criticality_ignore;
      tai_item_ies->value.present = S1ap_TAIItemIEs__value_PR_TAIItem;
      S1ap_TAIItem_t* tai_item = &tai_item_ies->value.choice.TAIItem;

      PLMN_T_TO_PLMNID(
          paging_request->paging_tai_list[tai_idx].tai_list[idx].plmn,
          &tai_item->tAI.pLMNidentity);
      TAC_TO_ASN1(paging_request->paging_tai_list[tai_idx].tai_list[idx].tac,
                  &tai_item->tAI.tAC);
      ASN_SEQUENCE_ADD(&tai_list->list, tai_item_ies);
    }
  }

  mme_config_unlock(&mme_config);

  // Encoding without allocating, buffer_p is allocated by asn.1c
  int err = 0;
  if (s1ap_mme_encode_pdu(&pdu, &buffer_p, &length) < 0) {
    err = 1;
  }
  // TODO look why called proc s1ap_mme_encode_pdu do not return value < 0
  if (length <= 0) {
    err = 1;
  }
  if (err) {
    OAILOG_ERROR_UE(LOG_S1AP, imsi64,
                    "Failed to encode paging message for IMSI %s\n",
                    paging_request->imsi);
    OAILOG_FUNC_RETURN(LOG_S1AP, RETURNerror);
  }

  /*Fetching eNB list to send paging request message*/
  oai::EnbDescription enb_ref_p;
  if (state == NULL) {
    OAILOG_ERROR(LOG_S1AP, "eNB Information is NULL!\n");
    OAILOG_FUNC_RETURN(LOG_S1AP, RETURNerror);
  }
  proto_map_uint32_enb_description_t enb_map;
  enb_map.map = state->mutable_enbs();
  if (!(enb_map.size())) {
    OAILOG_ERROR(LOG_S1AP, "Could not find eNB map!\n");
    OAILOG_FUNC_RETURN(LOG_S1AP, RETURNerror);
  }
  const paging_tai_list_t* p_tai_list = paging_request->paging_tai_list;
<<<<<<< HEAD
  for (auto itr = enb_map.map->begin(); itr != enb_map.map->end(); itr++) {
    enb_ref_p = (oai::EnbDescription)itr->second;
    if (!enb_ref_p.sctp_assoc_id()) {
=======
  for (auto itr = state->enbs.map->begin(); itr != state->enbs.map->end();
       itr++) {
    enb_ref_p = reinterpret_cast<oai::EnbDescription*>(itr->second);
    if (!enb_ref_p) {
>>>>>>> 8aac26b0
      continue;
    }
    if (enb_ref_p.s1_enb_state() == oai::S1AP_READY) {
      oai::SupportedTaList enb_ta_list = enb_ref_p.supported_ta_list();
      if ((is_tai_found = s1ap_paging_compare_ta_lists(
               enb_ta_list, p_tai_list, paging_request->tai_list_count))) {
        bstring paging_msg_buffer = blk2bstr(buffer_p, length);
        rc = s1ap_mme_itti_send_sctp_request(
            &paging_msg_buffer, enb_ref_p.sctp_assoc_id(),
            0,   // Stream id 0 for non UE related
                 // S1AP message
            0);  // mme_ue_s1ap_id 0 because UE in idle
      }
    }
  }
  free(buffer_p);
  if (rc != RETURNok) {
    OAILOG_ERROR(LOG_S1AP,
                 "Failed to send paging message over sctp for IMSI %s\n",
                 paging_request->imsi);
  } else {
    OAILOG_INFO(LOG_S1AP, "Sent paging message over sctp for IMSI %s\n",
                paging_request->imsi);
  }

  OAILOG_FUNC_RETURN(LOG_S1AP, rc);
}

//------------------------------------------------------------------------------
status_code_e s1ap_mme_handle_erab_modification_indication(
    oai::S1apState* state, const sctp_assoc_id_t assoc_id,
    const sctp_stream_id_t stream, S1ap_S1AP_PDU_t* pdu) {
  OAILOG_FUNC_IN(LOG_S1AP);
  enb_ue_s1ap_id_t enb_ue_s1ap_id = 0;
  mme_ue_s1ap_id_t mme_ue_s1ap_id = 0;
  status_code_e rc = RETURNok;
  S1ap_E_RABModificationIndication_t* container = NULL;
  S1ap_E_RABModificationIndicationIEs_t* ie = NULL;
  oai::UeDescription* ue_ref_p = nullptr;
  MessageDef* message_p = NULL;

  container =
      &pdu->choice.initiatingMessage.value.choice.E_RABModificationIndication;

  S1AP_FIND_PROTOCOLIE_BY_ID(S1ap_E_RABModificationIndicationIEs_t, ie,
                             container, S1ap_ProtocolIE_ID_id_MME_UE_S1AP_ID,
                             true);
  mme_ue_s1ap_id = ie->value.choice.MME_UE_S1AP_ID;

  S1AP_FIND_PROTOCOLIE_BY_ID(S1ap_E_RABModificationIndicationIEs_t, ie,
                             container, S1ap_ProtocolIE_ID_id_eNB_UE_S1AP_ID,
                             true);
  // eNB UE S1AP ID is limited to 24 bits
  enb_ue_s1ap_id =
      (enb_ue_s1ap_id_t)(ie->value.choice.ENB_UE_S1AP_ID & ENB_UE_S1AP_ID_MASK);

  if ((ue_ref_p = s1ap_state_get_ue_mmeid((uint32_t)mme_ue_s1ap_id)) ==
      nullptr) {
    OAILOG_ERROR(LOG_S1AP,
                 "No UE is attached to this mme UE s1ap id: " MME_UE_S1AP_ID_FMT
                 " %u(10)\n",
                 (uint32_t)mme_ue_s1ap_id, (uint32_t)mme_ue_s1ap_id);
    OAILOG_FUNC_RETURN(LOG_S1AP, RETURNerror);
  }

  if (ue_ref_p->enb_ue_s1ap_id() != enb_ue_s1ap_id) {
    OAILOG_DEBUG(LOG_S1AP,
                 "Mismatch in eNB UE S1AP ID, known: " ENB_UE_S1AP_ID_FMT
                 ", received: " ENB_UE_S1AP_ID_FMT "\n",
                 ue_ref_p->enb_ue_s1ap_id(), enb_ue_s1ap_id);
    OAILOG_FUNC_RETURN(LOG_S1AP, RETURNerror);
  }

  message_p = DEPRECATEDitti_alloc_new_message_fatal(
      TASK_S1AP, S1AP_E_RAB_MODIFICATION_IND);
  S1AP_E_RAB_MODIFICATION_IND(message_p).mme_ue_s1ap_id =
      ue_ref_p->mme_ue_s1ap_id();
  S1AP_E_RAB_MODIFICATION_IND(message_p).enb_ue_s1ap_id =
      ue_ref_p->enb_ue_s1ap_id();

  /** Get the bearers to be modified. */
  S1AP_FIND_PROTOCOLIE_BY_ID(
      S1ap_E_RABModificationIndicationIEs_t, ie, container,
      S1ap_ProtocolIE_ID_id_E_RABToBeModifiedListBearerModInd, true);
  const S1ap_E_RABToBeModifiedListBearerModInd_t* const e_rab_list =
      &ie->value.choice.E_RABToBeModifiedListBearerModInd;
  int num_erab = e_rab_list->list.count;
  for (int index = 0; index < num_erab; index++) {
    const S1ap_E_RABToBeModifiedItemBearerModIndIEs_t* const erab_item_ies =
        (S1ap_E_RABToBeModifiedItemBearerModIndIEs_t*)
            e_rab_list->list.array[index];
    const S1ap_E_RABToBeModifiedItemBearerModInd_t* const erab_item =
        (S1ap_E_RABToBeModifiedItemBearerModInd_t*)&erab_item_ies->value.choice
            .E_RABToBeModifiedItemBearerModInd;
    S1AP_E_RAB_MODIFICATION_IND(message_p)
        .e_rab_to_be_modified_list.item[index]
        .e_rab_id = erab_item->e_RAB_ID;

    bstring transport_layer_address =
        blk2bstr(erab_item->transportLayerAddress.buf,
                 erab_item->transportLayerAddress.size);

    S1AP_E_RAB_MODIFICATION_IND(message_p)
        .e_rab_to_be_modified_list.item[index]
        .s1_xNB_fteid.teid = htonl(*((uint32_t*)erab_item->dL_GTP_TEID.buf));

    /** Set the IP address from the FTEID. */
    if (4 == blength(transport_layer_address)) {
      S1AP_E_RAB_MODIFICATION_IND(message_p)
          .e_rab_to_be_modified_list.item[index]
          .s1_xNB_fteid.ipv4 = 1;
      memcpy(&S1AP_E_RAB_MODIFICATION_IND(message_p)
                  .e_rab_to_be_modified_list.item[index]
                  .s1_xNB_fteid.ipv4_address,
             transport_layer_address->data, blength(transport_layer_address));
    } else if (16 == blength(transport_layer_address)) {
      S1AP_E_RAB_MODIFICATION_IND(message_p)
          .e_rab_to_be_modified_list.item[index]
          .s1_xNB_fteid.ipv6 = 1;
      memcpy(&S1AP_E_RAB_MODIFICATION_IND(message_p)
                  .e_rab_to_be_modified_list.item[index]
                  .s1_xNB_fteid.ipv6_address,
             transport_layer_address->data, blength(transport_layer_address));
    } else {
      Fatal("TODO IP address %d bytes", blength(transport_layer_address));
    }
    bdestroy_wrapper(&transport_layer_address);

    S1AP_E_RAB_MODIFICATION_IND(message_p)
        .e_rab_to_be_modified_list.no_of_items++;
  }

  /** Get the bearers not to be modified. */
  S1AP_FIND_PROTOCOLIE_BY_ID(
      S1ap_E_RABModificationIndicationIEs_t, ie, container,
      S1ap_ProtocolIE_ID_id_E_RABNotToBeModifiedListBearerModInd, false);
  if (ie) {
    const S1ap_E_RABNotToBeModifiedListBearerModInd_t* const
        e_rab_not_mod_list =
            &ie->value.choice.E_RABNotToBeModifiedListBearerModInd;
    num_erab = e_rab_not_mod_list->list.count;
    for (int index = 0; index < num_erab; index++) {
      const S1ap_E_RABNotToBeModifiedItemBearerModIndIEs_t* const
          erab_item_ies = (S1ap_E_RABNotToBeModifiedItemBearerModIndIEs_t*)
                              e_rab_not_mod_list->list.array[index];
      const S1ap_E_RABNotToBeModifiedItemBearerModInd_t* const erab_item =
          (S1ap_E_RABNotToBeModifiedItemBearerModInd_t*)&erab_item_ies->value
              .choice.E_RABNotToBeModifiedItemBearerModInd;
      S1AP_E_RAB_MODIFICATION_IND(message_p)
          .e_rab_not_to_be_modified_list.item[index]
          .e_rab_id = erab_item->e_RAB_ID;

      bstring transport_layer_address =
          blk2bstr(erab_item->transportLayerAddress.buf,
                   erab_item->transportLayerAddress.size);

      S1AP_E_RAB_MODIFICATION_IND(message_p)
          .e_rab_not_to_be_modified_list.item[index]
          .s1_xNB_fteid.teid = htonl(*((uint32_t*)erab_item->dL_GTP_TEID.buf));

      /** Set the IP address from the FTEID. */
      if (blength(transport_layer_address) == 4) {
        S1AP_E_RAB_MODIFICATION_IND(message_p)
            .e_rab_not_to_be_modified_list.item[index]
            .s1_xNB_fteid.ipv4 = 1;
        memcpy(&S1AP_E_RAB_MODIFICATION_IND(message_p)
                    .e_rab_not_to_be_modified_list.item[index]
                    .s1_xNB_fteid.ipv4_address,
               transport_layer_address->data, blength(transport_layer_address));
      } else if (blength(transport_layer_address) == 16) {
        S1AP_E_RAB_MODIFICATION_IND(message_p)
            .e_rab_not_to_be_modified_list.item[index]
            .s1_xNB_fteid.ipv6 = 1;
        memcpy(&S1AP_E_RAB_MODIFICATION_IND(message_p)
                    .e_rab_not_to_be_modified_list.item[index]
                    .s1_xNB_fteid.ipv6_address,
               transport_layer_address->data, blength(transport_layer_address));
      } else {
        Fatal("TODO IP address %d bytes", blength(transport_layer_address));
      }
      bdestroy_wrapper(&transport_layer_address);

      S1AP_E_RAB_MODIFICATION_IND(message_p)
          .e_rab_not_to_be_modified_list.no_of_items++;
    }
  }
  rc = send_msg_to_task(&s1ap_task_zmq_ctx, TASK_MME_APP, message_p);
  OAILOG_FUNC_RETURN(LOG_S1AP, rc);
}

//------------------------------------------------------------------------------
void s1ap_mme_generate_erab_modification_confirm(
    oai::S1apState* state,
    const itti_s1ap_e_rab_modification_cnf_t* const conf) {
  uint8_t* buffer_p = NULL;
  uint32_t length = 0;
  oai::UeDescription* ue_ref = nullptr;
  S1ap_S1AP_PDU_t pdu = {S1ap_S1AP_PDU_PR_NOTHING, {0}};
  S1ap_E_RABModificationConfirm_t* out;
  S1ap_E_RABModificationConfirmIEs_t* ie = NULL;

  OAILOG_FUNC_IN(LOG_S1AP);
  DevAssert(conf != NULL);

  if ((ue_ref = s1ap_state_get_ue_mmeid(conf->mme_ue_s1ap_id)) == nullptr) {
    OAILOG_ERROR(LOG_S1AP,
                 "This mme ue s1ap id (" MME_UE_S1AP_ID_FMT
                 ") is not attached to any UE context\n",
                 conf->mme_ue_s1ap_id);
    OAILOG_FUNC_OUT(LOG_S1AP);
  }

  memset(&pdu, 0, sizeof(pdu));
  pdu.present = S1ap_S1AP_PDU_PR_successfulOutcome;
  pdu.choice.successfulOutcome.procedureCode =
      S1ap_ProcedureCode_id_E_RABModificationIndication;
  pdu.choice.successfulOutcome.criticality = S1ap_Criticality_reject;
  pdu.choice.successfulOutcome.value.present =
      S1ap_SuccessfulOutcome__value_PR_E_RABModificationConfirm;
  out = &pdu.choice.successfulOutcome.value.choice.E_RABModificationConfirm;

  /* mandatory */
  ie = (S1ap_E_RABModificationConfirmIEs_t*)calloc(
      1, sizeof(S1ap_E_RABModificationConfirmIEs_t));
  ie->id = S1ap_ProtocolIE_ID_id_MME_UE_S1AP_ID;
  ie->criticality = S1ap_Criticality_ignore;
  ie->value.present = S1ap_E_RABModificationConfirmIEs__value_PR_MME_UE_S1AP_ID;
  ie->value.choice.MME_UE_S1AP_ID = conf->mme_ue_s1ap_id;
  ASN_SEQUENCE_ADD(&out->protocolIEs.list, ie);

  /* mandatory */
  ie = (S1ap_E_RABModificationConfirmIEs_t*)calloc(
      1, sizeof(S1ap_E_RABModificationConfirmIEs_t));
  ie->id = S1ap_ProtocolIE_ID_id_eNB_UE_S1AP_ID;
  ie->criticality = S1ap_Criticality_ignore;
  ie->value.present = S1ap_E_RABModificationConfirmIEs__value_PR_ENB_UE_S1AP_ID;
  ie->value.choice.ENB_UE_S1AP_ID = conf->enb_ue_s1ap_id;
  ASN_SEQUENCE_ADD(&out->protocolIEs.list, ie);

  if (conf->e_rab_modify_list.no_of_items) {
    ie = (S1ap_E_RABModificationConfirmIEs_t*)calloc(
        1, sizeof(S1ap_E_RABModificationConfirmIEs_t));
    ie->id = S1ap_ProtocolIE_ID_id_E_RABModifyListBearerModConf;
    ie->criticality = S1ap_Criticality_reject;
    ie->value.present =
        S1ap_E_RABModificationConfirmIEs__value_PR_E_RABModifyListBearerModConf;
    ASN_SEQUENCE_ADD(&out->protocolIEs.list, ie);

    S1ap_E_RABModifyListBearerModConf_t* e_rabmodifylistbearermodconf =
        &ie->value.choice.E_RABModifyListBearerModConf;

    for (int i = 0; i < conf->e_rab_modify_list.no_of_items; i++) {
      S1ap_E_RABModifyItemBearerModConfIEs_t* item =
          reinterpret_cast<S1ap_E_RABModifyItemBearerModConfIEs_t*>(
              calloc(1, sizeof(S1ap_E_RABModifyItemBearerModConfIEs_t)));

      item->id = S1ap_ProtocolIE_ID_id_E_RABModifyItemBearerModConf;
      item->criticality = S1ap_Criticality_reject;
      item->value.present =
          S1ap_E_RABModifyItemBearerModConfIEs__value_PR_E_RABModifyItemBearerModConf;

      S1ap_E_RABModifyItemBearerModConf_t* bearer =
          &item->value.choice.E_RABModifyItemBearerModConf;
      bearer->e_RAB_ID = conf->e_rab_modify_list.e_rab_id[i];

      ASN_SEQUENCE_ADD(&e_rabmodifylistbearermodconf->list, item);
    }
  }

  if (s1ap_mme_encode_pdu(&pdu, &buffer_p, &length) < 0) {
    OAILOG_ERROR(LOG_S1AP,
                 "Encoding of S1ap_E_RABModificationConfirmIEs_t failed \n");
    OAILOG_FUNC_OUT(LOG_S1AP);
  }

  OAILOG_NOTICE(
      LOG_S1AP,
      "Send S1AP E_RAB_MODIFICATION_CONFIRM Command message MME_UE_S1AP_ID "
      "= " MME_UE_S1AP_ID_FMT " eNB_UE_S1AP_ID = " ENB_UE_S1AP_ID_FMT "\n",
      (mme_ue_s1ap_id_t)ue_ref->mme_ue_s1ap_id(),
      (enb_ue_s1ap_id_t)ue_ref->enb_ue_s1ap_id());
  bstring b = blk2bstr(buffer_p, length);
  free(buffer_p);
  s1ap_mme_itti_send_sctp_request(&b, ue_ref->sctp_assoc_id(),
                                  ue_ref->sctp_stream_send(),
                                  ue_ref->mme_ue_s1ap_id());
  OAILOG_FUNC_OUT(LOG_S1AP);
}

//----------------------------------------------------------------
status_code_e s1ap_mme_handle_enb_configuration_transfer(
    oai::S1apState* state, const sctp_assoc_id_t assoc_id,
    const sctp_stream_id_t stream, S1ap_S1AP_PDU_t* pdu) {
  S1ap_ENBConfigurationTransfer_t* container = NULL;
  S1ap_ENBConfigurationTransferIEs_t* ie = NULL;
  S1ap_TargeteNB_ID_t* targeteNB_ID = NULL;
  uint8_t* enb_id_buf = NULL;
  oai::EnbDescription enb_association;
  oai::EnbDescription target_enb_association;
  uint32_t target_enb_id = 0;
  uint8_t* buffer = NULL;
  uint32_t length = 0;
  uint32_t idx = 0;
  status_code_e rc = RETURNok;

  // Not done according to Rel-15 (Target TAI and Source TAI)
  OAILOG_FUNC_IN(LOG_S1AP);
  container =
      &pdu->choice.initiatingMessage.value.choice.ENBConfigurationTransfer;

  S1AP_FIND_PROTOCOLIE_BY_ID(S1ap_ENBConfigurationTransferIEs_t, ie, container,
                             S1ap_ProtocolIE_ID_id_SONConfigurationTransferECT,
                             false);

  OAILOG_DEBUG(LOG_S1AP, "Received eNB Confiuration Request from assoc_id %u\n",
               assoc_id);
  if ((s1ap_state_get_enb(state, assoc_id, &enb_association)) != PROTO_MAP_OK) {
    OAILOG_ERROR(LOG_S1AP,
                 "Ignoring eNB Confiuration Request from unknown assoc %u\n",
                 assoc_id);
    OAILOG_FUNC_RETURN(LOG_S1AP, RETURNerror);
  }

  if (enb_association.s1_enb_state() != magma::lte::oai::S1AP_READY) {
    // ignore the message if s1 not ready
    OAILOG_INFO(
        LOG_S1AP,
        "S1 setup is not done.Invalid state.Ignoring eNB Configuration Request "
        "eNB Id = %d , S1AP state = %d \n",
        enb_association.enb_id(), enb_association.s1_enb_state());
    OAILOG_FUNC_RETURN(LOG_S1AP, RETURNok);
  }

  targeteNB_ID = &ie->value.choice.SONConfigurationTransfer.targeteNB_ID;

  if (targeteNB_ID->global_ENB_ID.eNB_ID.present == S1ap_ENB_ID_PR_homeENB_ID) {
    // Home eNB ID = 28 bits
    enb_id_buf = targeteNB_ID->global_ENB_ID.eNB_ID.choice.homeENB_ID.buf;

    target_enb_id = (enb_id_buf[0] << 20) + (enb_id_buf[1] << 12) +
                    (enb_id_buf[2] << 4) + ((enb_id_buf[3] & 0xf0) >> 4);
    OAILOG_INFO(LOG_S1AP, "home eNB id: %u\n", target_enb_id);
  } else {
    // Macro eNB = 20 bits
    enb_id_buf = targeteNB_ID->global_ENB_ID.eNB_ID.choice.macroENB_ID.buf;

    target_enb_id = (enb_id_buf[0] << 12) + (enb_id_buf[1] << 4) +
                    ((enb_id_buf[2] & 0xf0) >> 4);
    OAILOG_INFO(LOG_S1AP, "macro eNB id: %u\n", target_enb_id);
  }

  // retrieve enb_description using hash table and match target_enb_id
  proto_map_uint32_enb_description_t enb_map;
  enb_map.map = state->mutable_enbs();
  if (enb_map.size()) {
    for (auto itr = enb_map.map->begin(); itr != enb_map.map->end(); itr++) {
      target_enb_association = itr->second;
      if (target_enb_association.enb_id() == target_enb_id) {
        break;
      }
    }
    if (target_enb_association.enb_id() != target_enb_id) {
      OAILOG_ERROR(LOG_S1AP, "No eNB for enb_id %d\n", target_enb_id);
      OAILOG_FUNC_RETURN(LOG_S1AP, RETURNerror);
    }
  }

  pdu->choice.initiatingMessage.procedureCode =
      S1ap_ProcedureCode_id_MMEConfigurationTransfer;
  pdu->present = S1ap_S1AP_PDU_PR_initiatingMessage;
  // Message is received and immediately sent back by changing only the IE type
  // which is different from the usual approach of creating a new message.
  ie->id = S1ap_ProtocolIE_ID_id_SONConfigurationTransferMCT;
  // Encode message
  int enc_rval = s1ap_mme_encode_pdu(pdu, &buffer, &length);
  if (enc_rval < 0) {
    OAILOG_ERROR(
        LOG_S1AP,
        "Failed to encode MME Configuration Transfer message for enb_id %u\n",
        target_enb_id);
    OAILOG_FUNC_RETURN(LOG_S1AP, RETURNerror);
  }

  bstring b = blk2bstr(buffer, length);
  free(buffer);

  // Send message
  rc = s1ap_mme_itti_send_sctp_request(
      &b, target_enb_association.sctp_assoc_id(),
      0,   // Stream id 0 for non UE related S1AP message
      0);  // mme_ue_s1ap_id 0 because UE in idle

  if (rc != RETURNok) {
    OAILOG_ERROR(
        LOG_S1AP,
        "Failed to send MME Configuration Transfer message over sctp for"
        "enb_id %u\n",
        target_enb_id);
  } else {
    OAILOG_INFO(LOG_S1AP,
                "Sent MME Configuration Transfer message over sctp for "
                "target_enb_id %u\n",
                target_enb_id);
  }
  OAILOG_FUNC_RETURN(LOG_S1AP, rc);
}

//------------------------------------------------------------------------------
bool is_all_erabId_same(S1ap_PathSwitchRequest_t* container) {
  S1ap_PathSwitchRequestIEs_t* ie = NULL;
  S1ap_E_RABToBeSwitchedDLItemIEs_t* eRABToBeSwitchedDlItemIEs_p = NULL;
  uint8_t item = 0;
  uint8_t firstItem = 0;
  uint8_t rc = true;

  S1AP_FIND_PROTOCOLIE_BY_ID(S1ap_PathSwitchRequestIEs_t, ie, container,
                             S1ap_ProtocolIE_ID_id_E_RABToBeSwitchedDLList,
                             true);
  if (!ie) {
    OAILOG_ERROR(LOG_S1AP, "Incorrect IE \n");
    return RETURNerror;
  }
  S1ap_E_RABToBeSwitchedDLList_t* e_rab_to_be_switched_dl_list =
      &ie->value.choice.E_RABToBeSwitchedDLList;

  if (1 == e_rab_to_be_switched_dl_list->list.count) {
    rc = false;
    OAILOG_FUNC_RETURN(LOG_S1AP, rc);
  }

  eRABToBeSwitchedDlItemIEs_p = (S1ap_E_RABToBeSwitchedDLItemIEs_t*)
                                    e_rab_to_be_switched_dl_list->list.array[0];
  firstItem = eRABToBeSwitchedDlItemIEs_p->value.choice.E_RABToBeSwitchedDLItem
                  .e_RAB_ID;

  for (item = 1; item < e_rab_to_be_switched_dl_list->list.count; ++item) {
    eRABToBeSwitchedDlItemIEs_p =
        (S1ap_E_RABToBeSwitchedDLItemIEs_t*)
            e_rab_to_be_switched_dl_list->list.array[item];
    if (firstItem == eRABToBeSwitchedDlItemIEs_p->value.choice
                         .E_RABToBeSwitchedDLItem.e_RAB_ID) {
      continue;
    } else {
      rc = false;
      break;
    }
  }
  OAILOG_FUNC_RETURN(LOG_S1AP, rc);
}
//------------------------------------------------------------------------------
status_code_e s1ap_handle_path_switch_req_ack(
    oai::S1apState* state,
    const itti_s1ap_path_switch_request_ack_t* path_switch_req_ack_p,
    imsi64_t imsi64) {
  OAILOG_FUNC_IN(LOG_S1AP);

  uint8_t* buffer = NULL;
  uint32_t length = 0;
  oai::UeDescription* ue_ref_p = nullptr;
  S1ap_S1AP_PDU_t pdu = {S1ap_S1AP_PDU_PR_NOTHING, {0}};
  S1ap_PathSwitchRequestAcknowledge_t* out = NULL;
  S1ap_PathSwitchRequestAcknowledgeIEs_t* ie = NULL;
  status_code_e rc = RETURNok;

  if ((ue_ref_p = s1ap_state_get_ue_mmeid(
           path_switch_req_ack_p->mme_ue_s1ap_id)) == nullptr) {
    OAILOG_ERROR_UE(
        LOG_S1AP, imsi64,
        "could not get ue context for mme_ue_s1ap_id " MME_UE_S1AP_ID_FMT "\n",
        (uint32_t)path_switch_req_ack_p->mme_ue_s1ap_id);
    OAILOG_FUNC_RETURN(LOG_S1AP, RETURNerror);
  }

  memset(&pdu, 0, sizeof(pdu));
  pdu.present = S1ap_S1AP_PDU_PR_successfulOutcome;
  pdu.choice.initiatingMessage.procedureCode =
      S1ap_ProcedureCode_id_PathSwitchRequest;
  pdu.choice.successfulOutcome.criticality = S1ap_Criticality_ignore;
  pdu.choice.successfulOutcome.value.present =
      S1ap_SuccessfulOutcome__value_PR_PathSwitchRequestAcknowledge;
  out = &pdu.choice.successfulOutcome.value.choice.PathSwitchRequestAcknowledge;

  ie = (S1ap_PathSwitchRequestAcknowledgeIEs_t*)calloc(
      1, sizeof(S1ap_PathSwitchRequestAcknowledgeIEs_t));
  ie->id = S1ap_ProtocolIE_ID_id_MME_UE_S1AP_ID;
  ie->criticality = S1ap_Criticality_reject;
  ie->value.present =
      S1ap_PathSwitchRequestAcknowledgeIEs__value_PR_MME_UE_S1AP_ID;
  ie->value.choice.MME_UE_S1AP_ID = ue_ref_p->mme_ue_s1ap_id();
  ASN_SEQUENCE_ADD(&out->protocolIEs.list, ie);

  /* mandatory */
  ie = (S1ap_PathSwitchRequestAcknowledgeIEs_t*)calloc(
      1, sizeof(S1ap_PathSwitchRequestAcknowledgeIEs_t));
  ie->id = S1ap_ProtocolIE_ID_id_eNB_UE_S1AP_ID;
  ie->criticality = S1ap_Criticality_reject;
  ie->value.present =
      S1ap_PathSwitchRequestAcknowledgeIEs__value_PR_ENB_UE_S1AP_ID;
  ie->value.choice.ENB_UE_S1AP_ID = ue_ref_p->enb_ue_s1ap_id();
  ASN_SEQUENCE_ADD(&out->protocolIEs.list, ie);

  /** Add the security context. */
  ie = (S1ap_PathSwitchRequestAcknowledgeIEs_t*)calloc(
      1, sizeof(S1ap_PathSwitchRequestAcknowledgeIEs_t));
  ie->id = S1ap_ProtocolIE_ID_id_SecurityContext;
  ie->criticality = S1ap_Criticality_reject;
  ie->value.present =
      S1ap_PathSwitchRequestAcknowledgeIEs__value_PR_SecurityContext;
  if (path_switch_req_ack_p->nh) {
    ie->value.choice.SecurityContext.nextHopParameter.buf =
        reinterpret_cast<uint8_t*>(calloc(AUTH_NEXT_HOP_SIZE, sizeof(uint8_t)));
    memcpy(ie->value.choice.SecurityContext.nextHopParameter.buf,
           path_switch_req_ack_p->nh, AUTH_NEXT_HOP_SIZE);
    ie->value.choice.SecurityContext.nextHopParameter.size = AUTH_NEXT_HOP_SIZE;
  } else {
    OAILOG_WARNING(LOG_S1AP, "No nh for PSReqAck.\n");
    ie->value.choice.SecurityContext.nextHopParameter.buf = NULL;
    ie->value.choice.SecurityContext.nextHopParameter.size = 0;
  }
  ie->value.choice.SecurityContext.nextHopParameter.bits_unused = 0;
  ie->value.choice.SecurityContext.nextHopChainingCount =
      path_switch_req_ack_p->ncc;
  ASN_SEQUENCE_ADD(&out->protocolIEs.list, ie);

  if (s1ap_mme_encode_pdu(&pdu, &buffer, &length) < 0) {
    OAILOG_ERROR_UE(LOG_S1AP, imsi64,
                    "Path Switch Request Ack encoding failed \n");
    OAILOG_FUNC_RETURN(LOG_S1AP, RETURNerror);
  }
  bstring b = blk2bstr(buffer, length);
  free_wrapper((void**)&buffer);
  OAILOG_DEBUG_UE(
      LOG_S1AP, imsi64,
      "Send PATH_SWITCH_REQUEST_ACK, mme_ue_s1ap_id " MME_UE_S1AP_ID_FMT "\n",
      (uint32_t)path_switch_req_ack_p->mme_ue_s1ap_id);

  rc = s1ap_mme_itti_send_sctp_request(&b, path_switch_req_ack_p->sctp_assoc_id,
                                       ue_ref_p->sctp_stream_send(),
                                       path_switch_req_ack_p->mme_ue_s1ap_id);

  OAILOG_FUNC_RETURN(LOG_S1AP, rc);
}
//------------------------------------------------------------------------------
status_code_e s1ap_handle_path_switch_req_failure(
    const itti_s1ap_path_switch_request_failure_t* path_switch_req_failure_p,
    imsi64_t imsi64) {
  S1ap_PathSwitchRequestFailure_t* container = NULL;
  uint8_t* buffer = NULL;
  uint32_t length = 0;
  oai::UeDescription* ue_ref_p = nullptr;
  S1ap_S1AP_PDU_t pdu = {S1ap_S1AP_PDU_PR_NOTHING, {0}};
  S1ap_PathSwitchRequestFailureIEs_t* ie = NULL;
  status_code_e rc = RETURNok;
  mme_ue_s1ap_id_t mme_ue_s1ap_id = 0;
  OAILOG_FUNC_IN(LOG_S1AP);

  mme_ue_s1ap_id = path_switch_req_failure_p->mme_ue_s1ap_id;
  ue_ref_p = s1ap_state_get_ue_mmeid(mme_ue_s1ap_id);
  if (ue_ref_p == nullptr) {
    OAILOG_ERROR_UE(
        LOG_S1AP, imsi64,
        "could not get ue context for mme_ue_s1ap_id " MME_UE_S1AP_ID_FMT "\n",
        mme_ue_s1ap_id);
    OAILOG_FUNC_RETURN(LOG_S1AP, RETURNerror);
  }

  memset(&pdu, 0, sizeof(pdu));
  pdu.choice.unsuccessfulOutcome.procedureCode =
      S1ap_ProcedureCode_id_PathSwitchRequest;
  pdu.present = S1ap_S1AP_PDU_PR_unsuccessfulOutcome;
  pdu.choice.unsuccessfulOutcome.criticality = S1ap_Criticality_reject;
  pdu.choice.unsuccessfulOutcome.value.present =
      S1ap_UnsuccessfulOutcome__value_PR_PathSwitchRequestFailure;
  container =
      &pdu.choice.unsuccessfulOutcome.value.choice.PathSwitchRequestFailure;

  ie = (S1ap_PathSwitchRequestFailureIEs_t*)calloc(
      1, sizeof(S1ap_PathSwitchRequestFailureIEs_t));
  ie->id = S1ap_ProtocolIE_ID_id_MME_UE_S1AP_ID;
  ie->criticality = S1ap_Criticality_reject;
  ie->value.present = S1ap_PathSwitchRequestFailureIEs__value_PR_MME_UE_S1AP_ID;
  ie->value.choice.MME_UE_S1AP_ID = path_switch_req_failure_p->mme_ue_s1ap_id;
  s1ap_mme_set_cause(
      &ie->value.choice.Cause, S1ap_Cause_PR_radioNetwork,
      S1ap_CauseRadioNetwork_ho_failure_in_target_EPC_eNB_or_target_system);
  ASN_SEQUENCE_ADD(&container->protocolIEs.list, ie);

  ie = (S1ap_PathSwitchRequestFailureIEs_t*)calloc(
      1, sizeof(S1ap_PathSwitchRequestFailureIEs_t));
  ie->id = S1ap_ProtocolIE_ID_id_eNB_UE_S1AP_ID;
  ie->criticality = S1ap_Criticality_reject;
  ie->value.present = S1ap_PathSwitchRequestFailureIEs__value_PR_ENB_UE_S1AP_ID;
  ie->value.choice.ENB_UE_S1AP_ID = path_switch_req_failure_p->enb_ue_s1ap_id;
  s1ap_mme_set_cause(
      &ie->value.choice.Cause, S1ap_Cause_PR_radioNetwork,
      S1ap_CauseRadioNetwork_ho_failure_in_target_EPC_eNB_or_target_system);
  ASN_SEQUENCE_ADD(&container->protocolIEs.list, ie);

  if (s1ap_mme_encode_pdu(&pdu, &buffer, &length) < 0) {
    OAILOG_ERROR(LOG_S1AP, "Path Switch Request Failure encoding failed \n");
    OAILOG_FUNC_RETURN(LOG_S1AP, RETURNerror);
  }
  bstring b = blk2bstr(buffer, length);
  free_wrapper((void**)&buffer);
  OAILOG_DEBUG_UE(
      LOG_S1AP, imsi64,
      "send PATH_SWITCH_REQUEST_Failure for mme_ue_s1ap_id " MME_UE_S1AP_ID_FMT
      "\n",
      (uint32_t)path_switch_req_failure_p->mme_ue_s1ap_id);

  rc = s1ap_mme_itti_send_sctp_request(
      &b, path_switch_req_failure_p->sctp_assoc_id,
      ue_ref_p->sctp_stream_send(), path_switch_req_failure_p->mme_ue_s1ap_id);

  OAILOG_FUNC_RETURN(LOG_S1AP, rc);
}

const char* s1_enb_state2str(oai::S1apEnbState state) {
  switch (state) {
    case oai::S1AP_INIT:
      return "S1AP_INIT";
    case oai::S1AP_RESETING:
      return "S1AP_RESETING";
    case oai::S1AP_READY:
      return "S1AP_READY";
    case oai::S1AP_SHUTDOWN:
      return "S1AP_SHUTDOWN";
    default:
      return "unknown s1ap_enb_state";
  }
}

const char* s1ap_direction2str(uint8_t dir) {
  switch (dir) {
    case S1ap_S1AP_PDU_PR_NOTHING:
      return "<nothing>";
    case S1ap_S1AP_PDU_PR_initiatingMessage:
      return "originating message";
    case S1ap_S1AP_PDU_PR_successfulOutcome:
      return "successful outcome";
    case S1ap_S1AP_PDU_PR_unsuccessfulOutcome:
      return "unsuccessful outcome";
    default:
      return "unknown direction";
  }
}

//------------------------------------------------------------------------------
status_code_e s1ap_mme_handle_erab_rel_response(oai::S1apState* state,
                                                const sctp_assoc_id_t assoc_id,
                                                const sctp_stream_id_t stream,
                                                S1ap_S1AP_PDU_t* pdu) {
  OAILOG_FUNC_IN(LOG_S1AP);
  S1ap_E_RABReleaseResponseIEs_t* ie = NULL;
  S1ap_E_RABReleaseResponse_t* container = NULL;
  oai::UeDescription* ue_ref_p = nullptr;
  MessageDef* message_p = NULL;
  status_code_e rc = RETURNok;
  imsi64_t imsi64 = INVALID_IMSI64;
  enb_ue_s1ap_id_t enb_ue_s1ap_id = INVALID_ENB_UE_S1AP_ID;
  mme_ue_s1ap_id_t mme_ue_s1ap_id = INVALID_MME_UE_S1AP_ID;

  container = &pdu->choice.successfulOutcome.value.choice.E_RABReleaseResponse;

  S1AP_FIND_PROTOCOLIE_BY_ID(S1ap_E_RABReleaseResponseIEs_t, ie, container,
                             S1ap_ProtocolIE_ID_id_MME_UE_S1AP_ID, true);
  mme_ue_s1ap_id = ie->value.choice.MME_UE_S1AP_ID;

  if ((ie) && (ue_ref_p = s1ap_state_get_ue_mmeid((uint32_t)mme_ue_s1ap_id)) ==
                  nullptr) {
    OAILOG_ERROR(LOG_S1AP,
                 "No UE is attached to this mme UE s1ap id: " MME_UE_S1AP_ID_FMT
                 "\n",
                 (mme_ue_s1ap_id_t)mme_ue_s1ap_id);
    OAILOG_FUNC_RETURN(LOG_S1AP, RETURNerror);
  }

  S1AP_FIND_PROTOCOLIE_BY_ID(S1ap_E_RABReleaseResponseIEs_t, ie, container,
                             S1ap_ProtocolIE_ID_id_eNB_UE_S1AP_ID, true);
  // eNB UE S1AP ID is limited to 24 bits
  enb_ue_s1ap_id =
      (enb_ue_s1ap_id_t)(ie->value.choice.ENB_UE_S1AP_ID & ENB_UE_S1AP_ID_MASK);

  if ((ie) && ue_ref_p->enb_ue_s1ap_id() != enb_ue_s1ap_id) {
    OAILOG_ERROR(LOG_S1AP,
                 "Mismatch in eNB UE S1AP ID, known: " ENB_UE_S1AP_ID_FMT
                 ", received: " ENB_UE_S1AP_ID_FMT "\n",
                 ue_ref_p->enb_ue_s1ap_id(), (enb_ue_s1ap_id_t)enb_ue_s1ap_id);
    OAILOG_FUNC_RETURN(LOG_S1AP, RETURNerror);
  }

  s1ap_imsi_map_t* imsi_map = get_s1ap_imsi_map();
  imsi_map->mme_ueid2imsi_map.get(ie->value.choice.MME_UE_S1AP_ID, &imsi64);

  message_p = itti_alloc_new_message(TASK_S1AP, S1AP_E_RAB_REL_RSP);
  if (message_p == NULL) {
    OAILOG_ERROR(LOG_S1AP, "itti_alloc_new_message Failed\n");
    OAILOG_FUNC_RETURN(LOG_S1AP, RETURNerror);
  }
  S1AP_E_RAB_REL_RSP(message_p).mme_ue_s1ap_id = ue_ref_p->mme_ue_s1ap_id();
  S1AP_E_RAB_REL_RSP(message_p).enb_ue_s1ap_id = ue_ref_p->enb_ue_s1ap_id();
  S1AP_E_RAB_REL_RSP(message_p).e_rab_rel_list.no_of_items = 0;
  S1AP_E_RAB_REL_RSP(message_p).e_rab_failed_to_rel_list.no_of_items = 0;

  const S1ap_E_RABList_t* const e_rab_list = &ie->value.choice.E_RABList;
  int num_erab = e_rab_list->list.count;
  if (ie) {
    for (int index = 0; index < num_erab; index++) {
      const S1ap_E_RABItemIEs_t* const erab_item_ies =
          (S1ap_E_RABItemIEs_t*)e_rab_list->list.array[index];
      const S1ap_E_RABItem_t* const erab_item =
          (S1ap_E_RABItem_t*)&erab_item_ies->value.choice.E_RABItem;
      S1AP_E_RAB_REL_RSP(message_p).e_rab_rel_list.item[index].e_rab_id =
          erab_item->e_RAB_ID;
      S1AP_E_RAB_REL_RSP(message_p).e_rab_rel_list.item[index].cause =
          erab_item->cause;
      S1AP_E_RAB_REL_RSP(message_p).e_rab_rel_list.no_of_items++;
    }
  }
  if (ie) {
    for (int index = 0; index < num_erab; index++) {
      const S1ap_E_RABItemIEs_t* const erab_item_ies =
          (S1ap_E_RABItemIEs_t*)e_rab_list->list.array[index];
      const S1ap_E_RABItem_t* const erab_item =
          (S1ap_E_RABItem_t*)&erab_item_ies->value.choice.E_RABItem;
      S1AP_E_RAB_REL_RSP(message_p)
          .e_rab_failed_to_rel_list.item[index]
          .e_rab_id = erab_item->e_RAB_ID;
      S1AP_E_RAB_REL_RSP(message_p).e_rab_failed_to_rel_list.item[index].cause =
          erab_item->cause;
      S1AP_E_RAB_REL_RSP(message_p).e_rab_failed_to_rel_list.no_of_items++;
    }
  }
  message_p->ittiMsgHeader.imsi = imsi64;
  rc = send_msg_to_task(&s1ap_task_zmq_ctx, TASK_MME_APP, message_p);
  OAILOG_FUNC_RETURN(LOG_S1AP, rc);
}

status_code_e s1ap_mme_remove_stale_ue_context(enb_ue_s1ap_id_t enb_ue_s1ap_id,
                                               uint32_t enb_id) {
  OAILOG_FUNC_IN(LOG_S1AP);
  MessageDef* message_p = NULL;
  message_p = itti_alloc_new_message(TASK_S1AP, S1AP_REMOVE_STALE_UE_CONTEXT);
  if (!message_p) {
    OAILOG_ERROR(
        LOG_S1AP,
        "Failed to allocate memory for S1AP_REMOVE_STALE_UE_CONTEXT \n");
    OAILOG_FUNC_RETURN(LOG_S1AP, RETURNerror);
  }
  S1AP_REMOVE_STALE_UE_CONTEXT(message_p).enb_ue_s1ap_id = enb_ue_s1ap_id;
  S1AP_REMOVE_STALE_UE_CONTEXT(message_p).enb_id = enb_id;
  OAILOG_INFO(
      LOG_S1AP,
      "sent S1AP_REMOVE_STALE_UE_CONTEXT for enb_ue_s1ap_id " ENB_UE_S1AP_ID_FMT
      "\n",
      enb_ue_s1ap_id);
  send_msg_to_task(&s1ap_task_zmq_ctx, TASK_MME_APP, message_p);
  OAILOG_FUNC_RETURN(LOG_S1AP, RETURNok);
}

status_code_e s1ap_send_mme_ue_context_release(oai::S1apState* state,
                                               oai::UeDescription* ue_ref_p,
                                               enum s1cause s1_release_cause,
                                               S1ap_Cause_t ie_cause,
                                               imsi64_t imsi64) {
  MessageDef* message_p = NULL;
  message_p = itti_alloc_new_message(TASK_S1AP, S1AP_UE_CONTEXT_RELEASE_REQ);
  if (!message_p) {
    OAILOG_ERROR(
        LOG_S1AP,
        "Failed to allocate memory for S1AP_REMOVE_STALE_UE_CONTEXT \n");
    OAILOG_FUNC_RETURN(LOG_S1AP, RETURNerror);
  }

  oai::EnbDescription enb_ref_p;
  if ((s1ap_state_get_enb(state, ue_ref_p->sctp_assoc_id(), &enb_ref_p)) !=
      PROTO_MAP_OK) {
    OAILOG_ERROR(LOG_S1AP,
                 "Failed to get enb_association context for assoc_id: %u",
                 ue_ref_p->sctp_assoc_id());
    OAILOG_FUNC_RETURN(LOG_S1AP, RETURNerror);
  }

  S1AP_UE_CONTEXT_RELEASE_REQ(message_p).mme_ue_s1ap_id =
      ue_ref_p->mme_ue_s1ap_id();
  S1AP_UE_CONTEXT_RELEASE_REQ(message_p).enb_ue_s1ap_id =
      ue_ref_p->enb_ue_s1ap_id();
  S1AP_UE_CONTEXT_RELEASE_REQ(message_p).enb_id = enb_ref_p.enb_id();
  S1AP_UE_CONTEXT_RELEASE_REQ(message_p).relCause = s1_release_cause;
  S1AP_UE_CONTEXT_RELEASE_REQ(message_p).cause = ie_cause;

  message_p->ittiMsgHeader.imsi = imsi64;
  return send_msg_to_task(&s1ap_task_zmq_ctx, TASK_MME_APP, message_p);
}

//------------------------------------------------------------------------------
static int handle_ue_context_rel_timer_expiry(zloop_t* loop, int timer_id,
                                              void* arg) {
  OAILOG_FUNC_IN(LOG_S1AP);
  oai::UeDescription* ue_ref_p = nullptr;
  mme_ue_s1ap_id_t mme_ue_s1ap_id = 0;
  imsi64_t imsi64 = INVALID_IMSI64;
  oai::S1apState* state = NULL;
  if (!s1ap_pop_timer_arg_ue_id(timer_id, &mme_ue_s1ap_id)) {
    OAILOG_WARNING(LOG_S1AP, "Invalid Timer Id expiration, Timer Id: %u\n",
                   timer_id);
    // Timer handlers need to return 0 to avoid triggering ZMQ thread exit
    OAILOG_FUNC_RETURN(LOG_S1AP, RETURNok);
  }
  if ((ue_ref_p = s1ap_state_get_ue_mmeid(mme_ue_s1ap_id)) == nullptr) {
    OAILOG_ERROR(
        LOG_S1AP,
        "Failed to find UE context for mme_ue_s1ap_id " MME_UE_S1AP_ID_FMT,
        mme_ue_s1ap_id);
    // Timer handlers need to return 0 to avoid triggering ZMQ thread exit
    OAILOG_FUNC_RETURN(LOG_S1AP, RETURNok);
  }

  state = get_s1ap_state(false);
  ue_ref_p->mutable_s1ap_ue_context_rel_timer()->set_id(S1AP_TIMER_INACTIVE_ID);
  s1ap_imsi_map_t* imsi_map = get_s1ap_imsi_map();
  imsi_map->mme_ueid2imsi_map.get(mme_ue_s1ap_id, &imsi64);

  OAILOG_DEBUG_UE(LOG_S1AP, imsi64,
                  "Expired- UE Context Release Timer for "
                  "mme_ue_s1ap_id " MME_UE_S1AP_ID_FMT,
                  ue_ref_p->mme_ue_s1ap_id());
  // Remove UE context and inform MME_APP.
  s1ap_mme_release_ue_context(state, ue_ref_p, imsi64);
  OAILOG_FUNC_RETURN(LOG_S1AP, RETURNok);
}

// Frees the contents of pointer, called while freeing an entry from protobuf
// map
void free_enb_description(void** ptr) {
  OAILOG_FUNC_IN(LOG_S1AP);
  if (!ptr) {
    OAILOG_ERROR(LOG_S1AP, "Received null pointer");
    OAILOG_FUNC_OUT(LOG_S1AP);
  }
  oai::EnbDescription* enb_context_p =
      reinterpret_cast<oai::EnbDescription*>(*ptr);
  if (!enb_context_p) {
    OAILOG_ERROR(LOG_S1AP, "Received nullptr for enb context");
    OAILOG_FUNC_OUT(LOG_S1AP);
  }
  if (enb_context_p->ue_id_map_size()) {
    enb_context_p->clear_ue_id_map();
  }
  if (enb_context_p->has_supported_ta_list()) {
    if (enb_context_p->supported_ta_list().supported_tai_items_size()) {
      for (int idx = 0;
           idx < enb_context_p->supported_ta_list().supported_tai_items_size();
           idx++) {
        if (enb_context_p->supported_ta_list()
                .supported_tai_items(idx)
                .bplmns_size()) {
          enb_context_p->mutable_supported_ta_list()
              ->mutable_supported_tai_items(idx)
              ->clear_bplmns();
        }
      }
      enb_context_p->mutable_supported_ta_list()->clear_supported_tai_items();
    }
    enb_context_p->clear_supported_ta_list();
  }
  delete enb_context_p;
  *ptr = nullptr;
  OAILOG_FUNC_IN(LOG_S1AP);
}

// Frees the contents of UE context, called while freeing an entry from protobuf
// map
void free_ue_description(void** ptr) {
  if (ptr) {
    oai::UeDescription* ue_context_p =
        reinterpret_cast<oai::UeDescription*>(*ptr);
    if ((ue_context_p)->has_s1ap_ue_context_rel_timer()) {
      ue_context_p->clear_s1ap_ue_context_rel_timer();
    }
    if ((ue_context_p)->has_s1ap_handover_state()) {
      if ((ue_context_p)->s1ap_handover_state().has_e_rab_admitted_list()) {
        (ue_context_p)
            ->mutable_s1ap_handover_state()
            ->clear_e_rab_admitted_list();
      }
      ue_context_p->clear_s1ap_handover_state();
    }
    delete ue_context_p;
    *ptr = nullptr;
  }
}

}  // namespace lte
}  // namespace magma<|MERGE_RESOLUTION|>--- conflicted
+++ resolved
@@ -382,7 +382,6 @@
 //************************** Management procedures ***************************//
 ////////////////////////////////////////////////////////////////////////////////
 
-<<<<<<< HEAD
 void clean_stale_enb_state(oai::S1apState* state,
                            oai::EnbDescription* new_enb_association) {
   oai::EnbDescription stale_enb_association;
@@ -404,42 +403,6 @@
     }
   }
   if (!delete_state_enb) {
-=======
-//------------------------------------------------------------------------------
-bool get_stale_enb_connection_with_enb_id(__attribute__((unused))
-                                          const uint32_t keyP,
-                                          oai::EnbDescription* const elementP,
-                                          void* parameterP, void** resultP) {
-  oai::EnbDescription* new_enb_association =
-      reinterpret_cast<oai::EnbDescription*>(parameterP);
-  oai::EnbDescription* ht_enb_association =
-      reinterpret_cast<oai::EnbDescription*>(elementP);
-
-  // No need to clean the newly created eNB association
-  if (ht_enb_association == new_enb_association) {
-    return false;
-  }
-
-  // Match old and new association with respect to eNB id
-  if (ht_enb_association->enb_id() == new_enb_association->enb_id()) {
-    *resultP = elementP;
-    return true;
-  }
-
-  return false;
-}
-
-void clean_stale_enb_state(s1ap_state_t* state,
-                           oai::EnbDescription* new_enb_association) {
-  oai::EnbDescription* stale_enb_association = nullptr;
-
-  state->enbs.map_apply_callback_on_all_elements(
-      get_stale_enb_connection_with_enb_id,
-      reinterpret_cast<void*>(new_enb_association),
-      (void**)&stale_enb_association);
-  if (stale_enb_association == nullptr) {
-    // No stale eNB connection found;
->>>>>>> 8aac26b0
     return;
   }
 
@@ -4628,28 +4591,20 @@
     OAILOG_FUNC_RETURN(LOG_S1AP, RETURNerror);
   }
   const paging_tai_list_t* p_tai_list = paging_request->paging_tai_list;
-<<<<<<< HEAD
   for (auto itr = enb_map.map->begin(); itr != enb_map.map->end(); itr++) {
-    enb_ref_p = (oai::EnbDescription)itr->second;
+    enb_ref_p = itr->second;
     if (!enb_ref_p.sctp_assoc_id()) {
-=======
-  for (auto itr = state->enbs.map->begin(); itr != state->enbs.map->end();
-       itr++) {
-    enb_ref_p = reinterpret_cast<oai::EnbDescription*>(itr->second);
-    if (!enb_ref_p) {
->>>>>>> 8aac26b0
-      continue;
-    }
-    if (enb_ref_p.s1_enb_state() == oai::S1AP_READY) {
-      oai::SupportedTaList enb_ta_list = enb_ref_p.supported_ta_list();
-      if ((is_tai_found = s1ap_paging_compare_ta_lists(
-               enb_ta_list, p_tai_list, paging_request->tai_list_count))) {
-        bstring paging_msg_buffer = blk2bstr(buffer_p, length);
-        rc = s1ap_mme_itti_send_sctp_request(
-            &paging_msg_buffer, enb_ref_p.sctp_assoc_id(),
-            0,   // Stream id 0 for non UE related
-                 // S1AP message
-            0);  // mme_ue_s1ap_id 0 because UE in idle
+      if (enb_ref_p.s1_enb_state() == oai::S1AP_READY) {
+        oai::SupportedTaList enb_ta_list = enb_ref_p.supported_ta_list();
+        if ((is_tai_found = s1ap_paging_compare_ta_lists(
+                 enb_ta_list, p_tai_list, paging_request->tai_list_count))) {
+          bstring paging_msg_buffer = blk2bstr(buffer_p, length);
+          rc = s1ap_mme_itti_send_sctp_request(
+              &paging_msg_buffer, enb_ref_p.sctp_assoc_id(),
+              0,   // Stream id 0 for non UE related
+                   // S1AP message
+              0);  // mme_ue_s1ap_id 0 because UE in idle
+        }
       }
     }
   }
