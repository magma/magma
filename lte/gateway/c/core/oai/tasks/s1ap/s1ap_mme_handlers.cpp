/*
 * Licensed to the OpenAirInterface (OAI) Software Alliance under one or more
 * contributor license agreements.  See the NOTICE file distributed with
 * this work for additional information regarding copyright ownership.
 * The OpenAirInterface Software Alliance licenses this file to You under
 * the terms found in the LICENSE file in the root of this source tree.
 *
 * Unless required by applicable law or agreed to in writing, software
 * distributed under the License is distributed on an "AS IS" BASIS,
 * WITHOUT WARRANTIES OR CONDITIONS OF ANY KIND, either express or implied.
 * See the License for the specific language governing permissions and
 * limitations under the License.
 *-------------------------------------------------------------------------------
 * For more information about the OpenAirInterface (OAI) Software Alliance:
 *      contact@openairinterface.org
 */

/*! \file s1ap_mme_handlers.cpp
  \brief
  \author Sebastien ROUX, Lionel Gauthier
  \company Eurecom
  \email: lionel.gauthier@eurecom.fr
*/

#include <stdlib.h>
#include <stdio.h>
#include <stdbool.h>
#include <stdint.h>
#include <netinet/in.h>
#include <string.h>

#ifdef __cplusplus
extern "C" {
#endif
#include "lte/gateway/c/core/oai/common/conversions.h"
#include "lte/gateway/c/core/oai/common/log.h"
#include "lte/gateway/c/core/common/assertions.h"
#include "lte/gateway/c/core/oai/lib/itti/intertask_interface.h"
#include "lte/gateway/c/core/oai/lib/itti/intertask_interface_types.h"
#include "lte/gateway/c/core/oai/lib/bstr/bstrlib.h"
#ifdef __cplusplus
}
#endif
#include "lte/gateway/c/core/common/dynamic_memory_check.h"
#include "BIT_STRING.h"
#include "INTEGER.h"
#include "S1ap_CNDomain.h"
#include "S1ap_CauseMisc.h"
#include "S1ap_CauseNas.h"
#include "S1ap_CauseProtocol.h"
#include "S1ap_CauseRadioNetwork.h"
#include "S1ap_CauseTransport.h"
#include "S1ap_E-RABItem.h"
#include "S1ap_E-RABSetupItemBearerSURes.h"
#include "S1ap_E-RABSetupItemCtxtSURes.h"
#include "S1ap_ENB-ID.h"
#include "S1ap_ENB-UE-S1AP-ID.h"
#include "S1ap_ENBname.h"
#include "S1ap_GTP-TEID.h"
#include "S1ap_Global-ENB-ID.h"
#include "S1ap_LAI.h"
#include "S1ap_MME-Code.h"
#include "S1ap_MME-Group-ID.h"
#include "S1ap_MME-UE-S1AP-ID.h"
#include "S1ap_PLMNidentity.h"
#include "S1ap_ProcedureCode.h"
#include "S1ap_ProtocolIE-Field.h"
#include "S1ap_ResetType.h"
#include "S1ap_S-TMSI.h"
#include "S1ap_S1AP-PDU.h"
#include "S1ap_ServedGUMMEIsItem.h"
#include "S1ap_ServedGroupIDs.h"
#include "S1ap_ServedMMECs.h"
#include "S1ap_ServedPLMNs.h"
#include "S1ap_TAI.h"
#include "S1ap_TAIItem.h"
#include "S1ap_TimeToWait.h"
#include "S1ap_TransportLayerAddress.h"
#include "S1ap_UE-S1AP-ID-pair.h"
#include "S1ap_UE-S1AP-IDs.h"
#include "S1ap_UE-associatedLogicalS1-ConnectionItem.h"
#include "S1ap_UE-associatedLogicalS1-ConnectionListRes.h"
#include "S1ap_UEAggregateMaximumBitrate.h"
#include "S1ap_UEPagingID.h"
#include "S1ap_UERadioCapability.h"
#include "asn_SEQUENCE_OF.h"
#include "lte/gateway/c/core/common/common_defs.h"
#include "lte/gateway/c/core/oai/common/common_utility_funs.hpp"
#include "lte/gateway/c/core/oai/include/mme_app_messages_types.h"
#include "lte/gateway/c/core/oai/include/mme_config.h"
#include "lte/gateway/c/core/oai/include/mme_events.hpp"
#include "lte/gateway/c/core/oai/include/s1ap_state.hpp"
#include "lte/gateway/c/core/oai/lib/3gpp/3gpp_23.003.h"
#include "lte/gateway/c/core/oai/lib/3gpp/3gpp_36.401.h"
#include "lte/gateway/c/core/oai/lib/3gpp/3gpp_36.413.h"
#include "lte/gateway/c/core/oai/tasks/s1ap/s1ap_common.hpp"
#include "lte/gateway/c/core/oai/tasks/s1ap/s1ap_mme.hpp"
#include "lte/gateway/c/core/oai/tasks/s1ap/s1ap_mme_encoder.hpp"
#include "lte/gateway/c/core/oai/tasks/s1ap/s1ap_mme_handlers.hpp"
#include "lte/gateway/c/core/oai/tasks/s1ap/s1ap_mme_itti_messaging.hpp"
#include "lte/gateway/c/core/oai/tasks/s1ap/s1ap_mme_nas_procedures.hpp"
#include "lte/gateway/c/core/oai/tasks/s1ap/s1ap_mme_ta.hpp"
#include "lte/gateway/c/core/oai/tasks/s1ap/s1ap_timer.hpp"
#include "orc8r/gateway/c/common/service303/MetricsHelpers.hpp"

namespace magma {
namespace lte {

typedef struct arg_s1ap_send_enb_dereg_ind_s {
  uint8_t current_ue_index;
  uint32_t handled_ues;
  MessageDef* message_p;
  uint32_t associated_enb_id;
  uint32_t deregister_ue_count;
} arg_s1ap_send_enb_dereg_ind_t;

struct S1ap_E_RABItem_s;
struct S1ap_E_RABSetupItemBearerSURes_s;
struct S1ap_E_RABSetupItemCtxtSURes_s;
struct S1ap_IE;

status_code_e s1ap_generate_s1_setup_response(
    s1ap_state_t* state, enb_description_t* enb_association);

bool is_all_erabId_same(S1ap_PathSwitchRequest_t* container);
static int handle_ue_context_rel_timer_expiry(zloop_t* loop, int id, void* arg);

static bool s1ap_send_enb_deregistered_ind(__attribute__((unused))
                                           uint32_t keyP,
                                           uint64_t const dataP, void* argP,
                                           void** resultP);
/* Handlers matrix. Only mme related procedures present here.
 */
s1ap_message_handler_t message_handlers[][3] = {
    {s1ap_mme_handle_handover_required, 0, 0}, /* HandoverPreparation */
    {0, s1ap_mme_handle_handover_request_ack,
     s1ap_mme_handle_handover_failure},      /* HandoverResourceAllocation */
    {s1ap_mme_handle_handover_notify, 0, 0}, /* HandoverNotification */
    {s1ap_mme_handle_path_switch_request, 0, 0}, /* PathSwitchRequest */
    {s1ap_mme_handle_handover_cancel, 0, 0},     /* HandoverCancel */
    {0, s1ap_mme_handle_erab_setup_response,
     s1ap_mme_handle_erab_setup_failure},      /* E_RABSetup */
    {0, 0, 0},                                 /* E_RABModify */
    {0, s1ap_mme_handle_erab_rel_response, 0}, /* E_RABRelease */
    {0, 0, 0},                                 /* E_RABReleaseIndication */
    {0, s1ap_mme_handle_initial_context_setup_response,
     s1ap_mme_handle_initial_context_setup_failure}, /* InitialContextSetup */
    {0, 0, 0},                                       /* Paging */
    {0, 0, 0},                                       /* downlinkNASTransport */
    {s1ap_mme_handle_initial_ue_message, 0, 0},      /* initialUEMessage */
    {s1ap_mme_handle_uplink_nas_transport, 0, 0},    /* uplinkNASTransport */
    {s1ap_mme_handle_enb_reset, 0, 0},               /* Reset */
    {s1ap_mme_handle_error_ind_message, 0, 0},       /* ErrorIndication */
    {s1ap_mme_handle_nas_non_delivery, 0, 0}, /* NASNonDeliveryIndication */
    {s1ap_mme_handle_s1_setup_request, 0, 0}, /* S1Setup */
    {s1ap_mme_handle_ue_context_release_request, 0,
     0},       /* UEContextReleaseRequest */
    {0, 0, 0}, /* DownlinkS1cdma2000tunneling */
    {0, 0, 0}, /* UplinkS1cdma2000tunneling */
    {0, s1ap_mme_handle_ue_context_modification_response,
     s1ap_mme_handle_ue_context_modification_failure}, /* UEContextModification
                                                        */
    {s1ap_mme_handle_ue_cap_indication, 0, 0}, /* UECapabilityInfoIndication */
    {s1ap_mme_handle_ue_context_release_request,
     s1ap_mme_handle_ue_context_release_complete, 0}, /* UEContextRelease */
    {s1ap_mme_handle_enb_status_transfer, 0, 0},      /* eNBStatusTransfer */
    {0, 0, 0},                                        /* MMEStatusTransfer */
    {0, 0, 0},                                        /* DeactivateTrace */
    {0, 0, 0},                                        /* TraceStart */
    {0, 0, 0}, /* TraceFailureIndication */
    {0, 0, 0}, /* ENBConfigurationUpdate */
    {0, 0, 0}, /* MMEConfigurationUpdate */
    {0, 0, 0}, /* LocationReportingControl */
    {0, 0, 0}, /* LocationReportingFailureIndication */
    {0, 0, 0}, /* LocationReport */
    {0, 0, 0}, /* OverloadStart */
    {0, 0, 0}, /* OverloadStop */
    {0, 0, 0}, /* WriteReplaceWarning */
    {0, 0, 0}, /* eNBDirectInformationTransfer */
    {0, 0, 0}, /* MMEDirectInformationTransfer */
    {0, 0, 0}, /* PrivateMessage */
    {s1ap_mme_handle_enb_configuration_transfer, 0,
     0},       /* eNBConfigurationTransfer */
    {0, 0, 0}, /* MMEConfigurationTransfer */
    // HERE END UPDATES REL 9, 10, 11
    // UPDATE RELEASE 12 :
    {0, 0, 0}, /* CellTrafficTrace */
    {0, 0, 0}, /* 43 Kill */
    {0, 0, 0}, /* 44 DownlinkUEAssociatedLPPaTransport  */
    {0, 0, 0}, /* 45 UplinkUEAssociatedLPPaTransport */
    {0, 0, 0}, /* 46 DownlinkNonUEAssociatedLPPaTransport */
    {0, 0, 0}, /* 47 UplinkNonUEAssociatedLPPaTransport */
    {0, 0, 0}, /* 48 UERadioCapabilityMatch */
    {0, 0, 0}, /* 49 PWSRestartIndication */
    // UPDATE RELEASE 13 :
    {s1ap_mme_handle_erab_modification_indication, 0,
     0},       /* 50 E-RABModificationIndication */
    {0, 0, 0}, /* 51 PWSFailureIndication */
    {0, 0, 0}, /* 52 RerouteNASRequest */
    {0, 0, 0}, /* 53 UEContextModificationIndication */
    {0, 0, 0}, /* 54 ConnectionEstablishmentIndication */
    // UPDATE RELEASE 14 :
    {0, 0, 0}, /* 55 UEContextSuspend */
    {0, 0, 0}, /* 56 UEContextResume */
    {0, 0, 0}, /* 57 NASDeliveryIndication */
    {0, 0, 0}, /* 58 RetrieveUEInformation */
    {0, 0, 0}, /* 59 UEInformationTransfer */
    // UPDATE RELEASE 15 :
    {0, 0, 0}, /* 60 eNBCPRelocationIndication */
    {0, 0, 0}, /* 61 MMECPRelocationIndication */
    {0, 0, 0}, /* 62 SecondaryRATDataUsageReport */
};

status_code_e s1ap_mme_handle_message(s1ap_state_t* state,
                                      const sctp_assoc_id_t assoc_id,
                                      const sctp_stream_id_t stream,
                                      S1ap_S1AP_PDU_t* pdu) {
  /*
   * Checking procedure Code and present flag of message
   */
  if (pdu->choice.initiatingMessage.procedureCode >=
          COUNT_OF(message_handlers) ||
      pdu->present > S1ap_S1AP_PDU_PR_unsuccessfulOutcome) {
    OAILOG_DEBUG(LOG_S1AP,
                 "[SCTP %d] Either procedureCode %d or present flag %d exceed "
                 "expected\n",
                 assoc_id, (int)pdu->choice.initiatingMessage.procedureCode,
                 (int)pdu->present);
    return RETURNerror;
  }

  s1ap_message_handler_t handler =
      message_handlers[pdu->choice.initiatingMessage.procedureCode]
                      [pdu->present - 1];

  if (handler == NULL) {
    // not implemented or no procedure for eNB (wrong message)
    OAILOG_DEBUG(LOG_S1AP, "[SCTP %d] No handler for procedureCode %d in %s\n",
                 assoc_id, (int)pdu->choice.initiatingMessage.procedureCode,
                 s1ap_direction2str(pdu->present));
    return RETURNerror;
  }

  return handler(state, assoc_id, stream, pdu);
}

//------------------------------------------------------------------------------
status_code_e s1ap_mme_set_cause(S1ap_Cause_t* cause_p,
                                 const S1ap_Cause_PR cause_type,
                                 const long cause_value) {
  if (cause_p == NULL) {
    OAILOG_ERROR(LOG_S1AP, "Cause value is NULL\n");
    return RETURNerror;
  }
  cause_p->present = cause_type;

  switch (cause_type) {
    case S1ap_Cause_PR_radioNetwork:
      cause_p->choice.misc = cause_value;
      break;

    case S1ap_Cause_PR_transport:
      cause_p->choice.transport = cause_value;
      break;

    case S1ap_Cause_PR_nas:
      cause_p->choice.nas = cause_value;
      break;

    case S1ap_Cause_PR_protocol:
      cause_p->choice.protocol = cause_value;
      break;

    case S1ap_Cause_PR_misc:
      cause_p->choice.misc = cause_value;
      break;

    default:
      return RETURNerror;
  }

  return RETURNok;
}

long s1ap_mme_get_cause_value(S1ap_Cause_t* cause) {
  S1ap_Cause_PR cause_type = {S1ap_Cause_PR_NOTHING};
  long cause_value = RETURNerror;

  OAILOG_FUNC_IN(LOG_S1AP);
  if (cause == NULL) {
    OAILOG_ERROR(LOG_S1AP, "Cause is NULL\n");
    OAILOG_FUNC_RETURN(LOG_S1AP, RETURNerror);
  }

  cause_type = cause->present;

  switch (cause_type) {
    case S1ap_Cause_PR_radioNetwork:
      cause_value = cause->choice.radioNetwork;
      break;

    case S1ap_Cause_PR_transport:
      cause_value = cause->choice.transport;
      break;

    case S1ap_Cause_PR_nas:
      cause_value = cause->choice.nas;
      break;

    case S1ap_Cause_PR_protocol:
      cause_value = cause->choice.protocol;
      break;

    case S1ap_Cause_PR_misc:
      cause_value = cause->choice.misc;
      break;

    default:
      OAILOG_ERROR(LOG_S1AP, "Invalid Cause_Type = %d\n", cause_type);
      OAILOG_FUNC_RETURN(LOG_S1AP, RETURNerror);
  }

  OAILOG_FUNC_RETURN(LOG_S1AP, cause_value);
}

//------------------------------------------------------------------------------
status_code_e s1ap_mme_generate_s1_setup_failure(const sctp_assoc_id_t assoc_id,
                                                 const S1ap_Cause_PR cause_type,
                                                 const long cause_value,
                                                 const long time_to_wait) {
  uint8_t* buffer_p = 0;
  uint32_t length = 0;
  S1ap_S1AP_PDU_t pdu = {S1ap_S1AP_PDU_PR_NOTHING, {0}};
  S1ap_S1SetupFailure_t* out;
  S1ap_S1SetupFailureIEs_t* ie = NULL;
  status_code_e rc = RETURNok;

  OAILOG_FUNC_IN(LOG_S1AP);

  memset(&pdu, 0, sizeof(pdu));
  pdu.present = S1ap_S1AP_PDU_PR_unsuccessfulOutcome;
  pdu.choice.unsuccessfulOutcome.procedureCode = S1ap_ProcedureCode_id_S1Setup;
  pdu.choice.unsuccessfulOutcome.criticality = S1ap_Criticality_reject;
  pdu.choice.unsuccessfulOutcome.value.present =
      S1ap_UnsuccessfulOutcome__value_PR_S1SetupFailure;
  out = &pdu.choice.unsuccessfulOutcome.value.choice.S1SetupFailure;

  ie = reinterpret_cast<S1ap_S1SetupFailureIEs_t*>(
      calloc(1, sizeof(S1ap_S1SetupFailureIEs_t)));
  ie->id = S1ap_ProtocolIE_ID_id_Cause;
  ie->criticality = S1ap_Criticality_ignore;
  ie->value.present = S1ap_S1SetupFailureIEs__value_PR_Cause;
  s1ap_mme_set_cause(&ie->value.choice.Cause, cause_type, cause_value);
  ASN_SEQUENCE_ADD(&out->protocolIEs.list, ie);

  /*
   * Include the optional field time to wait only if the value is > -1
   */
  if (time_to_wait > -1) {
    ie = reinterpret_cast<S1ap_S1SetupFailureIEs_t*>(
        calloc(1, sizeof(S1ap_S1SetupFailureIEs_t)));
    ie->id = S1ap_ProtocolIE_ID_id_TimeToWait;
    ie->criticality = S1ap_Criticality_ignore;
    ie->value.present = S1ap_S1SetupFailureIEs__value_PR_TimeToWait;
    ie->value.choice.TimeToWait = time_to_wait;
    ASN_SEQUENCE_ADD(&out->protocolIEs.list, ie);
  }

  if (s1ap_mme_encode_pdu(&pdu, &buffer_p, &length) < 0) {
    OAILOG_ERROR(LOG_S1AP, "Failed to encode s1 setup failure\n");
    OAILOG_FUNC_RETURN(LOG_S1AP, RETURNerror);
  }

  bstring b = blk2bstr(buffer_p, (int)length);
  free(buffer_p);
  rc = s1ap_mme_itti_send_sctp_request(&b, assoc_id, 0, INVALID_MME_UE_S1AP_ID);
  OAILOG_FUNC_RETURN(LOG_S1AP, rc);
}

////////////////////////////////////////////////////////////////////////////////
//************************** Management procedures ***************************//
////////////////////////////////////////////////////////////////////////////////

//------------------------------------------------------------------------------
bool get_stale_enb_connection_with_enb_id(__attribute__((unused))
                                          const uint32_t keyP,
                                          enb_description_t* const elementP,
                                          void* parameterP, void** resultP) {
  enb_description_t* new_enb_association = (enb_description_t*)parameterP;
  enb_description_t* ht_enb_association = (enb_description_t*)elementP;

  // No need to clean the newly created eNB association
  if (ht_enb_association == new_enb_association) {
    return false;
  }

  // Match old and new association with respect to eNB id
  if (ht_enb_association->enb_id == new_enb_association->enb_id) {
    *resultP = elementP;
    return true;
  }

  return false;
}

void clean_stale_enb_state(s1ap_state_t* state,
                           enb_description_t* new_enb_association) {
  enb_description_t* stale_enb_association = NULL;

  state->enbs.map_apply_callback_on_all_elements(
      get_stale_enb_connection_with_enb_id,
      reinterpret_cast<void*>(new_enb_association),
      (void**)&stale_enb_association);
  if (stale_enb_association == NULL) {
    // No stale eNB connection found;
    return;
  }

  OAILOG_INFO(LOG_S1AP, "Found stale eNB at association id %d",
              stale_enb_association->sctp_assoc_id);
  // Remove the S1 context for UEs associated with old eNB association
  if (stale_enb_association->ue_id_coll.size()) {
    oai::UeDescription* ue_ref = nullptr;
    for (auto itr_map = stale_enb_association->ue_id_coll.map->begin();
         itr_map != stale_enb_association->ue_id_coll.map->end(); ++itr_map) {
      ue_ref = s1ap_state_get_ue_mmeid((mme_ue_s1ap_id_t)itr_map->first);
      /* The function s1ap_remove_ue will take care of removing the enb also,
       * when the last UE is removed
       */
      s1ap_remove_ue(state, ue_ref);
    }
  } else {
    // Remove the old eNB association
    OAILOG_INFO(LOG_S1AP, "Deleting eNB: %s (Sctp_assoc_id = %u)",
                stale_enb_association->enb_name,
                stale_enb_association->sctp_assoc_id);
    s1ap_remove_enb(state, stale_enb_association);
  }

  OAILOG_DEBUG(LOG_S1AP, "Removed stale eNB and all associated UEs.");
}

static status_code_e s1ap_clear_ue_ctxt_for_unknown_mme_ue_s1ap_id(
    s1ap_state_t* state, sctp_assoc_id_t sctp_assoc_id) {
  OAILOG_FUNC_IN(LOG_S1AP);
  unsigned int i = 0;
  unsigned int num_elements = 0;
  map_uint64_ue_description_t* s1ap_ue_state = get_s1ap_ue_state();

  if (!s1ap_ue_state) {
    OAILOG_ERROR(LOG_S1AP, "s1ap_ue_state map doesn't exist");
    OAILOG_FUNC_RETURN(LOG_S1AP, RETURNerror);
  }

  for (auto itr = s1ap_ue_state->map->begin(); itr != s1ap_ue_state->map->end();
       itr++) {
<<<<<<< HEAD
    if ((itr->second) && (sctp_assoc_id == itr->second->sctp_assoc_id())) {
      s1ap_remove_ue(state, reinterpret_cast<oai::UeDescription*>(itr->second));
=======
    if ((itr->second) && (sctp_assoc_id == itr->second->sctp_assoc_id)) {
      s1ap_remove_ue(state, reinterpret_cast<ue_description_t*>(itr->second));
>>>>>>> b9bf710d
    }
  }
  OAILOG_FUNC_RETURN(LOG_S1AP, RETURNok);
}

status_code_e s1ap_mme_handle_s1_setup_request(s1ap_state_t* state,
                                               const sctp_assoc_id_t assoc_id,
                                               const sctp_stream_id_t stream,
                                               S1ap_S1AP_PDU_t* pdu) {
  status_code_e rc = RETURNok;

  S1ap_S1SetupRequest_t* container = NULL;
  S1ap_S1SetupRequestIEs_t* ie = NULL;
  S1ap_S1SetupRequestIEs_t* ie_enb_name = NULL;
  S1ap_S1SetupRequestIEs_t* ie_supported_tas = NULL;
  S1ap_S1SetupRequestIEs_t* ie_default_paging_drx = NULL;

  enb_description_t* enb_association = NULL;
  uint32_t enb_id = 0;
  char* enb_name = NULL;
  int ta_ret = 0;
  uint8_t bplmn_list_count = 0;  // Broadcast PLMN list count

  OAILOG_FUNC_IN(LOG_S1AP);
  increment_counter("s1_setup", 1, NO_LABELS);
  if (!hss_associated) {
    /*
     * Can not process the request, MME is not connected to HSS
     */
    OAILOG_ERROR(
        LOG_S1AP,
        "Rejecting s1 setup request Can not process the request, MME is not "
        "connected to HSS\n");
    rc = s1ap_mme_generate_s1_setup_failure(assoc_id, S1ap_Cause_PR_misc,
                                            S1ap_CauseMisc_unspecified, -1);
    increment_counter("s1_setup", 1, 2, "result", "failure", "cause",
                      "s6a_interface_not_up");
    OAILOG_FUNC_RETURN(LOG_S1AP, rc);
  }

  if (pdu == NULL) {
    OAILOG_ERROR(LOG_S1AP, "PDU is NULL\n");
    return RETURNerror;
  }
  container = &pdu->choice.initiatingMessage.value.choice.S1SetupRequest;
  /*
   * We received a new valid S1 Setup Request on a stream != 0.
   * This should not happen -> reject eNB s1 setup request.
   */

  if (stream != 0) {
    OAILOG_ERROR(LOG_S1AP, "Received new s1 setup request on stream != 0\n");
    /*
     * Send a s1 setup failure with protocol cause unspecified
     */
    rc = s1ap_mme_generate_s1_setup_failure(assoc_id, S1ap_Cause_PR_protocol,
                                            S1ap_CauseProtocol_unspecified, -1);
    increment_counter("s1_setup", 1, 2, "result", "failure", "cause",
                      "sctp_stream_id_non_zero");
    OAILOG_FUNC_RETURN(LOG_S1AP, rc);
  }

  /* Handling of s1setup cases as follows.
   * If we don't know about the association, we haven't processed the new
   * association yet, so hope the eNB will retry the s1 setup. Ignore and
   * return. If we get this message when the S1 interface of the MME state is in
   * READY state then it is protocol error or out of sync state. Ignore it and
   * return. Assume MME would detect SCTP association failure and would S1
   * interface state to accept S1setup from eNB. If we get this message when the
   * s1 interface of the MME is in SHUTDOWN stage, we just hope the eNB will
   * retry and that will result in a new association getting established
   * followed by a subsequent s1 setup, return S1ap_TimeToWait_v20s. If we get
   * this message when the s1 interface of the MME is in RESETTING stage then we
   * return S1ap_TimeToWait_v20s.
   */
  if ((enb_association = s1ap_state_get_enb(state, assoc_id)) == NULL) {
    /*
     *
     * This should not happen as the thread processing new associations is the
     * one that reads data from the socket. Promote to an assert once we have
     * more confidence.
     */
    OAILOG_ERROR(LOG_S1AP, "Ignoring s1 setup from unknown assoc %u", assoc_id);
    OAILOG_FUNC_RETURN(LOG_S1AP, RETURNok);
  }

  if (enb_association->s1_state == S1AP_RESETING ||
      enb_association->s1_state == S1AP_SHUTDOWN) {
    OAILOG_WARNING(LOG_S1AP,
                   "Ignoring s1setup from eNB in state %s on assoc id %u",
                   s1_enb_state2str(enb_association->s1_state), assoc_id);
    OAILOG_DEBUG(
        LOG_S1AP, "Num UEs associated %u num elements in ue_id_coll %zu",
        enb_association->nb_ue_associated, enb_association->ue_id_coll.size());
    rc = s1ap_mme_generate_s1_setup_failure(
        assoc_id, S1ap_Cause_PR_transport,
        S1ap_CauseTransport_transport_resource_unavailable,
        S1ap_TimeToWait_v20s);
    increment_counter("s1_setup", 1, 2, "result", "failure", "cause",
                      "invalid_state");
    /* UE state at s1ap task is created on reception of initial ue message
     * The map, ue_id_coll is updated after mme_app_task assigns and provides
     * mme_ue_s1ap_id to s1ap task
     * s1ap task shall clear this UE state if mme_app task has not yet provided
     * mme_ue_s1ap_id
     */
    if (enb_association->ue_id_coll.size() == 0) {
      OAILOG_FUNC_RETURN(LOG_S1AP,
                         s1ap_clear_ue_ctxt_for_unknown_mme_ue_s1ap_id(
                             state, enb_association->sctp_assoc_id));
    }
    arg_s1ap_send_enb_dereg_ind_t arg = {0};
    MessageDef* message_p = NULL;

    arg.associated_enb_id = enb_association->enb_id;
    arg.deregister_ue_count = enb_association->ue_id_coll.size();
    enb_association->ue_id_coll.map_apply_callback_on_all_elements(
        s1ap_send_enb_deregistered_ind, reinterpret_cast<void*>(&arg),
        reinterpret_cast<void**>(&message_p));

    OAILOG_FUNC_RETURN(LOG_S1AP, rc);
  }
  log_queue_item_t* context = NULL;
  OAILOG_MESSAGE_START_SYNC(OAILOG_LEVEL_DEBUG, LOG_S1AP, (&context),
                            "New s1 setup request incoming from ");
  // shared_log_queue_item_t *context = NULL;
  // OAILOG_MESSAGE_START_ASYNC (OAILOG_LEVEL_DEBUG, LOG_S1AP, (&context), "New
  // s1 setup request incoming from ");

  S1AP_FIND_PROTOCOLIE_BY_ID(S1ap_S1SetupRequestIEs_t, ie_enb_name, container,
                             S1ap_ProtocolIE_ID_id_eNBname, false);
  if (ie_enb_name) {
    OAILOG_MESSAGE_ADD_SYNC(context, "%*s ",
                            (int)ie_enb_name->value.choice.ENBname.size,
                            ie_enb_name->value.choice.ENBname.buf);
    enb_name = (char*)ie_enb_name->value.choice.ENBname.buf;
  }

  S1AP_FIND_PROTOCOLIE_BY_ID(S1ap_S1SetupRequestIEs_t, ie, container,
                             S1ap_ProtocolIE_ID_id_Global_ENB_ID, true);
  if (ie->value.choice.Global_ENB_ID.eNB_ID.present ==
      S1ap_ENB_ID_PR_homeENB_ID) {
    // Home eNB ID = 28 bits
    uint8_t* enb_id_buf =
        ie->value.choice.Global_ENB_ID.eNB_ID.choice.homeENB_ID.buf;

    if (ie->value.choice.Global_ENB_ID.eNB_ID.choice.homeENB_ID.size != 28) {
      // TODO: handle case were size != 28 -> notify ? reject ?
    }

    enb_id = (enb_id_buf[0] << 20) + (enb_id_buf[1] << 12) +
             (enb_id_buf[2] << 4) + ((enb_id_buf[3] & 0xf0) >> 4);
    OAILOG_MESSAGE_ADD_SYNC(context, "home eNB id: %07x", enb_id);
  } else {
    // Macro eNB = 20 bits
    uint8_t* enb_id_buf =
        ie->value.choice.Global_ENB_ID.eNB_ID.choice.macroENB_ID.buf;

    if (ie->value.choice.Global_ENB_ID.eNB_ID.choice.macroENB_ID.size != 20) {
      // TODO: handle case were size != 20 -> notify ? reject ?
    }

    enb_id = (enb_id_buf[0] << 12) + (enb_id_buf[1] << 4) +
             ((enb_id_buf[2] & 0xf0) >> 4);
    OAILOG_MESSAGE_ADD_SYNC(context, "macro eNB id: %05x", enb_id);
  }

  OAILOG_MESSAGE_FINISH((void*)context);

  /* Requirement MME36.413R10_8.7.3.4 Abnormal Conditions
   * If the eNB initiates the procedure by sending a S1 SETUP REQUEST message
   * including the PLMN Identity IEs and none of the PLMNs provided by the eNB
   * is identified by the MME, then the MME shall reject the eNB S1 Setup
   * Request procedure with the appropriate cause value, e.g, Unknown PLMN.
   */
  S1AP_FIND_PROTOCOLIE_BY_ID(S1ap_S1SetupRequestIEs_t, ie_supported_tas,
                             container, S1ap_ProtocolIE_ID_id_SupportedTAs,
                             true);

  ta_ret =
      s1ap_mme_compare_ta_lists(&ie_supported_tas->value.choice.SupportedTAs);

  /*
   * eNB and MME have no common PLMN
   */
  if (ta_ret != TA_LIST_RET_OK) {
    OAILOG_ERROR(LOG_S1AP,
                 "No Common PLMN with eNB, generate_s1_setup_failure\n");
    rc = s1ap_mme_generate_s1_setup_failure(assoc_id, S1ap_Cause_PR_misc,
                                            S1ap_CauseMisc_unknown_PLMN,
                                            S1ap_TimeToWait_v20s);

    increment_counter("s1_setup", 1, 2, "result", "failure", "cause",
                      "plmnid_or_tac_mismatch");
    OAILOG_FUNC_RETURN(LOG_S1AP, rc);
  }

  S1ap_SupportedTAs_t* ta_list = &ie_supported_tas->value.choice.SupportedTAs;
  supported_ta_list_t* supp_ta_list = &enb_association->supported_ta_list;
  supp_ta_list->list_count = ta_list->list.count;

  /* Storing supported TAI lists received in S1 SETUP REQUEST message */
  for (int tai_idx = 0; tai_idx < supp_ta_list->list_count; tai_idx++) {
    S1ap_SupportedTAs_Item_t* tai = NULL;
    tai = ta_list->list.array[tai_idx];
    OCTET_STRING_TO_TAC(&tai->tAC,
                        supp_ta_list->supported_tai_items[tai_idx].tac);

    bplmn_list_count = tai->broadcastPLMNs.list.count;
    if (bplmn_list_count > S1AP_MAX_BROADCAST_PLMNS) {
      OAILOG_ERROR(LOG_S1AP,
                   "Maximum Broadcast PLMN list count exceeded, count = %d\n",
                   bplmn_list_count);
    }
    supp_ta_list->supported_tai_items[tai_idx].bplmnlist_count =
        bplmn_list_count;
    for (int plmn_idx = 0; plmn_idx < bplmn_list_count; plmn_idx++) {
      TBCD_TO_PLMN_T(
          tai->broadcastPLMNs.list.array[plmn_idx],
          &supp_ta_list->supported_tai_items[tai_idx].bplmns[plmn_idx]);
    }
  }
  OAILOG_DEBUG(LOG_S1AP,
               "Adding eNB with enb_id :%d to the list of served eNBs \n",
               enb_id);

  enb_association->enb_id = enb_id;

  S1AP_FIND_PROTOCOLIE_BY_ID(S1ap_S1SetupRequestIEs_t, ie_default_paging_drx,
                             container, S1ap_ProtocolIE_ID_id_DefaultPagingDRX,
                             true);

  enb_association->default_paging_drx =
      ie_default_paging_drx->value.choice.PagingDRX;

  if (enb_name != NULL) {
    memcpy(enb_association->enb_name, ie_enb_name->value.choice.ENBname.buf,
           ie_enb_name->value.choice.ENBname.size);
    enb_association->enb_name[ie_enb_name->value.choice.ENBname.size] = '\0';
  }

  // Clean any stale eNB association (from Redis) for this enb_id
  clean_stale_enb_state(state, enb_association);

  rc = s1ap_generate_s1_setup_response(state, enb_association);
  if (rc == RETURNok) {
    state->num_enbs++;
    set_gauge("s1_connection", 1, 1, "enb_name", enb_association->enb_name);
    increment_counter("s1_setup", 1, 1, "result", "success");
    s1_setup_success_event(enb_name, enb_id);
  }
  OAILOG_FUNC_RETURN(LOG_S1AP, rc);
}

//------------------------------------------------------------------------------
status_code_e s1ap_generate_s1_setup_response(
    s1ap_state_t* state, enb_description_t* enb_association) {
  S1ap_S1AP_PDU_t pdu = {S1ap_S1AP_PDU_PR_NOTHING, {0}};
  S1ap_S1SetupResponse_t* out;
  S1ap_S1SetupResponseIEs_t* ie = NULL;
  S1ap_ServedGUMMEIsItem_t* servedGUMMEI = NULL;
  int i, j;
  int enc_rval = 0;
  uint8_t* buffer = NULL;
  uint32_t length = 0;
  status_code_e rc = RETURNok;

  OAILOG_FUNC_IN(LOG_S1AP);
  if (enb_association == NULL) {
    OAILOG_ERROR(LOG_S1AP, "enb_association is NULL\n");
    return RETURNerror;
  }
  memset(&pdu, 0, sizeof(pdu));
  pdu.present = S1ap_S1AP_PDU_PR_successfulOutcome;
  pdu.choice.successfulOutcome.procedureCode = S1ap_ProcedureCode_id_S1Setup;
  pdu.choice.successfulOutcome.criticality = S1ap_Criticality_reject;
  pdu.choice.successfulOutcome.value.present =
      S1ap_SuccessfulOutcome__value_PR_S1SetupResponse;
  out = &pdu.choice.successfulOutcome.value.choice.S1SetupResponse;

  // Generating response
  ie = (S1ap_S1SetupResponseIEs_t*)calloc(1, sizeof(S1ap_S1SetupResponseIEs_t));
  ie->id = S1ap_ProtocolIE_ID_id_ServedGUMMEIs;
  ie->criticality = S1ap_Criticality_reject;
  ie->value.present = S1ap_S1SetupResponseIEs__value_PR_ServedGUMMEIs;

  // memset for gcc 4.8.4 instead of {0}, servedGUMMEI.servedPLMNs
  servedGUMMEI = reinterpret_cast<S1ap_ServedGUMMEIsItem_t*>(
      calloc(1, sizeof *servedGUMMEI));

  mme_config_read_lock(&mme_config);
  /*
   * Use the gummei parameters provided by configuration
   * that should be sorted
   */
  for (i = 0; i < mme_config.served_tai.nb_tai; i++) {
    bool plmn_added = false;
    for (j = 0; j < i; j++) {
      if ((mme_config.served_tai.plmn_mcc[j] ==
           mme_config.served_tai.plmn_mcc[i]) &&
          (mme_config.served_tai.plmn_mnc[j] ==
           mme_config.served_tai.plmn_mnc[i]) &&
          (mme_config.served_tai.plmn_mnc_len[j] ==
           mme_config.served_tai.plmn_mnc_len[i])) {
        plmn_added = true;
        break;
      }
    }
    if (false == plmn_added) {
      S1ap_PLMNidentity_t* plmn = NULL;
      plmn = reinterpret_cast<S1ap_PLMNidentity_t*>(calloc(1, sizeof(*plmn)));
      MCC_MNC_TO_PLMNID(mme_config.served_tai.plmn_mcc[i],
                        mme_config.served_tai.plmn_mnc[i],
                        mme_config.served_tai.plmn_mnc_len[i], plmn);
      ASN_SEQUENCE_ADD(&servedGUMMEI->servedPLMNs.list, plmn);
    }
  }

  for (i = 0; i < mme_config.gummei.nb; i++) {
    S1ap_MME_Group_ID_t* mme_gid = NULL;
    S1ap_MME_Code_t* mmec = NULL;

    mme_gid =
        reinterpret_cast<S1ap_MME_Group_ID_t*>(calloc(1, sizeof(*mme_gid)));
    INT16_TO_OCTET_STRING(mme_config.gummei.gummei[i].mme_gid, mme_gid);
    ASN_SEQUENCE_ADD(&servedGUMMEI->servedGroupIDs.list, mme_gid);

    mmec = reinterpret_cast<S1ap_MME_Code_t*>(calloc(1, sizeof(*mmec)));
    INT8_TO_OCTET_STRING(mme_config.gummei.gummei[i].mme_code, mmec);
    ASN_SEQUENCE_ADD(&servedGUMMEI->servedMMECs.list, mmec);
  }
  ASN_SEQUENCE_ADD(&ie->value.choice.ServedGUMMEIs.list, servedGUMMEI);
  ASN_SEQUENCE_ADD(&out->protocolIEs.list, ie);

  ie = (S1ap_S1SetupResponseIEs_t*)calloc(1, sizeof(S1ap_S1SetupResponseIEs_t));
  ie->id = S1ap_ProtocolIE_ID_id_RelativeMMECapacity;
  ie->criticality = S1ap_Criticality_ignore;
  ie->value.present = S1ap_S1SetupResponseIEs__value_PR_RelativeMMECapacity;
  ie->value.choice.RelativeMMECapacity = mme_config.relative_capacity;
  ASN_SEQUENCE_ADD(&out->protocolIEs.list, ie);

  mme_config_unlock(&mme_config);
  /*
   * The MME is only serving E-UTRAN RAT, so the list contains only one element
   */
  enc_rval = s1ap_mme_encode_pdu(&pdu, &buffer, &length);

  /*
   * Failed to encode s1 setup response...
   */
  if (enc_rval < 0) {
    OAILOG_DEBUG(LOG_S1AP, "Removed eNB %d\n", enb_association->sctp_assoc_id);
    s1ap_remove_enb(state, enb_association);
  } else {
    /*
     * Consider the response as sent. S1AP is ready to accept UE contexts
     */
    enb_association->s1_state = S1AP_READY;
  }

  /*
   * Non-UE signalling -> stream 0
   */
  bstring b = blk2bstr(buffer, length);
  free(buffer);
  rc = s1ap_mme_itti_send_sctp_request(&b, enb_association->sctp_assoc_id, 0,
                                       INVALID_MME_UE_S1AP_ID);

  OAILOG_FUNC_RETURN(LOG_S1AP, rc);
}

//------------------------------------------------------------------------------
status_code_e s1ap_mme_handle_ue_cap_indication(s1ap_state_t* state,
                                                __attribute__((unused))
                                                const sctp_assoc_id_t assoc_id,
                                                const sctp_stream_id_t stream,
                                                S1ap_S1AP_PDU_t* pdu) {
  oai::UeDescription* ue_ref_p = nullptr;
  S1ap_UECapabilityInfoIndication_t* container;
  S1ap_UECapabilityInfoIndicationIEs_t* ie = NULL;
  status_code_e rc = RETURNok;
  mme_ue_s1ap_id_t mme_ue_s1ap_id = INVALID_MME_UE_S1AP_ID;
  enb_ue_s1ap_id_t enb_ue_s1ap_id = INVALID_ENB_UE_S1AP_ID;
  imsi64_t imsi64 = INVALID_IMSI64;

  OAILOG_FUNC_IN(LOG_S1AP);
  if (pdu == NULL) {
    OAILOG_DEBUG(LOG_S1AP, "PDU is NULL\n");
    return RETURNerror;
  }

  container =
      &pdu->choice.initiatingMessage.value.choice.UECapabilityInfoIndication;

  S1AP_FIND_PROTOCOLIE_BY_ID(S1ap_UECapabilityInfoIndicationIEs_t, ie,
                             container, S1ap_ProtocolIE_ID_id_MME_UE_S1AP_ID,
                             true);

  if (ie) {
    mme_ue_s1ap_id = ie->value.choice.MME_UE_S1AP_ID;
    if ((ue_ref_p = s1ap_state_get_ue_mmeid(mme_ue_s1ap_id)) == nullptr) {
      OAILOG_DEBUG(
          LOG_S1AP,
          "No UE is attached to this mme UE s1ap id: " MME_UE_S1AP_ID_FMT "\n",
          mme_ue_s1ap_id);
      OAILOG_FUNC_RETURN(LOG_S1AP, RETURNerror);
    }
  } else {
    OAILOG_FUNC_RETURN(LOG_S1AP, RETURNerror);
  }

  s1ap_imsi_map_t* s1ap_imsi_map = get_s1ap_imsi_map();
  s1ap_imsi_map->mme_ueid2imsi_map.get(mme_ue_s1ap_id, &imsi64);

  S1AP_FIND_PROTOCOLIE_BY_ID(S1ap_UECapabilityInfoIndicationIEs_t, ie,
                             container, S1ap_ProtocolIE_ID_id_eNB_UE_S1AP_ID,
                             true);

  if (ie) {
    enb_ue_s1ap_id = (enb_ue_s1ap_id_t)(ie->value.choice.ENB_UE_S1AP_ID &
                                        ENB_UE_S1AP_ID_MASK);
  } else {
    OAILOG_FUNC_RETURN(LOG_S1AP, RETURNerror);
  }

  if (ue_ref_p->enb_ue_s1ap_id() != enb_ue_s1ap_id) {
    OAILOG_DEBUG_UE(LOG_S1AP, imsi64,
                    "Mismatch in eNB UE S1AP ID, known: " ENB_UE_S1AP_ID_FMT
                    ", received: " ENB_UE_S1AP_ID_FMT "\n",
                    ue_ref_p->enb_ue_s1ap_id(), (uint32_t)enb_ue_s1ap_id);
    OAILOG_FUNC_RETURN(LOG_S1AP, RETURNerror);
  }

  /*
   * Just display a warning when message received over wrong stream
   */
  if (ue_ref_p->sctp_stream_recv() != stream) {
    OAILOG_ERROR_UE(LOG_S1AP, imsi64,
                    "Received ue capability indication for "
                    "(MME UE S1AP ID/eNB UE S1AP ID) (" MME_UE_S1AP_ID_FMT
                    "/" ENB_UE_S1AP_ID_FMT
                    ") over wrong stream "
                    "expecting %u, received on %u\n",
                    (uint32_t)mme_ue_s1ap_id, ue_ref_p->enb_ue_s1ap_id(),
                    ue_ref_p->sctp_stream_recv(), stream);
  }

  /*
   * Forward the ue capabilities to MME application layer
   */
  S1AP_FIND_PROTOCOLIE_BY_ID(S1ap_UECapabilityInfoIndicationIEs_t, ie,
                             container, S1ap_ProtocolIE_ID_id_UERadioCapability,
                             true);

  if (ie) {
    MessageDef* message_p = NULL;
    itti_s1ap_ue_cap_ind_t* ue_cap_ind_p = NULL;

    message_p = itti_alloc_new_message(TASK_S1AP, S1AP_UE_CAPABILITIES_IND);

    if (message_p == NULL) {
      OAILOG_ERROR(LOG_S1AP, "message_p is NULL\n");
      return RETURNerror;
    }
    ue_cap_ind_p = &message_p->ittiMsg.s1ap_ue_cap_ind;
    ue_cap_ind_p->enb_ue_s1ap_id = ue_ref_p->enb_ue_s1ap_id();
    ue_cap_ind_p->mme_ue_s1ap_id = ue_ref_p->mme_ue_s1ap_id();
    ue_cap_ind_p->radio_capabilities_length =
        ie->value.choice.UERadioCapability.size;
    ue_cap_ind_p->radio_capabilities = reinterpret_cast<uint8_t*>(
        calloc(ue_cap_ind_p->radio_capabilities_length,
               sizeof(*ue_cap_ind_p->radio_capabilities)));
    memcpy(ue_cap_ind_p->radio_capabilities,
           ie->value.choice.UERadioCapability.buf,
           ue_cap_ind_p->radio_capabilities_length);

    message_p->ittiMsgHeader.imsi = imsi64;
    rc = send_msg_to_task(&s1ap_task_zmq_ctx, TASK_MME_APP, message_p);
    OAILOG_FUNC_RETURN(LOG_S1AP, rc);
  } else {
    OAILOG_FUNC_RETURN(LOG_S1AP, RETURNerror);
  }
  OAILOG_FUNC_RETURN(LOG_S1AP, RETURNok);
}

////////////////////////////////////////////////////////////////////////////////
//******************* Context Management procedures **************************//
////////////////////////////////////////////////////////////////////////////////

//------------------------------------------------------------------------------
status_code_e s1ap_mme_handle_initial_context_setup_response(
    s1ap_state_t* state, __attribute__((unused)) const sctp_assoc_id_t assoc_id,
    __attribute__((unused)) const sctp_stream_id_t stream,
    S1ap_S1AP_PDU_t* pdu) {
  S1ap_InitialContextSetupResponse_t* container;
  S1ap_InitialContextSetupResponseIEs_t* ie = NULL;
  S1ap_E_RABSetupItemCtxtSUResIEs_t* eRABSetupItemCtxtSURes_p = NULL;
  oai::UeDescription* ue_ref_p = nullptr;
  MessageDef* message_p = NULL;
  status_code_e rc = RETURNok;
  mme_ue_s1ap_id_t mme_ue_s1ap_id = INVALID_MME_UE_S1AP_ID;
  enb_ue_s1ap_id_t enb_ue_s1ap_id = INVALID_ENB_UE_S1AP_ID;
  imsi64_t imsi64;

  OAILOG_FUNC_IN(LOG_S1AP);
  container =
      &pdu->choice.successfulOutcome.value.choice.InitialContextSetupResponse;
  S1AP_FIND_PROTOCOLIE_BY_ID(S1ap_InitialContextSetupResponseIEs_t, ie,
                             container, S1ap_ProtocolIE_ID_id_MME_UE_S1AP_ID,
                             true);

  if (ie) {
    mme_ue_s1ap_id = ie->value.choice.MME_UE_S1AP_ID;
    if ((ue_ref_p = s1ap_state_get_ue_mmeid((uint32_t)mme_ue_s1ap_id)) ==
        nullptr) {
      OAILOG_DEBUG(
          LOG_S1AP,
          "No UE is attached to this mme UE s1ap id: " MME_UE_S1AP_ID_FMT
          " %u(10)\n",
          (uint32_t)mme_ue_s1ap_id, (uint32_t)mme_ue_s1ap_id);
      OAILOG_FUNC_RETURN(LOG_S1AP, RETURNerror);
    }
  } else {
    OAILOG_FUNC_RETURN(LOG_S1AP, RETURNerror);
  }
  s1ap_imsi_map_t* s1ap_imsi_map = get_s1ap_imsi_map();
  s1ap_imsi_map->mme_ueid2imsi_map.get(mme_ue_s1ap_id, &imsi64);

  S1AP_FIND_PROTOCOLIE_BY_ID(S1ap_InitialContextSetupResponseIEs_t, ie,
                             container, S1ap_ProtocolIE_ID_id_eNB_UE_S1AP_ID,
                             true);
  if (ie) {
    enb_ue_s1ap_id = (enb_ue_s1ap_id_t)(ie->value.choice.ENB_UE_S1AP_ID &
                                        ENB_UE_S1AP_ID_MASK);
  } else {
    OAILOG_FUNC_RETURN(LOG_S1AP, RETURNerror);
  }

  if (ue_ref_p->enb_ue_s1ap_id() != enb_ue_s1ap_id) {
    OAILOG_DEBUG_UE(LOG_S1AP, imsi64,
                    "Mismatch in eNB UE S1AP ID, known: " ENB_UE_S1AP_ID_FMT
                    " %u(10), received: 0x%06x %u(10)\n",
                    ue_ref_p->enb_ue_s1ap_id(), ue_ref_p->enb_ue_s1ap_id(),
                    (uint32_t)enb_ue_s1ap_id, (uint32_t)enb_ue_s1ap_id);
    OAILOG_FUNC_RETURN(LOG_S1AP, RETURNerror);
  }

  S1AP_FIND_PROTOCOLIE_BY_ID(
      S1ap_InitialContextSetupResponseIEs_t, ie, container,
      S1ap_ProtocolIE_ID_id_E_RABSetupListCtxtSURes, true);

  if (ie) {
    if (ie->value.choice.E_RABSetupListCtxtSURes.list.count < 1) {
      OAILOG_WARNING_UE(LOG_S1AP, imsi64, "E-RAB creation has failed\n");
      OAILOG_FUNC_RETURN(LOG_S1AP, RETURNerror);
    }
  } else {
    OAILOG_FUNC_RETURN(LOG_S1AP, RETURNerror);
  }
  ue_ref_p->set_s1ap_ue_state(magma::lte::oai::S1AP_UE_CONNECTED);
  message_p = DEPRECATEDitti_alloc_new_message_fatal(
      TASK_S1AP, MME_APP_INITIAL_CONTEXT_SETUP_RSP);
  MME_APP_INITIAL_CONTEXT_SETUP_RSP(message_p).ue_id =
      ue_ref_p->mme_ue_s1ap_id();
  MME_APP_INITIAL_CONTEXT_SETUP_RSP(message_p).e_rab_setup_list.no_of_items =
      ie->value.choice.E_RABSetupListCtxtSURes.list.count;
  for (int item = 0; item < ie->value.choice.E_RABSetupListCtxtSURes.list.count;
       item++) {
    /*
     * Bad, very bad cast...
     */
    eRABSetupItemCtxtSURes_p =
        (S1ap_E_RABSetupItemCtxtSUResIEs_t*)
            ie->value.choice.E_RABSetupListCtxtSURes.list.array[item];
    MME_APP_INITIAL_CONTEXT_SETUP_RSP(message_p)
        .e_rab_setup_list.item[item]
        .e_rab_id =
        eRABSetupItemCtxtSURes_p->value.choice.E_RABSetupItemCtxtSURes.e_RAB_ID;
    MME_APP_INITIAL_CONTEXT_SETUP_RSP(message_p)
        .e_rab_setup_list.item[item]
        .gtp_teid = htonl(*((uint32_t*)eRABSetupItemCtxtSURes_p->value.choice
                                .E_RABSetupItemCtxtSURes.gTP_TEID.buf));

    // When Magma AGW runs in a cloud and RAN at the edge (hence eNB is
    // behind NAT), eNB signals its private IP address in ICS Response. By
    // setting "enable_gtpu_private_ip_correction" true in mme.yml file,
    // we can correct that private IP address with the public IP address of
    // the eNB as its public IP address is observed during SCTP link is set up.
    // We store this "control plane IP address" as part of the eNB context
    // information. This feature can be safely used only when NAT uses the same
    // public IP address for both the CP and UP communication to/from the eNB,
    // which typically is the situation.
    enb_description_t* enb_association = s1ap_state_get_enb(state, assoc_id);
    if (mme_config.enable_gtpu_private_ip_correction) {
      OAILOG_INFO(LOG_S1AP,
                  "Overwriting eNB GTP-U IP ADDRESS with SCTP eNB IP address");
      MME_APP_INITIAL_CONTEXT_SETUP_RSP(message_p)
          .e_rab_setup_list.item[item]
          .transport_layer_address = blk2bstr(
          enb_association->ran_cp_ipaddr, enb_association->ran_cp_ipaddr_sz);
    } else {
      // Print a warning message if CP and UP plane eNB IPs are different
      if (memcmp(enb_association->ran_cp_ipaddr,
                 eRABSetupItemCtxtSURes_p->value.choice.E_RABSetupItemCtxtSURes
                     .transportLayerAddress.buf,
                 enb_association->ran_cp_ipaddr_sz)) {
        OAILOG_WARNING(
            LOG_S1AP,
            "GTP-U eNB IP addr is different than SCTP eNB IP addr. "
            "This can be due to eNB behind a NAT. Consider setting "
            "enable_gtpu_private_ip_correction as true in mme.yml file.");
      }
      MME_APP_INITIAL_CONTEXT_SETUP_RSP(message_p)
          .e_rab_setup_list.item[item]
          .transport_layer_address =
          blk2bstr(eRABSetupItemCtxtSURes_p->value.choice
                       .E_RABSetupItemCtxtSURes.transportLayerAddress.buf,
                   eRABSetupItemCtxtSURes_p->value.choice
                       .E_RABSetupItemCtxtSURes.transportLayerAddress.size);
    }
  }

  // Failed bearers
  itti_mme_app_initial_context_setup_rsp_t* initial_context_setup_rsp =
      &(MME_APP_INITIAL_CONTEXT_SETUP_RSP(message_p));
  initial_context_setup_rsp->e_rab_failed_to_setup_list.no_of_items = 0;
  S1AP_FIND_PROTOCOLIE_BY_ID(
      S1ap_InitialContextSetupResponseIEs_t, ie, container,
      S1ap_ProtocolIE_ID_id_E_RABFailedToSetupListBearerSURes, false);
  if (ie) {
    S1ap_E_RABList_t* s1ap_e_rab_list = &ie->value.choice.E_RABList;
    for (int index = 0; index < s1ap_e_rab_list->list.count; index++) {
      S1ap_E_RABItem_t* erab_item =
          (S1ap_E_RABItem_t*)s1ap_e_rab_list->list.array[index];
      initial_context_setup_rsp->e_rab_failed_to_setup_list.item[index]
          .e_rab_id = erab_item->e_RAB_ID;
      initial_context_setup_rsp->e_rab_failed_to_setup_list.item[index].cause =
          erab_item->cause;
    }
    initial_context_setup_rsp->e_rab_failed_to_setup_list.no_of_items =
        s1ap_e_rab_list->list.count;
  }
  message_p->ittiMsgHeader.imsi = imsi64;
  rc = send_msg_to_task(&s1ap_task_zmq_ctx, TASK_MME_APP, message_p);
  OAILOG_FUNC_RETURN(LOG_S1AP, rc);
}

//------------------------------------------------------------------------------
status_code_e s1ap_mme_handle_ue_context_release_request(
    s1ap_state_t* state, __attribute__((unused)) const sctp_assoc_id_t assoc_id,
    __attribute__((unused)) const sctp_stream_id_t stream,
    S1ap_S1AP_PDU_t* pdu) {
  S1ap_UEContextReleaseRequest_t* container;
  S1ap_UEContextReleaseRequest_IEs_t* ie = NULL;
  oai::UeDescription* ue_ref_p = nullptr;
  enb_description_t* enb_ref_p = NULL;
  S1ap_Cause_PR cause_type;
  long cause_value;
  enum s1cause s1_release_cause = S1AP_RADIO_EUTRAN_GENERATED_REASON;
  status_code_e rc = RETURNok;
  mme_ue_s1ap_id_t mme_ue_s1ap_id = INVALID_MME_UE_S1AP_ID;
  enb_ue_s1ap_id_t enb_ue_s1ap_id = INVALID_ENB_UE_S1AP_ID;
  imsi64_t imsi64 = INVALID_IMSI64;

  OAILOG_FUNC_IN(LOG_S1AP);
  if ((enb_ref_p = s1ap_state_get_enb(state, assoc_id)) == NULL) {
    OAILOG_ERROR(LOG_S1AP,
                 "Ignoring context release request from unknown assoc %u",
                 assoc_id);
    OAILOG_FUNC_RETURN(LOG_S1AP, RETURNerror);
  }

  container =
      &pdu->choice.initiatingMessage.value.choice.UEContextReleaseRequest;
  // Log the Cause Type and Cause value
  S1AP_FIND_PROTOCOLIE_BY_ID(S1ap_UEContextReleaseRequest_IEs_t, ie, container,
                             S1ap_ProtocolIE_ID_id_MME_UE_S1AP_ID, true);
  if (ie) {
    mme_ue_s1ap_id = ie->value.choice.MME_UE_S1AP_ID;
  } else {
    OAILOG_FUNC_RETURN(LOG_S1AP, RETURNerror);
  }

  S1AP_FIND_PROTOCOLIE_BY_ID(S1ap_UEContextReleaseRequest_IEs_t, ie, container,
                             S1ap_ProtocolIE_ID_id_eNB_UE_S1AP_ID, true);
  if (ie) {
    enb_ue_s1ap_id = (enb_ue_s1ap_id_t)(ie->value.choice.ENB_UE_S1AP_ID &
                                        ENB_UE_S1AP_ID_MASK);
  } else {
    OAILOG_FUNC_RETURN(LOG_S1AP, RETURNerror);
  }

  // Log the Cause Type and Cause value
  S1AP_FIND_PROTOCOLIE_BY_ID(S1ap_UEContextReleaseRequest_IEs_t, ie, container,
                             S1ap_ProtocolIE_ID_id_Cause, true);
  if (ie) {
    cause_type = ie->value.choice.Cause.present;
  } else {
    OAILOG_FUNC_RETURN(LOG_S1AP, RETURNerror);
  }
  switch (cause_type) {
    case S1ap_Cause_PR_radioNetwork:
      cause_value = ie->value.choice.Cause.choice.radioNetwork;
      OAILOG_INFO(
          LOG_S1AP,
          "UE CONTEXT RELEASE REQUEST with Cause_Type = Radio Network and "
          "Cause_Value = %ld\n",
          cause_value);
      if (cause_value == S1ap_CauseRadioNetwork_user_inactivity) {
        increment_counter("ue_context_release_req", 1, 1, "cause",
                          "user_inactivity");
      } else if (cause_value ==
                 S1ap_CauseRadioNetwork_radio_connection_with_ue_lost) {
        increment_counter("ue_context_release_req", 1, 1, "cause",
                          "radio_link_failure");
      } else if (cause_value ==
                 S1ap_CauseRadioNetwork_ue_not_available_for_ps_service) {
        increment_counter("ue_context_release_req", 1, 1, "cause",
                          "ue_not_available_for_ps_service");
        s1_release_cause = S1AP_NAS_UE_NOT_AVAILABLE_FOR_PS;
      } else if (cause_value == S1ap_CauseRadioNetwork_cs_fallback_triggered) {
        increment_counter("ue_context_release_req", 1, 1, "cause",
                          "cs_fallback_triggered");
        s1_release_cause = S1AP_CSFB_TRIGGERED;
      }
      break;

    case S1ap_Cause_PR_transport:
      cause_value = ie->value.choice.Cause.choice.transport;
      OAILOG_INFO(LOG_S1AP,
                  "UE CONTEXT RELEASE REQUEST with Cause_Type = Transport and "
                  "Cause_Value = %ld\n",
                  cause_value);
      break;

    case S1ap_Cause_PR_nas:
      cause_value = ie->value.choice.Cause.choice.nas;
      OAILOG_INFO(
          LOG_S1AP,
          "UE CONTEXT RELEASE REQUEST with Cause_Type = NAS and Cause_Value = "
          "%ld\n",
          cause_value);
      break;

    case S1ap_Cause_PR_protocol:
      cause_value = ie->value.choice.Cause.choice.protocol;
      OAILOG_INFO(LOG_S1AP,
                  "UE CONTEXT RELEASE REQUEST with Cause_Type = Transport and "
                  "Cause_Value = %ld\n",
                  cause_value);
      break;

    case S1ap_Cause_PR_misc:
      cause_value = ie->value.choice.Cause.choice.misc;
      OAILOG_INFO(
          LOG_S1AP,
          "UE CONTEXT RELEASE REQUEST with Cause_Type = MISC and Cause_Value = "
          "%ld\n",
          cause_value);
      break;

    default:
      OAILOG_ERROR(LOG_S1AP,
                   "UE CONTEXT RELEASE REQUEST with Invalid Cause_Type = %d\n",
                   cause_type);
      OAILOG_FUNC_RETURN(LOG_S1AP, RETURNerror);
  }

  /* Fix - MME shall handle UE Context Release received from the eNB
  irrespective of the cause. And MME should release the S1-U bearers for the UE
  and move the UE to ECM idle mode. Cause can influence whether to preserve GBR
  bearers or not.Since, as of now EPC doesn't support dedicated bearers, it is
  don't care scenario till we add support for dedicated bearers.
  */

  if ((ue_ref_p = s1ap_state_get_ue_mmeid(mme_ue_s1ap_id)) == nullptr) {
    /*
     * MME doesn't know the MME UE S1AP ID provided.
     * No need to do anything. Ignore the message
     */
    OAILOG_DEBUG(
        LOG_S1AP,
        "UE_CONTEXT_RELEASE_REQUEST ignored cause could not get context with "
        "mme_ue_s1ap_id " MME_UE_S1AP_ID_FMT
        " enb_ue_s1ap_id " ENB_UE_S1AP_ID_FMT " ",
        (uint32_t)mme_ue_s1ap_id, (uint32_t)enb_ue_s1ap_id);
    OAILOG_FUNC_RETURN(LOG_S1AP, RETURNerror);
  } else {
    s1ap_imsi_map_t* imsi_map = get_s1ap_imsi_map();
    imsi_map->mme_ueid2imsi_map.get(mme_ue_s1ap_id, &imsi64);
    if (ue_ref_p->sctp_assoc_id() == assoc_id &&
        ue_ref_p->enb_ue_s1ap_id() == enb_ue_s1ap_id) {
      /*
       * Both eNB UE S1AP ID and MME UE S1AP ID match.
       * Send a UE context Release Command to eNB after releasing S1-U bearer
       * tunnel mapping for all the bearers.
       */
      rc = s1ap_send_mme_ue_context_release(state, ue_ref_p, s1_release_cause,
                                            ie->value.choice.Cause, imsi64);

      OAILOG_FUNC_RETURN(LOG_S1AP, rc);
    } else if (enb_ref_p->enb_id ==
                   ue_ref_p->s1ap_handover_state().source_enb_id() &&
               ue_ref_p->s1ap_handover_state().source_enb_ue_s1ap_id() ==
                   enb_ue_s1ap_id) {
      /*
       * We just handed over from this eNB.
       * Send a UE context Release Command to eNB. S1-U bearer already released
       */
      rc = s1ap_mme_generate_ue_context_release_command(
          state, ue_ref_p, S1AP_RADIO_EUTRAN_GENERATED_REASON, imsi64, assoc_id,
          ue_ref_p->s1ap_handover_state().source_sctp_stream_send(),
          mme_ue_s1ap_id, enb_ue_s1ap_id);
      OAILOG_FUNC_RETURN(LOG_S1AP, rc);
    } else {
      // abnormal case. No need to do anything. Ignore the message
      OAILOG_DEBUG_UE(
          LOG_S1AP, imsi64,
          "UE_CONTEXT_RELEASE_REQUEST ignored, cause mismatch enb_ue_s1ap_id: "
          "ctxt " ENB_UE_S1AP_ID_FMT " != request " ENB_UE_S1AP_ID_FMT " ",
          (uint32_t)ue_ref_p->enb_ue_s1ap_id(), (uint32_t)enb_ue_s1ap_id);
      OAILOG_FUNC_RETURN(LOG_S1AP, RETURNerror);
    }
  }
  OAILOG_FUNC_RETURN(LOG_S1AP, RETURNok);
}

//------------------------------------------------------------------------------
status_code_e s1ap_mme_generate_ue_context_release_command(
    s1ap_state_t* state, oai::UeDescription* ue_ref_p, enum s1cause cause,
    imsi64_t imsi64, const sctp_assoc_id_t assoc_id,
    const sctp_stream_id_t stream, mme_ue_s1ap_id_t mme_ue_s1ap_id,
    enb_ue_s1ap_id_t enb_ue_s1ap_id) {
  uint8_t* buffer = NULL;
  uint32_t length = 0;
  S1ap_S1AP_PDU_t pdu = {S1ap_S1AP_PDU_PR_NOTHING, {0}};
  S1ap_UEContextReleaseCommand_t* out;
  S1ap_UEContextReleaseCommand_IEs_t* ie = NULL;
  status_code_e rc = RETURNok;
  S1ap_Cause_PR cause_type;
  long cause_value;

  OAILOG_FUNC_IN(LOG_S1AP);
  memset(&pdu, 0, sizeof(pdu));
  pdu.present = S1ap_S1AP_PDU_PR_initiatingMessage;
  pdu.choice.initiatingMessage.procedureCode =
      S1ap_ProcedureCode_id_UEContextRelease;
  pdu.choice.initiatingMessage.criticality = S1ap_Criticality_reject;
  pdu.choice.initiatingMessage.value.present =
      S1ap_InitiatingMessage__value_PR_UEContextReleaseCommand;
  out = &pdu.choice.initiatingMessage.value.choice.UEContextReleaseCommand;
  /*
   * Fill in ID pair
   */
  ie = (S1ap_UEContextReleaseCommand_IEs_t*)calloc(
      1, sizeof(S1ap_UEContextReleaseCommand_IEs_t));
  ie->id = S1ap_ProtocolIE_ID_id_UE_S1AP_IDs;
  ie->criticality = S1ap_Criticality_reject;
  ie->value.present = S1ap_UEContextReleaseCommand_IEs__value_PR_UE_S1AP_IDs;
  ie->value.choice.UE_S1AP_IDs.present = S1ap_UE_S1AP_IDs_PR_uE_S1AP_ID_pair;
  ie->value.choice.UE_S1AP_IDs.choice.uE_S1AP_ID_pair.mME_UE_S1AP_ID =
      mme_ue_s1ap_id;
  ie->value.choice.UE_S1AP_IDs.choice.uE_S1AP_ID_pair.eNB_UE_S1AP_ID =
      enb_ue_s1ap_id;
  ie->value.choice.UE_S1AP_IDs.choice.uE_S1AP_ID_pair.iE_Extensions = NULL;
  ASN_SEQUENCE_ADD(&out->protocolIEs.list, ie);

  ie = (S1ap_UEContextReleaseCommand_IEs_t*)calloc(
      1, sizeof(S1ap_UEContextReleaseCommand_IEs_t));
  ie->id = S1ap_ProtocolIE_ID_id_Cause;
  ie->criticality = S1ap_Criticality_ignore;
  ie->value.present = S1ap_UEContextReleaseCommand_IEs__value_PR_Cause;
  switch (cause) {
    case S1AP_NAS_DETACH:
      cause_type = S1ap_Cause_PR_nas;
      cause_value = S1ap_CauseNas_detach;
      break;
    case S1AP_NAS_NORMAL_RELEASE:
      cause_type = S1ap_Cause_PR_nas;
      cause_value = S1ap_CauseNas_unspecified;
      break;
    case S1AP_SUCCESSFUL_HANDOVER:
      cause_type = S1ap_Cause_PR_radioNetwork;
      cause_value = S1ap_CauseRadioNetwork_successful_handover;
      break;
    case S1AP_RADIO_EUTRAN_GENERATED_REASON:
      cause_type = S1ap_Cause_PR_radioNetwork;
      cause_value =
          S1ap_CauseRadioNetwork_release_due_to_eutran_generated_reason;
      break;
    case S1AP_INITIAL_CONTEXT_SETUP_FAILED:
      cause_type = S1ap_Cause_PR_radioNetwork;
      cause_value = S1ap_CauseRadioNetwork_unspecified;
      break;
    case S1AP_CSFB_TRIGGERED:
      cause_type = S1ap_Cause_PR_radioNetwork;
      cause_value = S1ap_CauseRadioNetwork_cs_fallback_triggered;
      break;
    case S1AP_NAS_UE_NOT_AVAILABLE_FOR_PS:
      cause_type = S1ap_Cause_PR_radioNetwork;
      cause_value = S1ap_CauseRadioNetwork_ue_not_available_for_ps_service;
      break;
    case S1AP_RADIO_MULTIPLE_E_RAB_ID:
      cause_type = S1ap_Cause_PR_radioNetwork;
      cause_value = S1ap_CauseRadioNetwork_multiple_E_RAB_ID_instances;
    case S1AP_INVALID_MME_UE_S1AP_ID:
      cause_type = S1ap_Cause_PR_radioNetwork;
      cause_value = S1ap_CauseRadioNetwork_unknown_mme_ue_s1ap_id;
      break;
    case S1AP_NAS_MME_OFFLOADING:
      cause_type = S1ap_Cause_PR_radioNetwork;
      cause_value = S1ap_CauseRadioNetwork_load_balancing_tau_required;
      break;
    case S1AP_INVALID_ENB_ID:
      cause_type = S1ap_Cause_PR_radioNetwork;
      cause_value = S1ap_CauseRadioNetwork_unknown_enb_ue_s1ap_id;
      break;
    default:
      // Freeing ie and pdu data since it will not be encoded
      free_wrapper((void**)&ie);
      ASN_STRUCT_FREE_CONTENTS_ONLY(asn_DEF_S1ap_S1AP_PDU, &pdu);
      OAILOG_ERROR_UE(LOG_S1AP, imsi64, "Unknown cause for context release");
      OAILOG_FUNC_RETURN(LOG_S1AP, RETURNerror);
  }
  s1ap_mme_set_cause(&ie->value.choice.Cause, cause_type, cause_value);
  ASN_SEQUENCE_ADD(&out->protocolIEs.list, ie);

  if (s1ap_mme_encode_pdu(&pdu, &buffer, &length) < 0) {
    OAILOG_FUNC_RETURN(LOG_S1AP, RETURNerror);
  }

  bstring b = blk2bstr(buffer, length);
  free(buffer);
  rc = s1ap_mme_itti_send_sctp_request(&b, assoc_id, stream, mme_ue_s1ap_id);

  // For handover; release the s1-signaling connection with
  //  source eNB and retain the UE contexts at mme_app, nas and spgw. Since
  //  mme_ue_s1ap_id remains same for UE before and after handover, so s1ap
  //  doesn't send 'ue context release complete' message to mme_app

  if (cause == S1AP_SUCCESSFUL_HANDOVER) {
    OAILOG_FUNC_RETURN(LOG_S1AP, RETURNok);
  }
  // If cause is S1AP_INVALID_MME_UE_S1AP_ID, then it indicates that s1ap doen't
  // have valid UE context
  if (cause == S1AP_INVALID_MME_UE_S1AP_ID && ue_ref_p == nullptr) {
    OAILOG_FUNC_RETURN(LOG_S1AP, RETURNok);
  }
  if (rc == RETURNok) {
    // Start timer to track UE context release complete from eNB
    ue_ref_p->set_s1ap_ue_state(magma::lte::oai::S1AP_UE_WAITING_CRR);
    ue_ref_p->mutable_s1ap_ue_context_rel_timer()->set_id(s1ap_start_timer(
        ue_ref_p->s1ap_ue_context_rel_timer().msec(), TIMER_REPEAT_ONCE,
        handle_ue_context_rel_timer_expiry, mme_ue_s1ap_id));
  } else {
    // Remove UE context and inform MME_APP.
    s1ap_mme_release_ue_context(state, ue_ref_p, imsi64);
  }
  OAILOG_FUNC_RETURN(LOG_S1AP, rc);
}

//------------------------------------------------------------------------------

//------------------------------------------------------------------------------
status_code_e s1ap_mme_generate_ue_context_modification(
    oai::UeDescription* ue_ref_p,
    const itti_s1ap_ue_context_mod_req_t* const ue_context_mod_req_pP,
    imsi64_t imsi64) {
  uint8_t* buffer = NULL;
  uint32_t length = 0;
  S1ap_S1AP_PDU_t pdu = {S1ap_S1AP_PDU_PR_NOTHING, {0}};
  S1ap_UEContextModificationRequest_t* container = NULL;
  S1ap_UEContextModificationRequestIEs_t* ie = NULL;
  status_code_e rc = RETURNok;

  OAILOG_FUNC_IN(LOG_S1AP);
  if (ue_ref_p == nullptr) {
    OAILOG_FUNC_RETURN(LOG_S1AP, RETURNerror);
  }
  pdu.present = S1ap_S1AP_PDU_PR_initiatingMessage;
  pdu.choice.initiatingMessage.procedureCode =
      S1ap_ProcedureCode_id_UEContextModification;
  pdu.choice.initiatingMessage.criticality = S1ap_Criticality_reject;
  pdu.choice.initiatingMessage.value.present =
      S1ap_InitiatingMessage__value_PR_UEContextModificationRequest;
  container =
      &pdu.choice.initiatingMessage.value.choice.UEContextModificationRequest;

  /*
   * Fill in ID pair
   */
  ie = (S1ap_UEContextModificationRequestIEs_t*)calloc(
      1, sizeof(S1ap_UEContextModificationRequestIEs_t));
  ie->id = S1ap_ProtocolIE_ID_id_UE_S1AP_IDs;
  ie->criticality = S1ap_Criticality_reject;
  ie->value.present =
      S1ap_UEContextModificationRequestIEs__value_PR_MME_UE_S1AP_ID;
  ie->value.choice.MME_UE_S1AP_ID = ue_ref_p->mme_ue_s1ap_id();
  ASN_SEQUENCE_ADD(&container->protocolIEs.list, ie);

  ie = (S1ap_UEContextModificationRequestIEs_t*)calloc(
      1, sizeof(S1ap_UEContextModificationRequestIEs_t));
  ie->id = S1ap_ProtocolIE_ID_id_UE_S1AP_IDs;
  ie->criticality = S1ap_Criticality_reject;
  ie->value.present =
      S1ap_UEContextModificationRequestIEs__value_PR_ENB_UE_S1AP_ID;
  ie->value.choice.ENB_UE_S1AP_ID = ue_ref_p->enb_ue_s1ap_id();
  ASN_SEQUENCE_ADD(&container->protocolIEs.list, ie);

  if ((ue_context_mod_req_pP->presencemask & S1AP_UE_CONTEXT_MOD_LAI_PRESENT) ==
      S1AP_UE_CONTEXT_MOD_LAI_PRESENT) {
    ie = (S1ap_UEContextModificationRequestIEs_t*)calloc(
        1, sizeof(S1ap_UEContextModificationRequestIEs_t));
    ie->id = S1ap_ProtocolIE_ID_id_RegisteredLAI;
    ie->criticality = S1ap_Criticality_reject;
    ie->value.present = S1ap_UEContextModificationRequestIEs__value_PR_LAI;
#define PLMN_SIZE 3
    S1ap_LAI_t* lai_item = &ie->value.choice.LAI;
    lai_item->pLMNidentity.size = PLMN_SIZE;
    lai_item->pLMNidentity.buf =
        reinterpret_cast<uint8_t*>(calloc(PLMN_SIZE, sizeof(uint8_t)));
    uint8_t mnc_length =
        mme_config_find_mnc_length(ue_context_mod_req_pP->lai.mccdigit1,
                                   ue_context_mod_req_pP->lai.mccdigit2,
                                   ue_context_mod_req_pP->lai.mccdigit3,
                                   ue_context_mod_req_pP->lai.mncdigit1,
                                   ue_context_mod_req_pP->lai.mncdigit2,
                                   ue_context_mod_req_pP->lai.mncdigit3);
    if (mnc_length != 2 && mnc_length != 3) {
      free_wrapper((void**)&ie);
      ASN_STRUCT_FREE_CONTENTS_ONLY(asn_DEF_S1ap_UEContextModificationRequest,
                                    container);
      OAILOG_FUNC_RETURN(LOG_S1AP, RETURNerror);
    }
    LAI_T_TO_TBCD(ue_context_mod_req_pP->lai, lai_item->pLMNidentity.buf,
                  mnc_length);

    TAC_TO_ASN1(ue_context_mod_req_pP->lai.lac, &lai_item->lAC);
    lai_item->iE_Extensions = NULL;
    ASN_SEQUENCE_ADD(&container->protocolIEs.list, ie);
  }

  if ((ue_context_mod_req_pP->presencemask &
       S1AP_UE_CONTEXT_MOD_CSFB_INDICATOR_PRESENT) ==
      S1AP_UE_CONTEXT_MOD_CSFB_INDICATOR_PRESENT) {
    ie = (S1ap_UEContextModificationRequestIEs_t*)calloc(
        1, sizeof(S1ap_UEContextModificationRequestIEs_t));
    ie->id = S1ap_ProtocolIE_ID_id_CSFallbackIndicator;
    ie->criticality = S1ap_Criticality_reject;
    ie->value.present =
        S1ap_UEContextModificationRequestIEs__value_PR_CSFallbackIndicator;
    ie->value.choice.CSFallbackIndicator =
        ue_context_mod_req_pP->cs_fallback_indicator;
    ASN_SEQUENCE_ADD(&container->protocolIEs.list, ie);
  }

  if ((ue_context_mod_req_pP->presencemask &
       S1AP_UE_CONTEXT_MOD_UE_AMBR_INDICATOR_PRESENT) ==
      S1AP_UE_CONTEXT_MOD_UE_AMBR_INDICATOR_PRESENT) {
    ie = (S1ap_UEContextModificationRequestIEs_t*)calloc(
        1, sizeof(S1ap_UEContextModificationRequestIEs_t));
    ie->id = S1ap_ProtocolIE_ID_id_uEaggregateMaximumBitrate;
    ie->criticality = S1ap_Criticality_ignore;
    ie->value.present =
        S1ap_UEContextModificationRequestIEs__value_PR_UEAggregateMaximumBitrate;
    asn_uint642INTEGER(
        &ie->value.choice.UEAggregateMaximumBitrate.uEaggregateMaximumBitRateDL,
        ue_context_mod_req_pP->ue_ambr.br_dl);
    asn_uint642INTEGER(
        &ie->value.choice.UEAggregateMaximumBitrate.uEaggregateMaximumBitRateUL,
        ue_context_mod_req_pP->ue_ambr.br_ul);
    ASN_SEQUENCE_ADD(&container->protocolIEs.list, ie);
  }

  if (s1ap_mme_encode_pdu(&pdu, &buffer, &length) < 0) {
    OAILOG_FUNC_RETURN(LOG_S1AP, RETURNerror);
  }

  bstring b = blk2bstr(buffer, length);
  free(buffer);
  rc = s1ap_mme_itti_send_sctp_request(&b, ue_ref_p->sctp_assoc_id(),
                                       ue_ref_p->sctp_stream_send(),
                                       ue_ref_p->mme_ue_s1ap_id());

  OAILOG_FUNC_RETURN(LOG_S1AP, rc);
}

//------------------------------------------------------------------------------
status_code_e s1ap_handle_ue_context_release_command(
    s1ap_state_t* state,
    const itti_s1ap_ue_context_release_command_t* const
        ue_context_release_command_pP,
    imsi64_t imsi64) {
  oai::UeDescription* ue_ref_p = nullptr;
  status_code_e rc = RETURNok;

  OAILOG_FUNC_IN(LOG_S1AP);
  if ((ue_ref_p = s1ap_state_get_ue_mmeid(
           ue_context_release_command_pP->mme_ue_s1ap_id)) == nullptr) {
    OAILOG_DEBUG_UE(LOG_S1AP, imsi64,
                    "Ignoring UE with mme_ue_s1ap_id " MME_UE_S1AP_ID_FMT
                    " enb_ue_s1ap_id " ENB_UE_S1AP_ID_FMT "\n",
                    ue_context_release_command_pP->mme_ue_s1ap_id,
                    ue_context_release_command_pP->enb_ue_s1ap_id);
    rc = RETURNok;
  } else {
    /*
     * Check the cause. If it is implicit detach or sctp reset/shutdown no need
     * to send UE context release command to eNB. Free UE context locally.
     */

    if (ue_context_release_command_pP->cause == S1AP_IMPLICIT_CONTEXT_RELEASE ||
        ue_context_release_command_pP->cause == S1AP_SCTP_SHUTDOWN_OR_RESET) {
      s1ap_remove_ue(state, ue_ref_p);
    } else {
      rc = s1ap_mme_generate_ue_context_release_command(
          state, ue_ref_p, ue_context_release_command_pP->cause, imsi64,
          ue_ref_p->sctp_assoc_id(), ue_ref_p->sctp_stream_send(),
          ue_ref_p->mme_ue_s1ap_id(), ue_ref_p->enb_ue_s1ap_id());
    }
  }

  OAILOG_FUNC_RETURN(LOG_S1AP, rc);
}

//------------------------------------------------------------------------------

//------------------------------------------------------------------------------
status_code_e s1ap_handle_ue_context_mod_req(
    s1ap_state_t* state,
    const itti_s1ap_ue_context_mod_req_t* const ue_context_mod_req_pP,
    imsi64_t imsi64) {
  oai::UeDescription* ue_ref_p = nullptr;
  status_code_e rc = RETURNok;

  OAILOG_FUNC_IN(LOG_S1AP);
  if (ue_context_mod_req_pP == NULL) {
    OAILOG_ERROR(LOG_S1AP, "ue_context_mod_req_pP is NULL\n");
    return RETURNerror;
  }
  if ((ue_ref_p = s1ap_state_get_ue_mmeid(
           ue_context_mod_req_pP->mme_ue_s1ap_id)) == nullptr) {
    OAILOG_DEBUG_UE(LOG_S1AP, imsi64,
                    "Ignoring UE with mme_ue_s1ap_id " MME_UE_S1AP_ID_FMT
                    " %u(10)\n",
                    ue_context_mod_req_pP->mme_ue_s1ap_id,
                    ue_context_mod_req_pP->mme_ue_s1ap_id);
    rc = RETURNok;
  } else {
    rc = s1ap_mme_generate_ue_context_modification(
        ue_ref_p, ue_context_mod_req_pP, imsi64);
  }

  OAILOG_FUNC_RETURN(LOG_S1AP, rc);
}

//------------------------------------------------------------------------------
status_code_e s1ap_mme_handle_ue_context_release_complete(
    s1ap_state_t* state, __attribute__((unused)) const sctp_assoc_id_t assoc_id,
    __attribute__((unused)) const sctp_stream_id_t stream,
    S1ap_S1AP_PDU_t* pdu) {
  S1ap_UEContextReleaseComplete_t* container;
  S1ap_UEContextReleaseComplete_IEs_t* ie = NULL;
  oai::UeDescription* ue_ref_p = nullptr;
  mme_ue_s1ap_id_t mme_ue_s1ap_id = 0;

  OAILOG_FUNC_IN(LOG_S1AP);
  container =
      &pdu->choice.successfulOutcome.value.choice.UEContextReleaseComplete;

  S1AP_FIND_PROTOCOLIE_BY_ID(S1ap_UEContextReleaseComplete_IEs_t, ie, container,
                             S1ap_ProtocolIE_ID_id_MME_UE_S1AP_ID, true);

  if (ie) {
    mme_ue_s1ap_id = ie->value.choice.MME_UE_S1AP_ID;
  } else {
    OAILOG_FUNC_RETURN(LOG_S1AP, RETURNok);
  }

  if ((ue_ref_p = s1ap_state_get_ue_mmeid(mme_ue_s1ap_id)) == nullptr) {
    OAILOG_DEBUG(
        LOG_S1AP,
        " UE Context Release commplete: S1 context cleared. Ignore message for "
        "ueid " MME_UE_S1AP_ID_FMT "\n",
        (uint32_t)mme_ue_s1ap_id);
    OAILOG_FUNC_RETURN(LOG_S1AP, RETURNok);
  } else {
    if (ue_ref_p->sctp_assoc_id() == assoc_id) {
      OAILOG_INFO(LOG_S1AP,
                  "UE Context Release complete: clearing S1 context for "
                  "ueid " MME_UE_S1AP_ID_FMT "\n",
                  (uint32_t)mme_ue_s1ap_id);
      // Remove UE context only if UE is not handed over to another eNB
      imsi64_t imsi64 = INVALID_IMSI64;
      s1ap_imsi_map_t* imsi_map = get_s1ap_imsi_map();
      imsi_map->mme_ueid2imsi_map.get(mme_ue_s1ap_id, &imsi64);

      ue_ref_p->set_s1ap_ue_state(magma::lte::oai::S1AP_UE_WAITING_CRR);
      // We can safely remove UE context now and stop timer
      s1ap_mme_release_ue_context(state, ue_ref_p, imsi64);

      OAILOG_FUNC_RETURN(LOG_S1AP, RETURNok);
    } else {
      /*
       * UE Context Release commplete received from a different eNB. This could
       * be coming from the source eNB after a successful handover
       */
      OAILOG_DEBUG(
          LOG_S1AP,
          " UE Context Release commplete received from a different eNB."
          " Ignore message for ueid " MME_UE_S1AP_ID_FMT "\n",
          (uint32_t)mme_ue_s1ap_id);
      OAILOG_FUNC_RETURN(LOG_S1AP, RETURNok);
    }
  }
}

//------------------------------------------------------------------------------
status_code_e s1ap_mme_handle_initial_context_setup_failure(
    s1ap_state_t* state, __attribute__((unused)) const sctp_assoc_id_t assoc_id,
    __attribute__((unused)) const sctp_stream_id_t stream,
    S1ap_S1AP_PDU_t* pdu) {
  S1ap_InitialContextSetupFailure_t* container;
  S1ap_InitialContextSetupFailureIEs_t* ie = NULL;
  oai::UeDescription* ue_ref_p = nullptr;
  MessageDef* message_p = NULL;
  S1ap_Cause_PR cause_type;
  long cause_value;
  status_code_e rc = RETURNok;
  imsi64_t imsi64 = INVALID_IMSI64;
  mme_ue_s1ap_id_t mme_ue_s1ap_id = INVALID_MME_UE_S1AP_ID;
  enb_ue_s1ap_id_t enb_ue_s1ap_id = INVALID_ENB_UE_S1AP_ID;

  OAILOG_FUNC_IN(LOG_S1AP);
  container =
      &pdu->choice.unsuccessfulOutcome.value.choice.InitialContextSetupFailure;

  S1AP_FIND_PROTOCOLIE_BY_ID(S1ap_InitialContextSetupFailureIEs_t, ie,
                             container, S1ap_ProtocolIE_ID_id_MME_UE_S1AP_ID,
                             true);
  if (!ie) {
    OAILOG_FUNC_RETURN(LOG_S1AP, RETURNerror);
  }
  mme_ue_s1ap_id = ie->value.choice.MME_UE_S1AP_ID;

  S1AP_FIND_PROTOCOLIE_BY_ID(S1ap_InitialContextSetupFailureIEs_t, ie,
                             container, S1ap_ProtocolIE_ID_id_eNB_UE_S1AP_ID,
                             true);

  if (!ie) {
    OAILOG_FUNC_RETURN(LOG_S1AP, RETURNerror);
  }
  enb_ue_s1ap_id =
      (enb_ue_s1ap_id_t)(ie->value.choice.ENB_UE_S1AP_ID & ENB_UE_S1AP_ID_MASK);

  if ((ue_ref_p = s1ap_state_get_ue_mmeid(mme_ue_s1ap_id)) == nullptr) {
    /*
     * MME doesn't know the MME UE S1AP ID provided.
     */
    OAILOG_INFO(LOG_S1AP,
                "INITIAL_CONTEXT_SETUP_FAILURE ignored. No context with "
                "mme_ue_s1ap_id " MME_UE_S1AP_ID_FMT
                " enb_ue_s1ap_id " ENB_UE_S1AP_ID_FMT " ",
                (uint32_t)mme_ue_s1ap_id, (uint32_t)enb_ue_s1ap_id);
    OAILOG_FUNC_RETURN(LOG_S1AP, RETURNerror);
  }

  if (ue_ref_p->enb_ue_s1ap_id() != enb_ue_s1ap_id) {
    // abnormal case. No need to do anything. Ignore the message
    OAILOG_DEBUG(
        LOG_S1AP,
        "INITIAL_CONTEXT_SETUP_FAILURE ignored, mismatch enb_ue_s1ap_id: "
        "ctxt " ENB_UE_S1AP_ID_FMT " != received " ENB_UE_S1AP_ID_FMT " ",
        (uint32_t)ue_ref_p->enb_ue_s1ap_id(), (uint32_t)enb_ue_s1ap_id);
    OAILOG_FUNC_RETURN(LOG_S1AP, RETURNerror);
  }

  s1ap_imsi_map_t* imsi_map = get_s1ap_imsi_map();
  imsi_map->mme_ueid2imsi_map.get(mme_ue_s1ap_id, &imsi64);

  // Pass this message to MME APP for necessary handling
  // Log the Cause Type and Cause value
  S1AP_FIND_PROTOCOLIE_BY_ID(S1ap_InitialContextSetupFailureIEs_t, ie,
                             container, S1ap_ProtocolIE_ID_id_Cause, true);
  if (ie) {
    cause_type = ie->value.choice.Cause.present;
  } else {
    OAILOG_FUNC_RETURN(LOG_S1AP, RETURNerror);
  }

  switch (cause_type) {
    case S1ap_Cause_PR_radioNetwork:
      cause_value = ie->value.choice.Cause.choice.radioNetwork;
      OAILOG_DEBUG_UE(
          LOG_S1AP, imsi64,
          "INITIAL_CONTEXT_SETUP_FAILURE with Cause_Type = Radio Network and "
          "Cause_Value = %ld\n",
          cause_value);
      break;

    case S1ap_Cause_PR_transport:
      cause_value = ie->value.choice.Cause.choice.transport;
      OAILOG_DEBUG_UE(
          LOG_S1AP, imsi64,
          "INITIAL_CONTEXT_SETUP_FAILURE with Cause_Type = Transport and "
          "Cause_Value = %ld\n",
          cause_value);
      break;

    case S1ap_Cause_PR_nas:
      cause_value = ie->value.choice.Cause.choice.nas;
      OAILOG_DEBUG_UE(
          LOG_S1AP, imsi64,
          "INITIAL_CONTEXT_SETUP_FAILURE with Cause_Type = NAS and Cause_Value "
          "= "
          "%ld\n",
          cause_value);
      break;

    case S1ap_Cause_PR_protocol:
      cause_value = ie->value.choice.Cause.choice.protocol;
      OAILOG_DEBUG_UE(
          LOG_S1AP, imsi64,
          "INITIAL_CONTEXT_SETUP_FAILURE with Cause_Type = Protocol and "
          "Cause_Value = %ld\n",
          cause_value);
      break;

    case S1ap_Cause_PR_misc:
      cause_value = ie->value.choice.Cause.choice.misc;
      OAILOG_DEBUG_UE(
          LOG_S1AP, imsi64,
          "INITIAL_CONTEXT_SETUP_FAILURE with Cause_Type = MISC and "
          "Cause_Value "
          "= %ld\n",
          cause_value);
      break;

    default:
      OAILOG_DEBUG_UE(
          LOG_S1AP, imsi64,
          "INITIAL_CONTEXT_SETUP_FAILURE with Invalid Cause_Type = %d\n",
          cause_type);
      OAILOG_FUNC_RETURN(LOG_S1AP, RETURNerror);
  }
  message_p = DEPRECATEDitti_alloc_new_message_fatal(
      TASK_S1AP, MME_APP_INITIAL_CONTEXT_SETUP_FAILURE);
  memset((void*)&message_p->ittiMsg.mme_app_initial_context_setup_failure, 0,
         sizeof(itti_mme_app_initial_context_setup_failure_t));
  MME_APP_INITIAL_CONTEXT_SETUP_FAILURE(message_p).mme_ue_s1ap_id =
      ue_ref_p->mme_ue_s1ap_id();

  message_p->ittiMsgHeader.imsi = imsi64;
  rc = send_msg_to_task(&s1ap_task_zmq_ctx, TASK_MME_APP, message_p);
  OAILOG_FUNC_RETURN(LOG_S1AP, rc);
}

status_code_e s1ap_mme_handle_ue_context_modification_response(
    s1ap_state_t* state, __attribute__((unused)) const sctp_assoc_id_t assoc_id,
    __attribute__((unused)) const sctp_stream_id_t stream,
    S1ap_S1AP_PDU_t* pdu) {
  S1ap_UEContextModificationResponseIEs_t *ie, *ie_enb = NULL;
  S1ap_UEContextModificationResponse_t* container = NULL;
  oai::UeDescription* ue_ref_p = nullptr;
  MessageDef* message_p = NULL;
  status_code_e rc = RETURNok;
  imsi64_t imsi64 = INVALID_IMSI64;

  OAILOG_FUNC_IN(LOG_S1AP);
  container =
      &pdu->choice.successfulOutcome.value.choice.UEContextModificationResponse;

  S1AP_FIND_PROTOCOLIE_BY_ID(S1ap_UEContextModificationResponseIEs_t, ie,
                             container, S1ap_ProtocolIE_ID_id_MME_UE_S1AP_ID,
                             true);
  S1AP_FIND_PROTOCOLIE_BY_ID(S1ap_UEContextModificationResponseIEs_t, ie_enb,
                             container, S1ap_ProtocolIE_ID_id_eNB_UE_S1AP_ID,
                             true);

  if (!ie) {
    OAILOG_ERROR(LOG_S1AP, "Missing mandatory MME UE S1AP ID ");
    return RETURNerror;
  }
  if (!ie_enb) {
    OAILOG_ERROR(LOG_S1AP, "Missing mandatory ENB UE S1AP ID ");
    return RETURNerror;
  }
  if ((ie) && (ue_ref_p = s1ap_state_get_ue_mmeid(
                   ie->value.choice.MME_UE_S1AP_ID)) == nullptr) {
    /*
     * MME doesn't know the MME UE S1AP ID provided.
     * No need to do anything. Ignore the message
     */
    OAILOG_DEBUG(
        LOG_S1AP,
        "UE_CONTEXT_MODIFICATION_RESPONSE ignored cause could not get context "
        "with mme_ue_s1ap_id " MME_UE_S1AP_ID_FMT
        " enb_ue_s1ap_id " ENB_UE_S1AP_ID_FMT " ",
        (uint32_t)ie->value.choice.MME_UE_S1AP_ID,
        (uint32_t)ie_enb->value.choice.ENB_UE_S1AP_ID);
    OAILOG_FUNC_RETURN(LOG_S1AP, RETURNerror);
  } else {
    if ((ie_enb) &&
        (ue_ref_p->enb_ue_s1ap_id() ==
         (ie_enb->value.choice.ENB_UE_S1AP_ID & ENB_UE_S1AP_ID_MASK))) {
      /*
       * Both eNB UE S1AP ID and MME UE S1AP ID match.
       * Send a UE context Release Command to eNB after releasing S1-U bearer
       * tunnel mapping for all the bearers.
       */

      s1ap_imsi_map_t* imsi_map = get_s1ap_imsi_map();
      imsi_map->mme_ueid2imsi_map.get(ie->value.choice.MME_UE_S1AP_ID, &imsi64);

      message_p = DEPRECATEDitti_alloc_new_message_fatal(
          TASK_S1AP, S1AP_UE_CONTEXT_MODIFICATION_RESPONSE);
      memset((void*)&message_p->ittiMsg.s1ap_ue_context_mod_response, 0,
             sizeof(itti_s1ap_ue_context_mod_resp_t));
      S1AP_UE_CONTEXT_MODIFICATION_RESPONSE(message_p).mme_ue_s1ap_id =
          ue_ref_p->mme_ue_s1ap_id();
      S1AP_UE_CONTEXT_MODIFICATION_RESPONSE(message_p).enb_ue_s1ap_id =
          ue_ref_p->enb_ue_s1ap_id();

      message_p->ittiMsgHeader.imsi = imsi64;
      rc = send_msg_to_task(&s1ap_task_zmq_ctx, TASK_MME_APP, message_p);
      OAILOG_FUNC_RETURN(LOG_S1AP, rc);
    } else {
      // abnormal case. No need to do anything. Ignore the message
      OAILOG_DEBUG_UE(
          LOG_S1AP, imsi64,
          "S1AP_UE_CONTEXT_MODIFICATION_RESPONSE ignored, cause mismatch "
          "enb_ue_s1ap_id: ctxt" ENB_UE_S1AP_ID_FMT
          " != request " ENB_UE_S1AP_ID_FMT " ",
          (uint32_t)ue_ref_p->enb_ue_s1ap_id(),
          (uint32_t)ie_enb->value.choice.ENB_UE_S1AP_ID);
      OAILOG_FUNC_RETURN(LOG_S1AP, RETURNerror);
    }
  }

  OAILOG_FUNC_RETURN(LOG_S1AP, RETURNok);
}

status_code_e s1ap_mme_handle_ue_context_modification_failure(
    s1ap_state_t* state, __attribute__((unused)) const sctp_assoc_id_t assoc_id,
    __attribute__((unused)) const sctp_stream_id_t stream,
    S1ap_S1AP_PDU_t* pdu) {
  S1ap_UEContextModificationFailureIEs_t *ie, *ie_enb = NULL;
  S1ap_UEContextModificationFailure_t* container = NULL;
  oai::UeDescription* ue_ref_p = nullptr;
  MessageDef* message_p = NULL;
  status_code_e rc = RETURNok;
  S1ap_Cause_PR cause_type = {S1ap_Cause_PR_NOTHING};
  int64_t cause_value;
  imsi64_t imsi64 = INVALID_IMSI64;

  OAILOG_FUNC_IN(LOG_S1AP);
  container = &pdu->choice.unsuccessfulOutcome.value.choice
                   .UEContextModificationFailure;

  S1AP_FIND_PROTOCOLIE_BY_ID(S1ap_UEContextModificationFailureIEs_t, ie,
                             container, S1ap_ProtocolIE_ID_id_MME_UE_S1AP_ID,
                             true);
  S1AP_FIND_PROTOCOLIE_BY_ID(S1ap_UEContextModificationFailureIEs_t, ie_enb,
                             container, S1ap_ProtocolIE_ID_id_eNB_UE_S1AP_ID,
                             true);

  if (!ie) {
    OAILOG_ERROR(LOG_S1AP, "Missing mandatory MME UE S1AP ID ");
    return RETURNerror;
  }
  if (!ie_enb) {
    OAILOG_ERROR(LOG_S1AP, "Missing mandatory ENB UE S1AP ID ");
    return RETURNerror;
  }

  if ((ie) && (ue_ref_p = s1ap_state_get_ue_mmeid(
                   ie->value.choice.MME_UE_S1AP_ID)) == nullptr) {
    /*
     * MME doesn't know the MME UE S1AP ID provided.
     * No need to do anything. Ignore the message
     */
    OAILOG_DEBUG(
        LOG_S1AP,
        "UE_CONTEXT_MODIFICATION_FAILURE ignored cause could not get context "
        "with mme_ue_s1ap_id " MME_UE_S1AP_ID_FMT
        " enb_ue_s1ap_id " ENB_UE_S1AP_ID_FMT " ",
        (uint32_t)ie->value.choice.MME_UE_S1AP_ID,
        (uint32_t)ie_enb->value.choice.ENB_UE_S1AP_ID);
    OAILOG_FUNC_RETURN(LOG_S1AP, RETURNerror);
  } else {
    if ((ie_enb) &&
        (ue_ref_p->enb_ue_s1ap_id() ==
         (ie_enb->value.choice.ENB_UE_S1AP_ID & ENB_UE_S1AP_ID_MASK))) {
      s1ap_imsi_map_t* imsi_map = get_s1ap_imsi_map();
      imsi_map->mme_ueid2imsi_map.get(ie->value.choice.MME_UE_S1AP_ID, &imsi64);

      // Pass this message to MME APP for necessary handling
      // Log the Cause Type and Cause value
      S1AP_FIND_PROTOCOLIE_BY_ID(S1ap_UEContextModificationFailureIEs_t, ie,
                                 container, S1ap_ProtocolIE_ID_id_Cause, true);
      if (ie) {
        cause_type = ie->value.choice.Cause.present;
      } else {
        OAILOG_FUNC_RETURN(LOG_S1AP, RETURNerror);
      }

      switch (cause_type) {
        case S1ap_Cause_PR_radioNetwork:
          cause_value = ie->value.choice.Cause.choice.radioNetwork;
          OAILOG_DEBUG_UE(
              LOG_S1AP, imsi64,
              "UE_CONTEXT_MODIFICATION_FAILURE with Cause_Type = Radio Network "
              "and Cause_Value = %ld\n",
              cause_value);
          break;

        case S1ap_Cause_PR_transport:
          cause_value = ie->value.choice.Cause.choice.transport;
          OAILOG_DEBUG_UE(
              LOG_S1AP, imsi64,
              "UE_CONTEXT_MODIFICATION_FAILURE with Cause_Type = Transport and "
              "Cause_Value = %ld\n",
              cause_value);
          break;

        case S1ap_Cause_PR_nas:
          cause_value = ie->value.choice.Cause.choice.nas;
          OAILOG_DEBUG_UE(
              LOG_S1AP, imsi64,
              "UE_CONTEXT_MODIFICATION_FAILURE with Cause_Type = NAS and "
              "Cause_Value = %ld\n",
              cause_value);
          break;

        case S1ap_Cause_PR_protocol:
          cause_value = ie->value.choice.Cause.choice.protocol;
          OAILOG_DEBUG_UE(
              LOG_S1AP, imsi64,
              "UE_CONTEXT_MODIFICATION_FAILURE with Cause_Type = Protocol and "
              "Cause_Value = %ld\n",
              cause_value);
          break;

        case S1ap_Cause_PR_misc:
          cause_value = ie->value.choice.Cause.choice.misc;
          OAILOG_DEBUG_UE(
              LOG_S1AP, imsi64,
              "UE_CONTEXT_MODIFICATION_FAILURE with Cause_Type = MISC and "
              "Cause_Value = %ld\n",
              cause_value);
          break;

        default:
          OAILOG_ERROR_UE(
              LOG_S1AP, imsi64,
              "UE_CONTEXT_MODIFICATION_FAILURE with Invalid Cause_Type = %d\n",
              cause_type);
          OAILOG_FUNC_RETURN(LOG_S1AP, RETURNerror);
      }
      message_p = DEPRECATEDitti_alloc_new_message_fatal(
          TASK_S1AP, S1AP_UE_CONTEXT_MODIFICATION_FAILURE);
      memset((void*)&message_p->ittiMsg.s1ap_ue_context_mod_response, 0,
             sizeof(itti_s1ap_ue_context_mod_resp_fail_t));
      S1AP_UE_CONTEXT_MODIFICATION_FAILURE(message_p).mme_ue_s1ap_id =
          ue_ref_p->mme_ue_s1ap_id();
      S1AP_UE_CONTEXT_MODIFICATION_FAILURE(message_p).enb_ue_s1ap_id =
          ue_ref_p->enb_ue_s1ap_id();
      S1AP_UE_CONTEXT_MODIFICATION_FAILURE(message_p).cause = cause_value;

      message_p->ittiMsgHeader.imsi = imsi64;
      rc = send_msg_to_task(&s1ap_task_zmq_ctx, TASK_MME_APP, message_p);
      OAILOG_FUNC_RETURN(LOG_S1AP, rc);
    } else {
      // abnormal case. No need to do anything. Ignore the message
      OAILOG_DEBUG_UE(
          LOG_S1AP, imsi64,
          "S1AP_UE_CONTEXT_MODIFICATION_FAILURE ignored, cause mismatch "
          "enb_ue_s1ap_id: ctxt " ENB_UE_S1AP_ID_FMT
          " != request " ENB_UE_S1AP_ID_FMT " ",
          (uint32_t)ue_ref_p->enb_ue_s1ap_id(),
          (uint32_t)ie_enb->value.choice.ENB_UE_S1AP_ID);
      OAILOG_FUNC_RETURN(LOG_S1AP, RETURNerror);
    }
  }

  OAILOG_FUNC_RETURN(LOG_S1AP, RETURNok);
}
////////////////////////////////////////////////////////////////////////////////
//************************ Handover signalling *******************************//
////////////////////////////////////////////////////////////////////////////////

//------------------------------------------------------------------------------

status_code_e s1ap_mme_handle_handover_request_ack(
    s1ap_state_t* state, __attribute__((unused)) const sctp_assoc_id_t assoc_id,
    __attribute__((unused)) const sctp_stream_id_t stream,
    S1ap_S1AP_PDU_t* pdu) {
  S1ap_HandoverRequestAcknowledge_t* container = NULL;
  S1ap_HandoverRequestAcknowledgeIEs_t* ie = NULL;
  enb_description_t* source_enb = NULL;
  enb_description_t* target_enb = NULL;
  uint32_t idx = 0;
  oai::UeDescription* ue_ref_p = nullptr;
  mme_ue_s1ap_id_t mme_ue_s1ap_id = INVALID_MME_UE_S1AP_ID;
  enb_ue_s1ap_id_t tgt_enb_ue_s1ap_id = INVALID_ENB_UE_S1AP_ID;
  S1ap_HandoverType_t handover_type = -1;
  bstring tgt_src_container = {0};
  e_rab_admitted_list_t e_rab_list = {0};
  imsi64_t imsi64 = INVALID_IMSI64;
  s1ap_imsi_map_t* imsi_map = get_s1ap_imsi_map();

  OAILOG_FUNC_IN(LOG_S1AP);
  OAILOG_INFO(LOG_S1AP, "handover request ack received");

  container =
      &pdu->choice.successfulOutcome.value.choice.HandoverRequestAcknowledge;

  // MME_UE_S1AP_ID: mandatory
  S1AP_FIND_PROTOCOLIE_BY_ID(S1ap_HandoverRequestAcknowledgeIEs_t, ie,
                             container, S1ap_ProtocolIE_ID_id_MME_UE_S1AP_ID,
                             true);
  if (ie) {
    mme_ue_s1ap_id = ie->value.choice.MME_UE_S1AP_ID;
  } else {
    OAILOG_FUNC_RETURN(LOG_S1AP, RETURNerror);
  }

  // eNB_UE_S1AP_ID: mandatory
  S1AP_FIND_PROTOCOLIE_BY_ID(S1ap_HandoverRequestAcknowledgeIEs_t, ie,
                             container, S1ap_ProtocolIE_ID_id_eNB_UE_S1AP_ID,
                             true);
  // eNB UE S1AP ID is limited to 24 bits
  if (ie) {
    tgt_enb_ue_s1ap_id = (enb_ue_s1ap_id_t)(ie->value.choice.ENB_UE_S1AP_ID &
                                            ENB_UE_S1AP_ID_MASK);
  } else {
    OAILOG_FUNC_RETURN(LOG_S1AP, RETURNerror);
  }

  // E-RABAdmittedList: mandatory
  S1AP_FIND_PROTOCOLIE_BY_ID(S1ap_HandoverRequestAcknowledgeIEs_t, ie,
                             container, S1ap_ProtocolIE_ID_id_E_RABAdmittedList,
                             true);
  if (ie) {
    S1ap_E_RABAdmittedList_t* erab_admitted_list_req =
        &ie->value.choice.E_RABAdmittedList;
    int num_erab = ie->value.choice.E_RABAdmittedList.list.count;
    for (int i = 0; i < num_erab; i++) {
      S1ap_E_RABAdmittedItemIEs_t* erab_admitted_item_ies =
          (S1ap_E_RABAdmittedItemIEs_t*)erab_admitted_list_req->list.array[i];
      S1ap_E_RABAdmittedItem_t* erab_admitted_item_req =
          (S1ap_E_RABAdmittedItem_t*)&erab_admitted_item_ies->value.choice
              .E_RABAdmittedItem;
      e_rab_list.item[i].e_rab_id = erab_admitted_item_req->e_RAB_ID;
      e_rab_list.item[i].transport_layer_address =
          blk2bstr(erab_admitted_item_req->transportLayerAddress.buf,
                   erab_admitted_item_req->transportLayerAddress.size);
      e_rab_list.item[i].gtp_teid =
          htonl(*((uint32_t*)erab_admitted_item_req->gTP_TEID.buf));
      // TODO: Add support for indirect data forwarding. Note that the DL and UL
      // transport address and GTP-TEID are optional, and only used if data
      // forwarding will take place. Since we don't currently support data
      // forwarding, these are ignored.
      e_rab_list.no_of_items += 1;
    }
  } else {
    OAILOG_FUNC_RETURN(LOG_S1AP, RETURNerror);
  }

  // Target To Source Transparent Container: mandatory
  S1AP_FIND_PROTOCOLIE_BY_ID(
      S1ap_HandoverRequestAcknowledgeIEs_t, ie, container,
      S1ap_ProtocolIE_ID_id_Target_ToSource_TransparentContainer, true);
  if (ie) {
    // note: ownership of tgt_src_container transferred to receiver
    tgt_src_container =
        blk2bstr(ie->value.choice.Target_ToSource_TransparentContainer.buf,
                 ie->value.choice.Target_ToSource_TransparentContainer.size);
  } else {
    OAILOG_FUNC_RETURN(LOG_S1AP, RETURNerror);
  }

  // get imsi for logging
  imsi_map->mme_ueid2imsi_map.get(mme_ue_s1ap_id, &imsi64);

  // Retrieve the association ID for the eNB that UE is currently connected
  // (i.e., Source eNB) and pull the Source eNB record from s1ap state using
  // this association
  if ((ue_ref_p = s1ap_state_get_ue_mmeid(mme_ue_s1ap_id)) == nullptr) {
    OAILOG_ERROR(LOG_S1AP,
                 "MME_UE_S1AP_ID (" MME_UE_S1AP_ID_FMT
                 ") does not point to any valid UE\n",
                 mme_ue_s1ap_id);
    OAILOG_FUNC_RETURN(LOG_S1AP, RETURNerror);
  }
  if (state->enbs.size()) {
    for (auto itr = state->enbs.map->begin(); itr != state->enbs.map->end();
         itr++) {
      source_enb = itr->second;
      if (!source_enb) {
        continue;
      }
      if (source_enb->sctp_assoc_id == ue_ref_p->sctp_assoc_id()) {
        break;
      }
    }
    if (source_enb->sctp_assoc_id != ue_ref_p->sctp_assoc_id()) {
      OAILOG_ERROR_UE(LOG_S1AP, imsi64, "No source eNB found for UE\n");
      OAILOG_FUNC_RETURN(LOG_S1AP, RETURNerror);
    }
  }

  OAILOG_INFO_UE(LOG_S1AP, imsi64, "Source enb is %u (association id %u)\n",
                 source_enb->enb_id, source_enb->sctp_assoc_id);

  // get the target eNB -- the one that sent this message, target of the
  // handover
  target_enb = s1ap_state_get_enb(state, assoc_id);

  // handover type -- we only support intralte today, and reject all other
  // handover types when we receive HandoverRequired, so we can always assume
  // it's an intralte handover.
  handover_type = S1ap_HandoverType_intralte;

  // Add the e_rab_list to the UE's handover state -- we'll modify the bearers
  // if and when we receive the HANDOVER NOTIFY later in the procedure, so we
  // need to keep track of this.
  if (e_rab_list.no_of_items) {
    magma::lte::oai::S1apHandoverState* handover_state =
        ue_ref_p->mutable_s1ap_handover_state();
    handover_state->mutable_e_rab_admitted_list()->set_no_of_items(
        e_rab_list.no_of_items);
    for (int idx = 0; idx < e_rab_list.no_of_items; idx++) {
      magma::lte::oai::ERabAdmittedItem* e_rab_admitted_item =
          handover_state->mutable_e_rab_admitted_list()->add_item();
      e_rab_admitted_item->set_e_rab_id(e_rab_list.item[idx].e_rab_id);
      e_rab_admitted_item->set_transport_layer_address(
          bdata(e_rab_list.item[idx].transport_layer_address),
          blength(e_rab_list.item[idx].transport_layer_address));
      e_rab_admitted_item->set_gtp_teid(e_rab_list.item[idx].gtp_teid);

      bdestroy_wrapper(&e_rab_list.item[idx].transport_layer_address);
    }
  }
  s1ap_mme_itti_s1ap_handover_request_ack(
      mme_ue_s1ap_id, ue_ref_p->enb_ue_s1ap_id(), tgt_enb_ue_s1ap_id,
      handover_type, source_enb->sctp_assoc_id, tgt_src_container,
      source_enb->enb_id, target_enb->enb_id, imsi64);

  OAILOG_FUNC_RETURN(LOG_S1AP, RETURNok);
}

status_code_e s1ap_mme_handle_handover_failure(s1ap_state_t* state,
                                               const sctp_assoc_id_t assoc_id,
                                               const sctp_stream_id_t stream,
                                               S1ap_S1AP_PDU_t* pdu) {
  S1ap_HandoverFailure_t* container = NULL;
  S1ap_HandoverFailureIEs_t* ie = NULL;
  S1ap_S1AP_PDU_t out_pdu = {S1ap_S1AP_PDU_PR_NOTHING, {0}};
  S1ap_HandoverPreparationFailure_t* out;
  S1ap_HandoverPreparationFailureIEs_t* hpf_ie = NULL;
  oai::UeDescription* ue_ref_p = nullptr;
  mme_ue_s1ap_id_t mme_ue_s1ap_id = INVALID_MME_UE_S1AP_ID;
  S1ap_Cause_PR cause_type;
  long cause_value;
  uint8_t* buffer_p = NULL;
  uint8_t err = 0;
  uint32_t length = 0;

  OAILOG_FUNC_IN(LOG_S1AP);

  container = &pdu->choice.unsuccessfulOutcome.value.choice.HandoverFailure;

  // get the mandantory IEs
  // MME_UE_S1AP_ID
  S1AP_FIND_PROTOCOLIE_BY_ID(S1ap_HandoverFailureIEs_t, ie, container,
                             S1ap_ProtocolIE_ID_id_MME_UE_S1AP_ID, true);
  if (ie) {
    mme_ue_s1ap_id = ie->value.choice.MME_UE_S1AP_ID;
  } else {
    OAILOG_FUNC_RETURN(LOG_S1AP, RETURNerror);
  }

  // Grab the Cause Type and Cause Value
  S1AP_FIND_PROTOCOLIE_BY_ID(S1ap_HandoverFailureIEs_t, ie, container,
                             S1ap_ProtocolIE_ID_id_Cause, true);
  if (ie) {
    cause_type = ie->value.choice.Cause.present;
    cause_value = s1ap_mme_get_cause_value(&ie->value.choice.Cause);
    if (cause_value == RETURNerror) {
      OAILOG_ERROR(LOG_S1AP, "HANDOVER FAILURE with Invalid Cause_Type = %d\n",
                   cause_type);
      OAILOG_FUNC_RETURN(LOG_S1AP, RETURNerror);
    }
  } else {
    OAILOG_FUNC_RETURN(LOG_S1AP, RETURNerror);
  }

  // A failure means the target eNB was unable to prepare for handover. We need
  // to get rid of UE handover state and send a failure message with cause back
  // to the source eNB.

  // get UE context
  if ((ue_ref_p = s1ap_state_get_ue_mmeid(mme_ue_s1ap_id)) == nullptr) {
    OAILOG_ERROR(
        LOG_S1AP,
        "could not get ue context for mme_ue_s1ap_id " MME_UE_S1AP_ID_FMT
        ", failing!\n",
        (uint32_t)mme_ue_s1ap_id);
    OAILOG_FUNC_RETURN(LOG_S1AP, RETURNerror);
  }

  if (ue_ref_p->s1ap_ue_state() == magma::lte::oai::S1AP_UE_HANDOVER) {
    // this effectively cancels the HandoverPreparation proecedure as we
    // only send a HandoverCommand if the UE is in the S1AP_UE_HANDOVER
    // state.
    ue_ref_p->set_s1ap_ue_state(magma::lte::oai::S1AP_UE_CONNECTED);
    ue_ref_p->mutable_s1ap_handover_state()->Clear();
  } else {
    // Not a failure, but nothing for us to do.
    OAILOG_INFO(
        LOG_S1AP,
        "Received HANDOVER FAILURE for UE not in handover state, leaving UE "
        "state unmodified for MME_S1AP_UE_ID " MME_UE_S1AP_ID_FMT ".\n",
        (uint32_t)mme_ue_s1ap_id);
  }

  // generate HandoverPreparationFailure
  out_pdu.present = S1ap_S1AP_PDU_PR_unsuccessfulOutcome;
  out_pdu.choice.unsuccessfulOutcome.procedureCode =
      S1ap_ProcedureCode_id_HandoverPreparation;
  out_pdu.choice.unsuccessfulOutcome.value.present =
      S1ap_UnsuccessfulOutcome__value_PR_HandoverPreparationFailure;
  out_pdu.choice.unsuccessfulOutcome.criticality = S1ap_Criticality_ignore;
  out = &out_pdu.choice.unsuccessfulOutcome.value.choice
             .HandoverPreparationFailure;

  // mme_ue_s1ap_id (mandatory)
  hpf_ie = (S1ap_HandoverPreparationFailureIEs_t*)calloc(
      1, sizeof(S1ap_HandoverPreparationFailureIEs_t));
  hpf_ie->id = S1ap_ProtocolIE_ID_id_MME_UE_S1AP_ID;
  hpf_ie->criticality = S1ap_Criticality_ignore;
  hpf_ie->value.present =
      S1ap_HandoverPreparationFailureIEs__value_PR_MME_UE_S1AP_ID;
  hpf_ie->value.choice.MME_UE_S1AP_ID = mme_ue_s1ap_id;
  ASN_SEQUENCE_ADD(&out->protocolIEs.list, hpf_ie);

  // source enb_ue_s1ap_id (mandatory)
  hpf_ie = (S1ap_HandoverPreparationFailureIEs_t*)calloc(
      1, sizeof(S1ap_HandoverPreparationFailureIEs_t));
  hpf_ie->id = S1ap_ProtocolIE_ID_id_eNB_UE_S1AP_ID;
  hpf_ie->criticality = S1ap_Criticality_ignore;
  hpf_ie->value.present =
      S1ap_HandoverPreparationFailureIEs__value_PR_ENB_UE_S1AP_ID;
  hpf_ie->value.choice.ENB_UE_S1AP_ID = ue_ref_p->enb_ue_s1ap_id();
  ASN_SEQUENCE_ADD(&out->protocolIEs.list, hpf_ie);

  // cause (mandatory)
  hpf_ie = (S1ap_HandoverPreparationFailureIEs_t*)calloc(
      1, sizeof(S1ap_HandoverPreparationFailureIEs_t));
  hpf_ie->id = S1ap_ProtocolIE_ID_id_Cause;
  hpf_ie->criticality = S1ap_Criticality_ignore;
  hpf_ie->value.present = S1ap_HandoverPreparationFailureIEs__value_PR_Cause;
  s1ap_mme_set_cause(&hpf_ie->value.choice.Cause, cause_type, cause_value);
  ASN_SEQUENCE_ADD(&out->protocolIEs.list, hpf_ie);

  // Construct the PDU and send message
  if (s1ap_mme_encode_pdu(&out_pdu, &buffer_p, &length) < 0) {
    err = 1;
  }
  ASN_STRUCT_FREE_CONTENTS_ONLY(asn_DEF_S1ap_HandoverPreparationFailure, out);
  if (err) {
    OAILOG_FUNC_RETURN(LOG_S1AP, RETURNerror);
  }
  bstring b = blk2bstr(buffer_p, length);
  free(buffer_p);

  OAILOG_DEBUG(
      LOG_S1AP,
      "send HANDOVER PREPARATION FAILURE for mme_ue_s1ap_id " MME_UE_S1AP_ID_FMT
      "\n",
      (uint32_t)mme_ue_s1ap_id);

  s1ap_mme_itti_send_sctp_request(&b, ue_ref_p->sctp_assoc_id(),
                                  ue_ref_p->sctp_stream_send(), mme_ue_s1ap_id);

  OAILOG_FUNC_RETURN(LOG_S1AP, RETURNok);
}

status_code_e s1ap_mme_handle_handover_cancel(s1ap_state_t* state,
                                              const sctp_assoc_id_t assoc_id,
                                              const sctp_stream_id_t stream,
                                              S1ap_S1AP_PDU_t* pdu) {
  S1ap_HandoverCancel_t* container = NULL;
  S1ap_HandoverCancelIEs_t* ie = NULL;
  S1ap_S1AP_PDU_t out_pdu = {S1ap_S1AP_PDU_PR_NOTHING, {0}};
  S1ap_HandoverCancelAcknowledge_t* out;
  S1ap_HandoverCancelAcknowledgeIEs_t* hca_ie = NULL;
  oai::UeDescription* ue_ref_p = nullptr;
  e_rab_admitted_list_t e_rab_admitted_list = {0};
  mme_ue_s1ap_id_t mme_ue_s1ap_id = INVALID_MME_UE_S1AP_ID;
  enb_ue_s1ap_id_t enb_ue_s1ap_id = INVALID_ENB_UE_S1AP_ID;
  S1ap_Cause_PR cause_type;
  long cause_value;
  uint8_t* buffer_p = NULL;
  uint8_t err = 0;
  uint32_t length = 0;

  OAILOG_FUNC_IN(LOG_S1AP);

  container = &pdu->choice.initiatingMessage.value.choice.HandoverCancel;

  // get the mandantory IEs
  // MME_UE_S1AP_ID
  S1AP_FIND_PROTOCOLIE_BY_ID(S1ap_HandoverCancelIEs_t, ie, container,
                             S1ap_ProtocolIE_ID_id_MME_UE_S1AP_ID, true);
  if (ie) {
    mme_ue_s1ap_id = ie->value.choice.MME_UE_S1AP_ID;
  } else {
    OAILOG_FUNC_RETURN(LOG_S1AP, RETURNerror);
  }

  // eNB_UE_S1AP_ID
  S1AP_FIND_PROTOCOLIE_BY_ID(S1ap_HandoverCancelIEs_t, ie, container,
                             S1ap_ProtocolIE_ID_id_eNB_UE_S1AP_ID, true);
  // eNB UE S1AP ID is limited to 24 bits
  if (ie) {
    enb_ue_s1ap_id = (enb_ue_s1ap_id_t)(ie->value.choice.ENB_UE_S1AP_ID &
                                        ENB_UE_S1AP_ID_MASK);
  } else {
    OAILOG_FUNC_RETURN(LOG_S1AP, RETURNerror);
  }

  // Grab the Cause Type and Cause Value
  S1AP_FIND_PROTOCOLIE_BY_ID(S1ap_HandoverCancelIEs_t, ie, container,
                             S1ap_ProtocolIE_ID_id_Cause, true);
  if (ie) {
    cause_type = ie->value.choice.Cause.present;
    cause_value = s1ap_mme_get_cause_value(&ie->value.choice.Cause);
    if (cause_value == RETURNerror) {
      OAILOG_ERROR(LOG_S1AP, "HANDOVER CANCEL with Invalid Cause_Type = %d\n",
                   cause_type);
      OAILOG_FUNC_RETURN(LOG_S1AP, RETURNerror);
    }
  } else {
    OAILOG_FUNC_RETURN(LOG_S1AP, RETURNerror);
  }

  OAILOG_INFO(LOG_S1AP,
              "HANDOVER CANCEL from association ID %u for MME UE S1AP ID "
              "(" MME_UE_S1AP_ID_FMT "), CauseType= %u CauseValue = %ld\n",
              assoc_id, mme_ue_s1ap_id, cause_type, cause_value);

  // make sure any handover state in the UE is reset, move the UE back to
  // connected state, and generate a cancel acknowledgement (immediately).

  // get UE context
  if ((ue_ref_p = s1ap_state_get_ue_mmeid(mme_ue_s1ap_id)) == nullptr) {
    OAILOG_ERROR(
        LOG_S1AP,
        "could not get ue context for mme_ue_s1ap_id " MME_UE_S1AP_ID_FMT
        ", failing!\n",
        (uint32_t)mme_ue_s1ap_id);
    OAILOG_FUNC_RETURN(LOG_S1AP, RETURNerror);
  }

  if (ue_ref_p->s1ap_ue_state() == magma::lte::oai::S1AP_UE_HANDOVER) {
    // this effectively cancels the HandoverPreparation proecedure as we
    // only send a HandoverCommand if the UE is in the S1AP_UE_HANDOVER
    // state.
    ue_ref_p->set_s1ap_ue_state(magma::lte::oai::S1AP_UE_CONNECTED);
    /* Free all the transport layer address pointers in ERAB admitted list
     * before actually resetting the S1AP handover state
     */
    ue_ref_p->mutable_s1ap_handover_state()->Clear();
  } else {
    // Not a failure, but nothing for us to do.
    OAILOG_INFO(
        LOG_S1AP,
        "Received HANDOVER CANCEL for UE not in handover state, leaving UE "
        "state unmodified for MME_S1AP_UE_ID " MME_UE_S1AP_ID_FMT ".\n",
        (uint32_t)mme_ue_s1ap_id);
  }

  // generate the cancel acknowledge
  out_pdu.present = S1ap_S1AP_PDU_PR_successfulOutcome;
  out_pdu.choice.successfulOutcome.procedureCode =
      S1ap_ProcedureCode_id_HandoverCancel;
  out_pdu.choice.successfulOutcome.value.present =
      S1ap_SuccessfulOutcome__value_PR_HandoverCancelAcknowledge;
  out_pdu.choice.successfulOutcome.criticality = S1ap_Criticality_ignore;
  out =
      &out_pdu.choice.successfulOutcome.value.choice.HandoverCancelAcknowledge;

  /* MME-UE-ID: mandatory */
  hca_ie = (S1ap_HandoverCancelAcknowledgeIEs_t*)calloc(
      1, sizeof(S1ap_HandoverCancelAcknowledgeIEs_t));
  hca_ie->id = S1ap_ProtocolIE_ID_id_MME_UE_S1AP_ID;
  hca_ie->criticality = S1ap_Criticality_ignore;
  hca_ie->value.present =
      S1ap_HandoverCancelAcknowledgeIEs__value_PR_MME_UE_S1AP_ID;
  hca_ie->value.choice.MME_UE_S1AP_ID = mme_ue_s1ap_id;
  ASN_SEQUENCE_ADD(&out->protocolIEs.list, hca_ie);

  /* eNB-UE-ID: mandatory */
  hca_ie = (S1ap_HandoverCancelAcknowledgeIEs_t*)calloc(
      1, sizeof(S1ap_HandoverCancelAcknowledgeIEs_t));
  hca_ie->id = S1ap_ProtocolIE_ID_id_eNB_UE_S1AP_ID;
  hca_ie->criticality = S1ap_Criticality_ignore;
  hca_ie->value.present =
      S1ap_HandoverCancelAcknowledgeIEs__value_PR_ENB_UE_S1AP_ID;
  hca_ie->value.choice.ENB_UE_S1AP_ID = enb_ue_s1ap_id;
  ASN_SEQUENCE_ADD(&out->protocolIEs.list, hca_ie);

  // Construct the PDU and send message
  if (s1ap_mme_encode_pdu(&out_pdu, &buffer_p, &length) < 0) {
    err = 1;
  }
  ASN_STRUCT_FREE_CONTENTS_ONLY(asn_DEF_S1ap_HandoverCancelAcknowledge, out);
  if (err) {
    OAILOG_FUNC_RETURN(LOG_S1AP, RETURNerror);
  }
  bstring b = blk2bstr(buffer_p, length);
  free(buffer_p);

  s1ap_mme_itti_send_sctp_request(&b, assoc_id, stream, mme_ue_s1ap_id);

  OAILOG_FUNC_RETURN(LOG_S1AP, RETURNok);
}

status_code_e s1ap_mme_handle_handover_request(
    s1ap_state_t* state, const itti_mme_app_handover_request_t* ho_request_p) {
  uint8_t* buffer_p = NULL;
  uint8_t err = 0;
  uint32_t length = 0;
  S1ap_S1AP_PDU_t pdu = {S1ap_S1AP_PDU_PR_NOTHING, {0}};
  S1ap_HandoverRequest_t* out;
  S1ap_HandoverRequestIEs_t* ie = NULL;
  enb_description_t* target_enb = NULL;
  sctp_stream_id_t stream = 0x0;
  oai::UeDescription* ue_ref_p = nullptr;

  OAILOG_FUNC_IN(LOG_S1AP);
  if (ho_request_p == NULL) {
    OAILOG_ERROR(LOG_S1AP, "Handover Request is null\n");
    OAILOG_FUNC_RETURN(LOG_S1AP, RETURNerror);
  }

  OAILOG_INFO(LOG_S1AP, "Handover Request received");

  // get the ue description
  if ((ue_ref_p = s1ap_state_get_ue_mmeid(ho_request_p->mme_ue_s1ap_id)) ==
      nullptr) {
    OAILOG_ERROR(
        LOG_S1AP,
        "could not get ue context for mme_ue_s1ap_id " MME_UE_S1AP_ID_FMT
        ", failing!\n",
        (uint32_t)ho_request_p->mme_ue_s1ap_id);
    OAILOG_FUNC_RETURN(LOG_S1AP, RETURNerror);
  }

  if ((target_enb = s1ap_state_get_enb(
           state, ho_request_p->target_sctp_assoc_id)) == NULL) {
    OAILOG_ERROR(LOG_S1AP, "Could not get enb description for assoc_id %u\n",
                 ho_request_p->target_sctp_assoc_id);
    OAILOG_FUNC_RETURN(LOG_S1AP, RETURNerror);
  }

  // set the recv and send streams for UE on the target.
  stream = target_enb->next_sctp_stream;
  ue_ref_p->mutable_s1ap_handover_state()->set_target_sctp_stream_recv(stream);
  ue_ref_p->mutable_s1ap_handover_state()->set_source_sctp_stream_recv(
      ue_ref_p->sctp_stream_recv());
  target_enb->next_sctp_stream += 1;
  if (target_enb->next_sctp_stream >= target_enb->instreams) {
    target_enb->next_sctp_stream = 1;
  }
  ue_ref_p->mutable_s1ap_handover_state()->set_target_sctp_stream_send(
      target_enb->next_sctp_stream);
  ue_ref_p->mutable_s1ap_handover_state()->set_source_sctp_stream_send(
      ue_ref_p->sctp_stream_send());

  // Build and send PDU
  pdu.present = S1ap_S1AP_PDU_PR_initiatingMessage;
  pdu.choice.initiatingMessage.procedureCode =
      S1ap_ProcedureCode_id_HandoverResourceAllocation;
  pdu.choice.initiatingMessage.value.present =
      S1ap_InitiatingMessage__value_PR_HandoverRequest;
  pdu.choice.initiatingMessage.criticality = S1ap_Criticality_reject;
  out = &pdu.choice.initiatingMessage.value.choice.HandoverRequest;

  /* MME-UE-ID: mandatory */
  ie = (S1ap_HandoverRequestIEs_t*)calloc(1, sizeof(S1ap_HandoverRequestIEs_t));
  ie->id = S1ap_ProtocolIE_ID_id_MME_UE_S1AP_ID;
  ie->criticality = S1ap_Criticality_reject;
  ie->value.present = S1ap_HandoverRequestIEs__value_PR_MME_UE_S1AP_ID;
  ie->value.choice.MME_UE_S1AP_ID = ho_request_p->mme_ue_s1ap_id;
  ASN_SEQUENCE_ADD(&out->protocolIEs.list, ie);

  /* HandoverType: mandatory */
  ie = (S1ap_HandoverRequestIEs_t*)calloc(1, sizeof(S1ap_HandoverRequestIEs_t));
  ie->id = S1ap_ProtocolIE_ID_id_HandoverType;
  ie->criticality = S1ap_Criticality_reject;
  ie->value.present = S1ap_HandoverRequestIEs__value_PR_HandoverType;
  ie->value.choice.HandoverType = ho_request_p->handover_type;
  ASN_SEQUENCE_ADD(&out->protocolIEs.list, ie);

  /* Cause: mandatory */
  ie = (S1ap_HandoverRequestIEs_t*)calloc(1, sizeof(S1ap_HandoverRequestIEs_t));
  ie->id = S1ap_ProtocolIE_ID_id_Cause;
  ie->criticality = S1ap_Criticality_ignore;
  ie->value.present = S1ap_HandoverRequestIEs__value_PR_Cause;
  ie->value.choice.Cause = ho_request_p->cause;
  ASN_SEQUENCE_ADD(&out->protocolIEs.list, ie);

  /* ambr: mandatory */
  ie = (S1ap_HandoverRequestIEs_t*)calloc(1, sizeof(S1ap_HandoverRequestIEs_t));
  ie->id = S1ap_ProtocolIE_ID_id_uEaggregateMaximumBitrate;
  ie->criticality = S1ap_Criticality_reject;
  ie->value.present =
      S1ap_HandoverRequestIEs__value_PR_UEAggregateMaximumBitrate;
  asn_uint642INTEGER(
      &ie->value.choice.UEAggregateMaximumBitrate.uEaggregateMaximumBitRateDL,
      ho_request_p->ue_ambr.br_dl);
  asn_uint642INTEGER(
      &ie->value.choice.UEAggregateMaximumBitrate.uEaggregateMaximumBitRateUL,
      ho_request_p->ue_ambr.br_ul);
  ASN_SEQUENCE_ADD(&out->protocolIEs.list, ie);

  /* e-rab to be setup list: mandatory */
  ie = (S1ap_HandoverRequestIEs_t*)calloc(1, sizeof(S1ap_HandoverRequestIEs_t));
  ie->id = S1ap_ProtocolIE_ID_id_E_RABToBeSetupListHOReq;
  ie->criticality = S1ap_Criticality_reject;
  ie->value.present = S1ap_HandoverRequestIEs__value_PR_E_RABToBeSetupListHOReq;
  ASN_SEQUENCE_ADD(&out->protocolIEs.list, ie);
  S1ap_E_RABToBeSetupListHOReq_t* const e_rab_to_be_setup_list =
      &ie->value.choice.E_RABToBeSetupListHOReq;

  for (int i = 0; i < ho_request_p->e_rab_list.no_of_items; i++) {
    S1ap_E_RABToBeSetupItemHOReqIEs_t* e_rab_tobesetup_item =
        (S1ap_E_RABToBeSetupItemHOReqIEs_t*)calloc(
            1, sizeof(S1ap_E_RABToBeSetupItemHOReqIEs_t));

    e_rab_tobesetup_item->id = S1ap_ProtocolIE_ID_id_E_RABToBeSetupItemHOReq;
    e_rab_tobesetup_item->criticality = S1ap_Criticality_reject;
    e_rab_tobesetup_item->value.present =
        S1ap_E_RABToBeSetupItemHOReqIEs__value_PR_E_RABToBeSetupItemHOReq;
    S1ap_E_RABToBeSetupItemHOReq_t* e_RABToBeSetup =
        &e_rab_tobesetup_item->value.choice.E_RABToBeSetupItemHOReq;

    // e_rab_id
    e_RABToBeSetup->e_RAB_ID = ho_request_p->e_rab_list.item[i].e_rab_id;

    // transportLayerAddress
    e_RABToBeSetup->transportLayerAddress.buf =
        reinterpret_cast<uint8_t*>(calloc(
            blength(ho_request_p->e_rab_list.item[i].transport_layer_address),
            sizeof(uint8_t)));
    memcpy(e_RABToBeSetup->transportLayerAddress.buf,
           ho_request_p->e_rab_list.item[i].transport_layer_address->data,
           blength(ho_request_p->e_rab_list.item[i].transport_layer_address));
    e_RABToBeSetup->transportLayerAddress.size =
        blength(ho_request_p->e_rab_list.item[i].transport_layer_address);
    e_RABToBeSetup->transportLayerAddress.bits_unused = 0;

    // gtp-teid
    INT32_TO_OCTET_STRING(ho_request_p->e_rab_list.item[i].gtp_teid,
                          &e_RABToBeSetup->gTP_TEID);

    // qos params
    e_RABToBeSetup->e_RABlevelQosParameters.qCI =
        ho_request_p->e_rab_list.item[i].e_rab_level_qos_parameters.qci;
    e_RABToBeSetup->e_RABlevelQosParameters.allocationRetentionPriority
        .priorityLevel = ho_request_p->e_rab_list.item[i]
                             .e_rab_level_qos_parameters
                             .allocation_and_retention_priority.priority_level;
    e_RABToBeSetup->e_RABlevelQosParameters.allocationRetentionPriority
        .pre_emptionCapability =
        ho_request_p->e_rab_list.item[i]
            .e_rab_level_qos_parameters.allocation_and_retention_priority
            .pre_emption_capability;
    e_RABToBeSetup->e_RABlevelQosParameters.allocationRetentionPriority
        .pre_emptionVulnerability =
        ho_request_p->e_rab_list.item[i]
            .e_rab_level_qos_parameters.allocation_and_retention_priority
            .pre_emption_vulnerability;

    // data forwarding not supported
    OAILOG_INFO(LOG_S1AP, "Note: data forwarding unsupported\n");
    S1ap_E_RABToBeSetupItemHOReq_ExtIEs_t* exts =
        (S1ap_E_RABToBeSetupItemHOReq_ExtIEs_t*)calloc(
            1, sizeof(S1ap_E_RABToBeSetupItemHOReq_ExtIEs_t));
    exts->id = S1ap_ProtocolIE_ID_id_Data_Forwarding_Not_Possible;
    exts->criticality = S1ap_Criticality_ignore;
    exts->extensionValue.present =
        S1ap_E_RABToBeSetupItemHOReq_ExtIEs__extensionValue_PR_Data_Forwarding_Not_Possible;
    exts->extensionValue.choice.Data_Forwarding_Not_Possible =
        S1ap_Data_Forwarding_Not_Possible_data_Forwarding_not_Possible;

    S1ap_ProtocolExtensionContainer_7327P1_t* xc =
        (S1ap_ProtocolExtensionContainer_7327P1_t*)calloc(
            1, sizeof(S1ap_ProtocolExtensionContainer_7327P1_t));
    int asn_ret = 0;
    asn_ret = ASN_SEQUENCE_ADD(&xc->list, exts);
    if (asn_ret) {
      OAILOG_ERROR(LOG_S1AP, "ASN_SEQUENCE_ADD ret = %d\n", asn_ret);
    }

    // Bad cast...
    e_RABToBeSetup->iE_Extensions = (struct S1ap_ProtocolExtensionContainer*)xc;

    ASN_SEQUENCE_ADD(&e_rab_to_be_setup_list->list, e_rab_tobesetup_item);
  }

  /* Source-ToTarget-TransparentContainer: mandatory */
  ie = (S1ap_HandoverRequestIEs_t*)calloc(1, sizeof(S1ap_HandoverRequestIEs_t));
  ie->id = S1ap_ProtocolIE_ID_id_Source_ToTarget_TransparentContainer;
  ie->criticality = S1ap_Criticality_reject;
  ie->value.present =
      S1ap_HandoverRequestIEs__value_PR_Source_ToTarget_TransparentContainer;
  OCTET_STRING_fromBuf(&ie->value.choice.Source_ToTarget_TransparentContainer,
                       (char*)bdata(ho_request_p->src_tgt_container),
                       blength(ho_request_p->src_tgt_container));
  ASN_SEQUENCE_ADD(&out->protocolIEs.list, ie);

  /* UESecurityCapabilities: mandatory */
  ie = (S1ap_HandoverRequestIEs_t*)calloc(1, sizeof(S1ap_HandoverRequestIEs_t));
  ie->id = S1ap_ProtocolIE_ID_id_UESecurityCapabilities;
  ie->criticality = S1ap_Criticality_reject;
  ie->value.present = S1ap_HandoverRequestIEs__value_PR_UESecurityCapabilities;

  S1ap_UESecurityCapabilities_t* const ue_security_capabilities =
      &ie->value.choice.UESecurityCapabilities;

  ue_security_capabilities->encryptionAlgorithms.buf =
      reinterpret_cast<uint8_t*>(calloc(2, sizeof(uint8_t)));
  memcpy(ue_security_capabilities->encryptionAlgorithms.buf,
         &ho_request_p->encryption_algorithm_capabilities, 2 * sizeof(uint8_t));
  ue_security_capabilities->encryptionAlgorithms.size = 2;
  ue_security_capabilities->encryptionAlgorithms.bits_unused = 0;
  OAILOG_DEBUG(LOG_S1AP, "security_capabilities_encryption_algorithms 0x%04X\n",
               ho_request_p->encryption_algorithm_capabilities);

  ue_security_capabilities->integrityProtectionAlgorithms.buf =
      reinterpret_cast<uint8_t*>(calloc(2, sizeof(uint8_t)));
  memcpy(ue_security_capabilities->integrityProtectionAlgorithms.buf,
         &ho_request_p->integrity_algorithm_capabilities, 2 * sizeof(uint8_t));
  ue_security_capabilities->integrityProtectionAlgorithms.size = 2;
  ue_security_capabilities->integrityProtectionAlgorithms.bits_unused = 0;
  OAILOG_DEBUG(LOG_S1AP, "security_capabilities_integrity_algorithms 0x%04X\n",
               ho_request_p->integrity_algorithm_capabilities);
  ASN_SEQUENCE_ADD(&out->protocolIEs.list, ie);

  /* SecurityContext: mandatory */
  ie = (S1ap_HandoverRequestIEs_t*)calloc(1, sizeof(S1ap_HandoverRequestIEs_t));
  ie->id = S1ap_ProtocolIE_ID_id_SecurityContext;
  ie->criticality = S1ap_Criticality_reject;
  ie->value.present = S1ap_HandoverRequestIEs__value_PR_SecurityContext;

  S1ap_SecurityContext_t* const security_context =
      &ie->value.choice.SecurityContext;
  security_context->nextHopChainingCount = ho_request_p->ncc;
  security_context->nextHopParameter.buf =
      reinterpret_cast<uint8_t*>(calloc(AUTH_NEXT_HOP_SIZE, sizeof(uint8_t)));
  memcpy(security_context->nextHopParameter.buf, &ho_request_p->nh,
         AUTH_NEXT_HOP_SIZE);
  security_context->nextHopParameter.size = AUTH_NEXT_HOP_SIZE;
  security_context->nextHopParameter.bits_unused = 0;
  ASN_SEQUENCE_ADD(&out->protocolIEs.list, ie);

  // Construct the PDU and send message
  if (s1ap_mme_encode_pdu(&pdu, &buffer_p, &length) < 0) {
    err = 1;
  }
  ASN_STRUCT_FREE_CONTENTS_ONLY(asn_DEF_S1ap_HandoverRequest, out);
  if (err) {
    OAILOG_FUNC_RETURN(LOG_S1AP, RETURNerror);
  }
  bstring b = blk2bstr(buffer_p, length);
  free(buffer_p);

  s1ap_mme_itti_send_sctp_request(&b, ho_request_p->target_sctp_assoc_id,
                                  stream, ho_request_p->mme_ue_s1ap_id);

  OAILOG_FUNC_RETURN(LOG_S1AP, RETURNok);
}

status_code_e s1ap_mme_handle_handover_required(s1ap_state_t* state,
                                                __attribute__((unused))
                                                const sctp_assoc_id_t assoc_id,
                                                __attribute__((unused))
                                                const sctp_stream_id_t stream,
                                                S1ap_S1AP_PDU_t* pdu) {
  S1ap_HandoverRequired_t* container = NULL;
  S1ap_HandoverRequiredIEs_t* ie = NULL;
  enb_description_t* enb_association = NULL;
  mme_ue_s1ap_id_t mme_ue_s1ap_id = INVALID_MME_UE_S1AP_ID;
  enb_ue_s1ap_id_t enb_ue_s1ap_id = INVALID_ENB_UE_S1AP_ID;
  S1ap_HandoverType_t handover_type = -1;
  S1ap_Cause_t cause = {S1ap_Cause_PR_NOTHING};
  S1ap_Cause_PR cause_type;
  long cause_value;
  S1ap_TargeteNB_ID_t* targeteNB_ID = NULL;
  bstring src_tgt_container = {0};
  uint8_t* enb_id_buf = NULL;
  enb_description_t* target_enb_association = NULL;
  uint32_t target_enb_id = 0;
  uint32_t idx = 0;
  imsi64_t imsi64 = INVALID_IMSI64;
  s1ap_imsi_map_t* imsi_map = get_s1ap_imsi_map();

  OAILOG_FUNC_IN(LOG_S1AP);

  enb_association = s1ap_state_get_enb(state, assoc_id);
  if (enb_association == NULL) {
    OAILOG_ERROR(LOG_S1AP,
                 "Ignore Handover Required from unknown assoc "
                 "%u\n",
                 assoc_id);
    OAILOG_FUNC_RETURN(LOG_S1AP, RETURNerror);
  }

  OAILOG_INFO(LOG_S1AP,
              "Handover Required from association id %u, "
              "Connected UEs = %u Num elements = %zu\n",
              assoc_id, enb_association->nb_ue_associated,
              enb_association->ue_id_coll.size());

  container = &pdu->choice.initiatingMessage.value.choice.HandoverRequired;

  // MME_UE_S1AP_ID
  S1AP_FIND_PROTOCOLIE_BY_ID(S1ap_HandoverRequiredIEs_t, ie, container,
                             S1ap_ProtocolIE_ID_id_MME_UE_S1AP_ID, true);
  if (ie) {
    mme_ue_s1ap_id = ie->value.choice.MME_UE_S1AP_ID;
  } else {
    OAILOG_FUNC_RETURN(LOG_S1AP, RETURNerror);
  }

  // eNB_UE_S1AP_ID
  S1AP_FIND_PROTOCOLIE_BY_ID(S1ap_HandoverRequiredIEs_t, ie, container,
                             S1ap_ProtocolIE_ID_id_eNB_UE_S1AP_ID, true);
  // eNB UE S1AP ID is limited to 24 bits
  if (ie) {
    enb_ue_s1ap_id = (enb_ue_s1ap_id_t)(ie->value.choice.ENB_UE_S1AP_ID &
                                        ENB_UE_S1AP_ID_MASK);
  } else {
    OAILOG_FUNC_RETURN(LOG_S1AP, RETURNerror);
  }

  // Handover Type
  S1AP_FIND_PROTOCOLIE_BY_ID(S1ap_HandoverRequiredIEs_t, ie, container,
                             S1ap_ProtocolIE_ID_id_HandoverType, true);
  if (ie) {
    handover_type = ie->value.choice.HandoverType;
  } else {
    OAILOG_FUNC_RETURN(LOG_S1AP, RETURNerror);
  }

  // Only support intra LTE handovers today.
  if (handover_type != S1ap_HandoverType_intralte) {
    OAILOG_ERROR(LOG_S1AP,
                 "Unsupported handover type "
                 "%ld\n",
                 handover_type);

    // TODO: Process a failure message
    OAILOG_FUNC_RETURN(LOG_S1AP, RETURNerror);
  }

  // Grab the Cause Type and Cause Value
  S1AP_FIND_PROTOCOLIE_BY_ID(S1ap_HandoverRequiredIEs_t, ie, container,
                             S1ap_ProtocolIE_ID_id_Cause, true);
  if (ie) {
    cause_type = ie->value.choice.Cause.present;
    cause = ie->value.choice.Cause;
  } else {
    OAILOG_FUNC_RETURN(LOG_S1AP, RETURNerror);
  }
  switch (cause_type) {
    case S1ap_Cause_PR_radioNetwork:
      cause_value = ie->value.choice.Cause.choice.radioNetwork;
      break;

    case S1ap_Cause_PR_transport:
      cause_value = ie->value.choice.Cause.choice.transport;
      break;

    case S1ap_Cause_PR_nas:
      cause_value = ie->value.choice.Cause.choice.nas;
      break;

    case S1ap_Cause_PR_protocol:
      cause_value = ie->value.choice.Cause.choice.protocol;
      break;

    case S1ap_Cause_PR_misc:
      cause_value = ie->value.choice.Cause.choice.misc;
      break;

    default:
      OAILOG_ERROR(LOG_S1AP, "HANDOVER REQUIRED with Invalid Cause_Type = %d\n",
                   cause_type);
      OAILOG_FUNC_RETURN(LOG_S1AP, RETURNerror);
  }

  // Target ID
  S1AP_FIND_PROTOCOLIE_BY_ID(S1ap_HandoverRequiredIEs_t, ie, container,
                             S1ap_ProtocolIE_ID_id_TargetID, true);
  if (ie) {
    if (ie->value.choice.TargetID.present == S1ap_TargetID_PR_targeteNB_ID) {
      targeteNB_ID = &ie->value.choice.TargetID.choice.targeteNB_ID;
      if (targeteNB_ID->global_ENB_ID.eNB_ID.present ==
          S1ap_ENB_ID_PR_homeENB_ID) {
        // Home eNB ID = 28 bits
        enb_id_buf = targeteNB_ID->global_ENB_ID.eNB_ID.choice.homeENB_ID.buf;

        target_enb_id = (enb_id_buf[0] << 20) + (enb_id_buf[1] << 12) +
                        (enb_id_buf[2] << 4) + ((enb_id_buf[3] & 0xf0) >> 4);
        OAILOG_INFO(LOG_S1AP, "home eNB id: %u\n", target_enb_id);
      } else {
        // Macro eNB = 20 bits
        enb_id_buf = targeteNB_ID->global_ENB_ID.eNB_ID.choice.macroENB_ID.buf;

        target_enb_id = (enb_id_buf[0] << 12) + (enb_id_buf[1] << 4) +
                        ((enb_id_buf[2] & 0xf0) >> 4);
        OAILOG_INFO(LOG_S1AP, "macro eNB id: %u\n", target_enb_id);
      }
    } else {
      OAILOG_ERROR(LOG_S1AP, "Invalid target, only intra LTE HO supported");
      OAILOG_FUNC_RETURN(LOG_S1AP, RETURNerror);
    }
  } else {
    OAILOG_FUNC_RETURN(LOG_S1AP, RETURNerror);
  }

  // Source to Target Transparent Container
  S1AP_FIND_PROTOCOLIE_BY_ID(
      S1ap_HandoverRequiredIEs_t, ie, container,
      S1ap_ProtocolIE_ID_id_Source_ToTarget_TransparentContainer, true);
  if (ie) {
    // note: ownership of src_tgt_container transferred to receiver
    src_tgt_container =
        blk2bstr(ie->value.choice.Source_ToTarget_TransparentContainer.buf,
                 ie->value.choice.Source_ToTarget_TransparentContainer.size);

  } else {
    OAILOG_FUNC_RETURN(LOG_S1AP, RETURNerror);
  }

  OAILOG_INFO(
      LOG_S1AP,
      "Handover Required from association id %u, "
      "MME UE S1AP ID (" MME_UE_S1AP_ID_FMT
      ") ENB UE S1AP ID (" ENB_UE_S1AP_ID_FMT
      ") "
      "HandoverType = %ld CauseType = %u CauseValue = %ld Target ID = %u",
      assoc_id, mme_ue_s1ap_id, enb_ue_s1ap_id, handover_type, cause_type,
      cause_value, target_enb_id);

  // get imsi for logging
  imsi_map->mme_ueid2imsi_map.get(mme_ue_s1ap_id, &imsi64);

  // retrieve enb_description using hash table and match target_enb_id
  if (state->enbs.size()) {
    for (auto itr = state->enbs.map->begin(); itr != state->enbs.map->end();
         itr++) {
      target_enb_association = itr->second;
      if (!target_enb_association) {
        continue;
      }
      if (target_enb_association->enb_id == target_enb_id) {
        break;
      }
    }
    if (target_enb_association->enb_id != target_enb_id) {
      bdestroy_wrapper(&src_tgt_container);
      OAILOG_ERROR(LOG_S1AP, "No eNB for enb_id %d\n", target_enb_id);
      OAILOG_FUNC_RETURN(LOG_S1AP, RETURNerror);
    }
  }

  OAILOG_INFO_UE(LOG_S1AP, imsi64,
                 "Handing over to enb_id %d (sctp assoc %d)\n", target_enb_id,
                 target_enb_association->sctp_assoc_id);

  s1ap_mme_itti_s1ap_handover_required(
      target_enb_association->sctp_assoc_id, target_enb_id, cause,
      handover_type, mme_ue_s1ap_id, src_tgt_container, imsi64);

  OAILOG_FUNC_RETURN(LOG_S1AP, RETURNok);
}

status_code_e s1ap_mme_handle_handover_command(
    s1ap_state_t* state, const itti_mme_app_handover_command_t* ho_command_p) {
  uint8_t* buffer_p = NULL;
  uint8_t err = 0;
  uint32_t length = 0;
  S1ap_S1AP_PDU_t pdu = {S1ap_S1AP_PDU_PR_NOTHING, {0}};
  S1ap_HandoverCommand_t* out;
  S1ap_HandoverCommandIEs_t* ie = NULL;
  oai::UeDescription* ue_ref_p = nullptr;
  sctp_stream_id_t stream = 0x0;

  OAILOG_FUNC_IN(LOG_S1AP);
  if (ho_command_p == NULL) {
    OAILOG_ERROR(LOG_S1AP, "Handover Command is null\n");
    OAILOG_FUNC_RETURN(LOG_S1AP, RETURNerror);
  }

  if ((ue_ref_p = s1ap_state_get_ue_mmeid(ho_command_p->mme_ue_s1ap_id)) ==
      nullptr) {
    OAILOG_ERROR(
        LOG_S1AP,
        "could not get ue context for mme_ue_s1ap_id " MME_UE_S1AP_ID_FMT
        ", failing!\n",
        (uint32_t)ho_command_p->mme_ue_s1ap_id);
    OAILOG_FUNC_RETURN(LOG_S1AP, RETURNerror);
  } else {
    stream = ue_ref_p->sctp_stream_send();
  }

  // we're doing handover, update the ue state
  ue_ref_p->set_s1ap_ue_state(magma::lte::oai::S1AP_UE_HANDOVER);
  ue_ref_p->mutable_s1ap_handover_state()->set_mme_ue_s1ap_id(
      ho_command_p->mme_ue_s1ap_id);
  ue_ref_p->mutable_s1ap_handover_state()->set_source_enb_id(
      ho_command_p->source_enb_id);
  ue_ref_p->mutable_s1ap_handover_state()->set_target_enb_id(
      ho_command_p->target_enb_id);
  ue_ref_p->mutable_s1ap_handover_state()->set_target_enb_ue_s1ap_id(
      ho_command_p->tgt_enb_ue_s1ap_id);
  ue_ref_p->mutable_s1ap_handover_state()->set_source_enb_ue_s1ap_id(
      ue_ref_p->enb_ue_s1ap_id());

  OAILOG_INFO(LOG_S1AP, "Handover Command received");
  pdu.present = S1ap_S1AP_PDU_PR_successfulOutcome;
  pdu.choice.successfulOutcome.procedureCode =
      S1ap_ProcedureCode_id_HandoverPreparation;
  pdu.choice.successfulOutcome.value.present =
      S1ap_SuccessfulOutcome__value_PR_HandoverCommand;
  pdu.choice.successfulOutcome.criticality = S1ap_Criticality_ignore;
  out = &pdu.choice.successfulOutcome.value.choice.HandoverCommand;

  /* MME-UE-ID: mandatory */
  ie = (S1ap_HandoverCommandIEs_t*)calloc(1, sizeof(S1ap_HandoverCommandIEs_t));
  ie->id = S1ap_ProtocolIE_ID_id_MME_UE_S1AP_ID;
  ie->criticality = S1ap_Criticality_reject;
  ie->value.present = S1ap_HandoverCommandIEs__value_PR_MME_UE_S1AP_ID;
  ie->value.choice.MME_UE_S1AP_ID = ho_command_p->mme_ue_s1ap_id;
  ASN_SEQUENCE_ADD(&out->protocolIEs.list, ie);

  /* eNB-UE-ID: mandatory */
  ie = (S1ap_HandoverCommandIEs_t*)calloc(1, sizeof(S1ap_HandoverCommandIEs_t));
  ie->id = S1ap_ProtocolIE_ID_id_eNB_UE_S1AP_ID;
  ie->criticality = S1ap_Criticality_reject;
  ie->value.present = S1ap_HandoverCommandIEs__value_PR_ENB_UE_S1AP_ID;
  ie->value.choice.ENB_UE_S1AP_ID = ho_command_p->src_enb_ue_s1ap_id;
  ASN_SEQUENCE_ADD(&out->protocolIEs.list, ie);

  /* HandoverType: mandatory */
  ie = (S1ap_HandoverCommandIEs_t*)calloc(1, sizeof(S1ap_HandoverCommandIEs_t));
  ie->id = S1ap_ProtocolIE_ID_id_HandoverType;
  ie->criticality = S1ap_Criticality_reject;
  ie->value.present = S1ap_HandoverCommandIEs__value_PR_HandoverType;
  ie->value.choice.HandoverType = ho_command_p->handover_type;
  ASN_SEQUENCE_ADD(&out->protocolIEs.list, ie);

  /* Target-ToSource-TransparentContainer: mandatory */
  ie = (S1ap_HandoverCommandIEs_t*)calloc(1, sizeof(S1ap_HandoverRequestIEs_t));
  ie->id = S1ap_ProtocolIE_ID_id_Target_ToSource_TransparentContainer;
  ie->criticality = S1ap_Criticality_reject;
  ie->value.present =
      S1ap_HandoverCommandIEs__value_PR_Target_ToSource_TransparentContainer;
  OCTET_STRING_fromBuf(&ie->value.choice.Target_ToSource_TransparentContainer,
                       (char*)bdata(ho_command_p->tgt_src_container),
                       blength(ho_command_p->tgt_src_container));
  ASN_SEQUENCE_ADD(&out->protocolIEs.list, ie);

  // Construct the PDU and send message
  if (s1ap_mme_encode_pdu(&pdu, &buffer_p, &length) < 0) {
    err = 1;
  }
  ASN_STRUCT_FREE_CONTENTS_ONLY(asn_DEF_S1ap_HandoverRequest, out);
  if (err) {
    OAILOG_FUNC_RETURN(LOG_S1AP, RETURNerror);
  }
  bstring b = blk2bstr(buffer_p, length);
  free(buffer_p);

  s1ap_mme_itti_send_sctp_request(&b, ho_command_p->source_assoc_id, stream,
                                  ho_command_p->mme_ue_s1ap_id);

  OAILOG_FUNC_RETURN(LOG_S1AP, RETURNok);
}

status_code_e s1ap_mme_handle_handover_notify(s1ap_state_t* state,
                                              const sctp_assoc_id_t assoc_id,
                                              const sctp_stream_id_t stream,
                                              S1ap_S1AP_PDU_t* pdu) {
  S1ap_HandoverNotify_t* container = NULL;
  S1ap_HandoverNotifyIEs_t* ie = NULL;
  enb_description_t* target_enb = NULL;
  oai::UeDescription* src_ue_ref_p = nullptr;
  oai::UeDescription* new_ue_ref_p = nullptr;
  mme_ue_s1ap_id_t mme_ue_s1ap_id = INVALID_MME_UE_S1AP_ID;
  enb_ue_s1ap_id_t tgt_enb_ue_s1ap_id = INVALID_ENB_UE_S1AP_ID;
  ecgi_t ecgi = {.plmn = {0}, .cell_identity = {0}};
  tai_t tai = {0};
  imsi64_t imsi64 = INVALID_IMSI64;
  s1ap_imsi_map_t* imsi_map = get_s1ap_imsi_map();

  OAILOG_FUNC_IN(LOG_S1AP);

  target_enb = s1ap_state_get_enb(state, assoc_id);
  if (target_enb == NULL) {
    OAILOG_ERROR(LOG_S1AP, "Ignore HandoverNotify from unknown assoc %u\n",
                 assoc_id);
    OAILOG_FUNC_RETURN(LOG_S1AP, RETURNerror);
  }

  OAILOG_INFO(LOG_S1AP, "handover notify received");
  container = &pdu->choice.initiatingMessage.value.choice.HandoverNotify;

  // HandoverNotify means the handover has completed successfully. We can
  // remove the UE context from the old eNB, tear down indirect forwarding
  // tunnels, modify the DL bearer, and create the new UE context on the new
  // eNB.

  // get the mandantory IEs
  // MME_UE_S1AP_ID
  S1AP_FIND_PROTOCOLIE_BY_ID(S1ap_HandoverNotifyIEs_t, ie, container,
                             S1ap_ProtocolIE_ID_id_MME_UE_S1AP_ID, true);
  if (ie) {
    mme_ue_s1ap_id = ie->value.choice.MME_UE_S1AP_ID;
  } else {
    OAILOG_FUNC_RETURN(LOG_S1AP, RETURNerror);
  }

  // eNB_UE_S1AP_ID
  S1AP_FIND_PROTOCOLIE_BY_ID(S1ap_HandoverNotifyIEs_t, ie, container,
                             S1ap_ProtocolIE_ID_id_eNB_UE_S1AP_ID, true);
  // eNB UE S1AP ID is limited to 24 bits
  if (ie) {
    tgt_enb_ue_s1ap_id = (enb_ue_s1ap_id_t)(ie->value.choice.ENB_UE_S1AP_ID &
                                            ENB_UE_S1AP_ID_MASK);
  } else {
    OAILOG_FUNC_RETURN(LOG_S1AP, RETURNerror);
  }

  // CGI
  S1AP_FIND_PROTOCOLIE_BY_ID(S1ap_HandoverNotifyIEs_t, ie, container,
                             S1ap_ProtocolIE_ID_id_EUTRAN_CGI, true);

  if (!ie) {
    OAILOG_ERROR(LOG_S1AP, "Incorrect IE \n");
    return RETURNerror;
  }

  if (!(ie->value.choice.EUTRAN_CGI.pLMNidentity.size == 3)) {
    OAILOG_ERROR(LOG_S1AP, "Incorrect PLMN size \n");
    return RETURNerror;
  }
  TBCD_TO_PLMN_T(&ie->value.choice.EUTRAN_CGI.pLMNidentity, &ecgi.plmn);
  BIT_STRING_TO_CELL_IDENTITY(&ie->value.choice.EUTRAN_CGI.cell_ID,
                              ecgi.cell_identity);

  // TAI
  S1AP_FIND_PROTOCOLIE_BY_ID(S1ap_HandoverNotifyIEs_t, ie, container,
                             S1ap_ProtocolIE_ID_id_TAI, true);
  if (!ie) {
    OAILOG_ERROR(LOG_S1AP, "Incorrect IE \n");
    return RETURNerror;
  }
  OCTET_STRING_TO_TAC(&ie->value.choice.TAI.tAC, tai.tac);
  if (!(ie->value.choice.EUTRAN_CGI.pLMNidentity.size == 3)) {
    OAILOG_ERROR(LOG_S1AP, "Incorrect PLMN size \n");
    return RETURNerror;
  }
  TBCD_TO_PLMN_T(&ie->value.choice.TAI.pLMNidentity, &tai.plmn);

  // imsi for logging
  imsi_map->mme_ueid2imsi_map.get(mme_ue_s1ap_id, &imsi64);

  // get existing UE context
  if ((src_ue_ref_p = s1ap_state_get_ue_mmeid(mme_ue_s1ap_id)) == nullptr) {
    OAILOG_ERROR_UE(LOG_S1AP, imsi64,
                    "source MME_UE_S1AP_ID (" MME_UE_S1AP_ID_FMT
                    ") does not point to any valid UE\n",
                    mme_ue_s1ap_id);
    OAILOG_FUNC_RETURN(LOG_S1AP, RETURNerror);
  } else {
    // create new UE context, remove the old one.
    new_ue_ref_p =
        s1ap_state_get_ue_enbid(target_enb->sctp_assoc_id, tgt_enb_ue_s1ap_id);
    if (new_ue_ref_p != nullptr) {
      OAILOG_ERROR_UE(
          LOG_S1AP, imsi64,
          "S1AP:Handover Notify- Received ENB_UE_S1AP_ID is not Unique "
          "Drop Handover Notify for eNBUeS1APId:" ENB_UE_S1AP_ID_FMT "\n",
          tgt_enb_ue_s1ap_id);
      OAILOG_FUNC_RETURN(LOG_S1AP, RETURNerror);
    }
    if ((new_ue_ref_p = s1ap_new_ue(state, assoc_id, tgt_enb_ue_s1ap_id)) ==
        nullptr) {
      // If we failed to allocate a new UE return -1
      OAILOG_ERROR_UE(
          LOG_S1AP, imsi64,
          "S1AP:Handover Notify- Failed to allocate S1AP UE Context, "
          "eNBUeS1APId:" ENB_UE_S1AP_ID_FMT "\n",
          tgt_enb_ue_s1ap_id);
      OAILOG_FUNC_RETURN(LOG_S1AP, RETURNerror);
    }
    new_ue_ref_p->set_s1ap_ue_state(
        magma::lte::oai::S1AP_UE_CONNECTED);  // handover has completed
    new_ue_ref_p->set_enb_ue_s1ap_id(tgt_enb_ue_s1ap_id);
    // Will be allocated by NAS
    new_ue_ref_p->set_mme_ue_s1ap_id(mme_ue_s1ap_id);

    new_ue_ref_p->mutable_s1ap_ue_context_rel_timer()->set_id(
        src_ue_ref_p->s1ap_ue_context_rel_timer().id());
    new_ue_ref_p->mutable_s1ap_ue_context_rel_timer()->set_msec(
        src_ue_ref_p->s1ap_ue_context_rel_timer().msec());
    new_ue_ref_p->set_sctp_stream_recv(
        src_ue_ref_p->mutable_s1ap_handover_state()->target_sctp_stream_recv());
    new_ue_ref_p->set_sctp_stream_send(
        src_ue_ref_p->mutable_s1ap_handover_state()->target_sctp_stream_send());

    new_ue_ref_p->mutable_s1ap_handover_state()->MergeFrom(
        src_ue_ref_p->s1ap_handover_state());

    // generate a message to update bearers
    s1ap_mme_itti_s1ap_handover_notify(
        mme_ue_s1ap_id, src_ue_ref_p->s1ap_handover_state(), tgt_enb_ue_s1ap_id,
        assoc_id, ecgi, imsi64);

    // Send context release command to source eNB
    s1ap_mme_generate_ue_context_release_command(
        state, src_ue_ref_p, S1AP_SUCCESSFUL_HANDOVER, imsi64,
        src_ue_ref_p->sctp_assoc_id(),
        src_ue_ref_p->s1ap_handover_state().source_sctp_stream_send(),
        mme_ue_s1ap_id,
        src_ue_ref_p->s1ap_handover_state().source_enb_ue_s1ap_id());

    /* Remove ue description from source eNB */
    s1ap_remove_ue(state, src_ue_ref_p);

    /* Mapping between mme_ue_s1ap_id, assoc_id and enb_ue_s1ap_id */
    magma::proto_map_rc_t rc =
        state->mmeid2associd.insert(new_ue_ref_p->mme_ue_s1ap_id(), assoc_id);

    target_enb->ue_id_coll.insert(new_ue_ref_p->mme_ue_s1ap_id(),
                                  new_ue_ref_p->comp_s1ap_id());

    OAILOG_DEBUG_UE(
        LOG_S1AP, imsi64,
        "Associated sctp_assoc_id %d, enb_ue_s1ap_id " ENB_UE_S1AP_ID_FMT
        ", mme_ue_s1ap_id " MME_UE_S1AP_ID_FMT ":%s \n",
        assoc_id, new_ue_ref_p->enb_ue_s1ap_id(),
        new_ue_ref_p->mme_ue_s1ap_id(), magma::map_rc_code2string(rc));
  }

  OAILOG_FUNC_RETURN(LOG_S1AP, RETURNok);
}

status_code_e s1ap_mme_handle_enb_status_transfer(
    s1ap_state_t* state, const sctp_assoc_id_t assoc_id,
    const sctp_stream_id_t stream, S1ap_S1AP_PDU_t* pdu) {
  S1ap_ENBStatusTransfer_t* container = NULL;
  S1ap_ENBStatusTransferIEs_t* ie = NULL;
  oai::UeDescription* ue_ref_p = nullptr;
  mme_ue_s1ap_id_t mme_ue_s1ap_id = INVALID_MME_UE_S1AP_ID;
  enb_description_t* target_enb_association = NULL;
  uint8_t* buffer = NULL;
  uint32_t length = 0;
  uint32_t idx = 0;

  OAILOG_FUNC_IN(LOG_S1AP);
  container = &pdu->choice.initiatingMessage.value.choice.ENBStatusTransfer;

  // similar to enb_configuration_transfer, we immediately generate the new
  // message by changing type and updating the enb_ue_s1ap_id to match that of
  // the target enb.

  // MME_UE_S1AP_ID
  S1AP_FIND_PROTOCOLIE_BY_ID(S1ap_ENBStatusTransferIEs_t, ie, container,
                             S1ap_ProtocolIE_ID_id_MME_UE_S1AP_ID, true);
  if (ie) {
    mme_ue_s1ap_id = ie->value.choice.MME_UE_S1AP_ID;
  } else {
    OAILOG_FUNC_RETURN(LOG_S1AP, RETURNerror);
  }

  // get the UE and handover state
  if ((ue_ref_p = s1ap_state_get_ue_mmeid(mme_ue_s1ap_id)) == nullptr) {
    OAILOG_ERROR(
        LOG_S1AP,
        "could not get ue context for mme_ue_s1ap_id " MME_UE_S1AP_ID_FMT
        ", failing!\n",
        (uint32_t)mme_ue_s1ap_id);
    OAILOG_FUNC_RETURN(LOG_S1AP, RETURNerror);
  }

  OAILOG_INFO(LOG_S1AP,
              "Received eNBStatusTransfer from source enb_id assoc %u for "
              "ue " MME_UE_S1AP_ID_FMT " to target enb_id %u\n",
              assoc_id, mme_ue_s1ap_id,
              ue_ref_p->s1ap_handover_state().target_enb_ue_s1ap_id());

  // set the target eNB_UE_S1AP_ID
  S1AP_FIND_PROTOCOLIE_BY_ID(S1ap_ENBStatusTransferIEs_t, ie, container,
                             S1ap_ProtocolIE_ID_id_eNB_UE_S1AP_ID, true);
  if (ie) {
    ie->value.choice.ENB_UE_S1AP_ID =
        ue_ref_p->s1ap_handover_state().target_enb_ue_s1ap_id();
  } else {
    OAILOG_FUNC_RETURN(LOG_S1AP, RETURNerror);
  }

  // get the enb_description matching the target_enb_id
  // retrieve enb_description using hash table and match target_enb_id
  if (state->enbs.size()) {
    for (auto itr = state->enbs.map->begin(); itr != state->enbs.map->end();
         itr++) {
      target_enb_association = itr->second;
      if (!target_enb_association) {
        continue;
      }
      if (target_enb_association->enb_id ==
          ue_ref_p->s1ap_handover_state().target_enb_id()) {
        break;
      }
    }
    if (target_enb_association->enb_id !=
        ue_ref_p->s1ap_handover_state().target_enb_id()) {
      OAILOG_ERROR(LOG_S1AP, "No eNB for enb_id %d\n",
                   ue_ref_p->s1ap_handover_state().target_enb_id());
      OAILOG_FUNC_RETURN(LOG_S1AP, RETURNerror);
    }
  }

  // change the message type and enb_ue_s1_id to the target eNB's ID
  pdu->choice.initiatingMessage.procedureCode =
      S1ap_ProcedureCode_id_MMEStatusTransfer;
  pdu->present = S1ap_S1AP_PDU_PR_initiatingMessage;

  // Encode message
  if (s1ap_mme_encode_pdu(pdu, &buffer, &length) < 0) {
    OAILOG_ERROR(
        LOG_S1AP,
        "Failed to encode MME Configuration Transfer message for enb_id %u\n",
        ue_ref_p->s1ap_handover_state().target_enb_id());
    OAILOG_FUNC_RETURN(LOG_S1AP, RETURNerror);
  }

  bstring b = blk2bstr(buffer, length);
  free(buffer);

  s1ap_mme_itti_send_sctp_request(
      &b, target_enb_association->sctp_assoc_id,
      ue_ref_p->s1ap_handover_state().target_sctp_stream_recv(),
      ue_ref_p->mme_ue_s1ap_id());

  OAILOG_FUNC_RETURN(LOG_S1AP, RETURNok);
}

status_code_e s1ap_mme_handle_path_switch_request(
    s1ap_state_t* state, __attribute__((unused)) const sctp_assoc_id_t assoc_id,
    __attribute__((unused)) const sctp_stream_id_t stream,
    S1ap_S1AP_PDU_t* pdu) {
  S1ap_PathSwitchRequest_t* container = NULL;
  S1ap_PathSwitchRequestIEs_t* ie = NULL;
  S1ap_E_RABToBeSwitchedDLItemIEs_t* eRABToBeSwitchedDlItemIEs_p = NULL;
  enb_description_t* enb_association = NULL;
  oai::UeDescription* ue_ref_p = nullptr;
  oai::UeDescription* new_ue_ref_p = nullptr;
  mme_ue_s1ap_id_t mme_ue_s1ap_id = INVALID_MME_UE_S1AP_ID;
  enb_ue_s1ap_id_t enb_ue_s1ap_id = INVALID_ENB_UE_S1AP_ID;
  ecgi_t ecgi = {.plmn = {0}, .cell_identity = {0}};
  tai_t tai = {0};
  uint16_t encryption_algorithm_capabilities = 0;
  uint16_t integrity_algorithm_capabilities = 0;
  e_rab_to_be_switched_in_downlink_list_t e_rab_to_be_switched_dl_list = {0};
  uint32_t num_erab = 0;
  uint16_t index = 0;
  itti_s1ap_path_switch_request_failure_t path_switch_req_failure = {0};
  imsi64_t imsi64 = INVALID_IMSI64;
  s1ap_imsi_map_t* imsi_map = get_s1ap_imsi_map();

  OAILOG_FUNC_IN(LOG_S1AP);

  enb_association = s1ap_state_get_enb(state, assoc_id);
  if (enb_association == NULL) {
    OAILOG_ERROR(LOG_S1AP,
                 "Ignore Path Switch Request from unknown assoc "
                 "%u\n",
                 assoc_id);
    OAILOG_FUNC_RETURN(LOG_S1AP, RETURNerror);
  }

  container = &pdu->choice.initiatingMessage.value.choice.PathSwitchRequest;

  S1AP_FIND_PROTOCOLIE_BY_ID(S1ap_PathSwitchRequestIEs_t, ie, container,
                             S1ap_ProtocolIE_ID_id_SourceMME_UE_S1AP_ID, true);
  if (ie) {
    mme_ue_s1ap_id = ie->value.choice.MME_UE_S1AP_ID;
  } else {
    OAILOG_FUNC_RETURN(LOG_S1AP, RETURNerror);
  }

  S1AP_FIND_PROTOCOLIE_BY_ID(S1ap_PathSwitchRequestIEs_t, ie, container,
                             S1ap_ProtocolIE_ID_id_eNB_UE_S1AP_ID, true);
  // eNB UE S1AP ID is limited to 24 bits
  if (ie) {
    enb_ue_s1ap_id = (enb_ue_s1ap_id_t)(ie->value.choice.ENB_UE_S1AP_ID &
                                        ENB_UE_S1AP_ID_MASK);
  } else {
    OAILOG_FUNC_RETURN(LOG_S1AP, RETURNerror);
  }

  OAILOG_DEBUG_UE(LOG_S1AP, imsi64,
                  "Path Switch Request message received from eNB UE S1AP "
                  "ID: " ENB_UE_S1AP_ID_FMT "\n",
                  enb_ue_s1ap_id);

  imsi_map->mme_ueid2imsi_map.get(mme_ue_s1ap_id, &imsi64);

  /* If all the E-RAB ID IEs in E-RABToBeSwitchedDLList is set to the
   * same value, send PATH SWITCH REQUEST FAILURE message to eNB */
  if (true == is_all_erabId_same(container)) {
    /*send PATH SWITCH REQUEST FAILURE message to eNB*/
    path_switch_req_failure.sctp_assoc_id = assoc_id;
    path_switch_req_failure.mme_ue_s1ap_id = mme_ue_s1ap_id;
    path_switch_req_failure.enb_ue_s1ap_id = enb_ue_s1ap_id;
    s1ap_handle_path_switch_req_failure(&path_switch_req_failure, imsi64);
    OAILOG_FUNC_RETURN(LOG_S1AP, RETURNerror);
  }

  if ((ue_ref_p = s1ap_state_get_ue_mmeid(mme_ue_s1ap_id)) == nullptr) {
    /*
     * The MME UE S1AP ID provided by eNB doesn't point to any valid UE.
     * MME ignore this PATH SWITCH REQUEST.
     */
    OAILOG_ERROR_UE(LOG_S1AP, imsi64,
                    "source MME_UE_S1AP_ID (" MME_UE_S1AP_ID_FMT
                    ") does not point to any valid UE\n",
                    mme_ue_s1ap_id);
    OAILOG_FUNC_RETURN(LOG_S1AP, RETURNerror);
  } else {
    new_ue_ref_p =
        s1ap_state_get_ue_enbid(enb_association->sctp_assoc_id, enb_ue_s1ap_id);
    if (new_ue_ref_p != nullptr) {
      OAILOG_ERROR_UE(
          LOG_S1AP, imsi64,
          "S1AP:Path Switch Request- Received ENB_UE_S1AP_ID is not Unique "
          "Drop Path Switch Request for eNBUeS1APId:" ENB_UE_S1AP_ID_FMT "\n",
          enb_ue_s1ap_id);
      OAILOG_FUNC_RETURN(LOG_S1AP, RETURNerror);
    }
    /*
     * Creat New UE Context with target eNB and delete Old UE Context
     * from source eNB.
     */
    if ((new_ue_ref_p = s1ap_new_ue(state, assoc_id, enb_ue_s1ap_id)) ==
        nullptr) {
      // If we failed to allocate a new UE return -1
      OAILOG_ERROR_UE(
          LOG_S1AP, imsi64,
          "S1AP:Path Switch Request- Failed to allocate S1AP UE Context, "
          "eNBUeS1APId:" ENB_UE_S1AP_ID_FMT "\n",
          enb_ue_s1ap_id);
      OAILOG_FUNC_RETURN(LOG_S1AP, RETURNerror);
    }
    new_ue_ref_p->set_s1ap_ue_state(ue_ref_p->s1ap_ue_state());
    new_ue_ref_p->set_enb_ue_s1ap_id(enb_ue_s1ap_id);
    // Will be allocated by NAS
    new_ue_ref_p->set_mme_ue_s1ap_id(mme_ue_s1ap_id);

    new_ue_ref_p->mutable_s1ap_ue_context_rel_timer()->set_id(
        ue_ref_p->s1ap_ue_context_rel_timer().id());
    new_ue_ref_p->mutable_s1ap_ue_context_rel_timer()->set_msec(
        ue_ref_p->s1ap_ue_context_rel_timer().msec());
    // On which stream we received the message
    new_ue_ref_p->set_sctp_stream_recv(stream);
    new_ue_ref_p->set_sctp_stream_send(enb_association->next_sctp_stream);
    enb_association->next_sctp_stream += 1;
    if (enb_association->next_sctp_stream >= enb_association->instreams) {
      enb_association->next_sctp_stream = 1;
    }
    /* Remove ue description from source eNB */
    s1ap_remove_ue(state, ue_ref_p);

    /* Mapping between mme_ue_s1ap_id, assoc_id and enb_ue_s1ap_id */
    magma::proto_map_rc_t rc =
        state->mmeid2associd.insert(new_ue_ref_p->mme_ue_s1ap_id(), assoc_id);

    enb_association->ue_id_coll.insert(new_ue_ref_p->mme_ue_s1ap_id(),
                                       new_ue_ref_p->comp_s1ap_id());

    OAILOG_DEBUG_UE(
        LOG_S1AP, imsi64,
        "Associated sctp_assoc_id %d, enb_ue_s1ap_id " ENB_UE_S1AP_ID_FMT
        ", mme_ue_s1ap_id " MME_UE_S1AP_ID_FMT ":%s \n",
        assoc_id, new_ue_ref_p->enb_ue_s1ap_id(),
        new_ue_ref_p->mme_ue_s1ap_id(), magma::map_rc_code2string(rc));

    S1AP_FIND_PROTOCOLIE_BY_ID(S1ap_PathSwitchRequestIEs_t, ie, container,
                               S1ap_ProtocolIE_ID_id_E_RABToBeSwitchedDLList,
                               true);

    if (!ie) {
      OAILOG_ERROR(LOG_S1AP, "Incorrect IE \n");
      return RETURNerror;
    }

    S1ap_E_RABToBeSwitchedDLList_t* e_rab_to_be_switched_dl_list_req =
        &ie->value.choice.E_RABToBeSwitchedDLList;

    // E-RAB To Be Switched in Downlink List mandatory IE
    num_erab = e_rab_to_be_switched_dl_list_req->list.count;
    for (index = 0; index < num_erab; ++index) {
      eRABToBeSwitchedDlItemIEs_p =
          (S1ap_E_RABToBeSwitchedDLItemIEs_t*)
              e_rab_to_be_switched_dl_list_req->list.array[index];
      S1ap_E_RABToBeSwitchedDLItem_t* eRab_ToBeSwitchedDLItem =
          &eRABToBeSwitchedDlItemIEs_p->value.choice.E_RABToBeSwitchedDLItem;

      e_rab_to_be_switched_dl_list.item[index].e_rab_id =
          eRab_ToBeSwitchedDLItem->e_RAB_ID;
      e_rab_to_be_switched_dl_list.item[index].transport_layer_address =
          blk2bstr(eRab_ToBeSwitchedDLItem->transportLayerAddress.buf,
                   eRab_ToBeSwitchedDLItem->transportLayerAddress.size);
      e_rab_to_be_switched_dl_list.item[index].gtp_teid =
          htonl(*((uint32_t*)eRab_ToBeSwitchedDLItem->gTP_TEID.buf));
      e_rab_to_be_switched_dl_list.no_of_items += 1;
    }

    // CGI mandatory IE
    S1AP_FIND_PROTOCOLIE_BY_ID(S1ap_PathSwitchRequestIEs_t, ie, container,
                               S1ap_ProtocolIE_ID_id_EUTRAN_CGI, true);

    if (!ie) {
      OAILOG_ERROR(LOG_S1AP, "Incorrect IE \n");
      return RETURNerror;
    }

    if (!(ie->value.choice.EUTRAN_CGI.pLMNidentity.size == 3)) {
      OAILOG_ERROR(LOG_S1AP, "Incorrect PLMN size \n");
      return RETURNerror;
    }
    TBCD_TO_PLMN_T(&ie->value.choice.EUTRAN_CGI.pLMNidentity, &ecgi.plmn);
    BIT_STRING_TO_CELL_IDENTITY(&ie->value.choice.EUTRAN_CGI.cell_ID,
                                ecgi.cell_identity);

    // TAI mandatory IE
    S1AP_FIND_PROTOCOLIE_BY_ID(S1ap_PathSwitchRequestIEs_t, ie, container,
                               S1ap_ProtocolIE_ID_id_TAI, true);
    if (!ie) {
      OAILOG_ERROR(LOG_S1AP, "Incorrect IE \n");
      return RETURNerror;
    }
    OCTET_STRING_TO_TAC(&ie->value.choice.TAI.tAC, tai.tac);
    if (!(ie->value.choice.EUTRAN_CGI.pLMNidentity.size == 3)) {
      OAILOG_ERROR(LOG_S1AP, "Incorrect PLMN size \n");
      return RETURNerror;
    }
    TBCD_TO_PLMN_T(&ie->value.choice.TAI.pLMNidentity, &tai.plmn);

    // UE Security Capabilities mandatory IE
    S1AP_FIND_PROTOCOLIE_BY_ID(S1ap_PathSwitchRequestIEs_t, ie, container,
                               S1ap_ProtocolIE_ID_id_UESecurityCapabilities,
                               true);
    BIT_STRING_TO_INT16(
        &ie->value.choice.UESecurityCapabilities.encryptionAlgorithms,
        encryption_algorithm_capabilities);
    BIT_STRING_TO_INT16(
        &ie->value.choice.UESecurityCapabilities.integrityProtectionAlgorithms,
        integrity_algorithm_capabilities);
  }

  s1ap_mme_itti_s1ap_path_switch_request(
      assoc_id, enb_association->enb_id, new_ue_ref_p->enb_ue_s1ap_id(),
      &e_rab_to_be_switched_dl_list, new_ue_ref_p->mme_ue_s1ap_id(), &ecgi,
      &tai, encryption_algorithm_capabilities, integrity_algorithm_capabilities,
      imsi64);

  OAILOG_FUNC_RETURN(LOG_S1AP, RETURNok);
}

//------------------------------------------------------------------------------
//------------------------------------------------------------------------------
static bool s1ap_send_enb_deregistered_ind(__attribute__((unused))
                                           uint32_t keyP,
                                           uint64_t const dataP, void* argP,
                                           void** resultP) {
  arg_s1ap_send_enb_dereg_ind_t* arg = (arg_s1ap_send_enb_dereg_ind_t*)argP;
  oai::UeDescription* ue_ref_p = nullptr;

  // Ask for the release of each UE context associated to the eNB
  map_uint64_ue_description_t* s1ap_ue_state = get_s1ap_ue_state();
<<<<<<< HEAD
=======
  if (!s1ap_ue_state) {
    OAILOG_ERROR(LOG_S1AP, "Failed to get s1ap_ue_state");
    OAILOG_FUNC_RETURN(LOG_S1AP, false);
  }
>>>>>>> b9bf710d
  s1ap_ue_state->get(dataP, &ue_ref_p);
  if (ue_ref_p) {
    if (arg->current_ue_index == 0) {
      arg->message_p = DEPRECATEDitti_alloc_new_message_fatal(
          TASK_S1AP, S1AP_ENB_DEREGISTERED_IND);
      OAILOG_DEBUG(LOG_S1AP, "eNB Deregesteration");
    }
    if (ue_ref_p->mme_ue_s1ap_id() == INVALID_MME_UE_S1AP_ID) {
      /*
       * Send deregistered ind for this also and let MMEAPP find the context
       * using enb_ue_s1ap_id_key
       */
      OAILOG_WARNING(LOG_S1AP, "UE with invalid MME s1ap id found");
    }

    AssertFatal(
        arg->current_ue_index < S1AP_ITTI_UE_PER_DEREGISTER_MESSAGE,
        "Too many deregistered UEs reported in S1AP_ENB_DEREGISTERED_IND "
        "message ");
    S1AP_ENB_DEREGISTERED_IND(arg->message_p)
        .mme_ue_s1ap_id[arg->current_ue_index] = ue_ref_p->mme_ue_s1ap_id();
    S1AP_ENB_DEREGISTERED_IND(arg->message_p)
        .enb_ue_s1ap_id[arg->current_ue_index] = ue_ref_p->enb_ue_s1ap_id();

    arg->handled_ues++;
    arg->current_ue_index++;

    if (arg->handled_ues == arg->deregister_ue_count ||
        arg->current_ue_index == S1AP_ITTI_UE_PER_DEREGISTER_MESSAGE) {
      // Sending INVALID_IMSI64 because message is not specific to any UE/IMSI
      arg->message_p->ittiMsgHeader.imsi = INVALID_IMSI64;
      S1AP_ENB_DEREGISTERED_IND(arg->message_p).enb_id = arg->associated_enb_id;
      S1AP_ENB_DEREGISTERED_IND(arg->message_p).nb_ue_to_deregister =
          (uint8_t)arg->current_ue_index;

      // Max UEs reached for this ITTI message, send message to MME App
      OAILOG_DEBUG(
          LOG_S1AP,
          "Reached maximum UE count for this ITTI message. Sending "
          "deregistered indication to MME App for UE count = %u\n",
          S1AP_ENB_DEREGISTERED_IND(arg->message_p).nb_ue_to_deregister);

      if (arg->current_ue_index == S1AP_ITTI_UE_PER_DEREGISTER_MESSAGE) {
        arg->current_ue_index = 0;
      }
      send_msg_to_task(&s1ap_task_zmq_ctx, TASK_MME_APP, arg->message_p);
      arg->message_p = NULL;
    }

    *resultP = arg->message_p;
  } else {
    OAILOG_TRACE(LOG_S1AP, "No valid UE provided in callback: %p\n", ue_ref_p);
  }
  return false;
}

typedef struct arg_s1ap_construct_enb_reset_req_s {
  uint8_t current_ue_index;
  MessageDef* msg;
} arg_s1ap_construct_enb_reset_req_t;

bool construct_s1ap_mme_full_reset_req(uint32_t keyP, const uint64_t dataP,
                                       void* argP, void** resultP) {
  arg_s1ap_construct_enb_reset_req_t* arg =
      reinterpret_cast<arg_s1ap_construct_enb_reset_req_t*>(argP);
  oai::UeDescription* ue_ref = reinterpret_cast<oai::UeDescription*>(dataP);

  map_uint64_ue_description_t* s1ap_ue_state = get_s1ap_ue_state();
<<<<<<< HEAD
=======
  if (!s1ap_ue_state) {
    OAILOG_ERROR(LOG_S1AP, "Failed to get s1ap_ue_state");
    OAILOG_FUNC_RETURN(LOG_S1AP, false);
  }
>>>>>>> b9bf710d
  s1ap_ue_state->get(dataP, &ue_ref);
  uint32_t i = arg->current_ue_index;
  if (ue_ref) {
    S1AP_ENB_INITIATED_RESET_REQ(arg->msg).ue_to_reset_list[i].mme_ue_s1ap_id =
        ue_ref->mme_ue_s1ap_id();
    S1AP_ENB_INITIATED_RESET_REQ(arg->msg).ue_to_reset_list[i].enb_ue_s1ap_id =
        ue_ref->enb_ue_s1ap_id();
  } else {
    OAILOG_TRACE(LOG_S1AP, "No valid UE provided in callback: %p\n", ue_ref);
    S1AP_ENB_INITIATED_RESET_REQ(arg->msg).ue_to_reset_list[i].mme_ue_s1ap_id =
        INVALID_MME_UE_S1AP_ID;
  }
  arg->current_ue_index++;

  return false;
}

//------------------------------------------------------------------------------
status_code_e s1ap_handle_sctp_disconnection(s1ap_state_t* state,
                                             const sctp_assoc_id_t assoc_id,
                                             bool reset) {
  arg_s1ap_send_enb_dereg_ind_t arg = {0};
  MessageDef* message_p = NULL;
  enb_description_t* enb_association = NULL;

  OAILOG_FUNC_IN(LOG_S1AP);

  // Checking if the assoc id has a valid eNB attached to it
  enb_association = s1ap_state_get_enb(state, assoc_id);
  if (enb_association == NULL) {
    OAILOG_ERROR(LOG_S1AP, "No eNB attached to this assoc_id: %d\n", assoc_id);
    OAILOG_FUNC_RETURN(LOG_S1AP, RETURNerror);
  }

  OAILOG_INFO(LOG_S1AP,
              "SCTP disconnection request for association id %u, Reset Flag = "
              "%u. Connected UEs = %u Num elements = %zu\n",
              assoc_id, reset, enb_association->nb_ue_associated,
              enb_association->ue_id_coll.size());

  // First check if we can just reset the eNB state if there are no UEs
  if (!enb_association->nb_ue_associated) {
    if (reset) {
      OAILOG_INFO(LOG_S1AP,
                  "SCTP reset request for association id %u. No Connected UEs. "
                  "Reset Flag = %u\n",
                  assoc_id, reset);

      OAILOG_INFO(LOG_S1AP, "Moving eNB with assoc_id %u to INIT state\n",
                  assoc_id);
      enb_association->s1_state = S1AP_INIT;
      state->num_enbs--;
    } else {
      OAILOG_INFO(
          LOG_S1AP,
          "SCTP Shutdown request for association id %u. No Connected UEs. "
          "Reset Flag = %u\n",
          assoc_id, reset);

      OAILOG_INFO(LOG_S1AP, "Removing eNB with association id %u \n", assoc_id);
      s1ap_remove_enb(state, enb_association);
    }
    OAILOG_FUNC_RETURN(LOG_S1AP, RETURNok);
  }

  if (reset) {
    /* UE state at s1ap task is created on reception of initial ue message
     * The map ue_id_coll is updated after mme_app_task assigns and provides
     * mme_ue_s1ap_id to s1ap task
     * s1ap task shall clear this UE state if mme_app task has not yet provided
     * mme_ue_s1ap_id
     */
    if (enb_association->ue_id_coll.size() == 0) {
      OAILOG_FUNC_RETURN(LOG_S1AP,
                         s1ap_clear_ue_ctxt_for_unknown_mme_ue_s1ap_id(
                             state, enb_association->sctp_assoc_id));
    }
  }
  /*
   * Send S1ap deregister indication to MME app in batches of UEs where
   * UE count in each batch <= S1AP_ITTI_UE_PER_DEREGISTER_MESSAGE
   */

  arg.associated_enb_id = enb_association->enb_id;
  arg.deregister_ue_count = enb_association->ue_id_coll.size();
  enb_association->ue_id_coll.map_apply_callback_on_all_elements(
      s1ap_send_enb_deregistered_ind, reinterpret_cast<void*>(&arg),
      reinterpret_cast<void**>(&message_p));

  /*
   * Mark the eNB's s1 state as appropriate, the eNB will be deleted or
   * moved to init state when the last UE's s1 state is cleaned up
   */
  enb_association->s1_state = reset ? S1AP_RESETING : S1AP_SHUTDOWN;
  OAILOG_INFO(LOG_S1AP,
              "Marked enb s1 status to %s, attached to assoc_id: %d\n",
              reset ? "Reset" : "Shutdown", assoc_id);

  OAILOG_FUNC_RETURN(LOG_S1AP, RETURNok);
}

//------------------------------------------------------------------------------
status_code_e s1ap_handle_new_association(s1ap_state_t* state,
                                          sctp_new_peer_t* sctp_new_peer_p) {
  enb_description_t* enb_association = NULL;

  OAILOG_FUNC_IN(LOG_S1AP);

  if (sctp_new_peer_p == NULL) {
    OAILOG_ERROR(LOG_S1AP, "sctp_new_peer_p is NULL\n");
    return RETURNerror;
  }

  /*
   * Checking that the assoc id has a valid eNB attached to.
   */
  enb_association = s1ap_state_get_enb(state, sctp_new_peer_p->assoc_id);
  if (enb_association == NULL) {
    OAILOG_DEBUG(LOG_S1AP, "Create eNB context for assoc_id: %d\n",
                 sctp_new_peer_p->assoc_id);
    /*
     * Create new context
     */
    enb_association = s1ap_new_enb();

    if (enb_association == NULL) {
      /*
       * We failed to allocate memory
       */
      /*
       * TODO: send reject there
       */
      OAILOG_ERROR(LOG_S1AP,
                   "Failed to allocate eNB context for assoc_id: %d\n",
                   sctp_new_peer_p->assoc_id);
      OAILOG_FUNC_RETURN(LOG_S1AP, RETURNok);
    }
    enb_association->sctp_assoc_id = sctp_new_peer_p->assoc_id;
    enb_association->enb_id = 0xFFFFFFFF;  // home or macro eNB is 28 or 20bits.
    magma::proto_map_rc_t rc =
        state->enbs.insert(enb_association->sctp_assoc_id, enb_association);
    if (rc != magma::PROTO_MAP_OK) {
      OAILOG_FUNC_RETURN(LOG_S1AP, RETURNerror);
    }
  } else if ((enb_association->s1_state == S1AP_SHUTDOWN) ||
             (enb_association->s1_state == S1AP_RESETING)) {
    OAILOG_WARNING(
        LOG_S1AP,
        "Received new association request on an association that is being %s, "
        "ignoring",
        s1_enb_state2str(enb_association->s1_state));
    OAILOG_FUNC_RETURN(LOG_S1AP, RETURNerror);
  } else {
    OAILOG_DEBUG(LOG_S1AP,
                 "eNB context already exists for assoc_id: %d, update it\n",
                 sctp_new_peer_p->assoc_id);
  }

  enb_association->sctp_assoc_id = sctp_new_peer_p->assoc_id;
  /*
   * Fill in in and out number of streams available on SCTP connection.
   */
  enb_association->instreams = (sctp_stream_id_t)sctp_new_peer_p->instreams;
  enb_association->outstreams = (sctp_stream_id_t)sctp_new_peer_p->outstreams;
  /*
   * Fill in control plane IP address of RAN end point for this association
   */
  if (sctp_new_peer_p->ran_cp_ipaddr) {
    memcpy(enb_association->ran_cp_ipaddr, sctp_new_peer_p->ran_cp_ipaddr->data,
           sctp_new_peer_p->ran_cp_ipaddr->slen);
    enb_association->ran_cp_ipaddr_sz = sctp_new_peer_p->ran_cp_ipaddr->slen;
  }
  /*
   * initialize the next sctp stream to 1 as 0 is reserved for non
   * * * * ue associated signalling.
   */
  enb_association->next_sctp_stream = 1;
  enb_association->s1_state = S1AP_INIT;
  OAILOG_FUNC_RETURN(LOG_S1AP, RETURNok);
}

//------------------------------------------------------------------------------
void s1ap_mme_release_ue_context(s1ap_state_t* state,
                                 oai::UeDescription* ue_ref_p,
                                 imsi64_t imsi64) {
  MessageDef* message_p = NULL;
  OAILOG_FUNC_IN(LOG_S1AP);

  if (ue_ref_p == nullptr) {
    OAILOG_ERROR(LOG_S1AP, "ue_ref_p is nullptr\n");
  }
  // Stop the ue context release timer
  s1ap_stop_timer(ue_ref_p->s1ap_ue_context_rel_timer().id());
  ue_ref_p->mutable_s1ap_ue_context_rel_timer()->set_id(S1AP_TIMER_INACTIVE_ID);
  OAILOG_DEBUG_UE(LOG_S1AP, imsi64, "Releasing UE Context for UE id  %d \n",
                  ue_ref_p->mme_ue_s1ap_id());

  /*
   * Remove UE context and inform MME_APP.
   */
  message_p = DEPRECATEDitti_alloc_new_message_fatal(
      TASK_S1AP, S1AP_UE_CONTEXT_RELEASE_COMPLETE);
  memset((void*)&message_p->ittiMsg.s1ap_ue_context_release_complete, 0,
         sizeof(itti_s1ap_ue_context_release_complete_t));
  S1AP_UE_CONTEXT_RELEASE_COMPLETE(message_p).mme_ue_s1ap_id =
      ue_ref_p->mme_ue_s1ap_id();

  message_p->ittiMsgHeader.imsi = imsi64;
  send_msg_to_task(&s1ap_task_zmq_ctx, TASK_MME_APP, message_p);

  if (!(ue_ref_p->s1ap_ue_state() == magma::lte::oai::S1AP_UE_WAITING_CRR)) {
    OAILOG_ERROR(LOG_S1AP, "Incorrect S1AP UE state\n");
  }
  OAILOG_DEBUG_UE(LOG_S1AP, imsi64, "Removed S1AP UE " MME_UE_S1AP_ID_FMT "\n",
                  (uint32_t)ue_ref_p->mme_ue_s1ap_id());

  s1ap_remove_ue(state, ue_ref_p);
  OAILOG_FUNC_OUT(LOG_S1AP);
}

//------------------------------------------------------------------------------
status_code_e s1ap_mme_handle_error_ind_message(s1ap_state_t* state,
                                                const sctp_assoc_id_t assoc_id,
                                                const sctp_stream_id_t stream,
                                                S1ap_S1AP_PDU_t* message) {
  OAILOG_FUNC_IN(LOG_S1AP);
  OAILOG_WARNING(LOG_S1AP, "ERROR IND RCVD on Stream id %d \n", stream);
  increment_counter("s1ap_error_ind_rcvd", 1, NO_LABELS);
  S1ap_ErrorIndication_t* container = NULL;
  S1ap_ErrorIndicationIEs_t* ie = NULL;
  oai::UeDescription* ue_ref_p = nullptr;
  enb_ue_s1ap_id_t enb_ue_s1ap_id = INVALID_ENB_UE_S1AP_ID;
  mme_ue_s1ap_id_t mme_ue_s1ap_id = INVALID_MME_UE_S1AP_ID;
  S1ap_Cause_PR cause_type;
  long cause_value;

  container = &message->choice.initiatingMessage.value.choice.ErrorIndication;
  S1AP_FIND_PROTOCOLIE_BY_ID(S1ap_ErrorIndicationIEs_t, ie, container,
                             S1ap_ProtocolIE_ID_id_MME_UE_S1AP_ID, true);
  if (ie) {
    mme_ue_s1ap_id = ie->value.choice.MME_UE_S1AP_ID;
  } else {
    OAILOG_FUNC_RETURN(LOG_S1AP, RETURNerror);
  }

  S1AP_FIND_PROTOCOLIE_BY_ID(S1ap_ErrorIndicationIEs_t, ie, container,
                             S1ap_ProtocolIE_ID_id_eNB_UE_S1AP_ID, true);
  if (ie) {
    // eNB UE S1AP ID is limited to 24 bits
    enb_ue_s1ap_id = (enb_ue_s1ap_id_t)(ie->value.choice.ENB_UE_S1AP_ID &
                                        ENB_UE_S1AP_ID_MASK);
  } else {
    OAILOG_FUNC_RETURN(LOG_S1AP, RETURNerror);
  }

  OAILOG_INFO(LOG_S1AP,
              "ERROR IND RCVD with mme UE s1ap id " MME_UE_S1AP_ID_FMT
              " and enb UE s1ap id " ENB_UE_S1AP_ID_FMT "\n",
              mme_ue_s1ap_id, enb_ue_s1ap_id);
  S1AP_FIND_PROTOCOLIE_BY_ID(S1ap_ErrorIndicationIEs_t, ie, container,
                             S1ap_ProtocolIE_ID_id_Cause, true);
  if (ie) {
    cause_type = ie->value.choice.Cause.present;
  } else {
    OAILOG_FUNC_RETURN(LOG_S1AP, RETURNerror);
  }

  if ((ue_ref_p = s1ap_state_get_ue_mmeid((uint32_t)mme_ue_s1ap_id)) ==
      nullptr) {
    OAILOG_WARNING(
        LOG_S1AP,
        "No UE is attached to this mme UE s1ap id: " MME_UE_S1AP_ID_FMT
        " and eNB UE s1ap id: \n" ENB_UE_S1AP_ID_FMT,
        mme_ue_s1ap_id, enb_ue_s1ap_id);
    OAILOG_FUNC_RETURN(LOG_S1AP, RETURNerror);
  }

  imsi64_t imsi64 = INVALID_IMSI64;
  s1ap_imsi_map_t* imsi_map = get_s1ap_imsi_map();
  imsi_map->mme_ueid2imsi_map.get(mme_ue_s1ap_id, &imsi64);

  switch (cause_type) {
    case S1ap_Cause_PR_radioNetwork:
      cause_value = ie->value.choice.Cause.choice.radioNetwork;
      OAILOG_DEBUG_UE(LOG_S1AP, imsi64,
                      "Error Indication with Cause_Type = Radio Network "
                      "and Cause_Value = %ld\n",
                      cause_value);
      s1ap_send_mme_ue_context_release(state, ue_ref_p,
                                       S1AP_RADIO_EUTRAN_GENERATED_REASON,
                                       ie->value.choice.Cause, imsi64);
      break;

    case S1ap_Cause_PR_transport:
      cause_value = ie->value.choice.Cause.choice.transport;
      OAILOG_DEBUG_UE(LOG_S1AP, imsi64,
                      "Error Indication with Cause_Type = Transport and "
                      "Cause_Value = %ld\n",
                      cause_value);
      break;

    case S1ap_Cause_PR_nas:
      cause_value = ie->value.choice.Cause.choice.nas;
      OAILOG_DEBUG_UE(LOG_S1AP, imsi64,
                      "Error Indication with Cause_Type = NAS and "
                      "Cause_Value = %ld\n",
                      cause_value);
      break;

    case S1ap_Cause_PR_protocol:
      cause_value = ie->value.choice.Cause.choice.protocol;
      OAILOG_DEBUG_UE(LOG_S1AP, imsi64,
                      "Error Indication with Cause_Type = Protocol and "
                      "Cause_Value = %ld\n",
                      cause_value);
      break;

    case S1ap_Cause_PR_misc:
      cause_value = ie->value.choice.Cause.choice.misc;
      OAILOG_DEBUG_UE(LOG_S1AP, imsi64,
                      "Error Indication with Cause_Type = MISC and "
                      "Cause_Value = %ld\n",
                      cause_value);
      break;

    default:
      OAILOG_ERROR_UE(LOG_S1AP, imsi64,
                      "Error Indication with Invalid Cause_Type = %d\n",
                      cause_type);
      OAILOG_FUNC_RETURN(LOG_S1AP, RETURNerror);
  }

  OAILOG_FUNC_RETURN(LOG_S1AP, RETURNok);
}

//------------------------------------------------------------------------------
status_code_e s1ap_mme_handle_erab_setup_response(
    s1ap_state_t* state, const sctp_assoc_id_t assoc_id,
    const sctp_stream_id_t stream, S1ap_S1AP_PDU_t* pdu) {
  OAILOG_FUNC_IN(LOG_S1AP);
  S1ap_E_RABSetupResponse_t* container = NULL;
  S1ap_E_RABSetupResponseIEs_t* ie = NULL;
  oai::UeDescription* ue_ref_p = nullptr;
  MessageDef* message_p = NULL;
  enb_ue_s1ap_id_t enb_ue_s1ap_id = INVALID_ENB_UE_S1AP_ID;
  mme_ue_s1ap_id_t mme_ue_s1ap_id = INVALID_MME_UE_S1AP_ID;
  status_code_e rc = RETURNok;
  imsi64_t imsi64 = INVALID_IMSI64;

  container = &pdu->choice.successfulOutcome.value.choice.E_RABSetupResponse;

  S1AP_FIND_PROTOCOLIE_BY_ID(S1ap_E_RABSetupResponseIEs_t, ie, container,
                             S1ap_ProtocolIE_ID_id_MME_UE_S1AP_ID, true);
  if (ie) {
    mme_ue_s1ap_id = ie->value.choice.MME_UE_S1AP_ID;
  } else {
    OAILOG_FUNC_RETURN(LOG_S1AP, RETURNerror);
  }
  S1AP_FIND_PROTOCOLIE_BY_ID(S1ap_E_RABSetupResponseIEs_t, ie, container,
                             S1ap_ProtocolIE_ID_id_eNB_UE_S1AP_ID, true);
  if (ie) {
    // eNB UE S1AP ID is limited to 24 bits
    enb_ue_s1ap_id = (enb_ue_s1ap_id_t)(ie->value.choice.ENB_UE_S1AP_ID &
                                        ENB_UE_S1AP_ID_MASK);
  } else {
    OAILOG_FUNC_RETURN(LOG_S1AP, RETURNerror);
  }
  if ((ue_ref_p = s1ap_state_get_ue_mmeid((uint32_t)mme_ue_s1ap_id)) ==
      nullptr) {
    OAILOG_DEBUG(LOG_S1AP,
                 "No UE is attached to this mme UE s1ap id: " MME_UE_S1AP_ID_FMT
                 "\n",
                 mme_ue_s1ap_id);
    OAILOG_FUNC_RETURN(LOG_S1AP, RETURNerror);
  }

  if (ue_ref_p->enb_ue_s1ap_id() != enb_ue_s1ap_id) {
    OAILOG_DEBUG(LOG_S1AP,
                 "Mismatch in eNB UE S1AP ID, known: " ENB_UE_S1AP_ID_FMT
                 ", received: " ENB_UE_S1AP_ID_FMT "\n",
                 ue_ref_p->enb_ue_s1ap_id(), enb_ue_s1ap_id);
    OAILOG_FUNC_RETURN(LOG_S1AP, RETURNerror);
  }

  s1ap_imsi_map_t* imsi_map = get_s1ap_imsi_map();
  imsi_map->mme_ueid2imsi_map.get(ue_ref_p->mme_ue_s1ap_id(), &imsi64);

  message_p =
      DEPRECATEDitti_alloc_new_message_fatal(TASK_S1AP, S1AP_E_RAB_SETUP_RSP);
  S1AP_E_RAB_SETUP_RSP(message_p).mme_ue_s1ap_id = ue_ref_p->mme_ue_s1ap_id();
  S1AP_E_RAB_SETUP_RSP(message_p).enb_ue_s1ap_id = ue_ref_p->enb_ue_s1ap_id();
  S1AP_E_RAB_SETUP_RSP(message_p).e_rab_setup_list.no_of_items = 0;
  S1AP_E_RAB_SETUP_RSP(message_p).e_rab_failed_to_setup_list.no_of_items = 0;

  S1AP_FIND_PROTOCOLIE_BY_ID(S1ap_E_RABSetupResponseIEs_t, ie, container,
                             S1ap_ProtocolIE_ID_id_E_RABSetupListBearerSURes,
                             false);

  if (ie) {
    int num_erab = ie->value.choice.E_RABSetupListBearerSURes.list.count;
    for (int index = 0; index < num_erab; index++) {
      S1ap_E_RABSetupItemBearerSUResIEs_t* erab_setup_item =
          (S1ap_E_RABSetupItemBearerSUResIEs_t*)
              ie->value.choice.E_RABSetupListBearerSURes.list.array[index];
      S1ap_E_RABSetupItemBearerSURes_t* e_rab_setup_item_bearer_su_res =
          &erab_setup_item->value.choice.E_RABSetupItemBearerSURes;
      S1AP_E_RAB_SETUP_RSP(message_p).e_rab_setup_list.item[index].e_rab_id =
          e_rab_setup_item_bearer_su_res->e_RAB_ID;
      S1AP_E_RAB_SETUP_RSP(message_p)
          .e_rab_setup_list.item[index]
          .transport_layer_address =
          blk2bstr(e_rab_setup_item_bearer_su_res->transportLayerAddress.buf,
                   e_rab_setup_item_bearer_su_res->transportLayerAddress.size);
      S1AP_E_RAB_SETUP_RSP(message_p).e_rab_setup_list.item[index].gtp_teid =
          htonl(*((uint32_t*)e_rab_setup_item_bearer_su_res->gTP_TEID.buf));
      S1AP_E_RAB_SETUP_RSP(message_p).e_rab_setup_list.no_of_items += 1;
    }
  }

  S1AP_FIND_PROTOCOLIE_BY_ID(
      S1ap_E_RABSetupResponseIEs_t, ie, container,
      S1ap_ProtocolIE_ID_id_E_RABFailedToSetupListBearerSURes, false);
  if (ie) {
    const S1ap_E_RABList_t* const e_rab_list = &ie->value.choice.E_RABList;
    int num_erab = ie->value.choice.E_RABList.list.count;
    for (int index = 0; index < num_erab; index++) {
      const S1ap_E_RABItemIEs_t* const erab_item_ies =
          (S1ap_E_RABItemIEs_t*)e_rab_list->list.array[index];
      const S1ap_E_RABItem_t* const erab_item =
          (S1ap_E_RABItem_t*)&erab_item_ies->value.choice.E_RABItem;
      S1AP_E_RAB_SETUP_RSP(message_p)
          .e_rab_failed_to_setup_list.item[index]
          .e_rab_id = erab_item->e_RAB_ID;

      S1AP_E_RAB_SETUP_RSP(message_p)
          .e_rab_failed_to_setup_list.item[index]
          .cause = erab_item->cause;
      S1AP_E_RAB_SETUP_RSP(message_p).e_rab_failed_to_setup_list.no_of_items +=
          1;
    }
  }

  message_p->ittiMsgHeader.imsi = imsi64;
  rc = send_msg_to_task(&s1ap_task_zmq_ctx, TASK_MME_APP, message_p);
  OAILOG_FUNC_RETURN(LOG_S1AP, rc);
}

//------------------------------------------------------------------------------
status_code_e s1ap_mme_handle_erab_setup_failure(s1ap_state_t* state,
                                                 const sctp_assoc_id_t assoc_id,
                                                 const sctp_stream_id_t stream,
                                                 S1ap_S1AP_PDU_t* message) {
  Fatal("TODO Implement s1ap_mme_handle_erab_setup_failure");
}

//------------------------------------------------------------------------------
status_code_e s1ap_mme_handle_enb_reset(s1ap_state_t* state,
                                        const sctp_assoc_id_t assoc_id,
                                        const sctp_stream_id_t stream,
                                        S1ap_S1AP_PDU_t* pdu) {
  MessageDef* msg = NULL;
  itti_s1ap_enb_initiated_reset_req_t* reset_req = NULL;
  oai::UeDescription* ue_ref_p = nullptr;
  enb_description_t* enb_association = NULL;
  s1ap_reset_type_t s1ap_reset_type;
  S1ap_Reset_t* container = NULL;
  S1ap_ResetIEs_t* ie = NULL;
  S1ap_UE_associatedLogicalS1_ConnectionItem_t* s1_sig_conn_id_p = NULL;
  mme_ue_s1ap_id_t mme_ue_s1ap_id;
  enb_ue_s1ap_id_t enb_ue_s1ap_id;
  imsi64_t imsi64 = INVALID_IMSI64;
  arg_s1ap_construct_enb_reset_req_t arg = {0};
  uint32_t i = 0;
  status_code_e rc = RETURNok;

  OAILOG_FUNC_IN(LOG_S1AP);

  enb_association = s1ap_state_get_enb(state, assoc_id);

  if (enb_association == NULL) {
    OAILOG_ERROR(LOG_S1AP, "No eNB attached to this assoc_id: %d\n", assoc_id);
    OAILOG_FUNC_RETURN(LOG_S1AP, RETURNerror);
  }

  if (enb_association->s1_state != S1AP_READY) {
    // ignore the message if s1 not ready
    OAILOG_INFO(
        LOG_S1AP,
        "S1 setup is not done.Invalid state.Ignoring ENB Initiated Reset.eNB "
        "Id "
        "= %d , S1AP state = %d \n",
        enb_association->enb_id, enb_association->s1_state);
    OAILOG_FUNC_RETURN(LOG_S1AP, RETURNok);
  }

  if (enb_association->nb_ue_associated == 0) {
    // Even if there are no UEs connected, we proceed -- this can happen if we
    // receive a reset during a handover procedure, for example.
    OAILOG_INFO(
        LOG_S1AP,
        "No UEs connected, still proceeding with ENB Initiated Reset. eNB Id = "
        "%d\n",
        enb_association->enb_id);
  }

  // Check the reset type - partial_reset OR reset_all
  container = &pdu->choice.initiatingMessage.value.choice.Reset;

  S1AP_FIND_PROTOCOLIE_BY_ID(S1ap_ResetIEs_t, ie, container,
                             S1ap_ProtocolIE_ID_id_ResetType, true);

  S1ap_ResetType_t* resetType = &ie->value.choice.ResetType;

  switch (resetType->present) {
    case S1ap_ResetType_PR_s1_Interface:
      s1ap_reset_type = RESET_ALL;
      break;
    case S1ap_ResetType_PR_partOfS1_Interface:
      s1ap_reset_type = RESET_PARTIAL;
      break;
    default:
      OAILOG_ERROR(LOG_S1AP,
                   "Reset Request from eNB  with Invalid reset_type = %d\n",
                   resetType->present);
      // TBD - Here MME should send Error Indication as it is abnormal scenario.
      OAILOG_FUNC_RETURN(LOG_S1AP, RETURNerror);
  }

  if (s1ap_reset_type == RESET_PARTIAL) {
    int reset_count = resetType->choice.partOfS1_Interface.list.count;
    if (reset_count == 0) {
      OAILOG_ERROR(
          LOG_S1AP,
          "Partial Reset Request without any S1 signaling connection. Ignoring "
          "it \n");
      // TBD - Here MME should send Error Indication as it is abnormal scenario.
      OAILOG_FUNC_RETURN(LOG_S1AP, RETURNerror);
    }
    if (reset_count > enb_association->nb_ue_associated) {
      // We proceed here since we could encounter this situation when we
      // receive a reset from the target eNB during a handover procedure.
      OAILOG_WARNING(
          LOG_S1AP,
          "Partial Reset Request. Requested number of UEs %d to be reset is "
          "more "
          "than connected UEs %d \n",
          reset_count, enb_association->nb_ue_associated);
    }
  }
  msg = DEPRECATEDitti_alloc_new_message_fatal(TASK_S1AP,
                                               S1AP_ENB_INITIATED_RESET_REQ);
  reset_req = &S1AP_ENB_INITIATED_RESET_REQ(msg);

  reset_req->s1ap_reset_type = s1ap_reset_type;
  reset_req->enb_id = enb_association->enb_id;
  reset_req->sctp_assoc_id = assoc_id;
  reset_req->sctp_stream_id = stream;

  switch (s1ap_reset_type) {
    case RESET_ALL:
      increment_counter("s1_reset_from_enb", 1, 1, "type", "reset_all");

      reset_req->num_ue = enb_association->nb_ue_associated;

      reset_req->ue_to_reset_list = reinterpret_cast<s1_sig_conn_id_t*>(
          calloc(enb_association->nb_ue_associated,
                 sizeof(*reset_req->ue_to_reset_list)));

      if (reset_req->ue_to_reset_list == NULL) {
        OAILOG_ERROR(LOG_S1AP, "ue_to_reset_list is NULL\n");
        return RETURNerror;
      }
      arg.msg = msg;
      arg.current_ue_index = 0;
      enb_association->ue_id_coll.map_apply_callback_on_all_elements(
          construct_s1ap_mme_full_reset_req, &arg, NULL);
      // EURECOM LG 2020-07-16 added break here
      break;
    case RESET_PARTIAL:
      // Partial Reset
      increment_counter("s1_reset_from_enb", 1, 1, "type", "reset_partial");
      reset_req->num_ue = resetType->choice.partOfS1_Interface.list.count;
      reset_req->ue_to_reset_list = reinterpret_cast<s1_sig_conn_id_t*>(
          calloc(resetType->choice.partOfS1_Interface.list.count,
                 sizeof(*(reset_req->ue_to_reset_list))));
      // Careful! This struct allocated will be re-used in another itti message.
      if (reset_req->ue_to_reset_list == NULL) {
        OAILOG_ERROR(LOG_S1AP, "ue_to_reset_list is NULL\n");
        return RETURNerror;
      }
      for (i = 0; i < resetType->choice.partOfS1_Interface.list.count; i++) {
        s1_sig_conn_id_p =
            (S1ap_UE_associatedLogicalS1_ConnectionItem_t*)
                resetType->choice.partOfS1_Interface.list.array[i];
        if (s1_sig_conn_id_p == NULL) {
          OAILOG_ERROR(LOG_S1AP, "s1_sig_conn_id_p is NULL\n");
          return RETURNerror;
        }
        S1ap_UE_associatedLogicalS1_ConnectionItemResAck_t* s1_sig_conn_p =
            (S1ap_UE_associatedLogicalS1_ConnectionItemResAck_t*)ie->value
                .choice.ResetType.choice.partOfS1_Interface.list.array[i];
        if (!s1_sig_conn_p) {
          OAILOG_ERROR(LOG_S1AP,
                       "No logical S1 connection item could be found for the "
                       "partial connection. "
                       "Ignoring the received partial reset request. \n");
          OAILOG_FUNC_RETURN(LOG_S1AP, RETURNerror);
        }
        S1ap_UE_associatedLogicalS1_ConnectionItem_t* s1_sig_conn_id_p =
            &s1_sig_conn_p->value.choice.UE_associatedLogicalS1_ConnectionItem;

        if (s1_sig_conn_id_p->mME_UE_S1AP_ID != NULL) {
          mme_ue_s1ap_id =
              (mme_ue_s1ap_id_t) * (s1_sig_conn_id_p->mME_UE_S1AP_ID);
          s1ap_imsi_map_t* imsi_map = get_s1ap_imsi_map();
          imsi_map->mme_ueid2imsi_map.get(mme_ue_s1ap_id, &imsi64);
          if ((ue_ref_p = s1ap_state_get_ue_mmeid(mme_ue_s1ap_id)) != NULL) {
            if (s1_sig_conn_id_p->eNB_UE_S1AP_ID != NULL) {
              enb_ue_s1ap_id_t enb_ue_s1ap_id =
                  (enb_ue_s1ap_id_t) * (s1_sig_conn_id_p->eNB_UE_S1AP_ID);
              if (ue_ref_p->enb_ue_s1ap_id() ==
                  (enb_ue_s1ap_id & ENB_UE_S1AP_ID_MASK)) {
                reset_req->ue_to_reset_list[i].mme_ue_s1ap_id =
                    ue_ref_p->mme_ue_s1ap_id();
                enb_ue_s1ap_id &= ENB_UE_S1AP_ID_MASK;
                reset_req->ue_to_reset_list[i].enb_ue_s1ap_id = enb_ue_s1ap_id;
              } else {
                // mismatch in enb_ue_s1ap_id sent by eNB and stored in S1AP ue
                // context in EPC. Abnormal case.
                reset_req->ue_to_reset_list[i].mme_ue_s1ap_id =
                    ue_ref_p->mme_ue_s1ap_id();
                reset_req->ue_to_reset_list[i].enb_ue_s1ap_id =
                    (enb_ue_s1ap_id_t) * (s1_sig_conn_id_p->eNB_UE_S1AP_ID);
                OAILOG_ERROR_UE(
                    LOG_S1AP, imsi64,
                    "Partial Reset Request:enb_ue_s1ap_id mismatch between id "
                    "%d "
                    "sent by eNB and id %d stored in epc for mme_ue_s1ap_id %d "
                    "\n",
                    enb_ue_s1ap_id, ue_ref_p->enb_ue_s1ap_id(), mme_ue_s1ap_id);
              }
            } else {
              reset_req->ue_to_reset_list[i].mme_ue_s1ap_id =
                  ue_ref_p->mme_ue_s1ap_id();
              reset_req->ue_to_reset_list[i].enb_ue_s1ap_id =
                  INVALID_ENB_UE_S1AP_ID;
            }
          } else {
            OAILOG_ERROR_UE(LOG_S1AP, imsi64,
                            "Partial Reset Request - No UE context found for "
                            "mme_ue_s1ap_id "
                            "%d "
                            "\n",
                            mme_ue_s1ap_id);
            reset_req->ue_to_reset_list[i].mme_ue_s1ap_id =
                (mme_ue_s1ap_id_t) * (s1_sig_conn_id_p->mME_UE_S1AP_ID);
            if (s1_sig_conn_id_p->eNB_UE_S1AP_ID != NULL) {
              reset_req->ue_to_reset_list[i].enb_ue_s1ap_id =
                  (enb_ue_s1ap_id_t) * (s1_sig_conn_id_p->eNB_UE_S1AP_ID);
            } else {
              reset_req->ue_to_reset_list[i].enb_ue_s1ap_id =
                  INVALID_ENB_UE_S1AP_ID;
            }
          }
          free_wrapper((void**)&s1_sig_conn_id_p->mME_UE_S1AP_ID);
          if (s1_sig_conn_id_p->eNB_UE_S1AP_ID != NULL) {
            free_wrapper((void**)&s1_sig_conn_id_p->eNB_UE_S1AP_ID);
          }
        } else {
          if (s1_sig_conn_id_p->eNB_UE_S1AP_ID != NULL) {
            enb_ue_s1ap_id =
                (enb_ue_s1ap_id_t) * (s1_sig_conn_id_p->eNB_UE_S1AP_ID);
            if ((ue_ref_p = s1ap_state_get_ue_enbid(
                     enb_association->sctp_assoc_id, enb_ue_s1ap_id)) != NULL) {
              enb_ue_s1ap_id &= ENB_UE_S1AP_ID_MASK;
              reset_req->ue_to_reset_list[i].enb_ue_s1ap_id = enb_ue_s1ap_id;
            } else {
              OAILOG_ERROR_UE(
                  LOG_S1AP, imsi64,
                  "Partial Reset Request without any valid S1 signaling "
                  "connection.Sending Reset Ack with received signalling "
                  "connection IDs \n");
              reset_req->ue_to_reset_list[i].enb_ue_s1ap_id =
                  (enb_ue_s1ap_id_t) * (s1_sig_conn_id_p->eNB_UE_S1AP_ID);
            }
            reset_req->ue_to_reset_list[i].mme_ue_s1ap_id =
                INVALID_MME_UE_S1AP_ID;
            free_wrapper((void**)&s1_sig_conn_id_p->eNB_UE_S1AP_ID);
          } else {
            OAILOG_ERROR_UE(
                LOG_S1AP, imsi64,
                "Partial Reset Request without any valid S1 signaling "
                "connection.Sending Reset Ack with received signalling "
                "connection IDs \n");
            reset_req->ue_to_reset_list[i].mme_ue_s1ap_id =
                INVALID_MME_UE_S1AP_ID;
            reset_req->ue_to_reset_list[i].enb_ue_s1ap_id =
                INVALID_ENB_UE_S1AP_ID;
          }
        }
      }
  }

  msg->ittiMsgHeader.imsi = imsi64;
  rc = send_msg_to_task(&s1ap_task_zmq_ctx, TASK_MME_APP, msg);
  OAILOG_FUNC_RETURN(LOG_S1AP, rc);
}
//------------------------------------------------------------------------------
status_code_e s1ap_handle_enb_initiated_reset_ack(
    const itti_s1ap_enb_initiated_reset_ack_t* const enb_reset_ack_p,
    imsi64_t imsi64) {
  uint8_t* buffer = NULL;
  uint32_t length = 0;
  S1ap_S1AP_PDU_t pdu = {S1ap_S1AP_PDU_PR_NOTHING, {0}};
  /** Reset Acknowledgment. */
  S1ap_ResetAcknowledge_t* out;
  S1ap_ResetAcknowledgeIEs_t* ie = NULL;
  status_code_e rc = RETURNok;

  OAILOG_FUNC_IN(LOG_S1AP);

  memset(&pdu, 0, sizeof(pdu));
  pdu.present = S1ap_S1AP_PDU_PR_successfulOutcome;
  pdu.choice.successfulOutcome.procedureCode = S1ap_ProcedureCode_id_Reset;
  pdu.choice.successfulOutcome.criticality = S1ap_Criticality_ignore;
  pdu.choice.successfulOutcome.value.present =
      S1ap_SuccessfulOutcome__value_PR_ResetAcknowledge;
  out = &pdu.choice.successfulOutcome.value.choice.ResetAcknowledge;

  if (enb_reset_ack_p->s1ap_reset_type == RESET_PARTIAL) {
    if (!(enb_reset_ack_p->num_ue > 0)) {
      OAILOG_ERROR(LOG_S1AP, "Incorrect number of UEs\n");
      return RETURNerror;
    }
    ie = (S1ap_ResetAcknowledgeIEs_t*)calloc(
        1, sizeof(S1ap_ResetAcknowledgeIEs_t));
    ie->id = S1ap_ProtocolIE_ID_id_UE_associatedLogicalS1_ConnectionListResAck;
    ie->criticality = S1ap_Criticality_ignore;
    ie->value.present =
        S1ap_ResetAcknowledgeIEs__value_PR_UE_associatedLogicalS1_ConnectionListResAck;
    ASN_SEQUENCE_ADD(&out->protocolIEs.list, ie);
    /** MME UE S1AP ID. */
    S1ap_UE_associatedLogicalS1_ConnectionListResAck_t* ie_p =
        &ie->value.choice.UE_associatedLogicalS1_ConnectionListResAck;
    for (uint32_t i = 0; i < enb_reset_ack_p->num_ue; i++) {
      S1ap_UE_associatedLogicalS1_ConnectionItemResAck_t* sig_conn_item =
          reinterpret_cast<S1ap_UE_associatedLogicalS1_ConnectionItemResAck_t*>(
              calloc(
                  1,
                  sizeof(S1ap_UE_associatedLogicalS1_ConnectionItemResAck_t)));
      sig_conn_item->id =
          S1ap_ProtocolIE_ID_id_UE_associatedLogicalS1_ConnectionItem;
      sig_conn_item->criticality = S1ap_Criticality_ignore;
      sig_conn_item->value.present =
          S1ap_UE_associatedLogicalS1_ConnectionItemResAck__value_PR_UE_associatedLogicalS1_ConnectionItem;
      S1ap_UE_associatedLogicalS1_ConnectionItem_t* item =
          &sig_conn_item->value.choice.UE_associatedLogicalS1_ConnectionItem;
      if (enb_reset_ack_p->ue_to_reset_list[i].mme_ue_s1ap_id !=
          INVALID_MME_UE_S1AP_ID) {
        item->mME_UE_S1AP_ID = reinterpret_cast<S1ap_MME_UE_S1AP_ID_t*>(
            calloc(1, sizeof(S1ap_MME_UE_S1AP_ID_t)));
        *item->mME_UE_S1AP_ID =
            enb_reset_ack_p->ue_to_reset_list[i].mme_ue_s1ap_id;
      } else {
        item->mME_UE_S1AP_ID = NULL;
      }
      if (enb_reset_ack_p->ue_to_reset_list[i].enb_ue_s1ap_id !=
          INVALID_ENB_UE_S1AP_ID) {
        item->eNB_UE_S1AP_ID = reinterpret_cast<S1ap_ENB_UE_S1AP_ID_t*>(
            calloc(1, sizeof(S1ap_ENB_UE_S1AP_ID_t)));
        *item->eNB_UE_S1AP_ID =
            enb_reset_ack_p->ue_to_reset_list[i].enb_ue_s1ap_id;
      } else {
        item->eNB_UE_S1AP_ID = NULL;
      }
      ASN_SEQUENCE_ADD(&ie_p->list, sig_conn_item);
    }
  }
  if (s1ap_mme_encode_pdu(&pdu, &buffer, &length) < 0) {
    OAILOG_ERROR(LOG_S1AP, "Failed to S1 Reset command \n");
    /** We rely on the handover_notify timeout to remove the UE context. */
    DevAssert(!buffer);
    OAILOG_FUNC_RETURN(LOG_S1AP, RETURNerror);
  }
  increment_counter("s1_reset_from_enb", 1, 1, "action", "reset_ack_sent");
  if (buffer) {
    bstring b = blk2bstr(buffer, length);
    free_wrapper((void**)&buffer);
    rc = s1ap_mme_itti_send_sctp_request(&b, enb_reset_ack_p->sctp_assoc_id,
                                         enb_reset_ack_p->sctp_stream_id,
                                         INVALID_MME_UE_S1AP_ID);
  }
  OAILOG_FUNC_RETURN(LOG_S1AP, rc);
}

//-------------------------------------------------------------------------------
status_code_e s1ap_handle_paging_request(
    s1ap_state_t* state, const itti_s1ap_paging_request_t* paging_request,
    imsi64_t imsi64) {
  OAILOG_FUNC_IN(LOG_S1AP);

  if (paging_request == NULL) {
    OAILOG_ERROR(LOG_S1AP, "paging_request is NULL\n");
    return RETURNerror;
  }
  status_code_e rc = RETURNok;
  uint8_t num_of_tac = 0;
  uint16_t tai_list_count = paging_request->tai_list_count;

  bool is_tai_found = false;
  uint32_t idx = 0;
  uint8_t* buffer_p = NULL;
  uint32_t length = 0;
  S1ap_S1AP_PDU_t pdu = {S1ap_S1AP_PDU_PR_NOTHING, {0}};
  S1ap_Paging_t* out = NULL;
  S1ap_PagingIEs_t* ie = NULL;

  memset(&pdu, 0, sizeof(pdu));
  pdu.present = S1ap_S1AP_PDU_PR_initiatingMessage;
  pdu.choice.initiatingMessage.procedureCode = S1ap_ProcedureCode_id_Paging;
  pdu.choice.initiatingMessage.criticality = S1ap_Criticality_ignore;
  pdu.choice.initiatingMessage.value.present =
      S1ap_InitiatingMessage__value_PR_Paging;
  out = &pdu.choice.initiatingMessage.value.choice.Paging;

  // Encode and set the UE Identity Index Value.
  ie = (S1ap_PagingIEs_t*)calloc(1, sizeof(S1ap_PagingIEs_t));
  ie->id = S1ap_ProtocolIE_ID_id_UEIdentityIndexValue;
  ie->criticality = S1ap_Criticality_ignore;
  ie->value.present = S1ap_PagingIEs__value_PR_UEIdentityIndexValue;
  UE_ID_INDEX_TO_BIT_STRING((uint16_t)(imsi64 % 1024),
                            &ie->value.choice.UEIdentityIndexValue);
  ASN_SEQUENCE_ADD(&out->protocolIEs.list, ie);

  // Set UE Paging Identity
  ie = (S1ap_PagingIEs_t*)calloc(1, sizeof(S1ap_PagingIEs_t));
  ie->id = S1ap_ProtocolIE_ID_id_UEPagingID;
  ie->criticality = S1ap_Criticality_ignore;
  ie->value.present = S1ap_PagingIEs__value_PR_UEPagingID;
  if (paging_request->paging_id == S1AP_PAGING_ID_STMSI) {
    ie->value.choice.UEPagingID.present = S1ap_UEPagingID_PR_s_TMSI;
    M_TMSI_TO_OCTET_STRING(paging_request->m_tmsi,
                           &ie->value.choice.UEPagingID.choice.s_TMSI.m_TMSI);
    // todo: chose the right gummei or get it from the request!
    MME_CODE_TO_OCTET_STRING(paging_request->mme_code,
                             &ie->value.choice.UEPagingID.choice.s_TMSI.mMEC);
  } else if (paging_request->paging_id == S1AP_PAGING_ID_IMSI) {
    ie->value.choice.UEPagingID.present = S1ap_UEPagingID_PR_iMSI;
    IMSI_TO_OCTET_STRING(paging_request->imsi, paging_request->imsi_length,
                         &ie->value.choice.UEPagingID.choice.iMSI);
  }
  ASN_SEQUENCE_ADD(&out->protocolIEs.list, ie);

  // Encode the CN Domain.
  ie = (S1ap_PagingIEs_t*)calloc(1, sizeof(S1ap_PagingIEs_t));
  ie->id = S1ap_ProtocolIE_ID_id_CNDomain;
  ie->criticality = S1ap_Criticality_ignore;
  ie->value.present = S1ap_PagingIEs__value_PR_CNDomain;
  if (paging_request->domain_indicator == CN_DOMAIN_PS) {
    ie->value.choice.CNDomain = S1ap_CNDomain_ps;
  } else if (paging_request->domain_indicator == CN_DOMAIN_CS) {
    ie->value.choice.CNDomain = S1ap_CNDomain_cs;
  }
  ASN_SEQUENCE_ADD(&out->protocolIEs.list, ie);

  // Set TAI list
  ie = (S1ap_PagingIEs_t*)calloc(1, sizeof(S1ap_PagingIEs_t));
  ie->id = S1ap_ProtocolIE_ID_id_TAIList;
  ie->criticality = S1ap_Criticality_ignore;
  ie->value.present = S1ap_PagingIEs__value_PR_TAIList;
  ASN_SEQUENCE_ADD(&out->protocolIEs.list, ie);
  S1ap_TAIList_t* const tai_list = &ie->value.choice.TAIList;

  mme_config_read_lock(&mme_config);
  for (int tai_idx = 0; tai_idx < tai_list_count; tai_idx++) {
    num_of_tac = paging_request->paging_tai_list[tai_idx].numoftac;
    // Total number of TACs = number of tac + current ENB's tac(1)
    for (int idx = 0; idx < (num_of_tac + 1); idx++) {
      S1ap_TAIItemIEs_t* tai_item_ies = reinterpret_cast<S1ap_TAIItemIEs_t*>(
          calloc(1, sizeof(S1ap_TAIItemIEs_t)));
      if (tai_item_ies == NULL) {
        OAILOG_ERROR_UE(LOG_S1AP, imsi64, "Failed to allocate memory\n");
        OAILOG_FUNC_RETURN(LOG_S1AP, RETURNerror);
      }

      tai_item_ies->id = S1ap_ProtocolIE_ID_id_TAIItem;
      tai_item_ies->criticality = S1ap_Criticality_ignore;
      tai_item_ies->value.present = S1ap_TAIItemIEs__value_PR_TAIItem;
      S1ap_TAIItem_t* tai_item = &tai_item_ies->value.choice.TAIItem;

      PLMN_T_TO_PLMNID(
          paging_request->paging_tai_list[tai_idx].tai_list[idx].plmn,
          &tai_item->tAI.pLMNidentity);
      TAC_TO_ASN1(paging_request->paging_tai_list[tai_idx].tai_list[idx].tac,
                  &tai_item->tAI.tAC);
      ASN_SEQUENCE_ADD(&tai_list->list, tai_item_ies);
    }
  }

  mme_config_unlock(&mme_config);

  // Encoding without allocating, buffer_p is allocated by asn.1c
  int err = 0;
  if (s1ap_mme_encode_pdu(&pdu, &buffer_p, &length) < 0) {
    err = 1;
  }
  // TODO look why called proc s1ap_mme_encode_pdu do not return value < 0
  if (length <= 0) {
    err = 1;
  }
  if (err) {
    OAILOG_ERROR_UE(LOG_S1AP, imsi64,
                    "Failed to encode paging message for IMSI %s\n",
                    paging_request->imsi);
    OAILOG_FUNC_RETURN(LOG_S1AP, RETURNerror);
  }

  /*Fetching eNB list to send paging request message*/
  enb_description_t* enb_ref_p = NULL;
  if (state == NULL) {
    OAILOG_ERROR(LOG_S1AP, "eNB Information is NULL!\n");
    OAILOG_FUNC_RETURN(LOG_S1AP, RETURNerror);
  }
  if (!(state->enbs.size())) {
    OAILOG_ERROR(LOG_S1AP, "Could not find eNB map!\n");
    OAILOG_FUNC_RETURN(LOG_S1AP, RETURNerror);
  }
  const paging_tai_list_t* p_tai_list = paging_request->paging_tai_list;
  for (auto itr = state->enbs.map->begin(); itr != state->enbs.map->end();
       itr++) {
    enb_ref_p = reinterpret_cast<enb_description_t*>(itr->second);
    if (!enb_ref_p) {
      continue;
    }
    if (enb_ref_p->s1_state == S1AP_READY) {
      supported_ta_list_t* enb_ta_list = &enb_ref_p->supported_ta_list;

      if ((is_tai_found = s1ap_paging_compare_ta_lists(
               enb_ta_list, p_tai_list, paging_request->tai_list_count))) {
        bstring paging_msg_buffer = blk2bstr(buffer_p, length);
        rc = s1ap_mme_itti_send_sctp_request(
            &paging_msg_buffer, enb_ref_p->sctp_assoc_id,
            0,   // Stream id 0 for non UE related
                 // S1AP message
            0);  // mme_ue_s1ap_id 0 because UE in idle
      }
    }
  }
  free(buffer_p);
  if (rc != RETURNok) {
    OAILOG_ERROR(LOG_S1AP,
                 "Failed to send paging message over sctp for IMSI %s\n",
                 paging_request->imsi);
  } else {
    OAILOG_INFO(LOG_S1AP, "Sent paging message over sctp for IMSI %s\n",
                paging_request->imsi);
  }

  OAILOG_FUNC_RETURN(LOG_S1AP, rc);
}

//------------------------------------------------------------------------------
status_code_e s1ap_mme_handle_erab_modification_indication(
    s1ap_state_t* state, const sctp_assoc_id_t assoc_id,
    const sctp_stream_id_t stream, S1ap_S1AP_PDU_t* pdu) {
  OAILOG_FUNC_IN(LOG_S1AP);
  enb_ue_s1ap_id_t enb_ue_s1ap_id = 0;
  mme_ue_s1ap_id_t mme_ue_s1ap_id = 0;
  status_code_e rc = RETURNok;
  S1ap_E_RABModificationIndication_t* container = NULL;
  S1ap_E_RABModificationIndicationIEs_t* ie = NULL;
  oai::UeDescription* ue_ref_p = nullptr;
  MessageDef* message_p = NULL;

  container =
      &pdu->choice.initiatingMessage.value.choice.E_RABModificationIndication;

  S1AP_FIND_PROTOCOLIE_BY_ID(S1ap_E_RABModificationIndicationIEs_t, ie,
                             container, S1ap_ProtocolIE_ID_id_MME_UE_S1AP_ID,
                             true);
  mme_ue_s1ap_id = ie->value.choice.MME_UE_S1AP_ID;

  S1AP_FIND_PROTOCOLIE_BY_ID(S1ap_E_RABModificationIndicationIEs_t, ie,
                             container, S1ap_ProtocolIE_ID_id_eNB_UE_S1AP_ID,
                             true);
  // eNB UE S1AP ID is limited to 24 bits
  enb_ue_s1ap_id =
      (enb_ue_s1ap_id_t)(ie->value.choice.ENB_UE_S1AP_ID & ENB_UE_S1AP_ID_MASK);

  if ((ue_ref_p = s1ap_state_get_ue_mmeid((uint32_t)mme_ue_s1ap_id)) ==
      nullptr) {
    OAILOG_DEBUG(LOG_S1AP,
                 "No UE is attached to this mme UE s1ap id: " MME_UE_S1AP_ID_FMT
                 " %u(10)\n",
                 (uint32_t)mme_ue_s1ap_id, (uint32_t)mme_ue_s1ap_id);
    OAILOG_FUNC_RETURN(LOG_S1AP, RETURNerror);
  }

  if (ue_ref_p->enb_ue_s1ap_id() != enb_ue_s1ap_id) {
    OAILOG_DEBUG(LOG_S1AP,
                 "Mismatch in eNB UE S1AP ID, known: " ENB_UE_S1AP_ID_FMT
                 ", received: " ENB_UE_S1AP_ID_FMT "\n",
                 ue_ref_p->enb_ue_s1ap_id(), enb_ue_s1ap_id);
    OAILOG_FUNC_RETURN(LOG_S1AP, RETURNerror);
  }

  message_p = DEPRECATEDitti_alloc_new_message_fatal(
      TASK_S1AP, S1AP_E_RAB_MODIFICATION_IND);
  S1AP_E_RAB_MODIFICATION_IND(message_p).mme_ue_s1ap_id =
      ue_ref_p->mme_ue_s1ap_id();
  S1AP_E_RAB_MODIFICATION_IND(message_p).enb_ue_s1ap_id =
      ue_ref_p->enb_ue_s1ap_id();

  /** Get the bearers to be modified. */
  S1AP_FIND_PROTOCOLIE_BY_ID(
      S1ap_E_RABModificationIndicationIEs_t, ie, container,
      S1ap_ProtocolIE_ID_id_E_RABToBeModifiedListBearerModInd, true);
  const S1ap_E_RABToBeModifiedListBearerModInd_t* const e_rab_list =
      &ie->value.choice.E_RABToBeModifiedListBearerModInd;
  int num_erab = e_rab_list->list.count;
  for (int index = 0; index < num_erab; index++) {
    const S1ap_E_RABToBeModifiedItemBearerModIndIEs_t* const erab_item_ies =
        (S1ap_E_RABToBeModifiedItemBearerModIndIEs_t*)
            e_rab_list->list.array[index];
    const S1ap_E_RABToBeModifiedItemBearerModInd_t* const erab_item =
        (S1ap_E_RABToBeModifiedItemBearerModInd_t*)&erab_item_ies->value.choice
            .E_RABToBeModifiedItemBearerModInd;
    S1AP_E_RAB_MODIFICATION_IND(message_p)
        .e_rab_to_be_modified_list.item[index]
        .e_rab_id = erab_item->e_RAB_ID;

    bstring transport_layer_address =
        blk2bstr(erab_item->transportLayerAddress.buf,
                 erab_item->transportLayerAddress.size);

    S1AP_E_RAB_MODIFICATION_IND(message_p)
        .e_rab_to_be_modified_list.item[index]
        .s1_xNB_fteid.teid = htonl(*((uint32_t*)erab_item->dL_GTP_TEID.buf));

    /** Set the IP address from the FTEID. */
    if (4 == blength(transport_layer_address)) {
      S1AP_E_RAB_MODIFICATION_IND(message_p)
          .e_rab_to_be_modified_list.item[index]
          .s1_xNB_fteid.ipv4 = 1;
      memcpy(&S1AP_E_RAB_MODIFICATION_IND(message_p)
                  .e_rab_to_be_modified_list.item[index]
                  .s1_xNB_fteid.ipv4_address,
             transport_layer_address->data, blength(transport_layer_address));
    } else if (16 == blength(transport_layer_address)) {
      S1AP_E_RAB_MODIFICATION_IND(message_p)
          .e_rab_to_be_modified_list.item[index]
          .s1_xNB_fteid.ipv6 = 1;
      memcpy(&S1AP_E_RAB_MODIFICATION_IND(message_p)
                  .e_rab_to_be_modified_list.item[index]
                  .s1_xNB_fteid.ipv6_address,
             transport_layer_address->data, blength(transport_layer_address));
    } else {
      Fatal("TODO IP address %d bytes", blength(transport_layer_address));
    }
    bdestroy_wrapper(&transport_layer_address);

    S1AP_E_RAB_MODIFICATION_IND(message_p)
        .e_rab_to_be_modified_list.no_of_items++;
  }

  /** Get the bearers not to be modified. */
  S1AP_FIND_PROTOCOLIE_BY_ID(
      S1ap_E_RABModificationIndicationIEs_t, ie, container,
      S1ap_ProtocolIE_ID_id_E_RABNotToBeModifiedListBearerModInd, false);
  if (ie) {
    const S1ap_E_RABNotToBeModifiedListBearerModInd_t* const
        e_rab_not_mod_list =
            &ie->value.choice.E_RABNotToBeModifiedListBearerModInd;
    num_erab = e_rab_not_mod_list->list.count;
    for (int index = 0; index < num_erab; index++) {
      const S1ap_E_RABNotToBeModifiedItemBearerModIndIEs_t* const
          erab_item_ies = (S1ap_E_RABNotToBeModifiedItemBearerModIndIEs_t*)
                              e_rab_not_mod_list->list.array[index];
      const S1ap_E_RABNotToBeModifiedItemBearerModInd_t* const erab_item =
          (S1ap_E_RABNotToBeModifiedItemBearerModInd_t*)&erab_item_ies->value
              .choice.E_RABNotToBeModifiedItemBearerModInd;
      S1AP_E_RAB_MODIFICATION_IND(message_p)
          .e_rab_not_to_be_modified_list.item[index]
          .e_rab_id = erab_item->e_RAB_ID;

      bstring transport_layer_address =
          blk2bstr(erab_item->transportLayerAddress.buf,
                   erab_item->transportLayerAddress.size);

      S1AP_E_RAB_MODIFICATION_IND(message_p)
          .e_rab_not_to_be_modified_list.item[index]
          .s1_xNB_fteid.teid = htonl(*((uint32_t*)erab_item->dL_GTP_TEID.buf));

      /** Set the IP address from the FTEID. */
      if (blength(transport_layer_address) == 4) {
        S1AP_E_RAB_MODIFICATION_IND(message_p)
            .e_rab_not_to_be_modified_list.item[index]
            .s1_xNB_fteid.ipv4 = 1;
        memcpy(&S1AP_E_RAB_MODIFICATION_IND(message_p)
                    .e_rab_not_to_be_modified_list.item[index]
                    .s1_xNB_fteid.ipv4_address,
               transport_layer_address->data, blength(transport_layer_address));
      } else if (blength(transport_layer_address) == 16) {
        S1AP_E_RAB_MODIFICATION_IND(message_p)
            .e_rab_not_to_be_modified_list.item[index]
            .s1_xNB_fteid.ipv6 = 1;
        memcpy(&S1AP_E_RAB_MODIFICATION_IND(message_p)
                    .e_rab_not_to_be_modified_list.item[index]
                    .s1_xNB_fteid.ipv6_address,
               transport_layer_address->data, blength(transport_layer_address));
      } else {
        Fatal("TODO IP address %d bytes", blength(transport_layer_address));
      }
      bdestroy_wrapper(&transport_layer_address);

      S1AP_E_RAB_MODIFICATION_IND(message_p)
          .e_rab_not_to_be_modified_list.no_of_items++;
    }
  }
  rc = send_msg_to_task(&s1ap_task_zmq_ctx, TASK_MME_APP, message_p);
  OAILOG_FUNC_RETURN(LOG_S1AP, rc);
}

//------------------------------------------------------------------------------
void s1ap_mme_generate_erab_modification_confirm(
    s1ap_state_t* state, const itti_s1ap_e_rab_modification_cnf_t* const conf) {
  uint8_t* buffer_p = NULL;
  uint32_t length = 0;
  oai::UeDescription* ue_ref = nullptr;
  S1ap_S1AP_PDU_t pdu = {S1ap_S1AP_PDU_PR_NOTHING, {0}};
  S1ap_E_RABModificationConfirm_t* out;
  S1ap_E_RABModificationConfirmIEs_t* ie = NULL;

  OAILOG_FUNC_IN(LOG_S1AP);
  DevAssert(conf != NULL);

  if ((ue_ref = s1ap_state_get_ue_mmeid(conf->mme_ue_s1ap_id)) == nullptr) {
    OAILOG_ERROR(LOG_S1AP,
                 "This mme ue s1ap id (" MME_UE_S1AP_ID_FMT
                 ") is not attached to any UE context\n",
                 conf->mme_ue_s1ap_id);
    OAILOG_FUNC_OUT(LOG_S1AP);
  }

  memset(&pdu, 0, sizeof(pdu));
  pdu.present = S1ap_S1AP_PDU_PR_successfulOutcome;
  pdu.choice.successfulOutcome.procedureCode =
      S1ap_ProcedureCode_id_E_RABModificationIndication;
  pdu.choice.successfulOutcome.criticality = S1ap_Criticality_reject;
  pdu.choice.successfulOutcome.value.present =
      S1ap_SuccessfulOutcome__value_PR_E_RABModificationConfirm;
  out = &pdu.choice.successfulOutcome.value.choice.E_RABModificationConfirm;

  /* mandatory */
  ie = (S1ap_E_RABModificationConfirmIEs_t*)calloc(
      1, sizeof(S1ap_E_RABModificationConfirmIEs_t));
  ie->id = S1ap_ProtocolIE_ID_id_MME_UE_S1AP_ID;
  ie->criticality = S1ap_Criticality_ignore;
  ie->value.present = S1ap_E_RABModificationConfirmIEs__value_PR_MME_UE_S1AP_ID;
  ie->value.choice.MME_UE_S1AP_ID = conf->mme_ue_s1ap_id;
  ASN_SEQUENCE_ADD(&out->protocolIEs.list, ie);

  /* mandatory */
  ie = (S1ap_E_RABModificationConfirmIEs_t*)calloc(
      1, sizeof(S1ap_E_RABModificationConfirmIEs_t));
  ie->id = S1ap_ProtocolIE_ID_id_eNB_UE_S1AP_ID;
  ie->criticality = S1ap_Criticality_ignore;
  ie->value.present = S1ap_E_RABModificationConfirmIEs__value_PR_ENB_UE_S1AP_ID;
  ie->value.choice.ENB_UE_S1AP_ID = conf->enb_ue_s1ap_id;
  ASN_SEQUENCE_ADD(&out->protocolIEs.list, ie);

  if (conf->e_rab_modify_list.no_of_items) {
    ie = (S1ap_E_RABModificationConfirmIEs_t*)calloc(
        1, sizeof(S1ap_E_RABModificationConfirmIEs_t));
    ie->id = S1ap_ProtocolIE_ID_id_E_RABModifyListBearerModConf;
    ie->criticality = S1ap_Criticality_reject;
    ie->value.present =
        S1ap_E_RABModificationConfirmIEs__value_PR_E_RABModifyListBearerModConf;
    ASN_SEQUENCE_ADD(&out->protocolIEs.list, ie);

    S1ap_E_RABModifyListBearerModConf_t* e_rabmodifylistbearermodconf =
        &ie->value.choice.E_RABModifyListBearerModConf;

    for (int i = 0; i < conf->e_rab_modify_list.no_of_items; i++) {
      S1ap_E_RABModifyItemBearerModConfIEs_t* item =
          reinterpret_cast<S1ap_E_RABModifyItemBearerModConfIEs_t*>(
              calloc(1, sizeof(S1ap_E_RABModifyItemBearerModConfIEs_t)));

      item->id = S1ap_ProtocolIE_ID_id_E_RABModifyItemBearerModConf;
      item->criticality = S1ap_Criticality_reject;
      item->value.present =
          S1ap_E_RABModifyItemBearerModConfIEs__value_PR_E_RABModifyItemBearerModConf;

      S1ap_E_RABModifyItemBearerModConf_t* bearer =
          &item->value.choice.E_RABModifyItemBearerModConf;
      bearer->e_RAB_ID = conf->e_rab_modify_list.e_rab_id[i];

      ASN_SEQUENCE_ADD(&e_rabmodifylistbearermodconf->list, item);
    }
  }

  if (s1ap_mme_encode_pdu(&pdu, &buffer_p, &length) < 0) {
    OAILOG_ERROR(LOG_S1AP,
                 "Encoding of S1ap_E_RABModificationConfirmIEs_t failed \n");
    OAILOG_FUNC_OUT(LOG_S1AP);
  }

  OAILOG_NOTICE(
      LOG_S1AP,
      "Send S1AP E_RAB_MODIFICATION_CONFIRM Command message MME_UE_S1AP_ID "
      "= " MME_UE_S1AP_ID_FMT " eNB_UE_S1AP_ID = " ENB_UE_S1AP_ID_FMT "\n",
      (mme_ue_s1ap_id_t)ue_ref->mme_ue_s1ap_id(),
      (enb_ue_s1ap_id_t)ue_ref->enb_ue_s1ap_id());
  bstring b = blk2bstr(buffer_p, length);
  free(buffer_p);
  s1ap_mme_itti_send_sctp_request(&b, ue_ref->sctp_assoc_id(),
                                  ue_ref->sctp_stream_send(),
                                  ue_ref->mme_ue_s1ap_id());
  OAILOG_FUNC_OUT(LOG_S1AP);
}

//----------------------------------------------------------------
status_code_e s1ap_mme_handle_enb_configuration_transfer(
    s1ap_state_t* state, const sctp_assoc_id_t assoc_id,
    const sctp_stream_id_t stream, S1ap_S1AP_PDU_t* pdu) {
  S1ap_ENBConfigurationTransfer_t* container = NULL;
  S1ap_ENBConfigurationTransferIEs_t* ie = NULL;
  S1ap_TargeteNB_ID_t* targeteNB_ID = NULL;
  uint8_t* enb_id_buf = NULL;
  enb_description_t* enb_association = NULL;
  enb_description_t* target_enb_association = NULL;
  uint32_t target_enb_id = 0;
  uint8_t* buffer = NULL;
  uint32_t length = 0;
  uint32_t idx = 0;
  status_code_e rc = RETURNok;

  // Not done according to Rel-15 (Target TAI and Source TAI)
  OAILOG_FUNC_IN(LOG_S1AP);
  container =
      &pdu->choice.initiatingMessage.value.choice.ENBConfigurationTransfer;

  S1AP_FIND_PROTOCOLIE_BY_ID(S1ap_ENBConfigurationTransferIEs_t, ie, container,
                             S1ap_ProtocolIE_ID_id_SONConfigurationTransferECT,
                             false);

  OAILOG_DEBUG(LOG_S1AP, "Received eNB Confiuration Request from assoc_id %u\n",
               assoc_id);
  enb_association = s1ap_state_get_enb(state, assoc_id);
  if (enb_association == NULL) {
    OAILOG_ERROR(LOG_S1AP,
                 "Ignoring eNB Confiuration Request from unknown assoc %u\n",
                 assoc_id);
    OAILOG_FUNC_RETURN(LOG_S1AP, RETURNerror);
  }

  if (enb_association->s1_state != S1AP_READY) {
    // ignore the message if s1 not ready
    OAILOG_INFO(
        LOG_S1AP,
        "S1 setup is not done.Invalid state.Ignoring eNB Configuration Request "
        "eNB Id = %d , S1AP state = %d \n",
        enb_association->enb_id, enb_association->s1_state);
    OAILOG_FUNC_RETURN(LOG_S1AP, RETURNok);
  }

  targeteNB_ID = &ie->value.choice.SONConfigurationTransfer.targeteNB_ID;

  if (targeteNB_ID->global_ENB_ID.eNB_ID.present == S1ap_ENB_ID_PR_homeENB_ID) {
    // Home eNB ID = 28 bits
    enb_id_buf = targeteNB_ID->global_ENB_ID.eNB_ID.choice.homeENB_ID.buf;

    target_enb_id = (enb_id_buf[0] << 20) + (enb_id_buf[1] << 12) +
                    (enb_id_buf[2] << 4) + ((enb_id_buf[3] & 0xf0) >> 4);
    OAILOG_INFO(LOG_S1AP, "home eNB id: %u\n", target_enb_id);
  } else {
    // Macro eNB = 20 bits
    enb_id_buf = targeteNB_ID->global_ENB_ID.eNB_ID.choice.macroENB_ID.buf;

    target_enb_id = (enb_id_buf[0] << 12) + (enb_id_buf[1] << 4) +
                    ((enb_id_buf[2] & 0xf0) >> 4);
    OAILOG_INFO(LOG_S1AP, "macro eNB id: %u\n", target_enb_id);
  }

  // retrieve enb_description using hash table and match target_enb_id
  if (state->enbs.size()) {
    for (auto itr = state->enbs.map->begin(); itr != state->enbs.map->end();
         itr++) {
      target_enb_association = itr->second;
      if (!target_enb_association) {
        continue;
      }
      if (target_enb_association->enb_id == target_enb_id) {
        break;
      }
    }
    if (target_enb_association->enb_id != target_enb_id) {
      OAILOG_ERROR(LOG_S1AP, "No eNB for enb_id %d\n", target_enb_id);
      OAILOG_FUNC_RETURN(LOG_S1AP, RETURNerror);
    }
  }

  pdu->choice.initiatingMessage.procedureCode =
      S1ap_ProcedureCode_id_MMEConfigurationTransfer;
  pdu->present = S1ap_S1AP_PDU_PR_initiatingMessage;
  // Message is received and immediately sent back by changing only the IE type
  // which is different from the usual approach of creating a new message.
  ie->id = S1ap_ProtocolIE_ID_id_SONConfigurationTransferMCT;
  // Encode message
  int enc_rval = s1ap_mme_encode_pdu(pdu, &buffer, &length);
  if (enc_rval < 0) {
    OAILOG_ERROR(
        LOG_S1AP,
        "Failed to encode MME Configuration Transfer message for enb_id %u\n",
        target_enb_id);
    OAILOG_FUNC_RETURN(LOG_S1AP, RETURNerror);
  }

  bstring b = blk2bstr(buffer, length);
  free(buffer);

  // Send message
  rc = s1ap_mme_itti_send_sctp_request(
      &b, target_enb_association->sctp_assoc_id,
      0,   // Stream id 0 for non UE related S1AP message
      0);  // mme_ue_s1ap_id 0 because UE in idle

  if (rc != RETURNok) {
    OAILOG_ERROR(
        LOG_S1AP,
        "Failed to send MME Configuration Transfer message over sctp for"
        "enb_id %u\n",
        target_enb_id);
  } else {
    OAILOG_INFO(LOG_S1AP,
                "Sent MME Configuration Transfer message over sctp for "
                "target_enb_id %u\n",
                target_enb_id);
  }
  OAILOG_FUNC_RETURN(LOG_S1AP, rc);
}

//------------------------------------------------------------------------------
bool is_all_erabId_same(S1ap_PathSwitchRequest_t* container) {
  S1ap_PathSwitchRequestIEs_t* ie = NULL;
  S1ap_E_RABToBeSwitchedDLItemIEs_t* eRABToBeSwitchedDlItemIEs_p = NULL;
  uint8_t item = 0;
  uint8_t firstItem = 0;
  uint8_t rc = true;

  S1AP_FIND_PROTOCOLIE_BY_ID(S1ap_PathSwitchRequestIEs_t, ie, container,
                             S1ap_ProtocolIE_ID_id_E_RABToBeSwitchedDLList,
                             true);
  if (!ie) {
    OAILOG_ERROR(LOG_S1AP, "Incorrect IE \n");
    return RETURNerror;
  }
  S1ap_E_RABToBeSwitchedDLList_t* e_rab_to_be_switched_dl_list =
      &ie->value.choice.E_RABToBeSwitchedDLList;

  if (1 == e_rab_to_be_switched_dl_list->list.count) {
    rc = false;
    OAILOG_FUNC_RETURN(LOG_S1AP, rc);
  }

  eRABToBeSwitchedDlItemIEs_p = (S1ap_E_RABToBeSwitchedDLItemIEs_t*)
                                    e_rab_to_be_switched_dl_list->list.array[0];
  firstItem = eRABToBeSwitchedDlItemIEs_p->value.choice.E_RABToBeSwitchedDLItem
                  .e_RAB_ID;

  for (item = 1; item < e_rab_to_be_switched_dl_list->list.count; ++item) {
    eRABToBeSwitchedDlItemIEs_p =
        (S1ap_E_RABToBeSwitchedDLItemIEs_t*)
            e_rab_to_be_switched_dl_list->list.array[item];
    if (firstItem == eRABToBeSwitchedDlItemIEs_p->value.choice
                         .E_RABToBeSwitchedDLItem.e_RAB_ID) {
      continue;
    } else {
      rc = false;
      break;
    }
  }
  OAILOG_FUNC_RETURN(LOG_S1AP, rc);
}
//------------------------------------------------------------------------------
status_code_e s1ap_handle_path_switch_req_ack(
    s1ap_state_t* state,
    const itti_s1ap_path_switch_request_ack_t* path_switch_req_ack_p,
    imsi64_t imsi64) {
  OAILOG_FUNC_IN(LOG_S1AP);

  uint8_t* buffer = NULL;
  uint32_t length = 0;
  oai::UeDescription* ue_ref_p = nullptr;
  S1ap_S1AP_PDU_t pdu = {S1ap_S1AP_PDU_PR_NOTHING, {0}};
  S1ap_PathSwitchRequestAcknowledge_t* out = NULL;
  S1ap_PathSwitchRequestAcknowledgeIEs_t* ie = NULL;
  status_code_e rc = RETURNok;

  if ((ue_ref_p = s1ap_state_get_ue_mmeid(
           path_switch_req_ack_p->mme_ue_s1ap_id)) == nullptr) {
    OAILOG_DEBUG_UE(
        LOG_S1AP, imsi64,
        "could not get ue context for mme_ue_s1ap_id " MME_UE_S1AP_ID_FMT "\n",
        (uint32_t)path_switch_req_ack_p->mme_ue_s1ap_id);
    OAILOG_FUNC_RETURN(LOG_S1AP, RETURNerror);
  }

  memset(&pdu, 0, sizeof(pdu));
  pdu.present = S1ap_S1AP_PDU_PR_successfulOutcome;
  pdu.choice.initiatingMessage.procedureCode =
      S1ap_ProcedureCode_id_PathSwitchRequest;
  pdu.choice.successfulOutcome.criticality = S1ap_Criticality_ignore;
  pdu.choice.successfulOutcome.value.present =
      S1ap_SuccessfulOutcome__value_PR_PathSwitchRequestAcknowledge;
  out = &pdu.choice.successfulOutcome.value.choice.PathSwitchRequestAcknowledge;

  ie = (S1ap_PathSwitchRequestAcknowledgeIEs_t*)calloc(
      1, sizeof(S1ap_PathSwitchRequestAcknowledgeIEs_t));
  ie->id = S1ap_ProtocolIE_ID_id_MME_UE_S1AP_ID;
  ie->criticality = S1ap_Criticality_reject;
  ie->value.present =
      S1ap_PathSwitchRequestAcknowledgeIEs__value_PR_MME_UE_S1AP_ID;
  ie->value.choice.MME_UE_S1AP_ID = ue_ref_p->mme_ue_s1ap_id();
  ASN_SEQUENCE_ADD(&out->protocolIEs.list, ie);

  /* mandatory */
  ie = (S1ap_PathSwitchRequestAcknowledgeIEs_t*)calloc(
      1, sizeof(S1ap_PathSwitchRequestAcknowledgeIEs_t));
  ie->id = S1ap_ProtocolIE_ID_id_eNB_UE_S1AP_ID;
  ie->criticality = S1ap_Criticality_reject;
  ie->value.present =
      S1ap_PathSwitchRequestAcknowledgeIEs__value_PR_ENB_UE_S1AP_ID;
  ie->value.choice.ENB_UE_S1AP_ID = ue_ref_p->enb_ue_s1ap_id();
  ASN_SEQUENCE_ADD(&out->protocolIEs.list, ie);

  /** Add the security context. */
  ie = (S1ap_PathSwitchRequestAcknowledgeIEs_t*)calloc(
      1, sizeof(S1ap_PathSwitchRequestAcknowledgeIEs_t));
  ie->id = S1ap_ProtocolIE_ID_id_SecurityContext;
  ie->criticality = S1ap_Criticality_reject;
  ie->value.present =
      S1ap_PathSwitchRequestAcknowledgeIEs__value_PR_SecurityContext;
  if (path_switch_req_ack_p->nh) {
    ie->value.choice.SecurityContext.nextHopParameter.buf =
        reinterpret_cast<uint8_t*>(calloc(AUTH_NEXT_HOP_SIZE, sizeof(uint8_t)));
    memcpy(ie->value.choice.SecurityContext.nextHopParameter.buf,
           path_switch_req_ack_p->nh, AUTH_NEXT_HOP_SIZE);
    ie->value.choice.SecurityContext.nextHopParameter.size = AUTH_NEXT_HOP_SIZE;
  } else {
    OAILOG_WARNING(LOG_S1AP, "No nh for PSReqAck.\n");
    ie->value.choice.SecurityContext.nextHopParameter.buf = NULL;
    ie->value.choice.SecurityContext.nextHopParameter.size = 0;
  }
  ie->value.choice.SecurityContext.nextHopParameter.bits_unused = 0;
  ie->value.choice.SecurityContext.nextHopChainingCount =
      path_switch_req_ack_p->ncc;
  ASN_SEQUENCE_ADD(&out->protocolIEs.list, ie);

  if (s1ap_mme_encode_pdu(&pdu, &buffer, &length) < 0) {
    OAILOG_ERROR_UE(LOG_S1AP, imsi64,
                    "Path Switch Request Ack encoding failed \n");
    OAILOG_FUNC_RETURN(LOG_S1AP, RETURNerror);
  }
  bstring b = blk2bstr(buffer, length);
  free_wrapper((void**)&buffer);
  OAILOG_DEBUG_UE(
      LOG_S1AP, imsi64,
      "Send PATH_SWITCH_REQUEST_ACK, mme_ue_s1ap_id " MME_UE_S1AP_ID_FMT "\n",
      (uint32_t)path_switch_req_ack_p->mme_ue_s1ap_id);

  rc = s1ap_mme_itti_send_sctp_request(&b, path_switch_req_ack_p->sctp_assoc_id,
                                       ue_ref_p->sctp_stream_send(),
                                       path_switch_req_ack_p->mme_ue_s1ap_id);

  OAILOG_FUNC_RETURN(LOG_S1AP, rc);
}
//------------------------------------------------------------------------------
status_code_e s1ap_handle_path_switch_req_failure(
    const itti_s1ap_path_switch_request_failure_t* path_switch_req_failure_p,
    imsi64_t imsi64) {
  S1ap_PathSwitchRequestFailure_t* container = NULL;
  uint8_t* buffer = NULL;
  uint32_t length = 0;
  oai::UeDescription* ue_ref_p = nullptr;
  S1ap_S1AP_PDU_t pdu = {S1ap_S1AP_PDU_PR_NOTHING, {0}};
  S1ap_PathSwitchRequestFailureIEs_t* ie = NULL;
  status_code_e rc = RETURNok;
  mme_ue_s1ap_id_t mme_ue_s1ap_id = 0;
  OAILOG_FUNC_IN(LOG_S1AP);

  mme_ue_s1ap_id = path_switch_req_failure_p->mme_ue_s1ap_id;
  ue_ref_p = s1ap_state_get_ue_mmeid(mme_ue_s1ap_id);
  if (ue_ref_p == nullptr) {
    OAILOG_DEBUG_UE(
        LOG_S1AP, imsi64,
        "could not get ue context for mme_ue_s1ap_id " MME_UE_S1AP_ID_FMT "\n",
        mme_ue_s1ap_id);
    OAILOG_FUNC_RETURN(LOG_S1AP, RETURNerror);
  }

  memset(&pdu, 0, sizeof(pdu));
  pdu.choice.unsuccessfulOutcome.procedureCode =
      S1ap_ProcedureCode_id_PathSwitchRequest;
  pdu.present = S1ap_S1AP_PDU_PR_unsuccessfulOutcome;
  pdu.choice.unsuccessfulOutcome.criticality = S1ap_Criticality_reject;
  pdu.choice.unsuccessfulOutcome.value.present =
      S1ap_UnsuccessfulOutcome__value_PR_PathSwitchRequestFailure;
  container =
      &pdu.choice.unsuccessfulOutcome.value.choice.PathSwitchRequestFailure;

  ie = (S1ap_PathSwitchRequestFailureIEs_t*)calloc(
      1, sizeof(S1ap_PathSwitchRequestFailureIEs_t));
  ie->id = S1ap_ProtocolIE_ID_id_MME_UE_S1AP_ID;
  ie->criticality = S1ap_Criticality_reject;
  ie->value.present = S1ap_PathSwitchRequestFailureIEs__value_PR_MME_UE_S1AP_ID;
  ie->value.choice.MME_UE_S1AP_ID = path_switch_req_failure_p->mme_ue_s1ap_id;
  s1ap_mme_set_cause(
      &ie->value.choice.Cause, S1ap_Cause_PR_radioNetwork,
      S1ap_CauseRadioNetwork_ho_failure_in_target_EPC_eNB_or_target_system);
  ASN_SEQUENCE_ADD(&container->protocolIEs.list, ie);

  ie = (S1ap_PathSwitchRequestFailureIEs_t*)calloc(
      1, sizeof(S1ap_PathSwitchRequestFailureIEs_t));
  ie->id = S1ap_ProtocolIE_ID_id_eNB_UE_S1AP_ID;
  ie->criticality = S1ap_Criticality_reject;
  ie->value.present = S1ap_PathSwitchRequestFailureIEs__value_PR_ENB_UE_S1AP_ID;
  ie->value.choice.ENB_UE_S1AP_ID = path_switch_req_failure_p->enb_ue_s1ap_id;
  s1ap_mme_set_cause(
      &ie->value.choice.Cause, S1ap_Cause_PR_radioNetwork,
      S1ap_CauseRadioNetwork_ho_failure_in_target_EPC_eNB_or_target_system);
  ASN_SEQUENCE_ADD(&container->protocolIEs.list, ie);

  if (s1ap_mme_encode_pdu(&pdu, &buffer, &length) < 0) {
    OAILOG_ERROR(LOG_S1AP, "Path Switch Request Failure encoding failed \n");
    OAILOG_FUNC_RETURN(LOG_S1AP, RETURNerror);
  }
  bstring b = blk2bstr(buffer, length);
  free_wrapper((void**)&buffer);
  OAILOG_DEBUG_UE(
      LOG_S1AP, imsi64,
      "send PATH_SWITCH_REQUEST_Failure for mme_ue_s1ap_id " MME_UE_S1AP_ID_FMT
      "\n",
      (uint32_t)path_switch_req_failure_p->mme_ue_s1ap_id);

  rc = s1ap_mme_itti_send_sctp_request(
      &b, path_switch_req_failure_p->sctp_assoc_id,
      ue_ref_p->sctp_stream_send(), path_switch_req_failure_p->mme_ue_s1ap_id);

  OAILOG_FUNC_RETURN(LOG_S1AP, rc);
}

const char* s1_enb_state2str(enum mme_s1_enb_state_s state) {
  switch (state) {
    case S1AP_INIT:
      return "S1AP_INIT";
    case S1AP_RESETING:
      return "S1AP_RESETING";
    case S1AP_READY:
      return "S1AP_READY";
    case S1AP_SHUTDOWN:
      return "S1AP_SHUTDOWN";
    default:
      return "unknown s1ap_enb_state";
  }
}

const char* s1ap_direction2str(uint8_t dir) {
  switch (dir) {
    case S1ap_S1AP_PDU_PR_NOTHING:
      return "<nothing>";
    case S1ap_S1AP_PDU_PR_initiatingMessage:
      return "originating message";
    case S1ap_S1AP_PDU_PR_successfulOutcome:
      return "successful outcome";
    case S1ap_S1AP_PDU_PR_unsuccessfulOutcome:
      return "unsuccessful outcome";
    default:
      return "unknown direction";
  }
}

//------------------------------------------------------------------------------
status_code_e s1ap_mme_handle_erab_rel_response(s1ap_state_t* state,
                                                const sctp_assoc_id_t assoc_id,
                                                const sctp_stream_id_t stream,
                                                S1ap_S1AP_PDU_t* pdu) {
  OAILOG_FUNC_IN(LOG_S1AP);
  S1ap_E_RABReleaseResponseIEs_t* ie = NULL;
  S1ap_E_RABReleaseResponse_t* container = NULL;
  oai::UeDescription* ue_ref_p = nullptr;
  MessageDef* message_p = NULL;
  status_code_e rc = RETURNok;
  imsi64_t imsi64 = INVALID_IMSI64;
  enb_ue_s1ap_id_t enb_ue_s1ap_id = INVALID_ENB_UE_S1AP_ID;
  mme_ue_s1ap_id_t mme_ue_s1ap_id = INVALID_MME_UE_S1AP_ID;

  container = &pdu->choice.successfulOutcome.value.choice.E_RABReleaseResponse;

  S1AP_FIND_PROTOCOLIE_BY_ID(S1ap_E_RABReleaseResponseIEs_t, ie, container,
                             S1ap_ProtocolIE_ID_id_MME_UE_S1AP_ID, true);
  mme_ue_s1ap_id = ie->value.choice.MME_UE_S1AP_ID;

  if ((ie) && (ue_ref_p = s1ap_state_get_ue_mmeid((uint32_t)mme_ue_s1ap_id)) ==
                  nullptr) {
    OAILOG_ERROR(LOG_S1AP,
                 "No UE is attached to this mme UE s1ap id: " MME_UE_S1AP_ID_FMT
                 "\n",
                 (mme_ue_s1ap_id_t)mme_ue_s1ap_id);
    OAILOG_FUNC_RETURN(LOG_S1AP, RETURNerror);
  }

  S1AP_FIND_PROTOCOLIE_BY_ID(S1ap_E_RABReleaseResponseIEs_t, ie, container,
                             S1ap_ProtocolIE_ID_id_eNB_UE_S1AP_ID, true);
  // eNB UE S1AP ID is limited to 24 bits
  enb_ue_s1ap_id =
      (enb_ue_s1ap_id_t)(ie->value.choice.ENB_UE_S1AP_ID & ENB_UE_S1AP_ID_MASK);

  if ((ie) && ue_ref_p->enb_ue_s1ap_id() != enb_ue_s1ap_id) {
    OAILOG_ERROR(LOG_S1AP,
                 "Mismatch in eNB UE S1AP ID, known: " ENB_UE_S1AP_ID_FMT
                 ", received: " ENB_UE_S1AP_ID_FMT "\n",
                 ue_ref_p->enb_ue_s1ap_id(), (enb_ue_s1ap_id_t)enb_ue_s1ap_id);
    OAILOG_FUNC_RETURN(LOG_S1AP, RETURNerror);
  }

  s1ap_imsi_map_t* imsi_map = get_s1ap_imsi_map();
  imsi_map->mme_ueid2imsi_map.get(ie->value.choice.MME_UE_S1AP_ID, &imsi64);

  message_p = itti_alloc_new_message(TASK_S1AP, S1AP_E_RAB_REL_RSP);
  if (message_p == NULL) {
    OAILOG_ERROR(LOG_S1AP, "itti_alloc_new_message Failed\n");
    OAILOG_FUNC_RETURN(LOG_S1AP, RETURNerror);
  }
  S1AP_E_RAB_REL_RSP(message_p).mme_ue_s1ap_id = ue_ref_p->mme_ue_s1ap_id();
  S1AP_E_RAB_REL_RSP(message_p).enb_ue_s1ap_id = ue_ref_p->enb_ue_s1ap_id();
  S1AP_E_RAB_REL_RSP(message_p).e_rab_rel_list.no_of_items = 0;
  S1AP_E_RAB_REL_RSP(message_p).e_rab_failed_to_rel_list.no_of_items = 0;

  const S1ap_E_RABList_t* const e_rab_list = &ie->value.choice.E_RABList;
  int num_erab = e_rab_list->list.count;
  if (ie) {
    for (int index = 0; index < num_erab; index++) {
      const S1ap_E_RABItemIEs_t* const erab_item_ies =
          (S1ap_E_RABItemIEs_t*)e_rab_list->list.array[index];
      const S1ap_E_RABItem_t* const erab_item =
          (S1ap_E_RABItem_t*)&erab_item_ies->value.choice.E_RABItem;
      S1AP_E_RAB_REL_RSP(message_p).e_rab_rel_list.item[index].e_rab_id =
          erab_item->e_RAB_ID;
      S1AP_E_RAB_REL_RSP(message_p).e_rab_rel_list.item[index].cause =
          erab_item->cause;
      S1AP_E_RAB_REL_RSP(message_p).e_rab_rel_list.no_of_items++;
    }
  }
  if (ie) {
    for (int index = 0; index < num_erab; index++) {
      const S1ap_E_RABItemIEs_t* const erab_item_ies =
          (S1ap_E_RABItemIEs_t*)e_rab_list->list.array[index];
      const S1ap_E_RABItem_t* const erab_item =
          (S1ap_E_RABItem_t*)&erab_item_ies->value.choice.E_RABItem;
      S1AP_E_RAB_REL_RSP(message_p)
          .e_rab_failed_to_rel_list.item[index]
          .e_rab_id = erab_item->e_RAB_ID;
      S1AP_E_RAB_REL_RSP(message_p).e_rab_failed_to_rel_list.item[index].cause =
          erab_item->cause;
      S1AP_E_RAB_REL_RSP(message_p).e_rab_failed_to_rel_list.no_of_items++;
    }
  }
  message_p->ittiMsgHeader.imsi = imsi64;
  rc = send_msg_to_task(&s1ap_task_zmq_ctx, TASK_MME_APP, message_p);
  OAILOG_FUNC_RETURN(LOG_S1AP, rc);
}

status_code_e s1ap_mme_remove_stale_ue_context(enb_ue_s1ap_id_t enb_ue_s1ap_id,
                                               uint32_t enb_id) {
  OAILOG_FUNC_IN(LOG_S1AP);
  MessageDef* message_p = NULL;
  message_p = itti_alloc_new_message(TASK_S1AP, S1AP_REMOVE_STALE_UE_CONTEXT);
  if (!message_p) {
    OAILOG_ERROR(
        LOG_S1AP,
        "Failed to allocate memory for S1AP_REMOVE_STALE_UE_CONTEXT \n");
    OAILOG_FUNC_RETURN(LOG_S1AP, RETURNerror);
  }
  S1AP_REMOVE_STALE_UE_CONTEXT(message_p).enb_ue_s1ap_id = enb_ue_s1ap_id;
  S1AP_REMOVE_STALE_UE_CONTEXT(message_p).enb_id = enb_id;
  OAILOG_INFO(
      LOG_S1AP,
      "sent S1AP_REMOVE_STALE_UE_CONTEXT for enb_ue_s1ap_id " ENB_UE_S1AP_ID_FMT
      "\n",
      enb_ue_s1ap_id);
  send_msg_to_task(&s1ap_task_zmq_ctx, TASK_MME_APP, message_p);
  OAILOG_FUNC_RETURN(LOG_S1AP, RETURNok);
}

status_code_e s1ap_send_mme_ue_context_release(s1ap_state_t* state,
                                               oai::UeDescription* ue_ref_p,
                                               enum s1cause s1_release_cause,
                                               S1ap_Cause_t ie_cause,
                                               imsi64_t imsi64) {
  MessageDef* message_p = NULL;
  message_p = itti_alloc_new_message(TASK_S1AP, S1AP_UE_CONTEXT_RELEASE_REQ);
  if (!message_p) {
    OAILOG_ERROR(
        LOG_S1AP,
        "Failed to allocate memory for S1AP_REMOVE_STALE_UE_CONTEXT \n");
    OAILOG_FUNC_RETURN(LOG_S1AP, RETURNerror);
  }

  enb_description_t* enb_ref_p =
      s1ap_state_get_enb(state, ue_ref_p->sctp_assoc_id());

  S1AP_UE_CONTEXT_RELEASE_REQ(message_p).mme_ue_s1ap_id =
      ue_ref_p->mme_ue_s1ap_id();
  S1AP_UE_CONTEXT_RELEASE_REQ(message_p).enb_ue_s1ap_id =
      ue_ref_p->enb_ue_s1ap_id();
  S1AP_UE_CONTEXT_RELEASE_REQ(message_p).enb_id = enb_ref_p->enb_id;
  S1AP_UE_CONTEXT_RELEASE_REQ(message_p).relCause = s1_release_cause;
  S1AP_UE_CONTEXT_RELEASE_REQ(message_p).cause = ie_cause;

  message_p->ittiMsgHeader.imsi = imsi64;
  return send_msg_to_task(&s1ap_task_zmq_ctx, TASK_MME_APP, message_p);
}

//------------------------------------------------------------------------------
static int handle_ue_context_rel_timer_expiry(zloop_t* loop, int timer_id,
                                              void* arg) {
  OAILOG_FUNC_IN(LOG_S1AP);
  oai::UeDescription* ue_ref_p = nullptr;
  mme_ue_s1ap_id_t mme_ue_s1ap_id = 0;
  imsi64_t imsi64 = INVALID_IMSI64;
  s1ap_state_t* state = NULL;
  if (!s1ap_pop_timer_arg_ue_id(timer_id, &mme_ue_s1ap_id)) {
    OAILOG_WARNING(LOG_S1AP, "Invalid Timer Id expiration, Timer Id: %u\n",
                   timer_id);
    // Timer handlers need to return 0 to avoid triggering ZMQ thread exit
    OAILOG_FUNC_RETURN(LOG_S1AP, RETURNok);
  }
  if ((ue_ref_p = s1ap_state_get_ue_mmeid(mme_ue_s1ap_id)) == nullptr) {
    OAILOG_ERROR(
        LOG_S1AP,
        "Failed to find UE context for mme_ue_s1ap_id " MME_UE_S1AP_ID_FMT,
        mme_ue_s1ap_id);
    // Timer handlers need to return 0 to avoid triggering ZMQ thread exit
    OAILOG_FUNC_RETURN(LOG_S1AP, RETURNok);
  }

  state = get_s1ap_state(false);
  ue_ref_p->mutable_s1ap_ue_context_rel_timer()->set_id(S1AP_TIMER_INACTIVE_ID);
  s1ap_imsi_map_t* imsi_map = get_s1ap_imsi_map();
  imsi_map->mme_ueid2imsi_map.get(mme_ue_s1ap_id, &imsi64);

  OAILOG_DEBUG_UE(LOG_S1AP, imsi64,
                  "Expired- UE Context Release Timer for "
                  "mme_ue_s1ap_id " MME_UE_S1AP_ID_FMT,
                  ue_ref_p->mme_ue_s1ap_id());
  // Remove UE context and inform MME_APP.
  s1ap_mme_release_ue_context(state, ue_ref_p, imsi64);
  OAILOG_FUNC_RETURN(LOG_S1AP, RETURNok);
}

// Frees the contents of pointer, called while freeing an entry from protibuf
// map
void free_enb_description(void** ptr) {
  if (ptr) {
    delete *ptr;
    *ptr = nullptr;
  }
}

// Frees the contents of UE context, called while freeing an entry from protobuf
// map
void free_ue_description(void** ptr) {
  if (ptr) {
    oai::UeDescription* ue_context_p =
        reinterpret_cast<oai::UeDescription*>(*ptr);
    if ((ue_context_p)->has_s1ap_ue_context_rel_timer()) {
      ue_context_p->clear_s1ap_ue_context_rel_timer();
    }
    if ((ue_context_p)->has_s1ap_handover_state()) {
      if ((ue_context_p)->s1ap_handover_state().has_e_rab_admitted_list()) {
        (ue_context_p)
            ->mutable_s1ap_handover_state()
            ->clear_e_rab_admitted_list();
      }
      ue_context_p->clear_s1ap_handover_state();
    }
    delete ue_context_p;
    *ptr = nullptr;
  }
}

}  // namespace lte
}  // namespace magma<|MERGE_RESOLUTION|>--- conflicted
+++ resolved
@@ -454,13 +454,8 @@
 
   for (auto itr = s1ap_ue_state->map->begin(); itr != s1ap_ue_state->map->end();
        itr++) {
-<<<<<<< HEAD
     if ((itr->second) && (sctp_assoc_id == itr->second->sctp_assoc_id())) {
       s1ap_remove_ue(state, reinterpret_cast<oai::UeDescription*>(itr->second));
-=======
-    if ((itr->second) && (sctp_assoc_id == itr->second->sctp_assoc_id)) {
-      s1ap_remove_ue(state, reinterpret_cast<ue_description_t*>(itr->second));
->>>>>>> b9bf710d
     }
   }
   OAILOG_FUNC_RETURN(LOG_S1AP, RETURNok);
@@ -3561,13 +3556,10 @@
 
   // Ask for the release of each UE context associated to the eNB
   map_uint64_ue_description_t* s1ap_ue_state = get_s1ap_ue_state();
-<<<<<<< HEAD
-=======
   if (!s1ap_ue_state) {
     OAILOG_ERROR(LOG_S1AP, "Failed to get s1ap_ue_state");
     OAILOG_FUNC_RETURN(LOG_S1AP, false);
   }
->>>>>>> b9bf710d
   s1ap_ue_state->get(dataP, &ue_ref_p);
   if (ue_ref_p) {
     if (arg->current_ue_index == 0) {
@@ -3636,13 +3628,10 @@
   oai::UeDescription* ue_ref = reinterpret_cast<oai::UeDescription*>(dataP);
 
   map_uint64_ue_description_t* s1ap_ue_state = get_s1ap_ue_state();
-<<<<<<< HEAD
-=======
   if (!s1ap_ue_state) {
     OAILOG_ERROR(LOG_S1AP, "Failed to get s1ap_ue_state");
     OAILOG_FUNC_RETURN(LOG_S1AP, false);
   }
->>>>>>> b9bf710d
   s1ap_ue_state->get(dataP, &ue_ref);
   uint32_t i = arg->current_ue_index;
   if (ue_ref) {
