/*
 * Licensed to the OpenAirInterface (OAI) Software Alliance under one or more
 * contributor license agreements.  See the NOTICE file distributed with
 * this work for additional information regarding copyright ownership.
 * The OpenAirInterface Software Alliance licenses this file to You under
 * the terms found in the LICENSE file in the root of this source tree.
 *
 * Unless required by applicable law or agreed to in writing, software
 * distributed under the License is distributed on an "AS IS" BASIS,
 * WITHOUT WARRANTIES OR CONDITIONS OF ANY KIND, either express or implied.
 * See the License for the specific language governing permissions and
 * limitations under the License.
 *------------------------------------------------------------------------------
 * For more information about the OpenAirInterface (OAI) Software Alliance:
 *      contact@openairinterface.org
 */

#include "lte/gateway/c/core/common/common_defs.h"
#include "lte/gateway/c/core/oai/lib/3gpp/3gpp_36.413.h"
#include "lte/gateway/c/core/oai/tasks/s1ap/s1ap_state_manager.hpp"
#include "lte/gateway/c/core/oai/include/proto_map.hpp"
#include "lte/gateway/c/core/oai/tasks/s1ap/s1ap_mme.hpp"

namespace {
char S1AP_ENB_COLL[] = "s1ap_eNB_coll";
constexpr char S1AP_MME_ID2ASSOC_ID_COLL[] = "s1ap_mme_id2assoc_id_coll";
constexpr char S1AP_IMSI_MAP_TABLE_NAME[] = "s1ap_imsi_map";
}  // namespace

using magma::lte::oai::UeDescription;

namespace magma {
namespace lte {

S1apStateManager::S1apStateManager()
    : max_ues_(0),
      max_enbs_(0),
      s1ap_imsi_map_hash_(0),
      s1ap_imsi_map_(nullptr) {}

S1apStateManager::~S1apStateManager() { free_state(); }

S1apStateManager& S1apStateManager::getInstance() {
  static S1apStateManager instance;
  return instance;
}

void S1apStateManager::init(uint32_t max_ues, uint32_t max_enbs,
                            bool persist_state) {
  log_task = LOG_S1AP;
  table_key = S1AP_STATE_TABLE;
  task_name = S1AP_TASK_NAME;
  persist_state_enabled = persist_state;
  max_ues_ = max_ues;
  max_enbs_ = max_enbs;
  redis_client = std::make_unique<RedisClient>(persist_state);
  create_state();
  if (read_state_from_db() != RETURNok) {
    OAILOG_ERROR(LOG_S1AP, "Failed to read state from redis");
  }
  read_ue_state_from_db();
  is_initialized = true;
}

s1ap_state_t* create_s1ap_state(uint32_t max_enbs, uint32_t max_ues) {
  bstring ht_name;

  s1ap_state_t* state_cache_p = new s1ap_state_t();
  state_cache_p->enbs.map =
<<<<<<< HEAD
      new (google::protobuf::Map<unsigned int, struct enb_description_s*>);
  state_cache_p->enbs.set_name("S1AP_ENB_COLL");
=======
      new google::protobuf::Map<unsigned int, struct enb_description_s*>();
  state_cache_p->enbs.set_name(S1AP_ENB_COLL);
>>>>>>> 03ebba59
  state_cache_p->enbs.bind_callback(free_enb_description);

  ht_name = bfromcstr(S1AP_MME_ID2ASSOC_ID_COLL);
  hashtable_ts_init(&state_cache_p->mmeid2associd, max_ues, nullptr,
                    hash_free_int_func, ht_name);
  bdestroy(ht_name);

  state_cache_p->num_enbs = 0;
  return state_cache_p;
}

void S1apStateManager::create_state() {
  state_cache_p = create_s1ap_state(max_enbs_, max_ues_);

  bstring ht_name = bfromcstr(S1AP_ENB_COLL);
  state_ue_ht = hashtable_ts_create(max_ues_, nullptr, free_wrapper, ht_name);
  bdestroy(ht_name);

  create_s1ap_imsi_map();
}

void free_s1ap_state(s1ap_state_t* state_cache_p) {
  AssertFatal(state_cache_p,
              "s1ap_state_t passed to free_s1ap_state must not be null");

  int i;
  hashtable_rc_t ht_rc;
  hashtable_key_array_t* keys;
  sctp_assoc_id_t assoc_id;
  enb_description_t* enb;

<<<<<<< HEAD
  if (!(state_cache_p->enbs.size())) {
=======
  if (state_cache_p->enbs.isEmpty()) {
>>>>>>> 03ebba59
    OAILOG_DEBUG(LOG_S1AP, "No keys in the enb hashtable");
  } else {
    for (auto itr = state_cache_p->enbs.map->begin();
         itr != state_cache_p->enbs.map->end(); itr++) {
      enb = itr->second;
      if (!enb) {
        OAILOG_ERROR(LOG_S1AP, "eNB entry not found in eNB S1AP state");
      } else {
        enb->ue_id_coll.destroy_map();
      }
    }
<<<<<<< HEAD
=======
  }
  if (state_cache_p->enbs.destroy_map() != PROTO_MAP_OK) {
    OAILOG_ERROR(LOG_S1AP, "An error occurred while destroying s1 eNB map");
>>>>>>> 03ebba59
  }
  state_cache_p->enbs.destroy_map();
  if (hashtable_ts_destroy(&state_cache_p->mmeid2associd) != HASH_TABLE_OK) {
    OAILOG_ERROR(LOG_S1AP,
                 "An error occurred while destroying assoc_id hash table");
  }
  delete state_cache_p;
}

void S1apStateManager::free_state() {
  AssertFatal(
      is_initialized,
      "S1apStateManager init() function should be called to initialize state.");

  if (state_cache_p == nullptr) {
    return;
  }
  free_s1ap_state(state_cache_p);
  state_cache_p = nullptr;

  if (hashtable_ts_destroy(state_ue_ht) != HASH_TABLE_OK) {
    OAILOG_ERROR(LOG_S1AP,
                 "An error occurred while destroying assoc_id hash table");
  }
  clear_s1ap_imsi_map();
}

status_code_e S1apStateManager::read_ue_state_from_db() {
#if !MME_UNIT_TEST
  if (!persist_state_enabled) {
    return RETURNok;
  }
  auto keys = redis_client->get_keys("IMSI*" + task_name + "*");

  for (const auto& key : keys) {
    OAILOG_DEBUG(log_task, "Reading UE state from db for %s", key.c_str());
    UeDescription ue_proto = UeDescription();
    auto* ue_context = (ue_description_t*)calloc(1, sizeof(ue_description_t));
    if (redis_client->read_proto(key, ue_proto) != RETURNok) {
      return RETURNerror;
    }

    S1apStateConverter::proto_to_ue(ue_proto, ue_context);

    hashtable_rc_t h_rc = hashtable_ts_insert(
        state_ue_ht, ue_context->comp_s1ap_id, (void*)ue_context);
    if (HASH_TABLE_OK != h_rc) {
      OAILOG_ERROR(
          log_task,
          "Failed to insert UE state with key comp_s1ap_id " COMP_S1AP_ID_FMT
          ", ENB UE S1AP Id: " ENB_UE_S1AP_ID_FMT
          ", MME UE S1AP Id: " MME_UE_S1AP_ID_FMT " (Error Code: %s)\n",
          ue_context->comp_s1ap_id, ue_context->enb_ue_s1ap_id,
          ue_context->mme_ue_s1ap_id, hashtable_rc_code2string(h_rc));
    } else {
      OAILOG_DEBUG(log_task,
                   "Inserted UE state with key comp_s1ap_id " COMP_S1AP_ID_FMT
                   ", ENB UE S1AP Id: " ENB_UE_S1AP_ID_FMT
                   ", MME UE S1AP Id: " MME_UE_S1AP_ID_FMT,
                   ue_context->comp_s1ap_id, ue_context->enb_ue_s1ap_id,
                   ue_context->mme_ue_s1ap_id);
    }
  }
#endif
  return RETURNok;
}

void S1apStateManager::create_s1ap_imsi_map() {
  s1ap_imsi_map_ = (s1ap_imsi_map_t*)calloc(1, sizeof(s1ap_imsi_map_t));

  s1ap_imsi_map_->mme_ue_id_imsi_htbl =
      hashtable_uint64_ts_create(max_ues_, nullptr, nullptr);

  if (persist_state_enabled) {
    oai::S1apImsiMap imsi_proto = oai::S1apImsiMap();
    redis_client->read_proto(S1AP_IMSI_MAP_TABLE_NAME, imsi_proto);

    S1apStateConverter::proto_to_s1ap_imsi_map(imsi_proto, s1ap_imsi_map_);
  }
}

void S1apStateManager::clear_s1ap_imsi_map() {
  if (!s1ap_imsi_map_) {
    return;
  }
  hashtable_uint64_ts_destroy(s1ap_imsi_map_->mme_ue_id_imsi_htbl);

  free_wrapper((void**)&s1ap_imsi_map_);
}

s1ap_imsi_map_t* S1apStateManager::get_s1ap_imsi_map() {
  return s1ap_imsi_map_;
}

void S1apStateManager::write_s1ap_imsi_map_to_db() {
  if (!persist_state_enabled) {
    return;
  }
  oai::S1apImsiMap imsi_proto = oai::S1apImsiMap();
  S1apStateConverter::s1ap_imsi_map_to_proto(s1ap_imsi_map_, &imsi_proto);
  std::string proto_msg;
  redis_client->serialize(imsi_proto, proto_msg);
  std::size_t new_hash = std::hash<std::string>{}(proto_msg);

  // s1ap_imsi_map is not state service synced, so version will not be updated
  if (new_hash != this->s1ap_imsi_map_hash_) {
    redis_client->write_proto_str(S1AP_IMSI_MAP_TABLE_NAME, proto_msg, 0);
    this->s1ap_imsi_map_hash_ = new_hash;
  }
}

}  // namespace lte
}  // namespace magma<|MERGE_RESOLUTION|>--- conflicted
+++ resolved
@@ -67,13 +67,8 @@
 
   s1ap_state_t* state_cache_p = new s1ap_state_t();
   state_cache_p->enbs.map =
-<<<<<<< HEAD
-      new (google::protobuf::Map<unsigned int, struct enb_description_s*>);
-  state_cache_p->enbs.set_name("S1AP_ENB_COLL");
-=======
       new google::protobuf::Map<unsigned int, struct enb_description_s*>();
   state_cache_p->enbs.set_name(S1AP_ENB_COLL);
->>>>>>> 03ebba59
   state_cache_p->enbs.bind_callback(free_enb_description);
 
   ht_name = bfromcstr(S1AP_MME_ID2ASSOC_ID_COLL);
@@ -105,11 +100,7 @@
   sctp_assoc_id_t assoc_id;
   enb_description_t* enb;
 
-<<<<<<< HEAD
-  if (!(state_cache_p->enbs.size())) {
-=======
   if (state_cache_p->enbs.isEmpty()) {
->>>>>>> 03ebba59
     OAILOG_DEBUG(LOG_S1AP, "No keys in the enb hashtable");
   } else {
     for (auto itr = state_cache_p->enbs.map->begin();
@@ -121,14 +112,10 @@
         enb->ue_id_coll.destroy_map();
       }
     }
-<<<<<<< HEAD
-=======
   }
   if (state_cache_p->enbs.destroy_map() != PROTO_MAP_OK) {
     OAILOG_ERROR(LOG_S1AP, "An error occurred while destroying s1 eNB map");
->>>>>>> 03ebba59
-  }
-  state_cache_p->enbs.destroy_map();
+  }
   if (hashtable_ts_destroy(&state_cache_p->mmeid2associd) != HASH_TABLE_OK) {
     OAILOG_ERROR(LOG_S1AP,
                  "An error occurred while destroying assoc_id hash table");
