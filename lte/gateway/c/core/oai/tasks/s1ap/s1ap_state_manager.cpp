--- conflicted
+++ resolved
@@ -104,23 +104,12 @@
   AssertFatal(state_cache_p,
               "S1apState passed to free_s1ap_state must not be null");
 
-<<<<<<< HEAD
-  int i;
-  hashtable_rc_t ht_rc;
-  hashtable_key_array_t* keys;
-  sctp_assoc_id_t assoc_id;
   oai::EnbDescription enb;
   proto_map_uint32_enb_description_t enb_map;
   enb_map.map = state_cache_p->mutable_enbs();
 
   if (enb_map.isEmpty()) {
-    OAILOG_DEBUG(LOG_S1AP, "No keys in the enb hashtable");
-=======
-  oai::EnbDescription* enb;
-
-  if (state_cache_p->enbs.isEmpty()) {
     OAILOG_DEBUG(LOG_S1AP, "No keys in the enb map");
->>>>>>> 9a628111
   } else {
     for (auto itr = enb_map.map->begin(); itr != enb_map.map->end(); itr++) {
       enb = itr->second;
@@ -240,7 +229,6 @@
   return &state_ue_map;
 }
 
-<<<<<<< HEAD
 oai::S1apState* S1apStateManager::get_state(bool read_from_db) {
   OAILOG_FUNC_IN(LOG_AMF_APP);
   AssertFatal(
@@ -286,7 +274,6 @@
   }
 }
 
-=======
 void S1apStateManager::s1ap_write_ue_state_to_db(
     const oai::UeDescription* ue_context, const std::string& imsi_str) {
   AssertFatal(
@@ -310,6 +297,6 @@
                  imsi_str.c_str());
   }
 }
->>>>>>> 9a628111
+
 }  // namespace lte
 }  // namespace magma