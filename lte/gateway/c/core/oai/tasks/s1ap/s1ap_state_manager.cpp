/*
 * Licensed to the OpenAirInterface (OAI) Software Alliance under one or more
 * contributor license agreements.  See the NOTICE file distributed with
 * this work for additional information regarding copyright ownership.
 * The OpenAirInterface Software Alliance licenses this file to You under
 * the terms found in the LICENSE file in the root of this source tree.
 *
 * Unless required by applicable law or agreed to in writing, software
 * distributed under the License is distributed on an "AS IS" BASIS,
 * WITHOUT WARRANTIES OR CONDITIONS OF ANY KIND, either express or implied.
 * See the License for the specific language governing permissions and
 * limitations under the License.
 *------------------------------------------------------------------------------
 * For more information about the OpenAirInterface (OAI) Software Alliance:
 *      contact@openairinterface.org
 */

#include "lte/gateway/c/core/common/dynamic_memory_check.h"
#include "lte/gateway/c/core/common/common_defs.h"
#include "lte/gateway/c/core/oai/lib/3gpp/3gpp_36.413.h"
#include "lte/gateway/c/core/oai/tasks/s1ap/s1ap_state_manager.hpp"
#include "lte/gateway/c/core/oai/include/proto_map.hpp"
#include "lte/gateway/c/core/oai/tasks/s1ap/s1ap_mme.hpp"

namespace {
constexpr char S1AP_ENB_COLL[] = "s1ap_eNB_coll";
constexpr char S1AP_MME_ID2ASSOC_ID_COLL[] = "s1ap_mme_id2assoc_id_coll";
constexpr char S1AP_MME_UEID2IMSI_MAP[] = "s1ap_mme_ueid2imsi_map";
constexpr char S1AP_IMSI_MAP_TABLE_NAME[] = "s1ap_imsi_map";
constexpr char S1AP_STATE_UE_MAP[] = "s1ap_state_ue_map";
}  // namespace

using magma::lte::oai::UeDescription;

namespace magma {
namespace lte {

S1apStateManager::S1apStateManager()
    : max_ues_(0),
      max_enbs_(0),
      s1ap_imsi_map_hash_(0),
      s1ap_imsi_map_(nullptr) {}

S1apStateManager::~S1apStateManager() { free_state(); }

S1apStateManager& S1apStateManager::getInstance() {
  static S1apStateManager instance;
  return instance;
}

void S1apStateManager::init(uint32_t max_ues, uint32_t max_enbs,
                            bool persist_state) {
  log_task = LOG_S1AP;
  table_key = S1AP_STATE_TABLE;
  task_name = S1AP_TASK_NAME;
  persist_state_enabled = persist_state;
  max_ues_ = max_ues;
  max_enbs_ = max_enbs;
  redis_client = std::make_unique<RedisClient>(persist_state);
  create_state();
  if (read_state_from_db() != RETURNok) {
    OAILOG_ERROR(LOG_S1AP, "Failed to read state from redis");
  }
  read_ue_state_from_db();
  is_initialized = true;
}

s1ap_state_t* create_s1ap_state(void) {
  bstring ht_name;

  s1ap_state_t* state_cache_p = new s1ap_state_t();
  state_cache_p->enbs.map =
      new google::protobuf::Map<unsigned int, struct enb_description_s*>();
  state_cache_p->enbs.set_name(S1AP_ENB_COLL);
  state_cache_p->enbs.bind_callback(free_cpp_wrapper);

  state_cache_p->mmeid2associd.map =
      new google::protobuf::Map<uint32_t, uint32_t>();
  state_cache_p->mmeid2associd.set_name(S1AP_MME_ID2ASSOC_ID_COLL);

  state_cache_p->num_enbs = 0;
  return state_cache_p;
}

void S1apStateManager::create_state() {
  state_cache_p = create_s1ap_state();

  state_ue_map.map =
      new google::protobuf::Map<uint64_t, magma::lte::oai::UeDescription*>();
  state_ue_map.set_name(S1AP_STATE_UE_MAP);
  state_ue_map.bind_callback(free_ue_description);

  create_s1ap_imsi_map();
}

void free_s1ap_state(s1ap_state_t* state_cache_p) {
  AssertFatal(state_cache_p,
              "s1ap_state_t passed to free_s1ap_state must not be null");

  int i;
  hashtable_rc_t ht_rc;
  hashtable_key_array_t* keys;
  sctp_assoc_id_t assoc_id;
  enb_description_t* enb;

  if (state_cache_p->enbs.isEmpty()) {
    OAILOG_DEBUG(LOG_S1AP, "No keys in the enb hashtable");
  } else {
    for (auto itr = state_cache_p->enbs.map->begin();
         itr != state_cache_p->enbs.map->end(); itr++) {
      enb = itr->second;
      if (!enb) {
        OAILOG_ERROR(LOG_S1AP, "eNB entry not found in eNB S1AP state");
      } else {
        enb->ue_id_coll.destroy_map();
      }
    }
  }
  if (state_cache_p->enbs.destroy_map() != PROTO_MAP_OK) {
    OAILOG_ERROR(LOG_S1AP, "An error occurred while destroying s1 eNB map");
  }
  if ((state_cache_p->mmeid2associd.destroy_map()) != magma::PROTO_MAP_OK) {
    OAILOG_ERROR(LOG_S1AP,
                 "An error occurred while destroying mmeid2associd map");
  }
  delete state_cache_p;
}

void S1apStateManager::free_state() {
  AssertFatal(
      is_initialized,
      "S1apStateManager init() function should be called to initialize state.");

  if (state_cache_p == nullptr) {
    return;
  }
  free_s1ap_state(state_cache_p);
  state_cache_p = nullptr;

  if (state_ue_map.destroy_map() != PROTO_MAP_OK) {
    OAILOG_ERROR(LOG_S1AP, "An error occurred while destroying state_ue_map");
  }
  clear_s1ap_imsi_map();
}

status_code_e S1apStateManager::read_ue_state_from_db() {
#if !MME_UNIT_TEST
  if (!persist_state_enabled) {
    return RETURNok;
  }
  auto keys = redis_client->get_keys("IMSI*" + task_name + "*");

  for (const auto& key : keys) {
    OAILOG_DEBUG(log_task, "Reading UE state from db for %s", key.c_str());
    UeDescription ue_proto = UeDescription();
<<<<<<< HEAD
    auto* ue_context = new UeDescription();
=======
    auto* ue_context = new ue_description_t();
    if (!ue_context) {
      OAILOG_ERROR(log_task, "Failed to allocate memory for ue context");
      return RETURNerror;
    }
>>>>>>> ddaceb17
    if (redis_client->read_proto(key, ue_proto) != RETURNok) {
      return RETURNerror;
    }

    S1apStateConverter::proto_to_ue(ue_proto, ue_context);

    proto_map_rc_t rc =
        state_ue_map.insert(ue_context->comp_s1ap_id(), ue_context);
    if (PROTO_MAP_OK != rc) {
      OAILOG_ERROR(
          log_task,
          "Failed to insert UE state with key comp_s1ap_id " COMP_S1AP_ID_FMT
          ", ENB UE S1AP Id: " ENB_UE_S1AP_ID_FMT
          ", MME UE S1AP Id: " MME_UE_S1AP_ID_FMT " (Error Code: %s)\n",
          ue_context->comp_s1ap_id(), ue_context->enb_ue_s1ap_id(),
          ue_context->mme_ue_s1ap_id(), magma::map_rc_code2string(rc));
    } else {
      OAILOG_DEBUG(log_task,
                   "Inserted UE state with key comp_s1ap_id " COMP_S1AP_ID_FMT
                   ", ENB UE S1AP Id: " ENB_UE_S1AP_ID_FMT
                   ", MME UE S1AP Id: " MME_UE_S1AP_ID_FMT,
                   ue_context->comp_s1ap_id(), ue_context->enb_ue_s1ap_id(),
                   ue_context->mme_ue_s1ap_id());
    }
  }
#endif
  return RETURNok;
}

void S1apStateManager::create_s1ap_imsi_map() {
  s1ap_imsi_map_ = new s1ap_imsi_map_t();

  s1ap_imsi_map_->mme_ueid2imsi_map.map =
      new google::protobuf::Map<uint32_t, uint64_t>();
  s1ap_imsi_map_->mme_ueid2imsi_map.set_name(S1AP_MME_UEID2IMSI_MAP);

  if (persist_state_enabled) {
    oai::S1apImsiMap imsi_proto = oai::S1apImsiMap();
    redis_client->read_proto(S1AP_IMSI_MAP_TABLE_NAME, imsi_proto);

    S1apStateConverter::proto_to_s1ap_imsi_map(imsi_proto, s1ap_imsi_map_);
  }
}

void S1apStateManager::clear_s1ap_imsi_map() {
  if (!s1ap_imsi_map_) {
    return;
  }
  s1ap_imsi_map_->mme_ueid2imsi_map.destroy_map();
  delete s1ap_imsi_map_;
}

s1ap_imsi_map_t* S1apStateManager::get_s1ap_imsi_map() {
  return s1ap_imsi_map_;
}

void S1apStateManager::write_s1ap_imsi_map_to_db() {
  if (!persist_state_enabled) {
    return;
  }
  oai::S1apImsiMap imsi_proto = oai::S1apImsiMap();
  S1apStateConverter::s1ap_imsi_map_to_proto(s1ap_imsi_map_, &imsi_proto);
  std::string proto_msg;
  redis_client->serialize(imsi_proto, proto_msg);
  std::size_t new_hash = std::hash<std::string>{}(proto_msg);

  // s1ap_imsi_map is not state service synced, so version will not be updated
  if (new_hash != this->s1ap_imsi_map_hash_) {
    redis_client->write_proto_str(S1AP_IMSI_MAP_TABLE_NAME, proto_msg, 0);
    this->s1ap_imsi_map_hash_ = new_hash;
  }
}

map_uint64_ue_description_t* S1apStateManager::get_s1ap_ue_state() {
  return &state_ue_map;
}

}  // namespace lte
}  // namespace magma<|MERGE_RESOLUTION|>--- conflicted
+++ resolved
@@ -153,15 +153,11 @@
   for (const auto& key : keys) {
     OAILOG_DEBUG(log_task, "Reading UE state from db for %s", key.c_str());
     UeDescription ue_proto = UeDescription();
-<<<<<<< HEAD
-    auto* ue_context = new UeDescription();
-=======
     auto* ue_context = new ue_description_t();
     if (!ue_context) {
       OAILOG_ERROR(log_task, "Failed to allocate memory for ue context");
       return RETURNerror;
     }
->>>>>>> ddaceb17
     if (redis_client->read_proto(key, ue_proto) != RETURNok) {
       return RETURNerror;
     }
