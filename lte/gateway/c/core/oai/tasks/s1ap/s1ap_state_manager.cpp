/*
 * Licensed to the OpenAirInterface (OAI) Software Alliance under one or more
 * contributor license agreements.  See the NOTICE file distributed with
 * this work for additional information regarding copyright ownership.
 * The OpenAirInterface Software Alliance licenses this file to You under
 * the terms found in the LICENSE file in the root of this source tree.
 *
 * Unless required by applicable law or agreed to in writing, software
 * distributed under the License is distributed on an "AS IS" BASIS,
 * WITHOUT WARRANTIES OR CONDITIONS OF ANY KIND, either express or implied.
 * See the License for the specific language governing permissions and
 * limitations under the License.
 *------------------------------------------------------------------------------
 * For more information about the OpenAirInterface (OAI) Software Alliance:
 *      contact@openairinterface.org
 */

#include "lte/gateway/c/core/common/dynamic_memory_check.h"
#include "lte/gateway/c/core/common/common_defs.h"
#include "lte/gateway/c/core/oai/lib/3gpp/3gpp_36.413.h"
#include "lte/gateway/c/core/oai/tasks/s1ap/s1ap_state_manager.hpp"
#include "lte/gateway/c/core/oai/include/proto_map.hpp"
#include "lte/gateway/c/core/oai/tasks/s1ap/s1ap_mme.hpp"

namespace {
constexpr char S1AP_ENB_COLL[] = "s1ap_eNB_coll";
constexpr char S1AP_MME_ID2ASSOC_ID_COLL[] = "s1ap_mme_id2assoc_id_coll";
constexpr char S1AP_MME_UEID2IMSI_MAP[] = "s1ap_mme_ueid2imsi_map";
constexpr char S1AP_IMSI_MAP_TABLE_NAME[] = "s1ap_imsi_map";
constexpr char S1AP_STATE_UE_MAP[] = "s1ap_state_ue_map";
}  // namespace

using magma::lte::oai::UeDescription;

namespace magma {
namespace lte {

S1apStateManager::S1apStateManager()
    : max_ues_(0),
      max_enbs_(0),
      s1ap_imsi_map_hash_(0),
      s1ap_imsi_map_(nullptr) {}

S1apStateManager::~S1apStateManager() { free_state(); }

S1apStateManager& S1apStateManager::getInstance() {
  static S1apStateManager instance;
  return instance;
}

void S1apStateManager::init(uint32_t max_ues, uint32_t max_enbs,
                            bool persist_state) {
  log_task = LOG_S1AP;
  table_key = S1AP_STATE_TABLE;
  task_name = S1AP_TASK_NAME;
  persist_state_enabled = persist_state;
  max_ues_ = max_ues;
  max_enbs_ = max_enbs;
  redis_client = std::make_unique<RedisClient>(persist_state);
  create_state();
  if (read_state_from_db() != RETURNok) {
    OAILOG_ERROR(LOG_S1AP, "Failed to read state from redis");
  }
  read_ue_state_from_db();
  is_initialized = true;
}

s1ap_state_t* create_s1ap_state(void) {
  bstring ht_name;

  s1ap_state_t* state_cache_p = new s1ap_state_t();
  state_cache_p->enbs.map =
      new google::protobuf::Map<unsigned int, struct enb_description_s*>();
  state_cache_p->enbs.set_name(S1AP_ENB_COLL);
  state_cache_p->enbs.bind_callback(free_cpp_wrapper);

  state_cache_p->mmeid2associd.map =
      new google::protobuf::Map<uint32_t, uint32_t>();
  state_cache_p->mmeid2associd.set_name(S1AP_MME_ID2ASSOC_ID_COLL);

  state_cache_p->num_enbs = 0;
  return state_cache_p;
}

void S1apStateManager::create_state() {
  state_cache_p = create_s1ap_state();
  if (!state_cache_p) {
    OAILOG_ERROR(LOG_S1AP, "Failed to create s1ap state");
    return;
  }

<<<<<<< HEAD
  state_ue_map.map =
      new google::protobuf::Map<uint64_t, magma::lte::oai::UeDescription*>();
  state_ue_map.set_name(S1AP_STATE_UE_MAP);
  state_ue_map.bind_callback(free_ue_description);
=======
  state_ue_map.map = new google::protobuf::Map<uint64_t, ue_description_s*>();
  if (!(state_ue_map.map)) {
    OAILOG_ERROR(LOG_S1AP, "Failed to allocate memory for state_ue_map ");
    return;
  }
  state_ue_map.set_name(S1AP_STATE_UE_MAP);
  state_ue_map.bind_callback(free_cpp_wrapper);
>>>>>>> b9bf710d

  create_s1ap_imsi_map();
}

void free_s1ap_state(s1ap_state_t* state_cache_p) {
  AssertFatal(state_cache_p,
              "s1ap_state_t passed to free_s1ap_state must not be null");

  int i;
  hashtable_rc_t ht_rc;
  hashtable_key_array_t* keys;
  sctp_assoc_id_t assoc_id;
  enb_description_t* enb;

  if (state_cache_p->enbs.isEmpty()) {
    OAILOG_DEBUG(LOG_S1AP, "No keys in the enb hashtable");
  } else {
    for (auto itr = state_cache_p->enbs.map->begin();
         itr != state_cache_p->enbs.map->end(); itr++) {
      enb = itr->second;
      if (!enb) {
        OAILOG_ERROR(LOG_S1AP, "eNB entry not found in eNB S1AP state");
      } else {
        enb->ue_id_coll.destroy_map();
      }
    }
  }
  if (state_cache_p->enbs.destroy_map() != PROTO_MAP_OK) {
    OAILOG_ERROR(LOG_S1AP, "An error occurred while destroying s1 eNB map");
  }
  if ((state_cache_p->mmeid2associd.destroy_map()) != magma::PROTO_MAP_OK) {
    OAILOG_ERROR(LOG_S1AP,
                 "An error occurred while destroying mmeid2associd map");
  }
  delete state_cache_p;
}

void S1apStateManager::free_state() {
  AssertFatal(
      is_initialized,
      "S1apStateManager init() function should be called to initialize state.");

  if (state_cache_p == nullptr) {
    return;
  }
  free_s1ap_state(state_cache_p);
  state_cache_p = nullptr;

  if (state_ue_map.destroy_map() != PROTO_MAP_OK) {
    OAILOG_ERROR(LOG_S1AP, "An error occurred while destroying state_ue_map");
  }
  clear_s1ap_imsi_map();
}

status_code_e S1apStateManager::read_ue_state_from_db() {
#if !MME_UNIT_TEST
  if (!persist_state_enabled) {
    return RETURNok;
  }
  auto keys = redis_client->get_keys("IMSI*" + task_name + "*");

  for (const auto& key : keys) {
    OAILOG_DEBUG(log_task, "Reading UE state from db for %s", key.c_str());
    UeDescription ue_proto = UeDescription();
<<<<<<< HEAD
    auto* ue_context = new UeDescription();
=======
    auto* ue_context = new ue_description_t();
>>>>>>> b9bf710d
    if (!ue_context) {
      OAILOG_ERROR(log_task, "Failed to allocate memory for ue context");
      return RETURNerror;
    }
    if (redis_client->read_proto(key, ue_proto) != RETURNok) {
      return RETURNerror;
    }

    S1apStateConverter::proto_to_ue(ue_proto, ue_context);

    proto_map_rc_t rc =
<<<<<<< HEAD
        state_ue_map.insert(ue_context->comp_s1ap_id(), ue_context);
    if (PROTO_MAP_OK != rc) {
=======
        state_ue_map.insert(ue_context->comp_s1ap_id, ue_context);
    if (rc != PROTO_MAP_OK) {
>>>>>>> b9bf710d
      OAILOG_ERROR(
          log_task,
          "Failed to insert UE state with key comp_s1ap_id " COMP_S1AP_ID_FMT
          ", ENB UE S1AP Id: " ENB_UE_S1AP_ID_FMT
          ", MME UE S1AP Id: " MME_UE_S1AP_ID_FMT " (Error Code: %s)\n",
<<<<<<< HEAD
          ue_context->comp_s1ap_id(), ue_context->enb_ue_s1ap_id(),
          ue_context->mme_ue_s1ap_id(), magma::map_rc_code2string(rc));
=======
          ue_context->comp_s1ap_id, ue_context->enb_ue_s1ap_id,
          ue_context->mme_ue_s1ap_id, magma::map_rc_code2string(rc));
>>>>>>> b9bf710d
    } else {
      OAILOG_DEBUG(log_task,
                   "Inserted UE state with key comp_s1ap_id " COMP_S1AP_ID_FMT
                   ", ENB UE S1AP Id: " ENB_UE_S1AP_ID_FMT
                   ", MME UE S1AP Id: " MME_UE_S1AP_ID_FMT,
                   ue_context->comp_s1ap_id(), ue_context->enb_ue_s1ap_id(),
                   ue_context->mme_ue_s1ap_id());
    }
  }
#endif
  return RETURNok;
}

void S1apStateManager::create_s1ap_imsi_map() {
  s1ap_imsi_map_ = new s1ap_imsi_map_t();

  s1ap_imsi_map_->mme_ueid2imsi_map.map =
      new google::protobuf::Map<uint32_t, uint64_t>();
  s1ap_imsi_map_->mme_ueid2imsi_map.set_name(S1AP_MME_UEID2IMSI_MAP);

  if (persist_state_enabled) {
    oai::S1apImsiMap imsi_proto = oai::S1apImsiMap();
    redis_client->read_proto(S1AP_IMSI_MAP_TABLE_NAME, imsi_proto);

    S1apStateConverter::proto_to_s1ap_imsi_map(imsi_proto, s1ap_imsi_map_);
  }
}

void S1apStateManager::clear_s1ap_imsi_map() {
  if (!s1ap_imsi_map_) {
    return;
  }
  s1ap_imsi_map_->mme_ueid2imsi_map.destroy_map();
  delete s1ap_imsi_map_;
}

s1ap_imsi_map_t* S1apStateManager::get_s1ap_imsi_map() {
  return s1ap_imsi_map_;
}

void S1apStateManager::write_s1ap_imsi_map_to_db() {
  if (!persist_state_enabled) {
    return;
  }
  oai::S1apImsiMap imsi_proto = oai::S1apImsiMap();
  S1apStateConverter::s1ap_imsi_map_to_proto(s1ap_imsi_map_, &imsi_proto);
  std::string proto_msg;
  redis_client->serialize(imsi_proto, proto_msg);
  std::size_t new_hash = std::hash<std::string>{}(proto_msg);

  // s1ap_imsi_map is not state service synced, so version will not be updated
  if (new_hash != this->s1ap_imsi_map_hash_) {
    redis_client->write_proto_str(S1AP_IMSI_MAP_TABLE_NAME, proto_msg, 0);
    this->s1ap_imsi_map_hash_ = new_hash;
  }
}

map_uint64_ue_description_t* S1apStateManager::get_s1ap_ue_state() {
  return &state_ue_map;
}

}  // namespace lte
}  // namespace magma<|MERGE_RESOLUTION|>--- conflicted
+++ resolved
@@ -89,20 +89,14 @@
     return;
   }
 
-<<<<<<< HEAD
   state_ue_map.map =
       new google::protobuf::Map<uint64_t, magma::lte::oai::UeDescription*>();
+  if (!(state_ue_map.map)) {
+    OAILOG_ERROR(LOG_S1AP, "Failed to allocate memory for state_ue_map ");
+    return;
+  }
   state_ue_map.set_name(S1AP_STATE_UE_MAP);
   state_ue_map.bind_callback(free_ue_description);
-=======
-  state_ue_map.map = new google::protobuf::Map<uint64_t, ue_description_s*>();
-  if (!(state_ue_map.map)) {
-    OAILOG_ERROR(LOG_S1AP, "Failed to allocate memory for state_ue_map ");
-    return;
-  }
-  state_ue_map.set_name(S1AP_STATE_UE_MAP);
-  state_ue_map.bind_callback(free_cpp_wrapper);
->>>>>>> b9bf710d
 
   create_s1ap_imsi_map();
 }
@@ -167,11 +161,7 @@
   for (const auto& key : keys) {
     OAILOG_DEBUG(log_task, "Reading UE state from db for %s", key.c_str());
     UeDescription ue_proto = UeDescription();
-<<<<<<< HEAD
     auto* ue_context = new UeDescription();
-=======
-    auto* ue_context = new ue_description_t();
->>>>>>> b9bf710d
     if (!ue_context) {
       OAILOG_ERROR(log_task, "Failed to allocate memory for ue context");
       return RETURNerror;
@@ -183,25 +173,15 @@
     S1apStateConverter::proto_to_ue(ue_proto, ue_context);
 
     proto_map_rc_t rc =
-<<<<<<< HEAD
         state_ue_map.insert(ue_context->comp_s1ap_id(), ue_context);
-    if (PROTO_MAP_OK != rc) {
-=======
-        state_ue_map.insert(ue_context->comp_s1ap_id, ue_context);
     if (rc != PROTO_MAP_OK) {
->>>>>>> b9bf710d
       OAILOG_ERROR(
           log_task,
           "Failed to insert UE state with key comp_s1ap_id " COMP_S1AP_ID_FMT
           ", ENB UE S1AP Id: " ENB_UE_S1AP_ID_FMT
           ", MME UE S1AP Id: " MME_UE_S1AP_ID_FMT " (Error Code: %s)\n",
-<<<<<<< HEAD
           ue_context->comp_s1ap_id(), ue_context->enb_ue_s1ap_id(),
           ue_context->mme_ue_s1ap_id(), magma::map_rc_code2string(rc));
-=======
-          ue_context->comp_s1ap_id, ue_context->enb_ue_s1ap_id,
-          ue_context->mme_ue_s1ap_id, magma::map_rc_code2string(rc));
->>>>>>> b9bf710d
     } else {
       OAILOG_DEBUG(log_task,
                    "Inserted UE state with key comp_s1ap_id " COMP_S1AP_ID_FMT
