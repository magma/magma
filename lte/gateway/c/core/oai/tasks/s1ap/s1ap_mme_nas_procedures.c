--- conflicted
+++ resolved
@@ -847,13 +847,9 @@
   ue_description_t* ue_ref = NULL;
   S1ap_InitialContextSetupRequest_t* out;
   S1ap_InitialContextSetupRequestIEs_t* ie = NULL;
-<<<<<<< HEAD
   S1ap_UEAggregate_MaximumBitrates_ExtIEs_t* ie_ambrext = NULL;
   S1ap_S1AP_PDU_t pdu                      = {0};  // yes, alloc on stack
   S1ap_ProtocolExtensionContainer_7327P134_t *extension = NULL ;
-=======
-  S1ap_S1AP_PDU_t pdu = {0};  // yes, alloc on stack
->>>>>>> e9cae6e8
 
   OAILOG_FUNC_IN(LOG_S1AP);
   if (conn_est_cnf_pP == NULL) {
@@ -909,12 +905,8 @@
   ASN_SEQUENCE_ADD(&out->protocolIEs.list, ie);
 
   /* mandatory */
-<<<<<<< HEAD
  
   ie = (S1ap_InitialContextSetupRequestIEs_t*) calloc(
-=======
-  ie = (S1ap_InitialContextSetupRequestIEs_t*)calloc(
->>>>>>> e9cae6e8
       1, sizeof(S1ap_InitialContextSetupRequestIEs_t));
   ie->id = S1ap_ProtocolIE_ID_id_uEaggregateMaximumBitrate;
   ie->criticality = S1ap_Criticality_reject;
