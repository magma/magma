--- conflicted
+++ resolved
@@ -90,12 +90,6 @@
 extern bool s1ap_congestion_control_enabled;
 extern long s1ap_last_msg_latency;
 extern long s1ap_zmq_th;
-<<<<<<< HEAD
-
-using magma::lte::oai::EnbDescription;
-using magma::lte::oai::UeDescription;
-=======
->>>>>>> 2ed09125
 //------------------------------------------------------------------------------
 status_code_e s1ap_mme_handle_initial_ue_message(s1ap_state_t* state,
                                                  const sctp_assoc_id_t assoc_id,
@@ -104,13 +98,8 @@
   S1ap_InitialUEMessage_t* container = NULL;
   S1ap_InitialUEMessage_IEs_t *ie = NULL, *ie_e_tmsi = NULL, *ie_csg_id = NULL,
                               *ie_gummei = NULL, *ie_cause = NULL;
-<<<<<<< HEAD
-  UeDescription* ue_ref = nullptr;
-  EnbDescription* eNB_ref = NULL;
-=======
   oai::UeDescription* ue_ref = nullptr;
-  enb_description_t* eNB_ref = NULL;
->>>>>>> 2ed09125
+  oai::EnbDescription* eNB_ref = NULL;
   enb_ue_s1ap_id_t enb_ue_s1ap_id = INVALID_ENB_UE_S1AP_ID;
 
   OAILOG_FUNC_IN(LOG_S1AP);
@@ -294,13 +283,8 @@
     S1ap_S1AP_PDU_t* pdu) {
   S1ap_UplinkNASTransport_t* container = NULL;
   S1ap_UplinkNASTransport_IEs_t *ie, *ie_nas_pdu = NULL;
-<<<<<<< HEAD
-  UeDescription* ue_ref = NULL;
-  EnbDescription* enb_ref = NULL;
-=======
   oai::UeDescription* ue_ref = nullptr;
-  enb_description_t* enb_ref = NULL;
->>>>>>> 2ed09125
+  oai::EnbDescription* enb_ref = NULL;
   tai_t tai = {0};
   ecgi_t ecgi = {.plmn = {0}, .cell_identity = {0}};
   mme_ue_s1ap_id_t mme_ue_s1ap_id = INVALID_MME_UE_S1AP_ID;
@@ -505,7 +489,7 @@
   // Try to retrieve SCTP association id using mme_ue_s1ap_id
   if ((state->mmeid2associd.get(ue_id, &sctp_assoc_id)) ==
       magma::PROTO_MAP_OK) {
-    EnbDescription* enb_ref = s1ap_state_get_enb(state, sctp_assoc_id);
+    oai::EnbDescription* enb_ref = s1ap_state_get_enb(state, sctp_assoc_id);
     if (enb_ref) {
       ue_ref =
           s1ap_state_get_ue_enbid(enb_ref->sctp_assoc_id(), enb_ue_s1ap_id);
@@ -633,7 +617,7 @@
 
   if ((state->mmeid2associd.get(ue_id, &sctp_assoc_id)) ==
       magma::PROTO_MAP_OK) {
-    EnbDescription* enb_ref = s1ap_state_get_enb(state, sctp_assoc_id);
+    oai::EnbDescription* enb_ref = s1ap_state_get_enb(state, sctp_assoc_id);
     if (enb_ref) {
       ue_ref =
           s1ap_state_get_ue_enbid(enb_ref->sctp_assoc_id(), enb_ue_s1ap_id);
@@ -1207,15 +1191,10 @@
   enb_ue_s1ap_id_t enb_ue_s1ap_id = notification_p->enb_ue_s1ap_id;
   mme_ue_s1ap_id_t mme_ue_s1ap_id = notification_p->mme_ue_s1ap_id;
 
-  EnbDescription* enb_ref = s1ap_state_get_enb(state, sctp_assoc_id);
+  oai::EnbDescription* enb_ref = s1ap_state_get_enb(state, sctp_assoc_id);
   if (enb_ref) {
-<<<<<<< HEAD
-    UeDescription* ue_ref =
+    oai::UeDescription* ue_ref =
         s1ap_state_get_ue_enbid(enb_ref->sctp_assoc_id(), enb_ue_s1ap_id);
-=======
-    oai::UeDescription* ue_ref =
-        s1ap_state_get_ue_enbid(enb_ref->sctp_assoc_id, enb_ue_s1ap_id);
->>>>>>> 2ed09125
     if (ue_ref) {
       if (enb_ref->s1_enb_state() == magma::lte::oai::S1AP_RESETING) {
         send_dereg_ind_to_mme_app(enb_ue_s1ap_id, mme_ue_s1ap_id,
@@ -1270,7 +1249,7 @@
   state->mmeid2associd.get(ue_id, &id);
   if (id) {
     sctp_assoc_id_t sctp_assoc_id = (sctp_assoc_id_t)(uintptr_t)id;
-    EnbDescription* enb_ref = s1ap_state_get_enb(state, sctp_assoc_id);
+    oai::EnbDescription* enb_ref = s1ap_state_get_enb(state, sctp_assoc_id);
     if (enb_ref) {
       ue_ref =
           s1ap_state_get_ue_enbid(enb_ref->sctp_assoc_id(), enb_ue_s1ap_id);
