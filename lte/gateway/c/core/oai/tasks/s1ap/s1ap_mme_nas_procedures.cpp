--- conflicted
+++ resolved
@@ -99,11 +99,7 @@
   S1ap_InitialUEMessage_IEs_t *ie = NULL, *ie_e_tmsi = NULL, *ie_csg_id = NULL,
                               *ie_gummei = NULL, *ie_cause = NULL;
   oai::UeDescription* ue_ref = nullptr;
-<<<<<<< HEAD
-  oai::EnbDescription* eNB_ref = NULL;
-=======
-  enb_description_t* eNB_ref = NULL;
->>>>>>> ef36de17
+  oai::EnbDescription* eNB_ref = nullptr;
   enb_ue_s1ap_id_t enb_ue_s1ap_id = INVALID_ENB_UE_S1AP_ID;
 
   OAILOG_FUNC_IN(LOG_S1AP);
@@ -178,11 +174,7 @@
 
     // On which stream we received the message
     ue_ref->set_sctp_stream_recv(stream);
-<<<<<<< HEAD
     ue_ref->set_sctp_stream_send(eNB_ref->next_sctp_stream());
-=======
-    ue_ref->set_sctp_stream_send(eNB_ref->next_sctp_stream);
->>>>>>> ef36de17
 
     /*
      * Increment the sctp stream for the eNB association.
@@ -258,11 +250,7 @@
                                S1ap_ProtocolIE_ID_id_RRC_Establishment_Cause,
                                true);
     s1ap_mme_itti_s1ap_initial_ue_message(
-<<<<<<< HEAD
         assoc_id, eNB_ref->enb_id(), ue_ref->enb_ue_s1ap_id(),
-=======
-        assoc_id, eNB_ref->enb_id, ue_ref->enb_ue_s1ap_id(),
->>>>>>> ef36de17
         ie->value.choice.NAS_PDU.buf, ie->value.choice.NAS_PDU.size, &tai,
         &ecgi, ie_cause->value.choice.RRC_Establishment_Cause,
         ie_e_tmsi ? &s_tmsi : NULL, ie_csg_id ? &csg_id : NULL,
@@ -296,11 +284,7 @@
   S1ap_UplinkNASTransport_t* container = NULL;
   S1ap_UplinkNASTransport_IEs_t *ie, *ie_nas_pdu = NULL;
   oai::UeDescription* ue_ref = nullptr;
-<<<<<<< HEAD
-  oai::EnbDescription* enb_ref = NULL;
-=======
-  enb_description_t* enb_ref = NULL;
->>>>>>> ef36de17
+  oai::EnbDescription* enb_ref = nullptr;
   tai_t tai = {0};
   ecgi_t ecgi = {.plmn = {0}, .cell_identity = {0}};
   mme_ue_s1ap_id_t mme_ue_s1ap_id = INVALID_MME_UE_S1AP_ID;
@@ -1210,11 +1194,7 @@
   oai::EnbDescription* enb_ref = s1ap_state_get_enb(state, sctp_assoc_id);
   if (enb_ref) {
     oai::UeDescription* ue_ref =
-<<<<<<< HEAD
         s1ap_state_get_ue_enbid(enb_ref->sctp_assoc_id(), enb_ue_s1ap_id);
-=======
-        s1ap_state_get_ue_enbid(enb_ref->sctp_assoc_id, enb_ue_s1ap_id);
->>>>>>> ef36de17
     if (ue_ref) {
       if (enb_ref->s1_enb_state() == magma::lte::oai::S1AP_RESETING) {
         send_dereg_ind_to_mme_app(enb_ue_s1ap_id, mme_ue_s1ap_id,
@@ -1225,15 +1205,9 @@
       magma::proto_map_rc_t rc =
           state->mmeid2associd.insert(mme_ue_s1ap_id, sctp_assoc_id);
 
-<<<<<<< HEAD
       magma::proto_map_uint32_uint64_t ue_id_coll;
       ue_id_coll.map = enb_ref->mutable_ue_id_map();
-      ue_id_coll.insert((const hash_key_t)mme_ue_s1ap_id,
-                        ue_ref->comp_s1ap_id());
-=======
-      enb_ref->ue_id_coll.insert((const hash_key_t)mme_ue_s1ap_id,
-                                 ue_ref->comp_s1ap_id());
->>>>>>> ef36de17
+      ue_id_coll.insert(mme_ue_s1ap_id, ue_ref->comp_s1ap_id());
 
       OAILOG_DEBUG(LOG_S1AP,
                    "Num elements in ue_id_coll %lu and num ue associated %u",
