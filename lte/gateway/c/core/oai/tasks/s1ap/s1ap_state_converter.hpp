--- conflicted
+++ resolved
@@ -45,35 +45,6 @@
                              oai::S1apState* state);
 
   /**
-<<<<<<< HEAD
-   * Serializes supported_ta_list_t to SupportedTaList proto
-   */
-  static void supported_ta_list_to_proto(
-      const supported_ta_list_t* supported_ta_list,
-      oai::SupportedTaList* supported_ta_list_proto);
-
-  static void proto_to_supported_ta_list(
-      supported_ta_list_t* supported_ta_list_state,
-      const oai::SupportedTaList& supported_ta_list_proto);
-
-  /**
-   * Serializes supported_tai_items_t to supported_tai_item proto
-   */
-  static void supported_tai_item_to_proto(
-      const supported_tai_items_t* state_supported_tai_item,
-      oai::SupportedTaiItems* supported_tai_item_proto);
-
-  static void proto_to_supported_tai_items(
-      supported_tai_items_t* supported_tai_item_state,
-      const oai::SupportedTaiItems& supported_tai_item_proto);
-
-  static void enb_to_proto(enb_description_t* enb, oai::EnbDescription* proto);
-
-  static void proto_to_enb(const oai::EnbDescription& proto,
-                           enb_description_t* enb);
-
-  static void ue_to_proto(const ue_description_t* ue,
-=======
    * Serializes s1ap_imsi_map_t to S1apImsiMap proto
    */
   static void s1ap_imsi_map_to_proto(const s1ap_imsi_map_t* s1ap_imsi_map,
@@ -85,8 +56,13 @@
   static void proto_to_s1ap_imsi_map(const oai::S1apImsiMap& s1ap_imsi_proto,
                                      s1ap_imsi_map_t* s1ap_imsi_map);
 
+  static void enb_to_proto(oai::EnbDescription* enb,
+                           oai::EnbDescription* proto);
+
+  static void proto_to_enb(const oai::EnbDescription& proto,
+                           oai::EnbDescription* enb);
+
   static void ue_to_proto(const oai::UeDescription* ue,
->>>>>>> a333a742
                           oai::UeDescription* proto);
 
   static void proto_to_ue(const oai::UeDescription& proto,
