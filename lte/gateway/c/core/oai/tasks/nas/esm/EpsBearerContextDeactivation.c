/*
 * Licensed to the OpenAirInterface (OAI) Software Alliance under one or more
 * contributor license agreements.  See the NOTICE file distributed with
 * this work for additional information regarding copyright ownership.
 * The OpenAirInterface Software Alliance licenses this file to You under
 * the terms found in the LICENSE file in the root of this source tree.
 *
 * Unless required by applicable law or agreed to in writing, software
 * distributed under the License is distributed on an "AS IS" BASIS,
 * WITHOUT WARRANTIES OR CONDITIONS OF ANY KIND, either express or implied.
 * See the License for the specific language governing permissions and
 * limitations under the License.
 *-------------------------------------------------------------------------------
 * For more information about the OpenAirInterface (OAI) Software Alliance:
 *      contact@openairinterface.org
 */

#include <stdbool.h>
#include <stdlib.h>

#include "lte/gateway/c/core/oai/lib/bstr/bstrlib.h"
#include "lte/gateway/c/core/oai/common/log.h"
#include "lte/gateway/c/core/oai/common/dynamic_memory_check.h"
#include "lte/gateway/c/core/oai/common/common_types.h"
#include "lte/gateway/c/core/oai/lib/3gpp/3gpp_24.007.h"
#include "lte/gateway/c/core/oai/include/mme_app_ue_context.h"
#include "lte/gateway/c/core/oai/tasks/mme_app/mme_app_defs.h"
#include "lte/gateway/c/core/oai/tasks/nas/esm/esm_proc.h"
#include "lte/gateway/c/core/oai/tasks/nas/emm/emm_data.h"
#include "lte/gateway/c/core/oai/tasks/nas/esm/esm_data.h"
#include "lte/gateway/c/core/oai/tasks/nas/esm/msg/esm_cause.h"
#include "lte/gateway/c/core/oai/tasks/nas/esm/esm_ebr.h"
#include "lte/gateway/c/core/oai/tasks/nas/esm/esm_ebr_context.h"
#include "lte/gateway/c/core/oai/tasks/nas/emm/sap/emm_sap.h"
#include "lte/gateway/c/core/oai/include/mme_config.h"
#include "lte/gateway/c/core/oai/lib/3gpp/3gpp_24.301.h"
#include "lte/gateway/c/core/oai/lib/3gpp/3gpp_36.401.h"
#include "lte/gateway/c/core/oai/tasks/nas/ies/EsmCause.h"
#include "lte/gateway/c/core/oai/common/common_defs.h"
#include "lte/gateway/c/core/oai/tasks/nas/emm/sap/emm_esmDef.h"
#include "lte/gateway/c/core/oai/tasks/nas/esm/sap/esm_sapDef.h"
#include "lte/gateway/c/core/oai/tasks/nas/esm/esm_pt.h"
#include "lte/gateway/c/core/oai/include/mme_app_state.h"
#include "lte/gateway/c/core/oai/tasks/mme_app/mme_app_timer.h"
#include "lte/gateway/c/core/oai/tasks/mme_app/mme_app_defs.h"

/****************************************************************************/
/****************  E X T E R N A L    D E F I N I T I O N S  ****************/
/****************************************************************************/

/****************************************************************************/
/*******************  L O C A L    D E F I N I T I O N S  *******************/
/****************************************************************************/

/*
   --------------------------------------------------------------------------
   Internal data handled by the EPS bearer context deactivation procedure
   in the MME
   --------------------------------------------------------------------------
*/
/*
   Timer handlers
*/
/* Maximum value of the deactivate EPS bearer context request
   retransmission counter */
#define EPS_BEARER_DEACTIVATE_COUNTER_MAX 5

static int eps_bearer_deactivate(
    emm_context_t* emm_context_p, ebi_t ebi, STOLEN_REF bstring* msg);

/****************************************************************************/
/******************  E X P O R T E D    F U N C T I O N S  ******************/
/****************************************************************************/
extern int pdn_connectivity_delete(emm_context_t* emm_context, pdn_cid_t pid);

/*
   --------------------------------------------------------------------------
    EPS bearer context deactivation procedure executed by the MME
   --------------------------------------------------------------------------
*/
/****************************************************************************
 **                                                                        **
 ** Name:    esm_proc_eps_bearer_context_deactivate()                  **
 **                                                                        **
 ** Description: Locally releases the EPS bearer context identified by the **
 **      given EPS bearer identity, without peer-to-peer signal-   **
 **      ling between the UE and the MME, or checks whether an EPS **
 **      bearer context with specified EPS bearer identity has     **
 **      been activated for the given UE.                          **
 **                                                                        **
 ** Inputs:  ue_id:      UE lower layer identifier                  **
 **      is local:  true if the EPS bearer context has to be   **
 **             locally released without peer-to-peer si-  **
 **             gnalling between the UE and the MME        **
 **      ebi:       EPS bearer identity of the EPS bearer con- **
 **             text to be deactivated                     **
 **      Others:    _esm_data                                  **
 **                                                                        **
 ** Outputs:     pid:       Identifier of the PDN connection the EPS   **
 **             bearer belongs to                          **
 **      bid:       Identifier of the released EPS bearer con- **
 **             text entry                                 **
 **      esm_cause: Cause code returned upon ESM procedure     **
 **             failure                                    **
 **      Return:    RETURNok, RETURNerror                      **
 **      Others:    None                                       **
 **                                                                        **
 ***************************************************************************/
status_code_e esm_proc_eps_bearer_context_deactivate(
    emm_context_t* const emm_context_p, const bool is_local, const ebi_t ebi,
    pdn_cid_t* pid, int* const bidx, esm_cause_t* const esm_cause) {
  OAILOG_FUNC_IN(LOG_NAS_ESM);
  int rc = RETURNerror;
  ue_mm_context_t* ue_mm_context =
      PARENT_STRUCT(emm_context_p, struct ue_mm_context_s, emm_context);

  if (is_local) {
    if (ebi != ESM_SAP_ALL_EBI) {
      /*
       * Locally release the specified EPS bearer context
       */
      rc = eps_bearer_release(emm_context_p, ebi, pid, bidx);
    } else if (emm_context_p) {
      /*
       * Locally release all the EPS bearer contexts
       */
      for (int bix = 0; bix < BEARERS_PER_UE; bix++) {
        if (ue_mm_context->bearer_contexts[bix]) {
          *pid = ue_mm_context->bearer_contexts[bix]->pdn_cx_id;
          rc   = eps_bearer_release(
              emm_context_p, ue_mm_context->bearer_contexts[bix]->ebi, pid,
              bidx);

          if (rc != RETURNok) {
            OAILOG_FUNC_RETURN(LOG_NAS_ESM, rc);
          }
        }
      }
      rc = RETURNok;
    }

    OAILOG_FUNC_RETURN(LOG_NAS_ESM, rc);
  }

  OAILOG_INFO(
      LOG_NAS_ESM,
      "ESM-PROC  - EPS bearer context deactivation "
      "(ue_id=" MME_UE_S1AP_ID_FMT ", ebi=%d)\n",
      ue_mm_context->mme_ue_s1ap_id, ebi);

  if ((ue_mm_context) && (*pid < MAX_APN_PER_UE)) {
    if (ue_mm_context->pdn_contexts[*pid] == NULL) {
      OAILOG_ERROR(
          LOG_NAS_ESM,
          "ESM-PROC  - PDN connection %d has not been "
          "allocated for ue id " MME_UE_S1AP_ID_FMT "\n",
          *pid, ue_mm_context->mme_ue_s1ap_id);
      *esm_cause = ESM_CAUSE_PROTOCOL_ERROR;
    } else {
      int i;

      *esm_cause = ESM_CAUSE_INVALID_EPS_BEARER_IDENTITY;

      for (i = 0; i < BEARERS_PER_UE; i++) {
        if ((ue_mm_context->pdn_contexts[*pid]->bearer_contexts[i] <= 0) ||
            (ue_mm_context->bearer_contexts[i]->pdn_cx_id != *pid)) {
          continue;
        }

        if (ebi != ESM_SAP_ALL_EBI) {
          if (ue_mm_context->bearer_contexts[i]->ebi != ebi) {
            continue;
          }
        }
        /*
         * The EPS bearer context to be released is valid
         */
        *esm_cause = ESM_CAUSE_SUCCESS;
        rc         = RETURNok;
      }
    }
  }

  OAILOG_FUNC_RETURN(LOG_NAS_ESM, rc);
}

/****************************************************************************
 **                                                                        **
 ** Name:    esm_proc_eps_bearer_context_deactivate_request()          **
 **                                                                        **
 ** Description: Initiates the EPS bearer context deactivation procedure   **
 **                                                                        **
 **      3GPP TS 24.301, section 6.4.4.2                           **
 **      If a NAS signalling connection exists, the MME initiates  **
 **      the EPS bearer context deactivation procedure by sending  **
 **      a DEACTIVATE EPS BEARER CONTEXT REQUEST message to the    **
 **      UE, starting timer T3495 and entering state BEARER CON-   **
 **      TEXT INACTIVE PENDING.                                    **
 **                                                                        **
 ** Inputs:  is_standalone: Not used - Always true                     **
 **      ue_id:      UE lower layer identifier                  **
 **      ebi:       EPS bearer identity                        **
 **      msg:       Encoded ESM message to be sent             **
 **      ue_triggered:  true if the EPS bearer context procedure   **
 **             was triggered by the UE (not used)         **
 **                                                                        **
 ** Outputs:     None                                                      **
 **      Return:    RETURNok, RETURNerror                      **
 **      Others:    None                                       **
 **                                                                        **
 ***************************************************************************/
status_code_e esm_proc_eps_bearer_context_deactivate_request(
    const bool is_standalone, emm_context_t* const emm_context_p,
    const ebi_t ebi, STOLEN_REF bstring* msg, const bool ue_triggered) {
  OAILOG_FUNC_IN(LOG_NAS_ESM);
  int rc;
  mme_ue_s1ap_id_t ue_id =
      PARENT_STRUCT(emm_context_p, struct ue_mm_context_s, emm_context)
          ->mme_ue_s1ap_id;

  OAILOG_INFO(
      LOG_NAS_ESM,
      "ESM-PROC  - Initiate EPS bearer context deactivation "
      "(ue_id=" MME_UE_S1AP_ID_FMT ", ebi=%d)\n",
      ue_id, ebi);
  /*
   * Send deactivate EPS bearer context request message and
   * * * * start timer T3495
   */
  /*Currently we only support single bearear deactivation at NAS*/
  rc  = eps_bearer_deactivate(emm_context_p, ebi, msg);
  msg = NULL;

  if (rc != RETURNerror) {
    /*
     * Set the EPS bearer context state to ACTIVE PENDING
     */
    rc = esm_ebr_set_status(
        emm_context_p, ebi, ESM_EBR_INACTIVE_PENDING, ue_triggered);

    if (rc != RETURNok) {
      /*
       * The EPS bearer context was already in ACTIVE state
       */
      OAILOG_WARNING(
          LOG_NAS_ESM,
          "ESM-PROC  - EBI %d was already INACTIVE PENDING for ue "
          "id " MME_UE_S1AP_ID_FMT "\n",
          ebi, ue_id);
    }
  }
  OAILOG_FUNC_RETURN(LOG_NAS_ESM, rc);
}

/****************************************************************************
 **                                                                        **
 ** Name:    esm_proc_eps_bearer_context_deactivate_accept()           **
 **                                                                        **
 ** Description: Performs EPS bearer context deactivation procedure accep- **
 **      ted by the UE.                                            **
 **                                                                        **
 **      3GPP TS 24.301, section 6.4.4.3                           **
 **      Upon receipt of the DEACTIVATE EPS BEARER CONTEXT ACCEPT  **
 **      message, the MME shall enter the state BEARER CONTEXT     **
 **      INACTIVE and stop the timer T3495.                        **
 **                                                                        **
 ** Inputs:  ue_id:      UE local identifier                        **
 **      ebi:       EPS bearer identity                        **
 **      Others:    None                                       **
 **                                                                        **
 ** Outputs:     esm_cause: Cause code returned upon ESM procedure     **
 **             failure                                    **
 **      Return:    The identifier of the PDN connection to be **
 **             released, if it exists;                    **
 **             RETURNerror otherwise.                     **
 **      Others:    T3495                                      **
 **                                                                        **
 ***************************************************************************/
pdn_cid_t esm_proc_eps_bearer_context_deactivate_accept(
    emm_context_t* emm_context_p, ebi_t ebi, esm_cause_t* esm_cause) {
  OAILOG_FUNC_IN(LOG_NAS_ESM);
  int rc                             = RETURNerror;
  pdn_cid_t pid                      = MAX_APN_PER_UE;
  ue_mm_context_t* ue_context_p      = NULL;
  bool delete_default_bearer         = false;
  int bid                            = BEARERS_PER_UE;
  teid_t s_gw_teid_s11_s4            = 0;
  bool route_s11_messages_to_s8_task = false;

  ue_context_p =
      PARENT_STRUCT(emm_context_p, struct ue_mm_context_s, emm_context);
  OAILOG_INFO(
      LOG_NAS_ESM,
      "ESM-PROC  - EPS bearer context deactivation "
      "accepted by the UE (ue_id=" MME_UE_S1AP_ID_FMT ", ebi=%d)\n",
      ue_context_p->mme_ue_s1ap_id, ebi);
  /*
   * Stop T3495 timer if running
   */
  rc = esm_ebr_stop_timer(emm_context_p, ebi);

  if (rc != RETURNerror) {
    /*
     * Release the EPS bearer context
     */
    rc = eps_bearer_release(emm_context_p, ebi, &pid, &bid);

    if (rc != RETURNok) {
      /*
       * Failed to release the EPS bearer context
       */
      *esm_cause = ESM_CAUSE_PROTOCOL_ERROR;
      pid        = RETURNerror;
      OAILOG_FUNC_RETURN(LOG_NAS_ESM, pid);
    }
  }

  if (ue_context_p->pdn_contexts[pid] == NULL) {
    OAILOG_ERROR_UE(
        LOG_MME_APP, ue_context_p->emm_context._imsi64,
        "pdn_contexts is NULL for "
        "MME UE S1AP Id: " MME_UE_S1AP_ID_FMT "ebi-%u\n",
        ue_context_p->mme_ue_s1ap_id, ebi);
    OAILOG_FUNC_RETURN(LOG_NAS_ESM, RETURNerror);
  }

  s_gw_teid_s11_s4 = ue_context_p->pdn_contexts[pid]->s_gw_teid_s11_s4;
  route_s11_messages_to_s8_task =
      ue_context_p->pdn_contexts[pid]->route_s11_messages_to_s8_task;
  // If bearer id == 0, default bearer is deleted
  if (ue_context_p->pdn_contexts[pid]->default_ebi == ebi) {
    delete_default_bearer = true;
    // Release the default bearer
    rc = mme_api_unsubscribe(NULL);

    if (rc != RETURNerror) {
      /*
       * Delete the PDN connection entry
       */
      pdn_connectivity_delete(emm_context_p, pid);
      // Free PDN context
      free_wrapper((void**) &ue_context_p->pdn_contexts[pid]);
      // Free bearer context entry
      if (ue_context_p->bearer_contexts[bid]) {
        free_wrapper((void**) &ue_context_p->bearer_contexts[bid]);
      }
    }
  } else {
    OAILOG_INFO(
        LOG_NAS_ESM,
        "ESM-PROC  - Removing dedicated bearer context "
        "for UE (ue_id=" MME_UE_S1AP_ID_FMT ", ebi=%d)\n",
        ue_context_p->mme_ue_s1ap_id, ebi);
    // Remove dedicated bearer context
    free_wrapper((void**) &ue_context_p->bearer_contexts[bid]);
  }
  /* In case of PDN disconnect, no need to inform MME/SPGW as the session would
   * have been already released
   */
  if (!emm_context_p->esm_ctx.is_pdn_disconnect) {
    // Send delete dedicated bearer response to SPGW
    send_delete_dedicated_bearer_rsp(
        ue_context_p, delete_default_bearer, &ebi, 1, s_gw_teid_s11_s4,
<<<<<<< HEAD
        REQUEST_ACCEPTED, false);
=======
        REQUEST_ACCEPTED, route_s11_messages_to_s8_task);
>>>>>>> 49badc82
  }

  // Reset is_pdn_disconnect flag
  if (emm_context_p->esm_ctx.is_pdn_disconnect) {
    emm_context_p->esm_ctx.is_pdn_disconnect = false;
  }

  OAILOG_FUNC_RETURN(LOG_NAS_ESM, pid);
}

/****************************************************************************/
/*********************  L O C A L    F U N C T I O N S  *********************/
/****************************************************************************/
/*
   --------------------------------------------------------------------------
                Timer handlers
   --------------------------------------------------------------------------
*/
/****************************************************************************
 **                                                                        **
 ** Name:    eps_bearer_deactivate_t3495_handler()                    **
 **                                                                        **
 ** Description: T3495 timeout handler                                     **
 **                                                                        **
 **              3GPP TS 24.301, section 6.4.4.5, case a                   **
 **      On the first expiry of the timer T3495, the MME shall re- **
 **      send the DEACTIVATE EPS BEARER CONTEXT REQUEST and shall  **
 **      reset and restart timer T3495. This retransmission is     **
 **      repeated four times, i.e. on the fifth expiry of timer    **
 **      T3495, the MME shall abort the procedure and deactivate   **
 **      the EPS bearer context locally.                           **
 **                                                                        **
 ** Inputs:  args:      handler parameters                         **
 **      Others:    None                                       **
 **                                                                        **
 ** Outputs:     None                                                      **
 **      Return:    None                                       **
 **      Others:    None                                       **
 **                                                                        **
 ***************************************************************************/
status_code_e eps_bearer_deactivate_t3495_handler(
    zloop_t* loop, int timer_id, void* args) {
  OAILOG_FUNC_IN(LOG_NAS_ESM);

  timer_arg_t timer_args;
  if (args) {
    timer_args = *((timer_arg_t*) args);
  } else if (!mme_app_get_timer_arg(timer_id, &timer_args)) {
    OAILOG_WARNING(
        LOG_NAS_EMM, "Invalid Timer Id expiration, Timer Id: %u\n", timer_id);
    OAILOG_FUNC_RETURN(LOG_NAS_ESM, RETURNok);
  }
  mme_ue_s1ap_id_t ue_id = timer_args.ue_id;

  ue_mm_context_t* ue_mm_context = mme_app_get_ue_context_for_timer(
      ue_id, "EPS BEARER DEACTIVATE T3495 Timer");
  if (ue_mm_context == NULL) {
    OAILOG_ERROR(
        LOG_MME_APP,
        "Invalid UE context received, MME UE S1AP Id: " MME_UE_S1AP_ID_FMT "\n",
        ue_id);
    OAILOG_FUNC_RETURN(LOG_NAS_ESM, RETURNok);
  }

  ebi_t ebi = timer_args.ebi;
  int rc;
  bool delete_default_bearer = false;
  int bid                    = EBI_TO_INDEX(ebi);

  bearer_context_t* bearer_context = ue_mm_context->bearer_contexts[bid];
  if (bearer_context == NULL) {
    OAILOG_ERROR_UE(
        LOG_NAS_ESM, ue_mm_context->emm_context._imsi64,
        "Failed to find bearer context for bearer_id:%u and "
        "ue_id " MME_UE_S1AP_ID_FMT "\n",
        ebi, ue_id);
    OAILOG_FUNC_RETURN(LOG_NAS_ESM, RETURNok);
  }

  esm_ebr_context_t* ebr_ctx = &(bearer_context->esm_ebr_context);

  if (ebr_ctx && ebr_ctx->args) {
    // Get retransmission timer parameters data
    esm_ebr_timer_data_t* esm_ebr_timer_data =
        (esm_ebr_timer_data_t*) (ebr_ctx->args);
    // Increment the retransmission counter
    esm_ebr_timer_data->count += 1;
    OAILOG_WARNING(
        LOG_NAS_ESM,
        "ESM-PROC  - T3495 timer expired (ue_id=" MME_UE_S1AP_ID_FMT
        ", ebi=%d), "
        "retransmission counter = %d\n",
        esm_ebr_timer_data->ue_id, esm_ebr_timer_data->ebi,
        esm_ebr_timer_data->count);

    ebr_ctx->timer.id = NAS_TIMER_INACTIVE_ID;
    if (esm_ebr_timer_data->count < EPS_BEARER_DEACTIVATE_COUNTER_MAX) {
      /*
       * Re-send deactivate EPS bearer context request message to the UE
       */
      bstring b = bstrcpy(esm_ebr_timer_data->msg);
      rc        = eps_bearer_deactivate(
          esm_ebr_timer_data->ctx, esm_ebr_timer_data->ebi, &b);
      bdestroy_wrapper(&b);
    } else {
      /*
       * The maximum number of deactivate EPS bearer context request
       * message retransmission has exceeded
       */

      // Fetch pdn id using bearer index
      pdn_cid_t pdn_id = ue_mm_context->bearer_contexts[bid]->pdn_cx_id;

      if (!ue_mm_context->pdn_contexts[pdn_id]) {
        OAILOG_ERROR(
            LOG_NAS_ESM,
            "eps_bearer_deactivate_t3495_handler pid context NULL for ue "
            "id " MME_UE_S1AP_ID_FMT
            "\n"
            "pdn_id=%d\n",
            ue_id, pdn_id);
        OAILOG_FUNC_RETURN(LOG_NAS_ESM, RETURNok);
      }
      // Send bearer_deactivation_reject to MME
      teid_t s_gw_teid_s11_s4 =
          ue_mm_context->pdn_contexts[pdn_id]->s_gw_teid_s11_s4;
      bool route_s11_messages_to_s8_task =
          ue_mm_context->pdn_contexts[pdn_id]->route_s11_messages_to_s8_task;

      if (ue_mm_context->pdn_contexts[pdn_id]->default_ebi == ebi) {
        delete_default_bearer = true;
        // Release the default bearer
        /*
         * Delete the PDN connection entry
         */
        pdn_connectivity_delete(esm_ebr_timer_data->ctx, pdn_id);
      }
      /* In case of PDN disconnect, no need to inform MME/SPGW as the session
       * would have been already released
       */
      if (!ue_mm_context->emm_context.esm_ctx.is_pdn_disconnect) {
        // Send delete_dedicated_bearer_rsp to SPGW
        send_delete_dedicated_bearer_rsp(
            ue_mm_context, delete_default_bearer, &ebi, 1, s_gw_teid_s11_s4,
<<<<<<< HEAD
            UE_NOT_RESPONDING, false);
=======
            UE_NOT_RESPONDING, route_s11_messages_to_s8_task);
>>>>>>> 49badc82
      }
      // Reset is_pdn_disconnect flag
      if (ue_mm_context->emm_context.esm_ctx.is_pdn_disconnect) {
        ue_mm_context->emm_context.esm_ctx.is_pdn_disconnect = false;
      }

      /*
       * Deactivate the EPS bearer context locally without peer-to-peer
       * * * * signalling between the UE and the MME
       */
      rc = eps_bearer_release(esm_ebr_timer_data->ctx, ebi, &pdn_id, &bid);

      if (rc == RETURNerror) {
        OAILOG_WARNING(
            LOG_NAS_ESM,
            "ESM-PROC  - Could not release bearer(ue_id=" MME_UE_S1AP_ID_FMT
            ", ebi=%d), \n",
            ue_id, ebi);
      }
    }
  }

  OAILOG_FUNC_RETURN(LOG_NAS_ESM, RETURNok);
}
/*
   --------------------------------------------------------------------------
                MME specific local functions
   --------------------------------------------------------------------------
*/

/****************************************************************************
 **                                                                        **
 ** Name:    eps_bearer_deactivate()                                  **
 **                                                                        **
 ** Description: Sends DEACTIVATE EPS BEREAR CONTEXT REQUEST message and   **
 **      starts timer T3495                                        **
 **                                                                        **
 ** Inputs:  ue_id:      UE local identifier                        **
 **      ebi:       EPS bearer identity                        **
 **      msg:       Encoded ESM message to be sent             **
 **      Others:    None                                       **
 **                                                                        **
 ** Outputs:     None                                                      **
 **      Return:    RETURNok, RETURNerror                      **
 **      Others:    T3495                                      **
 **                                                                        **
 ***************************************************************************/
static int eps_bearer_deactivate(
    emm_context_t* emm_context_p, ebi_t ebi, STOLEN_REF bstring* msg) {
  OAILOG_FUNC_IN(LOG_NAS_ESM);
  emm_sap_t emm_sap = {0};
  int rc;
  mme_ue_s1ap_id_t ue_id =
      PARENT_STRUCT(emm_context_p, struct ue_mm_context_s, emm_context)
          ->mme_ue_s1ap_id;

  /*
   * Notify EMM that a deactivate EPS bearer context request message
   * has to be sent to the UE
   */

  emm_sap.primitive                         = EMMESM_DEACTIVATE_BEARER_REQ;
  emm_sap.u.emm_esm.ue_id                   = ue_id;
  emm_sap.u.emm_esm.ctx                     = emm_context_p;
  emm_sap.u.emm_esm.u.deactivate_bearer.ebi = ebi;
  emm_sap.u.emm_esm.u.deactivate_bearer.msg = *msg;
  bstring msg_dup                           = bstrcpy(*msg);
  rc                                        = emm_sap_send(&emm_sap);

  if (rc != RETURNerror) {
    /*
     * Start T3495 retransmission timer
     */
    rc = esm_ebr_start_timer(
        emm_context_p, ebi, msg_dup, mme_config.nas_config.t3495_msec,
        eps_bearer_deactivate_t3495_handler);
  }
  bdestroy_wrapper(&msg_dup);
  OAILOG_FUNC_RETURN(LOG_NAS_ESM, rc);
}

/****************************************************************************
 **                                                                        **
 ** Name:    eps_bearer_release()                                     **
 **                                                                        **
 ** Description: Releases the EPS bearer context identified by the given   **
 **      EPS bearer identity and enters state INACTIVE.            **
 **                                                                        **
 ** Inputs:  ue_id:      UE local identifier                        **
 **      ebi:       EPS bearer identity                        **
 **      Others:    None                                       **
 **                                                                        **
 ** Outputs:     pid:       Identifier of the PDN connection the EPS   **
 **             bearer belongs to                          **
 **      bid:       Identifier of the released EPS bearer con- **
 **             text entry                                 **
 **      Return:    RETURNok, RETURNerror                      **
 **      Others:    None                                       **
 **                                                                        **
 ***************************************************************************/
status_code_e eps_bearer_release(
    emm_context_t* emm_context_p, ebi_t ebi, pdn_cid_t* pid, int* bidx) {
  OAILOG_FUNC_IN(LOG_NAS_ESM);
  int rc = RETURNerror;

  /*
   * Release the EPS bearer context entry
   */
  ebi = esm_ebr_context_release(emm_context_p, ebi, pid, bidx);

  if (ebi == ESM_EBI_UNASSIGNED) {
    OAILOG_WARNING_UE(
        LOG_NAS_ESM, emm_context_p->_imsi64,
        "ESM-PROC  - Failed to release EPS bearer context\n");
  } else {
    /*
     * Set the EPS bearer context state to INACTIVE
     */
    rc = esm_ebr_set_status(emm_context_p, ebi, ESM_EBR_INACTIVE, false);

    if (rc != RETURNok) {
      /*
       * The EPS bearer context was already in INACTIVE state
       */
      OAILOG_WARNING_UE(
          LOG_NAS_ESM, emm_context_p->_imsi64,
          "ESM-PROC  - EBI %d was already INACTIVE\n", ebi);
    }
    /*
     * Release EPS bearer data
     */
    rc = esm_ebr_release(emm_context_p, ebi);

    if (rc != RETURNok) {
      OAILOG_WARNING_UE(
          LOG_NAS_ESM, emm_context_p->_imsi64,
          "ESM-PROC  - Failed to release EPS bearer data\n");
    }
  }

  OAILOG_FUNC_RETURN(LOG_NAS_ESM, rc);
}<|MERGE_RESOLUTION|>--- conflicted
+++ resolved
@@ -361,11 +361,7 @@
     // Send delete dedicated bearer response to SPGW
     send_delete_dedicated_bearer_rsp(
         ue_context_p, delete_default_bearer, &ebi, 1, s_gw_teid_s11_s4,
-<<<<<<< HEAD
-        REQUEST_ACCEPTED, false);
-=======
-        REQUEST_ACCEPTED, route_s11_messages_to_s8_task);
->>>>>>> 49badc82
+        REQUEST_ACCEPTED, route_s11_messages_to_s8_task, false);
   }
 
   // Reset is_pdn_disconnect flag
@@ -510,11 +506,7 @@
         // Send delete_dedicated_bearer_rsp to SPGW
         send_delete_dedicated_bearer_rsp(
             ue_mm_context, delete_default_bearer, &ebi, 1, s_gw_teid_s11_s4,
-<<<<<<< HEAD
-            UE_NOT_RESPONDING, false);
-=======
-            UE_NOT_RESPONDING, route_s11_messages_to_s8_task);
->>>>>>> 49badc82
+            UE_NOT_RESPONDING, route_s11_messages_to_s8_task, false);
       }
       // Reset is_pdn_disconnect flag
       if (ue_mm_context->emm_context.esm_ctx.is_pdn_disconnect) {
