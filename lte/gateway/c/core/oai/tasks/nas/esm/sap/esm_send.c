--- conflicted
+++ resolved
@@ -341,8 +341,7 @@
       ACTIVATE_DEFAULT_EPS_BEARER_CONTEXT_REQUEST_APNAMBR_PRESENT;
   bit_rate_value_to_eps_qos(
       &msg->apnambr, pdn_context_p->subscribed_apn_ambr.br_dl,
-<<<<<<< HEAD
-      pdn_context_p->subscribed_apn_ambr.br_ul);
+      pdn_context_p->subscribed_apn_ambr.br_ul,pdn_context_p->subscribed_apn_ambr.br_unit);
 
   /*
    * Optional - Extended APN-AMBR
@@ -366,10 +365,7 @@
           pdn_context_p->subscribed_apn_ambr.br_ul);
     }
   }
-=======
-      pdn_context_p->subscribed_apn_ambr.br_ul,
-      pdn_context_p->subscribed_apn_ambr.br_unit);
->>>>>>> 118385e2
+
   OAILOG_INFO(
       LOG_NAS_ESM,
       "ESM-SAP   - Send Activate Default EPS Bearer Context "
