--- conflicted
+++ resolved
@@ -627,17 +627,10 @@
                              mme_config.nas_config.t3485_msec,
                              default_eps_bearer_activate_t3485_handler);
     if (rc != RETURNerror) {
-<<<<<<< HEAD
-      OAILOG_DEBUG_UE(
-          LOG_NAS_ESM, emm_context->_imsi64,
-          "ESM-PROC  - Started t3485 for ebi:%d ue_id=" MME_UE_S1AP_ID_FMT "\n",
-          ebi, ue_id);
-=======
       OAILOG_DEBUG_UE(LOG_NAS_ESM, emm_context->_imsi64,
                       "ESM-PROC  - Started t3485 for ue_id=" MME_UE_S1AP_ID_FMT
                       "\n",
                       ue_id);
->>>>>>> a989e6c7
     }
   }
 
