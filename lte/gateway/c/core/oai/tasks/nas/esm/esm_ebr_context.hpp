--- conflicted
+++ resolved
@@ -85,11 +85,4 @@
                                                           void* args);
 
 status_code_e eps_bearer_deactivate_t3495_handler(zloop_t* loop, int timer_id,
-                                                  void* args);
-<<<<<<< HEAD
-#endif /* ESM_EBR_CONTEXT_SEEN */
-=======
-#ifdef __cplusplus
-}
-#endif
->>>>>>> 15ec930d
+                                                  void* args);