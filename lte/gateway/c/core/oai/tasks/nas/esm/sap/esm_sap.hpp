/*
 * Licensed to the OpenAirInterface (OAI) Software Alliance under one or more
 * contributor license agreements.  See the NOTICE file distributed with
 * this work for additional information regarding copyright ownership.
 * The OpenAirInterface Software Alliance licenses this file to You under
 * the terms found in the LICENSE file in the root of this source tree.
 *
 * Unless required by applicable law or agreed to in writing, software
 * distributed under the License is distributed on an "AS IS" BASIS,
 * WITHOUT WARRANTIES OR CONDITIONS OF ANY KIND, either express or implied.
 * See the License for the specific language governing permissions and
 * limitations under the License.
 *-------------------------------------------------------------------------------
 * For more information about the OpenAirInterface (OAI) Software Alliance:
 *      contact@openairinterface.org
 */

/*****************************************************************************
Source      esm_sap.hpp

Version     0.1

Date        2012/11/22

Product     NAS stack

Subsystem   EPS Session Management

Author      Frederic Maurel

Description Defines the ESM Service Access Points at which the EPS
        Session Management sublayer provides procedures for the
        EPS bearer context handling and resources allocation.

*****************************************************************************/
#pragma once

#include "lte/gateway/c/core/common/common_defs.h"
#include "lte/gateway/c/core/oai/tasks/nas/esm/sap/esm_sapDef.hpp"

/****************************************************************************/
/*********************  G L O B A L    C O N S T A N T S  *******************/
/****************************************************************************/

/****************************************************************************/
/************************  G L O B A L    T Y P E S  ************************/
/****************************************************************************/

/****************************************************************************/
/********************  G L O B A L    V A R I A B L E S  ********************/
/****************************************************************************/

/****************************************************************************/
/******************  E X P O R T E D    F U N C T I O N S  ******************/
/****************************************************************************/

void esm_sap_initialize(void);

status_code_e esm_sap_send(esm_sap_t* msg);
<<<<<<< HEAD

#endif /* __ESM_SAP_H__*/
=======
#ifdef __cplusplus
}
#endif
>>>>>>> 15ec930d
<|MERGE_RESOLUTION|>--- conflicted
+++ resolved
@@ -56,12 +56,4 @@
 
 void esm_sap_initialize(void);
 
-status_code_e esm_sap_send(esm_sap_t* msg);
-<<<<<<< HEAD
-
-#endif /* __ESM_SAP_H__*/
-=======
-#ifdef __cplusplus
-}
-#endif
->>>>>>> 15ec930d
+status_code_e esm_sap_send(esm_sap_t* msg);