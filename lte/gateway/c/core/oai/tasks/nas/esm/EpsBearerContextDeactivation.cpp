--- conflicted
+++ resolved
@@ -54,13 +54,7 @@
 /****************************************************************************/
 /****************  E X T E R N A L    D E F I N I T I O N S  ****************/
 /****************************************************************************/
-#ifdef __cplusplus
-extern "C" {
-#endif
 int pdn_connectivity_delete(emm_context_t* ctx, int pid);
-#ifdef __cplusplus
-}
-#endif
 /****************************************************************************/
 /*******************  L O C A L    D E F I N I T I O N S  *******************/
 /****************************************************************************/
@@ -426,11 +420,7 @@
   mme_ue_s1ap_id_t ue_id = timer_args.ue_id;
 
   ue_mm_context_t* ue_mm_context = mme_app_get_ue_context_for_timer(
-<<<<<<< HEAD
-      ue_id, (char*)"EPS BEARER DEACTIVATE T3495 Timer");
-=======
       ue_id, const_cast<char*>("EPS BEARER DEACTIVATE T3495 Timer"));
->>>>>>> 76d75523
   if (ue_mm_context == NULL) {
     OAILOG_ERROR(
         LOG_MME_APP,
