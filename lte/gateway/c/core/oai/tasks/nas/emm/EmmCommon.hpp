--- conflicted
+++ resolved
@@ -144,11 +144,4 @@
 
 status_code_e update_tai_list_to_emm_context(
     uint64_t imsi64, guti_t guti, const partial_list_t* const par_tai_list,
-    tai_list_t* tai_list);
-<<<<<<< HEAD
-#endif /* FILE_EMM_COMMON_SEEN*/
-=======
-#ifdef __cplusplus
-}
-#endif
->>>>>>> 15ec930d
+    tai_list_t* tai_list);