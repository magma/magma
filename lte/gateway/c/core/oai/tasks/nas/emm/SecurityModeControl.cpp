--- conflicted
+++ resolved
@@ -762,11 +762,7 @@
   }
 
   struct ue_mm_context_s* ue_context_p = mme_app_get_ue_context_for_timer(
-<<<<<<< HEAD
-      mme_ue_s1ap_id, (char*)"Security T3460 Timer");
-=======
       mme_ue_s1ap_id, const_cast<char*>("Security T3460 Timer"));
->>>>>>> 76d75523
   if (ue_context_p == NULL) {
     OAILOG_ERROR(
         LOG_MME_APP,
