/*
 * Licensed to the OpenAirInterface (OAI) Software Alliance under one or more
 * contributor license agreements.  See the NOTICE file distributed with
 * this work for additional information regarding copyright ownership.
 * The OpenAirInterface Software Alliance licenses this file to You under
 * the terms found in the LICENSE file in the root of this source tree.
 *
 * Unless required by applicable law or agreed to in writing, software
 * distributed under the License is distributed on an "AS IS" BASIS,
 * WITHOUT WARRANTIES OR CONDITIONS OF ANY KIND, either express or implied.
 * See the License for the specific language governing permissions and
 * limitations under the License.
 *-------------------------------------------------------------------------------
 * For more information about the OpenAirInterface (OAI) Software Alliance:
 *      contact@openairinterface.org
 */

/*****************************************************************************
Source      mme_api.hpp

Version     0.1

Date        2013/02/28

Product     NAS stack

Subsystem   Application Programming Interface

Author      Frederic Maurel, Lionel GAUTHIER

Description Implements the API used by the NAS layer running in the MME
        to interact with a Mobility Management Entity

*****************************************************************************/
<<<<<<< HEAD

=======
>>>>>>> dc24eb6f
#pragma once

#include <stdbool.h>
#include <stdint.h>

#ifdef __cplusplus
extern "C" {
#endif
#include "lte/gateway/c/core/oai/lib/bstr/bstrlib.h"
#ifdef __cplusplus
}
#endif

#include "lte/gateway/c/core/common/common_defs.h"
#include "lte/gateway/c/core/oai/common/common_types.h"
#include "lte/gateway/c/core/oai/include/TrackingAreaIdentity.h"
#include "lte/gateway/c/core/oai/include/mme_config.hpp"
#include "lte/gateway/c/core/oai/lib/3gpp/3gpp_23.003.h"
#include "lte/gateway/c/core/oai/lib/3gpp/3gpp_36.401.h"
#include "lte/gateway/c/core/oai/tasks/nas/ies/TrackingAreaIdentityList.hpp"

struct mme_config_s;

/****************************************************************************/
/*********************  G L O B A L    C O N S T A N T S  *******************/
/****************************************************************************/

/* Maximum number of UEs the MME may simultaneously support */
#define MME_API_NB_UE_MAX 256

/* Features supported by the MME */
typedef enum mme_api_feature_s {
  MME_API_NO_FEATURE_SUPPORTED = 0,
  MME_API_UNAUTHENTICATED_IMSI = (1 << 0),
  MME_API_IPV4 = (1 << 1),
  MME_API_IPV6 = (1 << 2),
  MME_API_SINGLE_ADDR_BEARERS = (1 << 3),
  MME_API_SMS_SUPPORTED = (1 << 4),
  MME_API_CSFB_SMS_SUPPORTED = (1 << 5),
  MME_API_VOLTE_SUPPORTED = (1 << 6),
  MME_API_SMS_ORC8R_SUPPORTED = (1 << 7)
} mme_api_feature_t;

/* Network IP version capability */
typedef enum mme_api_ip_version_e {
  MME_API_IPV4_ADDR,
  MME_API_IPV6_ADDR,
  MME_API_IPV4V6_ADDR,
  MME_API_ADDR_MAX
} mme_api_ip_version_t;

typedef enum {
  UE_UNREGISTERED = 0,
  UE_REGISTERED,
} mm_state_t;

typedef struct gummei_list_s {
  uint8_t num_gummei;
  gummei_t gummei[MAX_GUMMEI];
} gummei_list_t;
/*
 * EPS Mobility Management configuration data
 * ------------------------------------------
 */
typedef struct mme_api_emm_config_s {
  mme_api_feature_t features; /* Supported features           */
  gummei_list_t gummei;       /* EPS Globally Unique MME Identity List*/
  uint8_t prefered_integrity_algorithm[8];  // choice in
                                            // NAS_SECURITY_ALGORITHMS_EIA0, etc
  uint8_t prefered_ciphering_algorithm[8];  // choice in
                                            // NAS_SECURITY_ALGORITHMS_EEA0, etc
  uint8_t eps_network_feature_support[2];
  bool force_push_pco;
  tai_list_t tai_list;
  bstring full_network_name;
  bstring short_network_name;
  uint8_t daylight_saving_time;
} mme_api_emm_config_t;

/*
 * EPS Session Management configuration data
 * -----------------------------------------
 */
typedef struct mme_api_esm_config_s {
  mme_api_feature_t features; /* Supported features           */
  uint8_t dns_prim_ipv4[4];   /* Network byte order */
  uint8_t dns_sec_ipv4[4];    /* Network byte order */
} mme_api_esm_config_t;

/****************************************************************************/
/************************  G L O B A L    T Y P E S  ************************/
/****************************************************************************/

/* EPS subscribed QoS profile  */
typedef struct mme_api_qos_s {
#define MME_API_UPLINK 0
#define MME_API_DOWNLINK 1
#define MME_API_DIRECTION 2
  int gbr[MME_API_DIRECTION]; /* Guaranteed Bit Rate          */
  int mbr[MME_API_DIRECTION]; /* Maximum Bit Rate         */
  int qci;                    /* QoS Class Identifier         */
} mme_api_qos_t;

/****************************************************************************/
/********************  G L O B A L    V A R I A B L E S  ********************/
/****************************************************************************/

/****************************************************************************/
/******************  E X P O R T E D    F U N C T I O N S  ******************/
/****************************************************************************/
struct mme_config_s;

status_code_e mme_api_get_emm_config(mme_api_emm_config_t* config,
                                     const struct mme_config_s* mme_config_p);

#define REMOVE_OLD_CONTEXT true
#define REMOVE_NEW_CONTEXT false
void mme_api_duplicate_enb_ue_s1ap_id_detected(
    const enb_s1ap_id_key_t enb_ue_s1ap_id,
    const mme_ue_s1ap_id_t mme_ue_s1ap_id, const bool is_remove_old);

#ifdef __cplusplus
extern "C" {
#endif
status_code_e mme_api_get_esm_config(mme_api_esm_config_t* config);
status_code_e mme_api_unsubscribe(bstring apn);
#ifdef __cplusplus
}
#endif

status_code_e mme_api_notify_new_guti(const mme_ue_s1ap_id_t ueid,
                                      guti_t* const guti);

status_code_e mme_api_notify_imsi(const mme_ue_s1ap_id_t id,
                                  const imsi64_t imsi64);
status_code_e mme_api_new_guti(const imsi_t* const imsi,
                               const guti_t* const old_guti, guti_t* const guti,
                               const tai_t* const originating_tai,
                               tai_list_t* const tai_list);
bool mme_ue_context_get_ue_sgs_vlr_reliable(mme_ue_s1ap_id_t mme_ue_s1ap_id);

void mme_ue_context_update_ue_sgs_neaf(mme_ue_s1ap_id_t mme_ue_s1ap_id,
                                       bool neaf);

status_code_e mme_api_subscribe(bstring* apn,
                                mme_api_ip_version_t mme_pdn_index,
                                bstring* pdn_addr, int is_emergency,
                                mme_api_qos_t* qos);

#ifdef __cplusplus
extern "C" {
#endif
void mme_ue_context_update_ue_emm_state(mme_ue_s1ap_id_t mme_ue_s1ap_id,
                                        mm_state_t new_emm_state);

bool mme_ue_context_get_ue_sgs_neaf(mme_ue_s1ap_id_t mme_ue_s1ap_id);
#ifdef __cplusplus
}
#endif

/* Compares the given two PLMNs */
#define IS_PLMN_EQUAL(pLMN1, pLMN2)           \
  (((pLMN1.mcc_digit1 == pLMN2.mcc_digit1) && \
    (pLMN1.mcc_digit2 == pLMN2.mcc_digit2) && \
    (pLMN1.mcc_digit3 == pLMN2.mcc_digit3) && \
    (pLMN1.mnc_digit1 == pLMN2.mnc_digit1) && \
    (pLMN1.mnc_digit2 == pLMN2.mnc_digit2) && \
    (pLMN1.mnc_digit3 == pLMN2.mnc_digit3))   \
       ? (true)                               \
       : (false))

#define COPY_GUMMEI(gUTI, gUMMEIvAl)                          \
  do {                                                        \
    gUTI->gummei.mme_gid = gUMMEIvAl.mme_gid;                 \
    gUTI->gummei.mme_code = gUMMEIvAl.mme_code;               \
    gUTI->gummei.plmn.mcc_digit1 = gUMMEIvAl.plmn.mcc_digit1; \
    gUTI->gummei.plmn.mcc_digit2 = gUMMEIvAl.plmn.mcc_digit2; \
    gUTI->gummei.plmn.mcc_digit3 = gUMMEIvAl.plmn.mcc_digit3; \
    gUTI->gummei.plmn.mnc_digit1 = gUMMEIvAl.plmn.mnc_digit1; \
    gUTI->gummei.plmn.mnc_digit2 = gUMMEIvAl.plmn.mnc_digit2; \
    gUTI->gummei.plmn.mnc_digit3 = gUMMEIvAl.plmn.mnc_digit3; \
  } while (0)

#define COPY_PLMN(pLMN1, pLMN2)          \
  do {                                   \
    pLMN1.mcc_digit1 = pLMN2.mcc_digit1; \
    pLMN1.mcc_digit2 = pLMN2.mcc_digit2; \
    pLMN1.mcc_digit3 = pLMN2.mcc_digit3; \
    pLMN1.mnc_digit1 = pLMN2.mnc_digit1; \
    pLMN1.mnc_digit2 = pLMN2.mnc_digit2; \
    pLMN1.mnc_digit3 = pLMN2.mnc_digit3; \
  } while (0)

#define COPY_PLMN_IN_ARRAY_FMT(pLMN1, pLMN2) \
  do {                                       \
    pLMN1.mcc[0] = pLMN2.mcc_digit1;         \
    pLMN1.mcc[1] = pLMN2.mcc_digit2;         \
    pLMN1.mcc[2] = pLMN2.mcc_digit3;         \
    pLMN1.mnc[0] = pLMN2.mnc_digit1;         \
    pLMN1.mnc[1] = pLMN2.mnc_digit2;         \
    pLMN1.mnc[2] = pLMN2.mnc_digit3;         \
  } while (0)

#define COPY_PLMN_IN_CHAR_ARRAY_FMT(pLMN1, pLMN2) \
  do {                                            \
    pLMN1[0] = pLMN2.mcc_digit1 + ASCII_ZERO;     \
    pLMN1[1] = pLMN2.mcc_digit2 + ASCII_ZERO;     \
    pLMN1[2] = pLMN2.mcc_digit3 + ASCII_ZERO;     \
    pLMN1[3] = pLMN2.mnc_digit1 + ASCII_ZERO;     \
    pLMN1[4] = pLMN2.mnc_digit2 + ASCII_ZERO;     \
    pLMN1[5] = pLMN2.mnc_digit3 + ASCII_ZERO;     \
  } while (0)

#define COPY_PLMN_FROM_CHAR_ARRAY_FMT(pLMN1, pLMN2) \
  do {                                              \
    pLMN1.mcc_digit1 = pLMN2[0] - ASCII_ZERO;       \
    pLMN1.mcc_digit2 = pLMN2[1] - ASCII_ZERO;       \
    pLMN1.mcc_digit3 = pLMN2[2] - ASCII_ZERO;       \
    pLMN1.mnc_digit1 = pLMN2[3] - ASCII_ZERO;       \
    pLMN1.mnc_digit2 = pLMN2[4] - ASCII_ZERO;       \
    pLMN1.mnc_digit3 = pLMN2[5] - ASCII_ZERO;       \
  } while (0)

#define OAILOG_DEBUG_GUTI(gUTI_p)                                         \
  do {                                                                    \
    OAILOG_DEBUG(                                                         \
        LOG_MME_APP,                                                      \
        "mcc-1: %x mcc-2: %x mcc-3: %x mnc-1: %x mnc-2: %x mnc-3: %x"     \
        " mme_group_id: %x mme_code: %x m_tmsi: %x \n",                   \
        gUTI_p->gummei.plmn.mcc_digit1, gUTI_p->gummei.plmn.mcc_digit2,   \
        gUTI_p->gummei.plmn.mcc_digit3, gUTI_p->gummei.plmn.mnc_digit1,   \
        gUTI_p->gummei.plmn.mnc_digit2, gUTI_p->gummei.plmn.mnc_digit3,   \
        gUTI_p->gummei.mme_gid, gUTI_p->gummei.mme_code, gUTI_p->m_tmsi); \
  } while (0)<|MERGE_RESOLUTION|>--- conflicted
+++ resolved
@@ -32,10 +32,7 @@
         to interact with a Mobility Management Entity
 
 *****************************************************************************/
-<<<<<<< HEAD
-
-=======
->>>>>>> dc24eb6f
+
 #pragma once
 
 #include <stdbool.h>
