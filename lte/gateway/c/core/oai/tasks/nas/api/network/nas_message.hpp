/*
 * Licensed to the OpenAirInterface (OAI) Software Alliance under one or more
 * contributor license agreements.  See the NOTICE file distributed with
 * this work for additional information regarding copyright ownership.
 * The OpenAirInterface Software Alliance licenses this file to You under
 * the terms found in the LICENSE file in the root of this source tree.
 *
 * Unless required by applicable law or agreed to in writing, software
 * distributed under the License is distributed on an "AS IS" BASIS,
 * WITHOUT WARRANTIES OR CONDITIONS OF ANY KIND, either express or implied.
 * See the License for the specific language governing permissions and
 * limitations under the License.
 *-------------------------------------------------------------------------------
 * For more information about the OpenAirInterface (OAI) Software Alliance:
 *      contact@openairinterface.org
 */

/*****************************************************************************

Source      nas_message.hpp

Version     0.1

Date        2012/26/09

Product     NAS stack

Subsystem   Application Programming Interface

Author      Frederic Maurel

Description Defines the layer 3 messages supported by the NAS sublayer
        protocol and functions used to encode and decode

*****************************************************************************/

#pragma once

#include <linux/byteorder/little_endian.h>
#include <stdbool.h>
#include <stddef.h>
#include <stdint.h>

#include "lte/gateway/c/core/oai/include/nas/commonDef.h"
#include "lte/gateway/c/core/oai/tasks/nas/emm/msg/emm_msg.hpp"
#include "lte/gateway/c/core/oai/tasks/nas/emm/emm_data.hpp"
#include "lte/gateway/c/core/oai/tasks/nas/esm/msg/esm_msg.hpp"
#include "lte/gateway/c/core/oai/lib/3gpp/3gpp_24.007.h"

/****************************************************************************/
/*********************  G L O B A L    C O N S T A N T S  *******************/
/****************************************************************************/

#define NAS_MESSAGE_SECURITY_HEADER_SIZE 6
#define NAS_MESSAGE_SERVICE_REQUEST_SECURITY_HEADER_SIZE 4
/****************************************************************************/
/************************  G L O B A L    T Y P E S  ************************/
/****************************************************************************/

/* Structure of security protected header */
typedef struct nas_message_security_header_s {
#ifdef __LITTLE_ENDIAN_BITFIELD
  eps_protocol_discriminator_t protocol_discriminator : 4;
  uint8_t security_header_type : 4;
#endif
#ifdef __BIG_ENDIAN_BITFIELD
  uint8_t security_header_type : 4;
  uint8_t protocol_discriminator : 4;
#endif
  uint32_t message_authentication_code;
  uint8_t sequence_number;
} nas_message_security_header_t;

/* Structure of plain NAS message */
typedef union {
  EMM_msg emm; /* EPS Mobility Management messages */
  ESM_msg esm; /* EPS Session Management messages  */
} nas_message_plain_t;

/* Structure of security protected NAS message */
typedef struct nas_message_security_protected_s {
  nas_message_security_header_t header;
  nas_message_plain_t plain;
} nas_message_security_protected_t;

/*
 * Structure of a layer 3 NAS message
 */
typedef union {
  nas_message_security_header_t header;
  nas_message_security_protected_t security_protected;
  nas_message_plain_t plain;
} nas_message_t;

typedef struct nas_message_decode_status_s {
  uint8_t integrity_protected_message : 1;
  uint8_t ciphered_message : 1;
  uint8_t mac_matched : 1;
  uint8_t security_context_available : 1;
  int emm_cause;
} nas_message_decode_status_t;

/****************************************************************************/
/********************  G L O B A L    V A R I A B L E S  ********************/
/****************************************************************************/

/****************************************************************************/
/******************  E X P O R T E D    F U N C T I O N S  ******************/
/****************************************************************************/
int nas_message_header_decode(const unsigned char* const buffer,
                              nas_message_security_header_t* const header,
                              const size_t length,
                              nas_message_decode_status_t* const status,
                              bool* const is_sr);

int nas_message_decrypt(const unsigned char* const inbuf,
                        unsigned char* const outbuf,
                        nas_message_security_header_t* header, size_t length,
                        void* security, nas_message_decode_status_t* status);

int nas_message_decode(const unsigned char* const buffer, nas_message_t* msg,
                       size_t length, void* security,
                       nas_message_decode_status_t* status);

int nas_message_encode(unsigned char* buffer, const nas_message_t* const msg,
                       size_t length, void* security);

int nas_message_encrypt(const unsigned char* inbuf, unsigned char* outbuf,
                        const nas_message_security_header_t* header,
<<<<<<< HEAD
                        size_t length, void* security);

#endif /* FILE_NAS_MESSAGE_SEEN*/
=======
                        size_t length, void* security);*/
>>>>>>> 15ec930d
<|MERGE_RESOLUTION|>--- conflicted
+++ resolved
@@ -127,10 +127,4 @@
 
 int nas_message_encrypt(const unsigned char* inbuf, unsigned char* outbuf,
                         const nas_message_security_header_t* header,
-<<<<<<< HEAD
                         size_t length, void* security);
-
-#endif /* FILE_NAS_MESSAGE_SEEN*/
-=======
-                        size_t length, void* security);*/
->>>>>>> 15ec930d
