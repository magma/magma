--- conflicted
+++ resolved
@@ -85,11 +85,4 @@
 
 void nas_timer_start(nas_timer_t* const timer, time_out_t time_out_cb,
                      timer_arg_t* time_out_cb_args);
-void nas_timer_stop(nas_timer_t* const timer);
-<<<<<<< HEAD
-#endif /* FILE_NAS_TIMER_SEEN */
-=======
-#ifdef __cplusplus
-}
-#endif
->>>>>>> 15ec930d
+void nas_timer_stop(nas_timer_t* const timer);