/*
 * Licensed to the OpenAirInterface (OAI) Software Alliance under one or more
 * contributor license agreements.  See the NOTICE file distributed with
 * this work for additional information regarding copyright ownership.
 * The OpenAirInterface Software Alliance licenses this file to You under
 * the terms found in the LICENSE file in the root of this source tree.
 *
 * Unless required by applicable law or agreed to in writing, software
 * distributed under the License is distributed on an "AS IS" BASIS,
 * WITHOUT WARRANTIES OR CONDITIONS OF ANY KIND, either express or implied.
 * See the License for the specific language governing permissions and
 * limitations under the License.
 *-------------------------------------------------------------------------------
 * For more information about the OpenAirInterface (OAI) Software Alliance:
 *      contact@openairinterface.org
 */
/*! \file gtpv1u.h
 * \brief
 * \author Sebastien ROUX, Lionel Gauthier
 * \company Eurecom
 * \email: lionel.gauthier@eurecom.fr
 */

#ifndef FILE_GTPV1_U_SEEN
#define FILE_GTPV1_U_SEEN

#include <arpa/inet.h>
#include <net/if.h>
#include "lte/gateway/c/core/oai/include/sgw_ie_defs.h"

#define GTPU_HEADER_OVERHEAD_MAX 64

/*
 * downlink flow description for a dedicated bearer
 */

#define SRC_IPV4 0x1
#define DST_IPV4 0x2
#define TCP_SRC_PORT 0x4
#define TCP_DST_PORT 0x8
#define UDP_SRC_PORT 0x10
#define UDP_DST_PORT 0x20
#define IP_PROTO 0x40
#define SRC_IPV6 0x80
#define DST_IPV6 0x100

// This is the default precedence value for flow rules.
// A flow rule with precedence value 0 takes precedence over
// all other flows with higher value. Flow rules that use
// the default precedence have the lowest priority.
#define DEFAULT_PRECEDENCE 65535
// This is the maximum priority an OVS rule can take.
// A high priority value takes precedence over the lower value.
// For equal priority values, the behavior is undefined, but
// it is not atypical to see a previously installed rule to take
// precedence over latter rules.
#define MAX_PRIORITY 65535

struct ip_flow_dl {
  uint32_t set_params;
  uint16_t tcp_dst_port;
  uint16_t tcp_src_port;
  uint16_t udp_dst_port;
  uint16_t udp_src_port;
  uint8_t ip_proto;
  union {
    struct {
      struct in_addr dst_ip;
      struct in_addr src_ip;
    };
    struct {
      struct in6_addr dst_ip6;
      struct in6_addr src_ip6;
    };
  };
};

/*
 * This structure defines the management hooks for GTP tunnels and paging
 * support. The following hooks can be defined; unless noted otherwise, they are
 * optional and can be filled with a null pointer.
 *
 * int (*init)(struct in_addr *ue_net, uint32_t mask,
 *             int mtu, int *fd0, int *fd1u);
 *     This function is called when initializing GTP network device. How to use
 *     these input parameters are defined by the actual function
 * implementations.
 *         @ue_net: subnet assigned to UEs
 *         @mask: network mask for the UE subnet
 *         @mtu: MTU for the GTP network device.
 *         @fd0: socket file descriptor for GTPv0.
 *         @fd1u: socket file descriptor for GTPv1u.
 *
 * int (*uninit)(void);
 *     This function is called to destroy GTP network device.
 *
 * int (*reset)(void);
 *     This function is called to reset the GTP network device to clean state.
 *
 * int (*add_tunnel)(struct in_addr ue, struct in_addr enb, uint32_t i_tei,
 * uint32_t o_tei, Imsi_t imsi); Add a gtp tunnel.
 *         @ue: UE IP address
 *         @enb: eNB IP address
 *         @i_tei: RX GTP Tunnel ID
 *         @o_tei: TX GTP Tunnel ID.
 *         @imsi: UE IMSI
 *         @flow_dl: Downlink flow rule
 *         @flow_precedence_dl: Downlink flow rule precedence
 *
 * int (*del_tunnel)(uint32_t i_tei, uint32_t o_tei);
 *     Delete a gtp tunnel.
 *         @ue: UE IP address
 *         @i_tei: RX GTP Tunnel ID
 *         @o_tei: TX GTP Tunnel ID.
 *
 * int (*discard_data_on_tunnel)(struct in_addr ue, uint32_t i_tei);
 *         @ue: UE IP address
 *         @i_tei: RX GTP Tunnel ID
 *
 * int (*forward_data_on_tunnel)(struct in_addr ue, uint32_t i_tei);
 *         @ue: UE IP address
 *         @i_tei: RX GTP Tunnel ID
 *         @flow_dl: Downlink flow rule
 *         @flow_precedence_dl: Downlink flow rule precedence
 *
 * int (*add_paging_rule)(struct in_addr ue);
 *        @ue: UE IP address
 *
 * int (*send_end_marker) (struct in_addr enb, uint32_t i_tei);
 *        @enb: eNB IP address
 *        @i_tei: RX GTP Tunnel ID
 */
struct gtp_tunnel_ops {
  int (*init)(
      struct in_addr* ue_net, uint32_t mask, int mtu, int* fd0, int* fd1u,
      bool persist_state);
  int (*uninit)(void);
  int (*reset)(void);
  int (*add_tunnel)(
      struct in_addr ue, struct in6_addr* ue_ipv6, int vlan, struct in_addr enb,
      struct in6_addr* enb_ipv6, uint32_t i_tei, uint32_t o_tei, Imsi_t imsi,
      struct ip_flow_dl* flow_dl, uint32_t flow_precedence_dl, char* apn);
  int (*del_tunnel)(
      struct in_addr enb, struct in6_addr* enb_ipv6, struct in_addr ue,
      struct in6_addr* ue_ipv6, uint32_t i_tei, uint32_t o_tei,
      struct ip_flow_dl* flow_dl);
  int (*add_s8_tunnel)(
      struct in_addr ue, struct in6_addr* ue_ipv6, int vlan, struct in_addr enb,
      struct in6_addr* enb_ipv6, struct in_addr pgw, struct in6_addr* pgw_ipv6,
      uint32_t i_tei, uint32_t o_tei, uint32_t pgw_in_tei, uint32_t pgw_o_tei,
      Imsi_t imsi);
  int (*del_s8_tunnel)(
      struct in_addr enb, struct in6_addr* enb_ipv6, struct in_addr pgw,
      struct in6_addr* pgw_ipv6, struct in_addr ue, struct in6_addr* ue_ipv6,
      uint32_t i_tei, uint32_t pgw_in_tei);
  int (*discard_data_on_tunnel)(
      struct in_addr ue, struct in6_addr* ue_ipv6, uint32_t i_tei,
      struct ip_flow_dl* flow_dl);
  int (*forward_data_on_tunnel)(
      struct in_addr ue, struct in6_addr* ue_ipv6, uint32_t i_tei,
      struct ip_flow_dl* flow_dl, uint32_t flow_precedence_dl);
<<<<<<< HEAD
  int (*add_paging_rule)(struct in_addr ue, struct in6_addr* ue_ipv6);
  int (*delete_paging_rule)(struct in_addr ue, struct in6_addr* ue_ipv6);
=======
  int (*add_paging_rule)(Imsi_t imsi, struct in_addr ue);
  int (*delete_paging_rule)(struct in_addr ue);
>>>>>>> f99945fd
  int (*send_end_marker)(struct in_addr enbode, uint32_t i_tei);
  const char* (*get_dev_name)(void);
};

const struct gtp_tunnel_ops* gtp_tunnel_ops_init_openflow(void);

int gtpv1u_add_tunnel(
    struct in_addr ue, struct in6_addr* ue_ipv6, int vlan, struct in_addr enb,
    struct in6_addr* enb_ipv6, uint32_t i_tei, uint32_t o_tei, Imsi_t imsi,
    struct ip_flow_dl* flow_dl, uint32_t flow_precedence_dl, char* apn);

int gtpv1u_add_s8_tunnel(
    struct in_addr ue, struct in6_addr* ue_ipv6, int vlan, struct in_addr enb,
    struct in6_addr* enb_ipv6, struct in_addr pgw, struct in6_addr* pgw_ipv6,
    uint32_t i_tei, uint32_t o_tei, uint32_t pgw_in_tei, uint32_t pgw_o_tei,
    Imsi_t imsi);

int gtpv1u_del_s8_tunnel(
    struct in_addr enb, struct in6_addr* enb_ipv6, struct in_addr pgw,
    struct in6_addr* pgw_ipv6, struct in_addr ue, struct in6_addr* ue_ipv6,
    uint32_t i_tei, uint32_t pgw_in_tei);

void add_route_for_ue_block(struct in_addr ue_net, uint32_t mask);
#endif /* FILE_GTPV1_U_SEEN */<|MERGE_RESOLUTION|>--- conflicted
+++ resolved
@@ -159,13 +159,8 @@
   int (*forward_data_on_tunnel)(
       struct in_addr ue, struct in6_addr* ue_ipv6, uint32_t i_tei,
       struct ip_flow_dl* flow_dl, uint32_t flow_precedence_dl);
-<<<<<<< HEAD
-  int (*add_paging_rule)(struct in_addr ue, struct in6_addr* ue_ipv6);
+  int (*add_paging_rule)(Imsi_t imsi, struct in_addr ue, struct in6_addr* ue_ipv6);
   int (*delete_paging_rule)(struct in_addr ue, struct in6_addr* ue_ipv6);
-=======
-  int (*add_paging_rule)(Imsi_t imsi, struct in_addr ue);
-  int (*delete_paging_rule)(struct in_addr ue);
->>>>>>> f99945fd
   int (*send_end_marker)(struct in_addr enbode, uint32_t i_tei);
   const char* (*get_dev_name)(void);
 };
