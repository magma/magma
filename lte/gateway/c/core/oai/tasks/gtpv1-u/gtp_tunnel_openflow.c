--- conflicted
+++ resolved
@@ -354,13 +354,8 @@
       ue, ue_ipv6, i_tei, flow_dl, flow_precedence_dl);
 }
 
-<<<<<<< HEAD
-int openflow_add_paging_rule(struct in_addr ue, struct in6_addr* ue_ipv6) {
-  return openflow_controller_add_paging_rule(ue, ue_ipv6);
-=======
-int openflow_add_paging_rule(Imsi_t imsi, struct in_addr ue) {
-  return openflow_controller_add_paging_rule((const char*) imsi.digit, ue);
->>>>>>> f99945fd
+int openflow_add_paging_rule(Imsi_t imsi,struct in_addr ue, struct in6_addr* ue_ipv6) {
+  return openflow_controller_add_paging_rule((const char*) imsi.digit,ue, ue_ipv6);
 }
 
 int openflow_delete_paging_rule(struct in_addr ue, struct in6_addr* ue_ipv6) {
