--- conflicted
+++ resolved
@@ -102,11 +102,6 @@
 };
 }  // namespace lte
 }  // namespace magma
-<<<<<<< HEAD
-void proto_to_traffic_flow_template(const magma::lte::oai::TrafficFlowTemplate& tft_proto,
-                                    traffic_flow_template_t* tft_state);
-=======
 void proto_to_traffic_flow_template(
     const magma::lte::oai::TrafficFlowTemplate& tft_proto,
-    traffic_flow_template_t* tft_state);
->>>>>>> b2cc3b0d
+    traffic_flow_template_t* tft_state);