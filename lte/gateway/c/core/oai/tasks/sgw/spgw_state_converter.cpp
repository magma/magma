--- conflicted
+++ resolved
@@ -614,30 +614,25 @@
   auto* pft_state = &tft_state->packetfilterlist;
   switch (tft_proto.tft_operation_code()) {
     case TRAFFIC_FLOW_TEMPLATE_OPCODE_DELETE_PACKET_FILTERS_FROM_EXISTING_TFT:
-      tft_state->numberofpacketfilters =
-          pft_proto.delete_packet_filter_identifier_size();
-      for (uint32_t i = 0; i < tft_state->numberofpacketfilters; i++) {
+      for (uint32_t i = 0; i < tft_proto.number_of_packet_filters(); i++) {
         pft_state->deletepacketfilter[i].identifier =
             pft_proto.delete_packet_filter_identifier(i);
       }
       break;
     case TRAFFIC_FLOW_TEMPLATE_OPCODE_CREATE_NEW_TFT:
-      tft_state->numberofpacketfilters = pft_proto.create_new_tft_size();
-      for (uint32_t i = 0; i < tft_state->numberofpacketfilters; i++) {
+      for (uint32_t i = 0; i < tft_proto.number_of_packet_filters(); i++) {
         proto_to_packet_filter(
             pft_proto.create_new_tft(i), &pft_state->createnewtft[i]);
       }
       break;
     case TRAFFIC_FLOW_TEMPLATE_OPCODE_ADD_PACKET_FILTER_TO_EXISTING_TFT:
-      tft_state->numberofpacketfilters = pft_proto.add_packet_filter_size();
-      for (uint32_t i = 0; i < tft_state->numberofpacketfilters; i++) {
+      for (uint32_t i = 0; i < tft_proto.number_of_packet_filters(); i++) {
         proto_to_packet_filter(
             pft_proto.add_packet_filter(i), &pft_state->addpacketfilter[i]);
       }
       break;
     case TRAFFIC_FLOW_TEMPLATE_OPCODE_REPLACE_PACKET_FILTERS_IN_EXISTING_TFT:
-      tft_state->numberofpacketfilters = pft_proto.replace_packet_filter_size();
-      for (uint32_t i = 0; i < tft_state->numberofpacketfilters; i++) {
+      for (uint32_t i = 0; i < tft_proto.number_of_packet_filters(); i++) {
         proto_to_packet_filter(
             pft_proto.replace_packet_filter(i),
             &pft_state->replacepacketfilter[i]);
@@ -646,7 +641,6 @@
     default:
       break;
   };
-  OAILOG_ERROR(LOG_SPGW_APP, "Rashmi exit proto_to_traffic_flow_templat \n");
 }
 
 void SpgwStateConverter::port_range_to_proto(
@@ -749,110 +743,12 @@
 void SpgwStateConverter::proto_to_packet_filter(
     const oai::PacketFilter& packet_filter_proto,
     packet_filter_t* packet_filter) {
-  OAILOG_ERROR(LOG_SPGW_APP, "Rashmi enter  proto_to_packet_filter \n");
   packet_filter->spare           = packet_filter_proto.spare();
   packet_filter->direction       = packet_filter_proto.direction();
   packet_filter->identifier      = packet_filter_proto.identifier();
   packet_filter->eval_precedence = packet_filter_proto.eval_precedence();
-  packet_filter->length          = packet_filter_proto.length();
-
-  OAILOG_ERROR(
-      LOG_SPGW_APP, "Rashmi packet_filter->length:%d \n",
-      packet_filter->length);
+
   auto* packet_filter_contents = &packet_filter->packetfiltercontents;
-<<<<<<< HEAD
-  auto& packet_filter_contents_proto =
-      packet_filter_proto.packet_filter_contents();
-  switch (packet_filter_contents_proto.flags()) {
-    case TRAFFIC_FLOW_TEMPLATE_IPV4_REMOTE_ADDR:
-      packet_filter_contents->flags =
-          TRAFFIC_FLOW_TEMPLATE_IPV4_REMOTE_ADDR_FLAG;
-      break;
-    case TRAFFIC_FLOW_TEMPLATE_IPV6_REMOTE_ADDR:
-      OAILOG_ERROR(LOG_SPGW_APP, "Rashmi \n");
-      packet_filter_contents->flags =
-          TRAFFIC_FLOW_TEMPLATE_IPV6_REMOTE_ADDR_FLAG;
-      break;
-    case TRAFFIC_FLOW_TEMPLATE_PROTOCOL_NEXT_HEADER:
-      OAILOG_ERROR(LOG_SPGW_APP, "Rashmi \n");
-      packet_filter_contents->flags =
-          TRAFFIC_FLOW_TEMPLATE_PROTOCOL_NEXT_HEADER_FLAG;
-      break;
-    case TRAFFIC_FLOW_TEMPLATE_SINGLE_LOCAL_PORT:
-      OAILOG_ERROR(LOG_SPGW_APP, "Rashmi \n");
-      packet_filter_contents->flags =
-          TRAFFIC_FLOW_TEMPLATE_SINGLE_LOCAL_PORT_FLAG;
-      break;
-    case TRAFFIC_FLOW_TEMPLATE_LOCAL_PORT_RANGE:
-      OAILOG_ERROR(LOG_SPGW_APP, "Rashmi \n");
-      packet_filter_contents->flags =
-          TRAFFIC_FLOW_TEMPLATE_LOCAL_PORT_RANGE_FLAG;
-      break;
-    case TRAFFIC_FLOW_TEMPLATE_SINGLE_REMOTE_PORT:
-      OAILOG_ERROR(LOG_SPGW_APP, "Rashmi \n");
-      packet_filter_contents->flags =
-          TRAFFIC_FLOW_TEMPLATE_SINGLE_REMOTE_PORT_FLAG;
-      break;
-    case TRAFFIC_FLOW_TEMPLATE_REMOTE_PORT_RANGE:
-      packet_filter_contents->flags =
-          TRAFFIC_FLOW_TEMPLATE_REMOTE_PORT_RANGE_FLAG;
-      OAILOG_ERROR(LOG_SPGW_APP, "Rashmi \n");
-      break;
-    case TRAFFIC_FLOW_TEMPLATE_SECURITY_PARAMETER_INDEX:
-      OAILOG_ERROR(LOG_SPGW_APP, "Rashmi \n");
-      packet_filter_contents->flags =
-          TRAFFIC_FLOW_TEMPLATE_SECURITY_PARAMETER_INDEX_FLAG;
-      break;
-    case TRAFFIC_FLOW_TEMPLATE_TYPE_OF_SERVICE_TRAFFIC_CLASS:
-      packet_filter_contents->flags =
-          TRAFFIC_FLOW_TEMPLATE_TYPE_OF_SERVICE_TRAFFIC_CLASS_FLAG;
-      OAILOG_ERROR(LOG_SPGW_APP, "Rashmi \n");
-      break;
-    case TRAFFIC_FLOW_TEMPLATE_FLOW_LABEL:
-      OAILOG_ERROR(LOG_SPGW_APP, "Rashmi \n");
-      packet_filter_contents->flags = TRAFFIC_FLOW_TEMPLATE_FLOW_LABEL_FLAG;
-      break;
-    default:
-      OAILOG_ERROR(
-          LOG_SGW_S8, "Invalid packet filter component identifier :%d \n",
-          packet_filter_contents_proto.flags());
-      break;
-  }
-
-  packet_filter_contents->protocolidentifier_nextheader =
-      packet_filter_contents_proto.protocol_identifier_nextheader();
-
-  packet_filter_contents->singlelocalport =
-      packet_filter_contents_proto.single_local_port();
-  packet_filter_contents->singleremoteport =
-      packet_filter_contents_proto.single_remote_port();
-  packet_filter_contents->securityparameterindex =
-      packet_filter_contents_proto.security_parameter_index();
-  packet_filter_contents->flowlabel = packet_filter_contents_proto.flow_label();
-
-  if (packet_filter_contents_proto.ipv4_remote_addresses_size()) {
-    int local_idx = TRAFFIC_FLOW_TEMPLATE_IPV4_ADDR_SIZE - 1;
-    for (int i = 0; i < TRAFFIC_FLOW_TEMPLATE_IPV4_ADDR_SIZE; i++) {
-      OAILOG_ERROR(LOG_SPGW_APP, "Rashmi \n");
-      packet_filter_contents->ipv4remoteaddr[local_idx].addr =
-          packet_filter_contents_proto.ipv4_remote_addresses(0).addr() >>
-          (i * 8);
-      OAILOG_ERROR(LOG_SPGW_APP, "Rashmi \n");
-      packet_filter_contents->ipv4remoteaddr[local_idx].mask =
-          packet_filter_contents_proto.ipv4_remote_addresses(0).mask() >>
-          (i * 8);
-      --local_idx;
-    }
-  }
-  if (packet_filter_contents_proto.ipv6_remote_addresses_size()) {
-    int local_idx = TRAFFIC_FLOW_TEMPLATE_IPV6_ADDR_SIZE - 1;
-    for (int i = 0; i < TRAFFIC_FLOW_TEMPLATE_IPV6_ADDR_SIZE; i++) {
-      packet_filter_contents->ipv6remoteaddr[local_idx].addr =
-          packet_filter_contents_proto.ipv6_remote_addresses(i).addr();
-      packet_filter_contents->ipv6remoteaddr[local_idx].mask =
-          packet_filter_contents_proto.ipv6_remote_addresses(i).mask();
-      --local_idx;
-=======
   for (uint32_t i = 0; i < packet_filter_proto.packet_filter_contents_size();
        i++) {
     auto& packet_filter_content_proto =
@@ -939,7 +835,6 @@
             packet_filter_content_proto.remote_port_range(),
             &packet_filter_contents->remoteportrange);
       } break;
->>>>>>> b852ac45
     }
   }
 }
