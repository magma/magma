/*
 * Licensed to the OpenAirInterface (OAI) Software Alliance under one or more
 * contributor license agreements.  See the NOTICE file distributed with
 * this work for additional information regarding copyright ownership.
 * The OpenAirInterface Software Alliance licenses this file to You under
 * the terms found in the LICENSE file in the root of this source tree.
 *
 * Unless required by applicable law or agreed to in writing, software
 * distributed under the License is distributed on an "AS IS" BASIS,
 * WITHOUT WARRANTIES OR CONDITIONS OF ANY KIND, either express or implied.
 * See the License for the specific language governing permissions and
 * limitations under the License.
 *-------------------------------------------------------------------------------
 * For more information about the OpenAirInterface (OAI) Software Alliance:
 *      contact@openairinterface.org
 */

/*! \file sgw_handlers.cpp
  \brief
  \author Lionel Gauthier
  \company Eurecom
  \email: lionel.gauthier@eurecom.fr
*/
#define SGW
#define S11_HANDLERS_C

#include "lte/gateway/c/core/oai/tasks/sgw/sgw_handlers.hpp"

#include <stdio.h>
#include <stdlib.h>
#include <stdint.h>
#include <stdbool.h>
#include <string.h>
#include <netinet/in.h>
#include "lte/gateway/c/core/oai/lib/mobility_client/MobilityClientAPI.hpp"

#ifdef __cplusplus
extern "C" {
#endif
#include "lte/gateway/c/core/oai/common/log.h"
#include "lte/gateway/c/core/common/assertions.h"
#include "lte/gateway/c/core/oai/lib/itti/intertask_interface.h"
#include "lte/gateway/c/core/oai/lib/itti/intertask_interface_types.h"
#include "lte/gateway/c/core/oai/tasks/gtpv1-u/gtpv1u.h"
#include "lte/gateway/c/core/oai/common/conversions.h"
#include "lte/gateway/c/core/oai/lib/bstr/bstrlib.h"
#include "lte/gateway/c/core/oai/lib/itti/itti_types.h"
#ifdef __cplusplus
}
#endif

#include "lte/gateway/c/core/common/dynamic_memory_check.h"
#include "lte/gateway/c/core/common/common_defs.h"
#include "lte/gateway/c/core/oai/common/common_types.h"
#include "lte/gateway/c/core/oai/include/pgw_config.h"
#include "lte/gateway/c/core/oai/include/service303.hpp"
#include "lte/gateway/c/core/oai/include/sgw_config.h"
#include "lte/gateway/c/core/oai/include/sgw_context_manager.hpp"
#include "lte/gateway/c/core/oai/include/sgw_ie_defs.h"
#include "lte/gateway/c/core/oai/include/spgw_config.h"
#include "lte/gateway/c/core/oai/include/spgw_state.hpp"
#include "lte/gateway/c/core/oai/lib/3gpp/3gpp_23.003.h"
#include "lte/gateway/c/core/oai/lib/3gpp/3gpp_23.401.h"
#include "lte/gateway/c/core/oai/lib/3gpp/3gpp_24.007.h"
#include "lte/gateway/c/core/oai/lib/3gpp/3gpp_24.008.h"
#include "lte/gateway/c/core/oai/lib/3gpp/3gpp_29.274.h"
#include "lte/gateway/c/core/oai/lib/gtpv2-c/nwgtpv2c-0.11/include/queue.h"
#include "lte/gateway/c/core/oai/lib/pcef/pcef_handlers.hpp"
#include "lte/gateway/c/core/oai/tasks/sgw/pgw_handlers.hpp"
#include "lte/gateway/c/core/oai/tasks/sgw/pgw_pco.hpp"
#include "lte/gateway/c/core/oai/tasks/sgw/pgw_procedures.hpp"
#include "lte/gateway/c/core/oai/tasks/sgw/pgw_ue_ip_address_alloc.hpp"
#include "orc8r/gateway/c/common/service303/MetricsHelpers.hpp"

extern task_zmq_ctx_t sgw_s8_task_zmq_ctx;
extern spgw_config_t spgw_config;
extern struct gtp_tunnel_ops* gtp_tunnel_ops;
extern void print_bearer_ids_helper(const ebi_t*, uint32_t);
static void add_tunnel_helper(
    magma::lte::oai::S11BearerContext* spgw_context,
    magma::lte::oai::SgwEpsBearerContext* eps_bearer_ctxt_entry_p,
    imsi64_t imsi64);
static teid_t sgw_generate_new_s11_cp_teid(void);
static void get_session_req_data(
    spgw_state_t* spgw_state,
    const magma::lte::oai::CreateSessionMessage* saved_req,
    struct pcef_create_session_data* data);

constexpr char SPGW_EPS_BEARER_MAP_NAME[] = "spgw_eps_bearer_map";
#define TASK_MME TASK_MME_APP

//------------------------------------------------------------------------------
uint32_t spgw_get_new_s1u_teid(spgw_state_t* state) {
  __sync_fetch_and_add(&state->gtpv1u_teid, 1);
  return (state->gtpv1u_teid) % INITIAL_SGW_S8_S1U_TEID;
}

//------------------------------------------------------------------------------
status_code_e sgw_handle_s11_create_session_request(
    spgw_state_t* state,
    const itti_s11_create_session_request_t* const session_req_pP,
    imsi64_t imsi64) {
  mme_sgw_tunnel_t* new_endpoint_p = nullptr;
  magma::lte::oai::S11BearerContext* s_plus_p_gw_eps_bearer_ctxt_info_p =
      nullptr;
  magma::lte::oai::SgwEpsBearerContextInfo* sgw_context_p = nullptr;

  OAILOG_FUNC_IN(LOG_SPGW_APP);
  increment_counter("spgw_create_session", 1, NO_LABELS);
  OAILOG_INFO_UE(LOG_SPGW_APP, imsi64,
                 "Received S11 CREATE SESSION REQUEST from MME_APP\n");
  /*
   * Upon reception of create session request from MME,
   * * * * S-GW should create UE, eNB and MME contexts and forward message to
   * P-GW.
   */
  if (session_req_pP->rat_type != RAT_EUTRAN) {
    OAILOG_WARNING_UE(
        LOG_SPGW_APP, imsi64,
        "Received session request with RAT != RAT_TYPE_EUTRAN: type %d\n",
        session_req_pP->rat_type);
  }

  /*
   * As we are abstracting GTP-C transport, FTeid ip address is useless.
   * We just use the teid to identify MME tunnel. Normally we received either:
   * - ipv4 address if ipv4 flag is set
   * - ipv6 address if ipv6 flag is set
   * - ipv4 and ipv6 if both flags are set
   * Communication between MME and S-GW involves S11 interface so we are
   * expecting S11_MME_GTP_C (11) as interface_type.
   */
  if ((session_req_pP->sender_fteid_for_cp.teid == 0) &&
      (session_req_pP->sender_fteid_for_cp.interface_type != S11_MME_GTP_C)) {
    /*
     * MME sent request with teid = 0. This is not valid...
     */
    OAILOG_ERROR_UE(LOG_SPGW_APP, imsi64, "F-TEID parameter mismatch\n");
    increment_counter("spgw_create_session", 1, 2, "result", "failure", "cause",
                      "sender_fteid_incorrect_parameters");
    OAILOG_FUNC_RETURN(LOG_SPGW_APP, RETURNerror);
  }
  new_endpoint_p = sgw_cm_create_s11_tunnel(
      session_req_pP->sender_fteid_for_cp.teid, sgw_generate_new_s11_cp_teid());

  if (new_endpoint_p == nullptr) {
    OAILOG_ERROR_UE(LOG_SPGW_APP, imsi64,
                    "Could not create new tunnel endpoint between S-GW and MME "
                    "for S11 abstraction\n");
    increment_counter("spgw_create_session", 1, 2, "result", "failure", "cause",
                      "s11_tunnel_creation_failure");
    OAILOG_FUNC_RETURN(LOG_SPGW_APP, RETURNerror);
  }

  OAILOG_DEBUG_UE(
      LOG_SPGW_APP, imsi64,
      "Rx CREATE-SESSION-REQUEST MME S11 teid " TEID_FMT
      "S-GW S11 teid " TEID_FMT " APN %s EPS bearer Id %d\n",
      new_endpoint_p->remote_teid, new_endpoint_p->local_teid,
      session_req_pP->apn,
      session_req_pP->bearer_contexts_to_be_created.bearer_contexts[0]
          .eps_bearer_id);

  if (spgw_update_teid_in_ue_context(imsi64, new_endpoint_p->local_teid) ==
      RETURNerror) {
    OAILOG_ERROR_UE(LOG_SPGW_APP, imsi64,
                    "Failed to update sgw_s11_teid" TEID_FMT
                    " in UE context \n",
                    new_endpoint_p->local_teid);
    OAILOG_FUNC_RETURN(LOG_SPGW_APP, RETURNerror);
  }
  s_plus_p_gw_eps_bearer_ctxt_info_p =
      sgw_cm_create_bearer_context_information_in_collection(
          new_endpoint_p->local_teid);
  if (s_plus_p_gw_eps_bearer_ctxt_info_p) {
    /*
     * We try to create endpoint for S11 interface. A NULL endpoint means that
     * either the teid is already in list of known teid or ENOMEM error has been
     * raised during malloc.
     */
    //--------------------------------------------------
    // copy informations from create session request to bearer context
    // information
    //--------------------------------------------------
    sgw_context_p =
        s_plus_p_gw_eps_bearer_ctxt_info_p->mutable_sgw_eps_bearer_context();
    sgw_context_p->set_imsi(session_req_pP->imsi.digit, IMSI_BCD_DIGITS_MAX);
    s_plus_p_gw_eps_bearer_ctxt_info_p->mutable_pgw_eps_bearer_context()
        ->set_imsi(session_req_pP->imsi.digit, IMSI_BCD_DIGITS_MAX);
    sgw_context_p->set_imsi64(imsi64);
    sgw_context_p->set_imsi_unauth_indicator(1);
    s_plus_p_gw_eps_bearer_ctxt_info_p->mutable_pgw_eps_bearer_context()
        ->set_imsi_unauth_indicator(1);
    sgw_context_p->set_mme_teid_s11(session_req_pP->sender_fteid_for_cp.teid);
    s_plus_p_gw_eps_bearer_ctxt_info_p->mutable_sgw_eps_bearer_context()
        ->set_sgw_teid_s11_s4(new_endpoint_p->local_teid);
    if (session_req_pP->trxn) {
      sgw_context_p->set_trxn((char*)session_req_pP->trxn);
    }
    // s_plus_p_gw_eps_bearer_ctxt_info_p->sgw_eps_bearer_context_information.mme_int_ip_address_S11
    // = session_req_pP->peer_ip;

    FTEID_T_2_PROTO_IP((&session_req_pP->sender_fteid_for_cp),
                       sgw_context_p->mutable_mme_cp_ip_address_s11());
    sgw_context_p->clear_pdn_connection();
    magma::lte::oai::SgwPdnConnection* proto_pdn =
        sgw_context_p->mutable_pdn_connection();

    if (session_req_pP->apn) {
      proto_pdn->set_apn_in_use(session_req_pP->apn,
                                strlen(session_req_pP->apn));
    } else {
      proto_pdn->set_apn_in_use("NO APN");
    }
    proto_pdn->set_default_bearer(
        session_req_pP->bearer_contexts_to_be_created.bearer_contexts[0]
            .eps_bearer_id);

    //--------------------------------------
    // EPS bearer entry
    //--------------------------------------
    // TODO several bearers
    map_uint32_spgw_eps_bearer_context_t eps_bearer_map;
    eps_bearer_map.map = proto_pdn->mutable_eps_bearer_map();
    eps_bearer_map.set_name(SPGW_EPS_BEARER_MAP_NAME);
    magma::lte::oai::SgwEpsBearerContext eps_bearer_ctxt;
    if (eps_bearer_map.get(
            session_req_pP->bearer_contexts_to_be_created.bearer_contexts[0]
                .eps_bearer_id,
            &eps_bearer_ctxt) == magma::PROTO_MAP_OK) {
      OAILOG_ERROR_UE(
          LOG_SPGW_APP, imsi64,
          "Bearer contexts already exists for eps bearer id:%u ",
          session_req_pP->bearer_contexts_to_be_created.bearer_contexts[0]
              .eps_bearer_id);
      OAILOG_FUNC_RETURN(LOG_SPGW_APP, RETURNerror);
    }
    eps_bearer_ctxt.set_eps_bearer_id(
        session_req_pP->bearer_contexts_to_be_created.bearer_contexts[0]
            .eps_bearer_id);
    sgw_display_s11_bearer_context_information(
        LOG_SPGW_APP, s_plus_p_gw_eps_bearer_ctxt_info_p);

    eps_bearer_qos_to_proto(
        &session_req_pP->bearer_contexts_to_be_created.bearer_contexts[0]
             .bearer_level_qos,
        eps_bearer_ctxt.mutable_eps_bearer_qos());
    eps_bearer_ctxt.set_sgw_teid_s1u_s12_s4_up(spgw_get_new_s1u_teid(state));
    /*
     * Trying to insert the new tunnel into the tree.
     * If collision_p is not NULL (0), it means tunnel is already present.
     */
    sgw_create_session_message_to_proto(
        session_req_pP,
        s_plus_p_gw_eps_bearer_ctxt_info_p->mutable_sgw_eps_bearer_context()
            ->mutable_saved_message());

    /*
     * Send a create bearer request to PGW and handle respond
     * asynchronously through sgw_handle_s5_create_bearer_response()
     */
    OAILOG_DEBUG_UE(
        LOG_SPGW_APP, imsi64,
        "Updated eps_bearer_entry_p eps_b_id %u with SGW S1U teid" TEID_FMT
        "\n",
        eps_bearer_ctxt.eps_bearer_id(), new_endpoint_p->local_teid);

    if (eps_bearer_map.insert(eps_bearer_ctxt.eps_bearer_id(),
                              eps_bearer_ctxt) != magma::PROTO_MAP_OK) {
      OAILOG_ERROR_UE(LOG_SPGW_APP, imsi64,
                      "Failed to insert eps bearer context for bearer id:%u",
                      eps_bearer_ctxt.eps_bearer_id());
      OAILOG_FUNC_RETURN(LOG_SPGW_APP, RETURNerror);
    }
    sgw_display_s11_bearer_context_information(
        LOG_SPGW_APP, s_plus_p_gw_eps_bearer_ctxt_info_p);
    handle_s5_create_session_request(state, s_plus_p_gw_eps_bearer_ctxt_info_p,
                                     new_endpoint_p->local_teid,
                                     eps_bearer_ctxt.eps_bearer_id());
  } else {
    OAILOG_ERROR_UE(
        LOG_SPGW_APP, imsi64,
        "Could not create new transaction for SESSION_CREATE message\n");
    free_cpp_wrapper(reinterpret_cast<void**>(&new_endpoint_p));
    increment_counter("spgw_create_session", 1, 2, "result", "failure", "cause",
                      "internal_software_error");
    OAILOG_FUNC_RETURN(LOG_SPGW_APP, RETURNerror);
  }
  free_cpp_wrapper(reinterpret_cast<void**>(&new_endpoint_p));
  OAILOG_FUNC_RETURN(LOG_SPGW_APP, RETURNok);
}

//------------------------------------------------------------------------------
status_code_e sgw_handle_sgi_endpoint_created(
    spgw_state_t* state, itti_sgi_create_end_point_response_t* const resp_pP,
    imsi64_t imsi64) {
  OAILOG_FUNC_IN(LOG_SPGW_APP);
  itti_s11_create_session_response_t* create_session_response_p = NULL;
  MessageDef* message_p = NULL;
  status_code_e rv = RETURNok;

  OAILOG_DEBUG_UE(LOG_SPGW_APP, imsi64,
                  "Rx SGI_CREATE_ENDPOINT_RESPONSE, Context: S11 teid " TEID_FMT
                  "EPS bearer id %u\n",
                  resp_pP->context_teid, resp_pP->eps_bearer_id);

  message_p =
      itti_alloc_new_message(TASK_SPGW_APP, S11_CREATE_SESSION_RESPONSE);

  if (message_p == NULL) {
    OAILOG_FUNC_RETURN(LOG_SPGW_APP, RETURNerror);
  }

  create_session_response_p = &message_p->ittiMsg.s11_create_session_response;
  memset(create_session_response_p, 0,
         sizeof(itti_s11_create_session_response_t));

  magma::lte::oai::S11BearerContext* new_bearer_ctxt_info_p =
      sgw_cm_get_spgw_context(resp_pP->context_teid);
  if (new_bearer_ctxt_info_p) {
    create_session_response_p->teid =
        new_bearer_ctxt_info_p->sgw_eps_bearer_context().mme_teid_s11();

    /*
     * Preparing to send create session response on S11 abstraction interface.
     * * * *  we set the cause value regarding the S1-U bearer establishment
     * result status.
     */
    if (resp_pP->status == SGI_STATUS_OK) {
      create_session_response_p->ambr.br_dl = 100000000;
      create_session_response_p->ambr.br_ul = 40000000;

      magma::lte::oai::SgwEpsBearerContext eps_bearer_ctxt;
      map_uint32_spgw_eps_bearer_context_t eps_bearer_map;
      eps_bearer_map.map =
          new_bearer_ctxt_info_p->mutable_sgw_eps_bearer_context()
              ->mutable_pdn_connection()
              ->mutable_eps_bearer_map();
      if (eps_bearer_map.get(resp_pP->eps_bearer_id, &eps_bearer_ctxt) !=
          magma::PROTO_MAP_OK) {
        OAILOG_ERROR_UE(LOG_SPGW_APP, imsi64,
                        "Failed to find eps bearer entry for bearer id:%u ",
                        resp_pP->eps_bearer_id);
        OAILOG_FUNC_RETURN(LOG_SPGW_APP, RETURNerror);
      }
      create_session_response_p->paa.pdn_type =
          (pdn_type_value_t)eps_bearer_ctxt.ue_ip_paa().pdn_type();
      OAILOG_ERROR_UE(LOG_SPGW_APP, imsi64, "Rashmi----pdn type:%d, ue_ip:%s",
                      eps_bearer_ctxt.ue_ip_paa().pdn_type(),
                      eps_bearer_ctxt.ue_ip_paa().ipv4_addr().c_str());
      if (eps_bearer_ctxt.ue_ip_paa().pdn_type() == IPv4 ||
          eps_bearer_ctxt.ue_ip_paa().pdn_type() == IPv4_AND_v6) {
        inet_pton(AF_INET, eps_bearer_ctxt.ue_ip_paa().ipv4_addr().c_str(),
                  &create_session_response_p->paa.ipv4_address.s_addr);
      }
      OAILOG_ERROR_UE(LOG_SPGW_APP, imsi64, "Rashmi----converted val:%x",
                      create_session_response_p->paa.ipv4_address.s_addr);
      if (eps_bearer_ctxt.ue_ip_paa().pdn_type() == IPv6) {
        inet_pton(AF_INET6, eps_bearer_ctxt.ue_ip_paa().ipv6_addr().c_str(),
                  &create_session_response_p->paa.ipv6_address);
        create_session_response_p->paa.ipv6_prefix_length =
            eps_bearer_ctxt.ue_ip_paa().ipv6_prefix_length();
        create_session_response_p->paa.vlan =
            eps_bearer_ctxt.ue_ip_paa().vlan();
      }

      copy_protocol_configuration_options(&create_session_response_p->pco,
                                          &resp_pP->pco);
      clear_protocol_configuration_options(&resp_pP->pco);
      create_session_response_p->bearer_contexts_created.bearer_contexts[0]
          .s1u_sgw_fteid.teid = eps_bearer_ctxt.sgw_teid_s1u_s12_s4_up();
      create_session_response_p->bearer_contexts_created.bearer_contexts[0]
          .s1u_sgw_fteid.interface_type = S1_U_SGW_GTP_U;

      create_session_response_p->bearer_contexts_created.bearer_contexts[0]
          .s1u_sgw_fteid.ipv4 = 1;
      create_session_response_p->bearer_contexts_created.bearer_contexts[0]
          .s1u_sgw_fteid.ipv4_address.s_addr =
          state->sgw_ip_address_S1u_S12_S4_up.s_addr;
      if (spgw_config.sgw_config.ipv6.s1_ipv6_enabled) {
        create_session_response_p->bearer_contexts_created.bearer_contexts[0]
            .s1u_sgw_fteid.ipv6 = 1;
        memcpy(&create_session_response_p->bearer_contexts_created
                    .bearer_contexts[0]
                    .s1u_sgw_fteid.ipv6_address,
               &state->sgw_ipv6_address_S1u_S12_S4_up,
               sizeof(create_session_response_p->bearer_contexts_created
                          .bearer_contexts[0]
                          .s1u_sgw_fteid.ipv6_address));
      }
      /*
       * Set the Cause information from bearer context created.
       * "Request accepted" is returned when the GTPv2 entity has accepted a
       * control plane request.
       */
      create_session_response_p->cause.cause_value = REQUEST_ACCEPTED;
      create_session_response_p->bearer_contexts_created.bearer_contexts[0]
          .cause.cause_value = REQUEST_ACCEPTED;
    } else {
      create_session_response_p->cause.cause_value = M_PDN_APN_NOT_ALLOWED;
      create_session_response_p->bearer_contexts_created.bearer_contexts[0]
          .cause.cause_value = M_PDN_APN_NOT_ALLOWED;
    }

    create_session_response_p->s11_sgw_fteid.teid = resp_pP->context_teid;
    create_session_response_p->s11_sgw_fteid.interface_type = S11_SGW_GTP_C;
    create_session_response_p->s11_sgw_fteid.ipv4 = 1;
    create_session_response_p->s11_sgw_fteid.ipv4_address.s_addr =
        spgw_config.sgw_config.ipv4.S11.s_addr;

    create_session_response_p->bearer_contexts_created.bearer_contexts[0]
        .eps_bearer_id = resp_pP->eps_bearer_id;
    create_session_response_p->bearer_contexts_created.num_bearer_context += 1;

    create_session_response_p->trxn =
        (void*)new_bearer_ctxt_info_p->sgw_eps_bearer_context().trxn().c_str();
    inet_pton(AF_INET,
              new_bearer_ctxt_info_p->sgw_eps_bearer_context()
                  .mme_cp_ip_address_s11()
                  .ipv4_addr()
                  .c_str(),
              &create_session_response_p->peer_ip.s_addr);
  } else {
    create_session_response_p->cause.cause_value = CONTEXT_NOT_FOUND;
    create_session_response_p->bearer_contexts_created.bearer_contexts[0]
        .cause.cause_value = CONTEXT_NOT_FOUND;
    create_session_response_p->bearer_contexts_created.num_bearer_context += 1;
  }

  OAILOG_DEBUG_UE(
      LOG_SPGW_APP, imsi64,
      "Tx CREATE-SESSION-RESPONSE SPGW -> TASK_MME, S11 MME teid " TEID_FMT
      " S11 S-GW teid " TEID_FMT " S1U teid " TEID_FMT
      " S1U addr 0x%x EPS bearer id %u status %d\n",
      create_session_response_p->teid,
      create_session_response_p->s11_sgw_fteid.teid,
      create_session_response_p->bearer_contexts_created.bearer_contexts[0]
          .s1u_sgw_fteid.teid,
      create_session_response_p->bearer_contexts_created.bearer_contexts[0]
          .s1u_sgw_fteid.ipv4_address.s_addr,
      create_session_response_p->bearer_contexts_created.bearer_contexts[0]
          .eps_bearer_id,
      create_session_response_p->bearer_contexts_created.bearer_contexts[0]
          .cause.cause_value);

  message_p->ittiMsgHeader.imsi = imsi64;
  rv = send_msg_to_task(&spgw_app_task_zmq_ctx, TASK_MME, message_p);
  OAILOG_FUNC_RETURN(LOG_SPGW_APP, rv);
}

//------------------------------------------------------------------------------
/* Populates bearer contexts marked for removal structure in
 * modify bearer rsp message.
 */
void sgw_populate_mbr_bearer_contexts_not_found(
    log_proto_t module,
    const itti_sgi_update_end_point_response_t* const resp_pP,
    itti_s11_modify_bearer_response_t* modify_response_p) {
  OAILOG_FUNC_IN(module);
  uint8_t rsp_idx = 0;
  for (uint8_t idx = 0; idx < resp_pP->num_bearers_not_found; idx++) {
    modify_response_p->bearer_contexts_marked_for_removal
        .bearer_contexts[rsp_idx]
        .eps_bearer_id = resp_pP->bearer_contexts_not_found[idx];
    modify_response_p->bearer_contexts_marked_for_removal
        .bearer_contexts[rsp_idx++]
        .cause.cause_value = CONTEXT_NOT_FOUND;
    modify_response_p->bearer_contexts_marked_for_removal.num_bearer_context++;
  }
  OAILOG_FUNC_OUT(module);
}
//------------------------------------------------------------------------------
/* Populates bearer contexts marked for removal structure in
 * modify bearer rsp message
 */
void sgw_populate_mbr_bearer_contexts_removed(
    const itti_sgi_update_end_point_response_t* const resp_pP, imsi64_t imsi64,
    magma::lte::oai::SgwEpsBearerContextInfo* sgw_context_p,
    itti_s11_modify_bearer_response_t* modify_response_p) {
  OAILOG_FUNC_IN(LOG_SPGW_APP);
  uint8_t rsp_idx = 0;
  magma::lte::oai::SgwEpsBearerContext eps_bearer_ctxt;
  for (uint8_t idx = 0; idx < resp_pP->num_bearers_removed; idx++) {
    if (sgw_cm_get_eps_bearer_entry(sgw_context_p->mutable_pdn_connection(),
                                    resp_pP->bearer_contexts_to_be_removed[idx],
                                    &eps_bearer_ctxt) == magma::PROTO_MAP_OK) {
      /* If context is found, delete the context and set cause as
       * REQUEST_ACCEPTED. If context is not found set the cause as
       * CONTEXT_NOT_FOUND. MME App sends bearer deactivation message to UE for
       * the bearers with cause CONTEXT_NOT_FOUND
       */
      sgw_remove_eps_bearer_context(sgw_context_p->mutable_pdn_connection(),
                                    eps_bearer_ctxt.eps_bearer_id());
      modify_response_p->bearer_contexts_marked_for_removal
          .bearer_contexts[rsp_idx]
          .cause.cause_value = REQUEST_ACCEPTED;
    } else {
      OAILOG_ERROR_UE(LOG_SPGW_APP, imsi64,
                      "Rx SGI_UPDATE_ENDPOINT_RESPONSE: eps_bearer_ctxt_p "
                      "not found for "
                      "bearer to be removed ebi %u\n",
                      resp_pP->bearer_contexts_to_be_removed[idx]);
      modify_response_p->bearer_contexts_marked_for_removal
          .bearer_contexts[rsp_idx]
          .cause.cause_value = CONTEXT_NOT_FOUND;
    }
    modify_response_p->bearer_contexts_marked_for_removal
        .bearer_contexts[rsp_idx++]
        .eps_bearer_id = resp_pP->bearer_contexts_to_be_removed[idx];
    modify_response_p->bearer_contexts_marked_for_removal.num_bearer_context++;
      }
  OAILOG_FUNC_OUT(LOG_SPGW_APP);
}

//------------------------------------------------------------------------------
/* Helper function to add gtp tunnels for default and
 * dedicated bearers
 */
static void sgw_add_gtp_tunnel(
    imsi64_t imsi64, magma::lte::oai::SgwEpsBearerContext* eps_bearer_ctxt_p,
    magma::lte::oai::S11BearerContext* new_bearer_ctxt_info_p) {
  int rv = RETURNok;
  struct in_addr enb = {.s_addr = 0};
  struct in6_addr enb_ipv6 = {};
  convert_proto_ip_to_standard_ip_fmt(
      eps_bearer_ctxt_p->mutable_enb_s1u_ip_addr(), &enb, &enb_ipv6,
      spgw_config.sgw_config.ipv6.s1_ipv6_enabled);

  OAILOG_ERROR_UE(LOG_SPGW_APP, imsi64,
                  "Rashmi----enb_s1u_ip_addr converted val:%x", enb.s_addr);
  for (int i = 0; i < 16; i++) {
    OAILOG_ERROR_UE(
        LOG_SPGW_APP, imsi64,
        "Rashmi ipv6 address: %d bearer context ipv6: %s  ipv6 address: %c",
        enb_ipv6.s6_addr[i],
        eps_bearer_ctxt_p->enb_s1u_ip_addr().ipv6_addr().c_str(),
        enb_ipv6.s6_addr[i]);
  }
  struct in_addr ue_ipv4 = {.s_addr = 0};
  struct in6_addr ue_ipv6 = {};
  convert_proto_ip_to_standard_ip_fmt(eps_bearer_ctxt_p->mutable_ue_ip_paa(),
                                      &ue_ipv4, &ue_ipv6, true);

  int vlan = eps_bearer_ctxt_p->ue_ip_paa().vlan();
  Imsi_t imsi;
  memcpy(imsi.digit,
         new_bearer_ctxt_info_p->sgw_eps_bearer_context().imsi().c_str(),
         new_bearer_ctxt_info_p->sgw_eps_bearer_context().imsi().size());
  char* apn = (char*)new_bearer_ctxt_info_p->sgw_eps_bearer_context()
                  .pdn_connection()
                  .apn_in_use()
                  .c_str();
  char ip6_str[INET6_ADDRSTRLEN];

  inet_ntop(AF_INET6, &ue_ipv6, ip6_str, INET6_ADDRSTRLEN);
  /* UE is switching back to EPS services after the CS Fallback
   * If Modify bearer Request is received in UE suspended mode, Resume PS
   * data
   */
  if (new_bearer_ctxt_info_p->sgw_eps_bearer_context()
          .pdn_connection()
          .ue_suspended_for_ps_handover()) {
    rv = gtp_tunnel_ops->forward_data_on_tunnel(
        ue_ipv4, &ue_ipv6, eps_bearer_ctxt_p->sgw_teid_s1u_s12_s4_up(), nullptr,
        DEFAULT_PRECEDENCE);
    if (rv < 0) {
      OAILOG_ERROR_UE(LOG_SPGW_APP, imsi64,
                      "ERROR in forwarding data on TUNNEL err=%d\n", rv);
    }
  } else {
    OAILOG_DEBUG_UE(LOG_SPGW_APP, imsi64,
                    "Adding tunnel for bearer %u ue addr %x\n",
                    eps_bearer_ctxt_p->eps_bearer_id(), ue_ipv4.s_addr);
    if (eps_bearer_ctxt_p->eps_bearer_id() ==
        new_bearer_ctxt_info_p->sgw_eps_bearer_context()
            .pdn_connection()
            .default_bearer()) {
      // Set default precedence and tft for default bearer
      OAILOG_INFO_UE(LOG_SPGW_APP, imsi64,
                     "Adding tunnel for ipv6 ue addr %s, enb %x, "
                     "sgw_teid_s1u_s12_s4_up %x, enb_teid_S1u %x\n",
                     ip6_str, enb.s_addr,
                     eps_bearer_ctxt_p->sgw_teid_s1u_s12_s4_up(),
                     eps_bearer_ctxt_p->enb_teid_s1u());

      rv = gtpv1u_add_tunnel(ue_ipv4, &ue_ipv6, vlan, enb, &enb_ipv6,
                             eps_bearer_ctxt_p->sgw_teid_s1u_s12_s4_up(),
                             eps_bearer_ctxt_p->enb_teid_s1u(), imsi, nullptr,
                             DEFAULT_PRECEDENCE, apn);

      // (@ulaskozat) We only need to update the TEIDs during session creation
      // which triggers rule installments on sessiond. When pipelined needs to
      // use eNB TEID for reporting we need to change this logic into something
      // more meaningful.
      bool update_teids = eps_bearer_ctxt_p->update_teids();
      eps_bearer_ctxt_p->set_update_teids(false);
      if (rv < 0) {
        OAILOG_ERROR_UE(LOG_SPGW_APP, imsi64,
                        "ERROR in setting up TUNNEL err=%d\n", rv);
      } else if (update_teids) {
        pcef_update_teids((char*)imsi.digit, eps_bearer_ctxt_p->eps_bearer_id(),
                          eps_bearer_ctxt_p->enb_teid_s1u(),
                          eps_bearer_ctxt_p->sgw_teid_s1u_s12_s4_up());
      }
    } else {
      for (uint8_t itrn = 0;
           itrn < eps_bearer_ctxt_p->tft().number_of_packet_filters(); ++itrn) {
        // Prepare DL flow rule
        magma::lte::oai::PacketFilter create_new_tft =
            eps_bearer_ctxt_p->tft().packet_filter_list().create_new_tft(itrn);
        struct ip_flow_dl dlflow = {0};
        generate_dl_flow((create_new_tft.mutable_packet_filter_contents(0)),
                         ue_ipv4.s_addr, &ue_ipv6, &dlflow);
        OAILOG_INFO_UE(LOG_SPGW_APP, imsi64,
                       "Adding tunnel for ded bearer ipv6 ue addr %s, enb %x, "
                       "sgw_teid_S1u_S12_S4_up %x, enb_teid_S1u %x\n",
                       ip6_str, enb.s_addr,
                       eps_bearer_ctxt_p->sgw_teid_s1u_s12_s4_up(),
                       eps_bearer_ctxt_p->enb_teid_s1u());

        rv = gtpv1u_add_tunnel(ue_ipv4, &ue_ipv6, vlan, enb, &enb_ipv6,
                               eps_bearer_ctxt_p->sgw_teid_s1u_s12_s4_up(),
                               eps_bearer_ctxt_p->enb_teid_s1u(), imsi, &dlflow,
                               create_new_tft.eval_precedence(), apn);

        if (rv < 0) {
          OAILOG_ERROR_UE(LOG_SPGW_APP, imsi64,
                          "ERROR in setting up TUNNEL err=%d\n", rv);
        } else {
          OAILOG_INFO_UE(LOG_SPGW_APP, imsi64,
                         "Successfully setup flow rule for EPS bearer id %u "
                         "tunnel " TEID_FMT " (eNB) <-> (SGW) " TEID_FMT "\n",
                         eps_bearer_ctxt_p->eps_bearer_id(),
                         eps_bearer_ctxt_p->enb_teid_s1u(),
                         eps_bearer_ctxt_p->sgw_teid_s1u_s12_s4_up());
        }
      }
    }
  }
  OAILOG_FUNC_OUT(LOG_SPGW_APP);
}
//------------------------------------------------------------------------------
/* Populates bearer contexts to be modified structure in
 * modify bearer rsp message
 */
static void sgw_populate_mbr_bearer_contexts_modified(
    const itti_sgi_update_end_point_response_t* const resp_pP, imsi64_t imsi64,
    magma::lte::oai::S11BearerContext* new_bearer_ctxt_info_p,
    itti_s11_modify_bearer_response_t* modify_response_p) {
  OAILOG_FUNC_IN(LOG_SPGW_APP);
  uint8_t rsp_idx = 0;
  magma::lte::oai::SgwEpsBearerContext eps_bearer_ctxt;

  for (uint8_t idx = 0; idx < resp_pP->num_bearers_modified; idx++) {
    if (sgw_cm_get_eps_bearer_entry(
            new_bearer_ctxt_info_p->mutable_sgw_eps_bearer_context()
                ->mutable_pdn_connection(),
            resp_pP->bearer_contexts_to_be_modified[idx].eps_bearer_id,
            &eps_bearer_ctxt) == magma::PROTO_MAP_OK) {
      OAILOG_DEBUG_UE(LOG_SPGW_APP, imsi64,
                      "Rx SGI_UPDATE_ENDPOINT_RESPONSE: REQUEST_ACCEPTED\n");
      modify_response_p->bearer_contexts_modified.bearer_contexts[rsp_idx]
          .eps_bearer_id =
          resp_pP->bearer_contexts_to_be_modified[idx].eps_bearer_id;
      modify_response_p->bearer_contexts_modified.bearer_contexts[rsp_idx++]
          .cause.cause_value = REQUEST_ACCEPTED;
      modify_response_p->bearer_contexts_modified.num_bearer_context++;
      // if default bearer
      //#pragma message  "TODO define constant for default eps_bearer id"

#if !MME_UNIT_TEST  // skip tunnel creation for unit tests
      // setup GTPv1-U tunnel
      sgw_add_gtp_tunnel(imsi64, &eps_bearer_ctxt, new_bearer_ctxt_info_p);
#endif
      // may be removed
      if (TRAFFIC_FLOW_TEMPLATE_NB_PACKET_FILTERS_MAX >
          eps_bearer_ctxt.num_sdf()) {
        uint8_t i = 0;
        while ((i < eps_bearer_ctxt.num_sdf()) &&
               (SDF_ID_NGBR_DEFAULT != eps_bearer_ctxt.sdf_ids(i)))
          i++;
        if (i >= eps_bearer_ctxt.num_sdf()) {
          eps_bearer_ctxt.add_sdf_ids(SDF_ID_NGBR_DEFAULT);
          eps_bearer_ctxt.set_num_sdf(eps_bearer_ctxt.num_sdf() + 1);
        }
      }
      sgw_update_eps_bearer_entry(
          new_bearer_ctxt_info_p->mutable_sgw_eps_bearer_context()
              ->mutable_pdn_connection(),
          eps_bearer_ctxt.eps_bearer_id(), &eps_bearer_ctxt);
    }
  }
  OAILOG_FUNC_OUT(LOG_SPGW_APP);
}
//------------------------------------------------------------------------------
void sgw_handle_sgi_endpoint_updated(
    const itti_sgi_update_end_point_response_t* const resp_pP,
    imsi64_t imsi64) {
  OAILOG_FUNC_IN(LOG_SPGW_APP);
  itti_s11_modify_bearer_response_t* modify_response_p = NULL;
  MessageDef* message_p = NULL;

  OAILOG_DEBUG_UE(LOG_SPGW_APP, imsi64,
                  "Rx SGI_UPDATE_ENDPOINT_RESPONSE, Context teid " TEID_FMT
                  "\n",
                  resp_pP->context_teid);
  message_p = itti_alloc_new_message(TASK_SPGW_APP, S11_MODIFY_BEARER_RESPONSE);

  if (!message_p) {
    OAILOG_ERROR_UE(
        LOG_SPGW_APP, imsi64,
        "Failed to allocate memory for S11_MODIFY_BEARER_RESPONSE\n");
    OAILOG_FUNC_OUT(LOG_SPGW_APP);
  }

  modify_response_p = &message_p->ittiMsg.s11_modify_bearer_response;

  magma::lte::oai::S11BearerContext* new_bearer_ctxt_info_p =
          sgw_cm_get_spgw_context(resp_pP->context_teid);
  if (new_bearer_ctxt_info_p) {
    modify_response_p->teid =
        new_bearer_ctxt_info_p->sgw_eps_bearer_context().mme_teid_s11();
    modify_response_p->cause.cause_value = REQUEST_ACCEPTED;
    modify_response_p->trxn =
        (void*)new_bearer_ctxt_info_p->sgw_eps_bearer_context().trxn().c_str();
    message_p->ittiMsgHeader.imsi = imsi64;

    sgw_populate_mbr_bearer_contexts_modified(
        resp_pP, imsi64, new_bearer_ctxt_info_p, modify_response_p);
    sgw_populate_mbr_bearer_contexts_removed(
        resp_pP, imsi64,
        new_bearer_ctxt_info_p->mutable_sgw_eps_bearer_context(),
        modify_response_p);
    sgw_populate_mbr_bearer_contexts_not_found(LOG_SPGW_APP, resp_pP,
                                               modify_response_p);
    send_msg_to_task(&spgw_app_task_zmq_ctx, TASK_MME, message_p);
  }
  OAILOG_FUNC_OUT(LOG_SPGW_APP);
}

//------------------------------------------------------------------------------
int sgw_handle_sgi_endpoint_deleted(
    const itti_sgi_delete_end_point_request_t* const resp_pP, imsi64_t imsi64) {
  magma::lte::oai::SgwEpsBearerContext eps_bearer_ctxt;
  int rv = RETURNok;
  struct in_addr inaddr;
  struct in6_addr in6addr = {};

  OAILOG_FUNC_IN(LOG_SPGW_APP);

  OAILOG_DEBUG_UE(
      LOG_SPGW_APP, imsi64,
      "bcom Rx SGI_DELETE_ENDPOINT_REQUEST, Context teid %u, SGW S1U teid %u, "
      "EPS bearer id %u\n",
      resp_pP->context_teid, resp_pP->sgw_S1u_teid, resp_pP->eps_bearer_id);

  magma::lte::oai::S11BearerContext* new_bearer_ctxt_info_p =
      sgw_cm_get_spgw_context(resp_pP->context_teid);
  if (new_bearer_ctxt_info_p) {
    if (sgw_cm_get_eps_bearer_entry(
            new_bearer_ctxt_info_p->mutable_sgw_eps_bearer_context()
                ->mutable_pdn_connection(),
            resp_pP->eps_bearer_id, &eps_bearer_ctxt) != magma::PROTO_MAP_OK) {
      OAILOG_ERROR_UE(LOG_SPGW_APP, imsi64,
                      "Rx SGI_DELETE_ENDPOINT_REQUEST: CONTEXT_NOT_FOUND "
                      "(pdn_connection.sgw_eps_bearers context)\n");
    } else {
      OAILOG_DEBUG_UE(LOG_SPGW_APP, imsi64,
                      "Rx SGI_DELETE_ENDPOINT_REQUEST: REQUEST_ACCEPTED\n");

      struct in_addr ue_ipv4 = {.s_addr = 0};
      struct in6_addr ue_ipv6 = {};
      convert_proto_ip_to_standard_ip_fmt(eps_bearer_ctxt.mutable_ue_ip_paa(),
                                          &ue_ipv4, &ue_ipv6, true);
      // If the forwarding was suspended, first resume it.
      // Note that forward_data_on_tunnel does not install a new forwarding
      // rule, but simply deletes previously installed drop rule by
      // discard_data_on_tunnel.
      if (new_bearer_ctxt_info_p->mutable_sgw_eps_bearer_context()
              ->pdn_connection()
              .ue_suspended_for_ps_handover()) {
        rv = gtp_tunnel_ops->forward_data_on_tunnel(
            ue_ipv4, &ue_ipv6, eps_bearer_ctxt.sgw_teid_s1u_s12_s4_up(), NULL,
            DEFAULT_PRECEDENCE);
        if (rv < 0) {
          OAILOG_ERROR_UE(LOG_SPGW_APP, imsi64,
                          "ERROR in resume forwarding data on TUNNEL err=%d\n",
                          rv);
        }
      }

#if !MME_UNIT_TEST  // skip tunnel deletion for unit tests
      // delete GTPv1-U tunnel
      struct in_addr enb = {.s_addr = 0};
      struct in6_addr enb_ipv6 = {};
      convert_proto_ip_to_standard_ip_fmt(
          eps_bearer_ctxt.mutable_enb_s1u_ip_addr(), &enb, &enb_ipv6,
          spgw_config.sgw_config.ipv6.s1_ipv6_enabled);

      rv = gtp_tunnel_ops->del_tunnel(enb, &enb_ipv6, ue_ipv4, &ue_ipv6,
                                      eps_bearer_ctxt.sgw_teid_s1u_s12_s4_up(),
                                      eps_bearer_ctxt.enb_teid_s1u(), NULL);
      if (rv < 0) {
        OAILOG_ERROR_UE(LOG_SPGW_APP, imsi64, "ERROR in deleting TUNNEL\n");
      }
      // delete paging rule
      const char* ip_str = eps_bearer_ctxt.ue_ip_paa().ipv4_addr().c_str();
      rv = gtp_tunnel_ops->delete_paging_rule(ue_ipv4, &ue_ipv6);
      if (rv < 0) {
        OAILOG_ERROR_UE(LOG_SPGW_APP, imsi64,
                        "ERROR in deleting paging rule for IP Addr: %s\n",
                        ip_str);
      } else {
        OAILOG_DEBUG(LOG_SPGW_APP, "Stopped paging for IP Addr: %s\n", ip_str);
      }
#endif

      std::string imsi =
          new_bearer_ctxt_info_p->sgw_eps_bearer_context().imsi();
      std::string apn = new_bearer_ctxt_info_p->sgw_eps_bearer_context()
                            .pdn_connection()
                            .apn_in_use();
      switch (resp_pP->paa.pdn_type) {
        case IPv4:
          inaddr = resp_pP->paa.ipv4_address;
          release_ue_ipv4_address(imsi, apn, &inaddr);
          OAILOG_DEBUG_UE(LOG_SPGW_APP, imsi64,
                          "Released IPv4 PAA for PDN type IPv4\n");
          break;

        case IPv6:
          in6addr = resp_pP->paa.ipv6_address;
          release_ue_ipv6_address(imsi, apn, &in6addr);
          OAILOG_DEBUG_UE(LOG_SPGW_APP, imsi64,
                          "Released IPv6 PAA for PDN type IPv6\n");
          break;

        case IPv4_AND_v6:
          inaddr = resp_pP->paa.ipv4_address;
          release_ue_ipv4_address(imsi, apn, &inaddr);
          OAILOG_DEBUG_UE(LOG_SPGW_APP, imsi64,
                          "Released IPv4 PAA for PDN type IPv4_AND_v6\n");
          in6addr = resp_pP->paa.ipv6_address;
          release_ue_ipv6_address(imsi, apn, &in6addr);
          OAILOG_DEBUG_UE(LOG_SPGW_APP, imsi64,
                          "Released IPv6 PAA for PDN type IPv4v6\n");
          break;

        default:
          Fatal("Bad paa.pdn_type %d", resp_pP->paa.pdn_type);
          break;
      }
      OAILOG_FUNC_RETURN(LOG_SPGW_APP, rv);
    }
  } else {
    OAILOG_DEBUG_UE(
        LOG_SPGW_APP, imsi64,
        "Rx SGI_DELETE_ENDPOINT_RESPONSE: CONTEXT_NOT_FOUND (S11 context)\n");
    /*    modify_response_p->teid = resp_pP->context_teid;    // TO BE CHECKED
    IF IT IS THIS TEID modify_response_p->bearer_present =
    MODIFY_BEARER_RESPONSE_REM;
    modify_response_p->bearer_choice.bearer_for_removal.eps_bearer_id =
    resp_pP->eps_bearer_id;
    modify_response_p->bearer_choice.bearer_for_removal.cause =
    CONTEXT_NOT_FOUND; modify_response_p->cause = CONTEXT_NOT_FOUND;
    modify_response_p->trxn = 0;
    rv = send_msg_to_task(&spgw_app_task_zmq_ctx, TASK_MME, message_p);*/
  }
  OAILOG_FUNC_RETURN(LOG_SPGW_APP, rv);
}

//------------------------------------------------------------------------------
// This function populates itti_sgi_update_end_point_response_t message

void populate_sgi_end_point_update(
    uint8_t sgi_rsp_idx, uint8_t idx,
    const itti_s11_modify_bearer_request_t* const modify_bearer_pP,
    magma::lte::oai::SgwEpsBearerContext* eps_bearer_ctxt_p,
    itti_sgi_update_end_point_response_t* sgi_update_end_point_resp) {
  OAILOG_FUNC_IN(LOG_SPGW_APP);

  OAILOG_ERROR(LOG_SPGW_APP, "Rashmi----ipv6_addr:%x pdn_type:%d",
               eps_bearer_ctxt_p->enb_s1u_ip_addr().ipv6_addr().c_str(),
               eps_bearer_ctxt_p->enb_s1u_ip_addr().pdn_type());
  FTEID_T_2_PROTO_IP(
      (&modify_bearer_pP->bearer_contexts_to_be_modified.bearer_contexts[idx]
            .s1_eNB_fteid),
      (eps_bearer_ctxt_p->mutable_enb_s1u_ip_addr()));
  OAILOG_ERROR(
      LOG_SPGW_APP, "Rashmi ipv6 bit:%d",
      modify_bearer_pP->bearer_contexts_to_be_modified.bearer_contexts[idx]
          .s1_eNB_fteid.ipv6);
  OAILOG_ERROR(LOG_SPGW_APP, "Rashmi----ipv6_addr:%x pdn_type:%d",
               eps_bearer_ctxt_p->enb_s1u_ip_addr().ipv6_addr().c_str(),
               eps_bearer_ctxt_p->enb_s1u_ip_addr().pdn_type());
  OAILOG_ERROR(LOG_SPGW_APP, "Rashmi----pdn type:%d, enb_s1u_ip_addr:%s",
               eps_bearer_ctxt_p->enb_s1u_ip_addr().pdn_type(),
               eps_bearer_ctxt_p->enb_s1u_ip_addr().ipv4_addr().c_str());
  eps_bearer_ctxt_p->set_enb_teid_s1u(
      modify_bearer_pP->bearer_contexts_to_be_modified.bearer_contexts[idx]
          .s1_eNB_fteid.teid);
  sgi_update_end_point_resp->bearer_contexts_to_be_modified[sgi_rsp_idx]
      .sgw_S1u_teid = eps_bearer_ctxt_p->sgw_teid_s1u_s12_s4_up();
  sgi_update_end_point_resp->bearer_contexts_to_be_modified[sgi_rsp_idx]
      .enb_S1u_teid = eps_bearer_ctxt_p->enb_teid_s1u();
  sgi_update_end_point_resp->bearer_contexts_to_be_modified[sgi_rsp_idx]
      .eps_bearer_id = eps_bearer_ctxt_p->eps_bearer_id();
  sgi_update_end_point_resp->num_bearers_modified++;

  OAILOG_FUNC_OUT(LOG_SPGW_APP);
}

//------------------------------------------------------------------------------
// This function populates and sends MBR failure message to MME APP
status_code_e send_mbr_failure(
    log_proto_t module,
    const itti_s11_modify_bearer_request_t* const modify_bearer_pP,
    imsi64_t imsi64) {
  status_code_e rv = RETURNok;
  OAILOG_FUNC_IN(module);
  MessageDef* message_p =
      itti_alloc_new_message(TASK_SPGW_APP, S11_MODIFY_BEARER_RESPONSE);

  if (!message_p) {
    OAILOG_ERROR_UE(module, imsi64,
                    "S11_MODIFY_BEARER_RESPONSE memory allocation failed\n");
    OAILOG_FUNC_RETURN(module, RETURNerror);
  }

  itti_s11_modify_bearer_response_t* modify_response_p =
      &message_p->ittiMsg.s11_modify_bearer_response;

  for (uint8_t idx = 0;
       idx <
       modify_bearer_pP->bearer_contexts_to_be_modified.num_bearer_context;
       idx++) {
    modify_response_p->bearer_contexts_marked_for_removal.bearer_contexts[idx]
        .eps_bearer_id =
        modify_bearer_pP->bearer_contexts_to_be_modified.bearer_contexts[idx]
            .eps_bearer_id;
    modify_response_p->bearer_contexts_marked_for_removal.bearer_contexts[idx]
        .cause.cause_value = CONTEXT_NOT_FOUND;
  }
  // Fill mme s11 teid received in modify bearer request
  modify_response_p->teid = modify_bearer_pP->local_teid;
  modify_response_p->bearer_contexts_marked_for_removal.num_bearer_context += 1;
  modify_response_p->cause.cause_value = CONTEXT_NOT_FOUND;
  modify_response_p->trxn = modify_bearer_pP->trxn;
  OAILOG_DEBUG_UE(module, imsi64,
                  "Rx MODIFY_BEARER_REQUEST, teid " TEID_FMT
                  " CONTEXT_NOT_FOUND\n",
                  modify_bearer_pP->teid);
  message_p->ittiMsgHeader.imsi = imsi64;
  rv = send_msg_to_task(&spgw_app_task_zmq_ctx, TASK_MME, message_p);

  OAILOG_FUNC_RETURN(module, rv);
}

//------------------------------------------------------------------------------
status_code_e sgw_handle_modify_bearer_request(
    const itti_s11_modify_bearer_request_t* const modify_bearer_pP,
    imsi64_t imsi64) {
  OAILOG_FUNC_IN(LOG_SPGW_APP);
  status_code_e rv = RETURNok;
  uint8_t idx = 0;
  itti_sgi_update_end_point_response_t sgi_update_end_point_resp = {0};
  struct in_addr enb = {.s_addr = 0};

  OAILOG_DEBUG_UE(LOG_SPGW_APP, imsi64,
                  "Rx MODIFY_BEARER_REQUEST, teid " TEID_FMT "\n",
                  modify_bearer_pP->teid);

  magma::lte::oai::S11BearerContext* bearer_ctxt_info_p =
      sgw_cm_get_spgw_context(modify_bearer_pP->teid);

  if (bearer_ctxt_info_p) {
    magma::lte::oai::SgwEpsBearerContextInfo* sgw_context_p =
        bearer_ctxt_info_p->mutable_sgw_eps_bearer_context();
    sgw_context_p->mutable_pdn_connection()->set_default_bearer(
        modify_bearer_pP->bearer_contexts_to_be_modified.bearer_contexts[0]
            .eps_bearer_id);
    if (modify_bearer_pP->trxn) {
      sgw_context_p->set_trxn((char*)modify_bearer_pP->trxn);
    }

    sgi_update_end_point_resp.context_teid = modify_bearer_pP->teid;
    uint8_t sgi_rsp_idx = 0;
    for (idx = 0;
         idx <
         modify_bearer_pP->bearer_contexts_to_be_modified.num_bearer_context;
         idx++) {
      magma::lte::oai::SgwEpsBearerContext eps_bearer_ctxt;
      uint32_t eps_bearer_id =
          modify_bearer_pP->bearer_contexts_to_be_modified.bearer_contexts[idx]
              .eps_bearer_id;
      if (sgw_cm_get_eps_bearer_entry(sgw_context_p->mutable_pdn_connection(),
                                      eps_bearer_id, &eps_bearer_ctxt) !=
          magma::PROTO_MAP_OK) {
        sgi_update_end_point_resp.bearer_contexts_not_found[sgi_rsp_idx++] =
            eps_bearer_id;
        sgi_update_end_point_resp.num_bearers_not_found++;
      } else {  // eps_bearer_ctxt found
        inet_pton(AF_INET,
                  eps_bearer_ctxt.enb_s1u_ip_addr().ipv4_addr().c_str(),
                  &enb.s_addr);

        struct in6_addr enb_ipv6 = {};
        if (spgw_config.sgw_config.ipv6.s1_ipv6_enabled &&
            eps_bearer_ctxt.enb_s1u_ip_addr().pdn_type() == IPv6) {
          inet_pton(AF_INET6,
                    eps_bearer_ctxt.enb_s1u_ip_addr().ipv6_addr().c_str(),
                    &enb_ipv6);
        }
        // Send end marker to eNB and then delete the tunnel if enb_ip is
        // different
        if (does_bearer_context_hold_valid_enb_ip(
                eps_bearer_ctxt.enb_s1u_ip_addr()) &&
            is_enb_ip_address_same(
                &modify_bearer_pP->bearer_contexts_to_be_modified
                     .bearer_contexts[idx]
                     .s1_eNB_fteid,
                enb, enb_ipv6) == false) {
          struct in_addr ue_ipv4 = {.s_addr = 0};
          inet_pton(AF_INET, eps_bearer_ctxt.ue_ip_paa().ipv4_addr().c_str(),
                    &ue_ipv4.s_addr);
          struct in6_addr ue_ipv6 = {};
          if ((eps_bearer_ctxt.ue_ip_paa().pdn_type() == IPv6) ||
              (eps_bearer_ctxt.ue_ip_paa().pdn_type() == IPv4_AND_v6)) {
            inet_pton(AF_INET6, eps_bearer_ctxt.ue_ip_paa().ipv6_addr().c_str(),
                      &ue_ipv6);
          }

          OAILOG_DEBUG_UE(LOG_SPGW_APP, imsi64,
                          "Delete GTPv1-U tunnel for sgw_teid : %d"
                          "for bearer %d\n",
                          eps_bearer_ctxt.sgw_teid_s1u_s12_s4_up(),
                          eps_bearer_ctxt.eps_bearer_id());
          if (gtp_tunnel_ops) {
            // This is best effort, ignore return code.
            gtp_tunnel_ops->send_end_marker(enb, modify_bearer_pP->teid);
            // delete GTPv1-U tunnel
            if (gtp_tunnel_ops->del_tunnel(
                    enb, &enb_ipv6, ue_ipv4, &ue_ipv6,
                    eps_bearer_ctxt.sgw_teid_s1u_s12_s4_up(),
                    eps_bearer_ctxt.enb_teid_s1u(), nullptr) < 0) {
              OAILOG_ERROR_UE(LOG_SPGW_APP, imsi64,
                              "ERROR in deleting TUNNEL " TEID_FMT
                              " (eNB) <-> (SGW) " TEID_FMT "\n",
                              eps_bearer_ctxt.enb_teid_s1u(),
                              eps_bearer_ctxt.sgw_teid_s1u_s12_s4_up());
            }
          }
        }
        populate_sgi_end_point_update(sgi_rsp_idx, idx, modify_bearer_pP,
                                      &eps_bearer_ctxt,
                                      &sgi_update_end_point_resp);
        sgi_rsp_idx++;
        sgw_update_eps_bearer_entry(sgw_context_p->mutable_pdn_connection(),
                                    eps_bearer_ctxt.eps_bearer_id(),
                                    &eps_bearer_ctxt);
      }
    }  // for loop
    sgi_rsp_idx = 0;
    for (idx = 0;
         idx <
         modify_bearer_pP->bearer_contexts_to_be_removed.num_bearer_context;
         idx++) {
      magma::lte::oai::SgwEpsBearerContext eps_bearer_ctxt;
      uint32_t eps_bearer_id =
          modify_bearer_pP->bearer_contexts_to_be_removed.bearer_contexts[idx]
              .eps_bearer_id;
      if (sgw_cm_get_eps_bearer_entry(sgw_context_p->mutable_pdn_connection(),
                                      eps_bearer_id, &eps_bearer_ctxt) !=
          magma::PROTO_MAP_OK) {
        sgi_update_end_point_resp.bearer_contexts_to_be_removed[sgi_rsp_idx++] =
            eps_bearer_ctxt.eps_bearer_id();
        sgi_update_end_point_resp.num_bearers_removed++;
      }
    }
    sgw_handle_sgi_endpoint_updated(&sgi_update_end_point_resp, imsi64);
  } else {  // bearer_ctxt_info_p not found
    rv = send_mbr_failure(LOG_SPGW_APP, modify_bearer_pP, imsi64);
    if (rv != RETURNok) {
      OAILOG_ERROR_UE(
          LOG_SPGW_APP, imsi64,
          "Error in sending modify bearer response to MME App for the failed "
          "bearers, teid" TEID_FMT "\n",
          modify_bearer_pP->teid);
    }
  }
  OAILOG_FUNC_RETURN(LOG_SPGW_APP, rv);
}

//------------------------------------------------------------------------------
status_code_e sgw_handle_delete_session_request(
    const itti_s11_delete_session_request_t* const delete_session_req_pP,
    imsi64_t imsi64) {
  OAILOG_FUNC_IN(LOG_SPGW_APP);
  itti_s11_delete_session_response_t* delete_session_resp_p = NULL;
  MessageDef* message_p = NULL;
  status_code_e rv = RETURNok;

  increment_counter("spgw_delete_session", 1, NO_LABELS);
  OAILOG_FUNC_IN(LOG_SPGW_APP);
  message_p =
      itti_alloc_new_message(TASK_SPGW_APP, S11_DELETE_SESSION_RESPONSE);

  if (!message_p) {
    OAILOG_FUNC_RETURN(LOG_SPGW_APP, RETURNerror);
  }
  delete_session_resp_p = &message_p->ittiMsg.s11_delete_session_response;
  OAILOG_INFO_UE(LOG_SPGW_APP, imsi64,
                 "Handle delete session request for sgw_s11_teid " TEID_FMT
                 "\n",
                 delete_session_req_pP->teid);

  if (delete_session_req_pP->indication_flags.oi) {
    OAILOG_DEBUG_UE(LOG_SPGW_APP, imsi64,
                    "OI flag is set for this message indicating the request"
                    "should be forwarded to P-GW entity\n");
  }

  magma::lte::oai::S11BearerContext* ctx_p =
      sgw_cm_get_spgw_context(delete_session_req_pP->teid);
  if (ctx_p) {
    magma::lte::oai::SgwEpsBearerContextInfo* sgw_context_p = nullptr;
    sgw_context_p = ctx_p->mutable_sgw_eps_bearer_context();
    if ((delete_session_req_pP->sender_fteid_for_cp.ipv4) &&
        (delete_session_req_pP->sender_fteid_for_cp.ipv6)) {
      /*
       * Sender F-TEID IE present
       */
      if (delete_session_req_pP->teid != sgw_context_p->mme_teid_s11()) {
        delete_session_resp_p->teid = sgw_context_p->mme_teid_s11();
        delete_session_resp_p->cause.cause_value = INVALID_PEER;
        OAILOG_DEBUG_UE(LOG_SPGW_APP, imsi64, "Mismatch in MME Teid for CP\n");
      } else {
        delete_session_resp_p->teid =
            delete_session_req_pP->sender_fteid_for_cp.teid;
      }
    } else {
      delete_session_resp_p->cause.cause_value = REQUEST_ACCEPTED;
      delete_session_resp_p->teid = sgw_context_p->mme_teid_s11();

      // TODO make async
      std::string imsi = sgw_context_p->imsi();
      std::string apn = sgw_context_p->pdn_connection().apn_in_use();
      pcef_end_session(imsi, apn);
      itti_sgi_delete_end_point_request_t sgi_delete_end_point_request;
      magma::lte::oai::SgwEpsBearerContext eps_bearer_ctxt;

      for (int ebix = 0; ebix < BEARERS_PER_UE; ebix++) {
        ebi_t ebi = INDEX_TO_EBI(ebix);
        if (sgw_cm_get_eps_bearer_entry(sgw_context_p->mutable_pdn_connection(),
                                        ebi, &eps_bearer_ctxt) ==
            magma::PROTO_MAP_OK) {
          if (ebi != delete_session_req_pP->lbi) {
            struct in_addr enb = {.s_addr = 0};
            struct in6_addr enb_ipv6 = {};
            convert_proto_ip_to_standard_ip_fmt(
                eps_bearer_ctxt.mutable_enb_s1u_ip_addr(), &enb, &enb_ipv6,
                spgw_config.sgw_config.ipv6.s1_ipv6_enabled);

            struct in_addr ue_ipv4 = {.s_addr = 0};
            struct in6_addr ue_ipv6 = {};
            convert_proto_ip_to_standard_ip_fmt(
                eps_bearer_ctxt.mutable_ue_ip_paa(), &ue_ipv4, &ue_ipv6, true);
#if !MME_UNIT_TEST  // skip tunnel deletion for unit tests
            if (gtp_tunnel_ops->del_tunnel(
                    enb, &enb_ipv6, ue_ipv4, &ue_ipv6,
                    eps_bearer_ctxt.sgw_teid_s1u_s12_s4_up(),
                    eps_bearer_ctxt.enb_teid_s1u(), nullptr) < 0) {
              OAILOG_ERROR_UE(LOG_SPGW_APP, imsi64,
                              "ERROR in deleting TUNNEL " TEID_FMT
                              " (eNB) <-> (SGW) " TEID_FMT "\n",
                              eps_bearer_ctxt.enb_teid_s1u(),
                              eps_bearer_ctxt.sgw_teid_s1u_s12_s4_up());
            }
#endif
            eps_bearer_ctxt.set_num_sdf(0);
          }
          if (sgw_update_eps_bearer_entry(
                  sgw_context_p->mutable_pdn_connection(), ebi,
                  &eps_bearer_ctxt) != magma::PROTO_MAP_OK) {
            OAILOG_ERROR_UE(
                LOG_SPGW_APP, sgw_context_p->imsi64(),
                "Failed to update bearer context for bearer id :%u\n", ebi);
            OAILOG_FUNC_RETURN(LOG_SPGW_APP, RETURNerror);
          }
        }
      }
      if (sgw_cm_get_eps_bearer_entry(sgw_context_p->mutable_pdn_connection(),
                                      delete_session_req_pP->lbi,
                                      &eps_bearer_ctxt) ==
          magma::PROTO_MAP_OK) {
        eps_bearer_ctxt.set_num_sdf(0);

        sgi_delete_end_point_request.context_teid = delete_session_req_pP->teid;
        sgi_delete_end_point_request.sgw_S1u_teid =
            eps_bearer_ctxt.sgw_teid_s1u_s12_s4_up();
        sgi_delete_end_point_request.eps_bearer_id = delete_session_req_pP->lbi;
        sgi_delete_end_point_request.pdn_type =
            (pdn_type_value_t)sgw_context_p->saved_message().pdn_type();

        OAILOG_ERROR_UE(LOG_SPGW_APP, sgw_context_p->imsi64(),
                        "Rashmi-------pdn type: %d saved pdn_type :%d",
                        sgi_delete_end_point_request.pdn_type,
                        sgw_context_p->saved_message().pdn_type());
        sgi_delete_end_point_request.paa.pdn_type =
            (pdn_type_value_t)eps_bearer_ctxt.ue_ip_paa().pdn_type();
        convert_proto_ip_to_standard_ip_fmt(
            eps_bearer_ctxt.mutable_ue_ip_paa(),
            &sgi_delete_end_point_request.paa.ipv4_address,
            &sgi_delete_end_point_request.paa.ipv6_address, true);
        if (sgw_update_eps_bearer_entry(sgw_context_p->mutable_pdn_connection(),
                                        delete_session_req_pP->lbi,
                                        &eps_bearer_ctxt) !=
            magma::PROTO_MAP_OK) {
          OAILOG_ERROR_UE(LOG_SPGW_APP, sgw_context_p->imsi64(),
                          "Failed to update bearer context for bearer id :%u\n",
                          delete_session_req_pP->lbi);
          OAILOG_FUNC_RETURN(LOG_SPGW_APP, RETURNerror);
        }

        sgw_handle_sgi_endpoint_deleted(&sgi_delete_end_point_request, imsi64);
      } else {
        OAILOG_WARNING_UE(
            LOG_SPGW_APP, imsi64,
            "Can't find eps_bearer_entry for MME TEID " TEID_FMT " lbi %u\n",
            delete_session_req_pP->teid, delete_session_req_pP->lbi);
      }

      /*
       * Remove eps bearer context, S11 bearer context and s11 tunnel
       */
      sgw_cm_remove_bearer_context_information(delete_session_req_pP->teid,
                                               imsi64);
      increment_counter("spgw_delete_session", 1, 1, "result", "success");
    }

    delete_session_resp_p->trxn = delete_session_req_pP->trxn;
    delete_session_resp_p->peer_ip.s_addr =
        delete_session_req_pP->peer_ip.s_addr;

    delete_session_resp_p->lbi = delete_session_req_pP->lbi;

    message_p->ittiMsgHeader.imsi = imsi64;
    rv = send_msg_to_task(&spgw_app_task_zmq_ctx, TASK_MME, message_p);
    OAILOG_FUNC_RETURN(LOG_SPGW_APP, rv);

  } else {
    /*
     * Context not found... set the cause to CONTEXT_NOT_FOUND
     * * * * 3GPP TS 29.274 #7.2.10.1
     */

    if ((delete_session_req_pP->sender_fteid_for_cp.ipv4 == 0) &&
        (delete_session_req_pP->sender_fteid_for_cp.ipv6 == 0)) {
      delete_session_resp_p->teid = 0;
    } else {
      delete_session_resp_p->teid =
          delete_session_req_pP->sender_fteid_for_cp.teid;
    }

    delete_session_resp_p->cause.cause_value = CONTEXT_NOT_FOUND;
    delete_session_resp_p->trxn = delete_session_req_pP->trxn;
    delete_session_resp_p->peer_ip.s_addr =
        delete_session_req_pP->peer_ip.s_addr;
    delete_session_resp_p->lbi = delete_session_req_pP->lbi;

    message_p->ittiMsgHeader.imsi = imsi64;
    rv = send_msg_to_task(&spgw_app_task_zmq_ctx, TASK_MME, message_p);
    increment_counter("spgw_delete_session", 1, 2, "result", "failure", "cause",
                      "context_not_found");
    OAILOG_FUNC_RETURN(LOG_SPGW_APP, rv);
  }

  OAILOG_FUNC_RETURN(LOG_SPGW_APP, RETURNerror);
}

/* From GPP TS 23.401 version 11.11.0 Release 11, section 5.3.5 S1 release
   procedure: The S-GW releases all eNodeB related information (address and
   TEIDs) for the UE and responds with a Release Access Bearers Response message
   to the MME. Other elements of the UE's S-GW context are not affected. The
   S-GW retains the S1-U configuration that the S-GW allocated for the UE's
   bearers. The S-GW starts buffering downlink packets received for the UE and
   initiating the "Network Triggered Service Request" procedure, described in
   clause 5.3.4.3, if downlink packets arrive for the UE.
*/
//------------------------------------------------------------------------------
void sgw_handle_release_access_bearers_request(
    const itti_s11_release_access_bearers_request_t* const
        release_access_bearers_req_pP,
    imsi64_t imsi64) {
  OAILOG_FUNC_IN(LOG_SPGW_APP);
  OAILOG_DEBUG_UE(LOG_SPGW_APP, imsi64,
                  "Release Access Bearer Request Received in SGW\n");

  spgw_ue_context_t* ue_context_p = nullptr;
  gtpv2c_cause_value_t cause = CONTEXT_NOT_FOUND;
  magma::lte::oai::S11BearerContext* ctx_p = nullptr;

  map_uint64_spgw_ue_context_t* state_ue_map = get_spgw_ue_state();
  if (!state_ue_map) {
    OAILOG_ERROR(LOG_SPGW_APP, "Failed to get spgw_ue_state");
    OAILOG_FUNC_OUT(LOG_SPGW_APP);
  }
  state_ue_map->get(imsi64, &ue_context_p);

  if (ue_context_p) {
    sgw_s11_teid_t* s11_teid_p = nullptr;
    LIST_FOREACH(s11_teid_p, &ue_context_p->sgw_s11_teid_list, entries) {
      if (s11_teid_p) {
        ctx_p = sgw_cm_get_spgw_context(s11_teid_p->sgw_s11_teid);
        if (ctx_p) {
          sgw_process_release_access_bearer_request(
              LOG_SPGW_APP, imsi64, ctx_p->mutable_sgw_eps_bearer_context());
          cause = REQUEST_ACCEPTED;
        }
      }
    }
  }
  sgw_send_release_access_bearer_response(
      LOG_SPGW_APP, TASK_SPGW_APP, imsi64, cause, release_access_bearers_req_pP,
      ctx_p ? ctx_p->sgw_eps_bearer_context().mme_teid_s11() : 0);
  OAILOG_FUNC_OUT(LOG_SPGW_APP);
}

//-------------------------------------------------------------------------
void handle_s5_create_session_response(
    spgw_state_t* state,
    magma::lte::oai::S11BearerContext* new_bearer_ctxt_info_p,
    s5_create_session_response_t session_resp) {
  OAILOG_FUNC_IN(LOG_SPGW_APP);
  itti_s11_create_session_response_t* create_session_response_p = NULL;
  MessageDef* message_p = NULL;
  itti_sgi_create_end_point_response_t sgi_create_endpoint_resp = {};
  gtpv2c_cause_value_t cause = REQUEST_ACCEPTED;

  /* Since bearer context is not found, can not get mme_s11_teid, imsi64,
   * so Create Session Response will not be sent
   */
  if (!new_bearer_ctxt_info_p) {
    OAILOG_ERROR(
        LOG_SPGW_APP,
        "Failed to fetch sgw bearer context from sgw s11 teid: " TEID_FMT "\n",
        session_resp.context_teid);
    OAILOG_FUNC_OUT(LOG_SPGW_APP);
  }

  OAILOG_DEBUG_UE(
      LOG_SPGW_APP, new_bearer_ctxt_info_p->sgw_eps_bearer_context().imsi64(),
      "Handle s5_create_session_response, for Context SGW S11 teid, " TEID_FMT
      "EPS bearer id %u\n",
      session_resp.context_teid, session_resp.eps_bearer_id);

// PCO processing
// TODO Rashmi handle OCO part later
#if 0
  protocol_configuration_options_t* pco_req =
      &new_bearer_ctxt_info_p->sgw_eps_bearer_context_information.saved_message
           .pco;
  protocol_configuration_options_t pco_resp = {0};
  protocol_configuration_options_ids_t pco_ids;
  memset(&pco_ids, 0, sizeof pco_ids);

  if (pgw_process_pco_request(pco_req, &pco_resp, &pco_ids) != RETURNok) {
    OAILOG_ERROR_UE(LOG_SPGW_APP,
                    new_bearer_ctxt_info_p->sgw_eps_bearer_context().imsi64(),
                    "Error in processing PCO in create session request for "
                    "context_id: " TEID_FMT "\n",
                    session_resp.context_teid);
    session_resp.failure_cause = S5_OK;
    session_resp.status = SGI_STATUS_ERROR_FAILED_TO_PROCESS_PCO;
  }
  copy_protocol_configuration_options(&sgi_create_endpoint_resp.pco, &pco_resp);
  clear_protocol_configuration_options(&pco_resp);
#endif

  // Fill SGi create endpoint resp data
  sgi_create_endpoint_resp.status = session_resp.status;
  sgi_create_endpoint_resp.context_teid = session_resp.context_teid;
  sgi_create_endpoint_resp.eps_bearer_id = session_resp.eps_bearer_id;
  sgi_create_endpoint_resp.paa.pdn_type =
      (pdn_type_value_t)new_bearer_ctxt_info_p->sgw_eps_bearer_context()
          .saved_message()
          .pdn_type();

  OAILOG_DEBUG_UE(
      LOG_SPGW_APP, new_bearer_ctxt_info_p->sgw_eps_bearer_context().imsi64(),
      "Status of SGI_CREATE_ENDPOINT_RESPONSE within S5_CREATE_BEARER_RESPONSE "
      "is: %u\n",
      sgi_create_endpoint_resp.status);

  if (session_resp.failure_cause == S5_OK) {
    switch (sgi_create_endpoint_resp.status) {
      case SGI_STATUS_OK:
        // Send Create Session Response with ack
        sgw_handle_sgi_endpoint_created(
            state, &sgi_create_endpoint_resp,
            new_bearer_ctxt_info_p->sgw_eps_bearer_context().imsi64());
        increment_counter("spgw_create_session", 1, 1, "result", "success");
        OAILOG_FUNC_OUT(LOG_SPGW_APP);

      case SGI_STATUS_ERROR_CONTEXT_NOT_FOUND:
        cause = CONTEXT_NOT_FOUND;
        increment_counter("spgw_create_session", 1, 1, "result", "failure",
                          "cause", "context_not_found");

        break;

      case SGI_STATUS_ERROR_ALL_DYNAMIC_ADDRESSES_OCCUPIED:
        cause = ALL_DYNAMIC_ADDRESSES_ARE_OCCUPIED;
        increment_counter("spgw_create_session", 1, 1, "result", "failure",
                          "cause", "resource_not_available");

        break;

      case SGI_STATUS_ERROR_SERVICE_NOT_SUPPORTED:
        cause = SERVICE_NOT_SUPPORTED;
        increment_counter("spgw_create_session", 1, 1, "result", "failure",
                          "cause", "pdn_type_ipv6_not_supported");

        break;
      case SGI_STATUS_ERROR_FAILED_TO_PROCESS_PCO:
        cause = REQUEST_REJECTED;
        increment_counter("spgw_create_session", 1, 1, "result", "failure",
                          "cause", "failed_to_process_pco_req");
        break;
      default:
        cause = REQUEST_REJECTED;  // Unspecified reason

        break;
    }
  } else if (session_resp.failure_cause == PCEF_FAILURE) {
    cause = SERVICE_DENIED;
  } else if (session_resp.failure_cause == IP_ALLOCATION_FAILURE) {
    cause = SYSTEM_FAILURE;
  }
  // Send Create Session Response with Nack
  message_p =
      itti_alloc_new_message(TASK_SPGW_APP, S11_CREATE_SESSION_RESPONSE);
  if (!message_p) {
    OAILOG_ERROR_UE(LOG_SPGW_APP,
                    new_bearer_ctxt_info_p->sgw_eps_bearer_context().imsi64(),
                    "Message Create Session Response allocation failed\n");
    OAILOG_FUNC_OUT(LOG_SPGW_APP);
  }
  create_session_response_p = &message_p->ittiMsg.s11_create_session_response;
  memset(create_session_response_p, 0,
         sizeof(itti_s11_create_session_response_t));
  create_session_response_p->cause.cause_value = cause;
  create_session_response_p->bearer_contexts_marked_for_removal
      .bearer_contexts[0]
      .cause.cause_value = cause;
  create_session_response_p->bearer_contexts_marked_for_removal
      .num_bearer_context += 1;
  create_session_response_p->bearer_contexts_marked_for_removal
      .bearer_contexts[0]
      .eps_bearer_id = session_resp.eps_bearer_id;
  create_session_response_p->teid =
      new_bearer_ctxt_info_p->sgw_eps_bearer_context().mme_teid_s11();
  memcpy(create_session_response_p->trxn,
         new_bearer_ctxt_info_p->sgw_eps_bearer_context().trxn().c_str(),
         new_bearer_ctxt_info_p->sgw_eps_bearer_context().trxn().size());
  message_p->ittiMsgHeader.imsi =
      new_bearer_ctxt_info_p->sgw_eps_bearer_context().imsi64();
  OAILOG_DEBUG_UE(
      LOG_SPGW_APP, new_bearer_ctxt_info_p->sgw_eps_bearer_context().imsi64(),
      "Sending S11 Create Session Response to MME, MME S11 teid = %u\n",
      create_session_response_p->teid);

  send_msg_to_task(&spgw_app_task_zmq_ctx, TASK_MME, message_p);

  /* Remove the default bearer context entry already created as create session
   * response failure is received
   */
  OAILOG_INFO_UE(
      LOG_SPGW_APP, new_bearer_ctxt_info_p->sgw_eps_bearer_context().imsi64(),
      "Deleted default bearer context with SGW C-plane TEID = %u "
      "as create session response failure is received\n",
      new_bearer_ctxt_info_p->sgw_eps_bearer_context().mme_teid_s11());
  sgw_cm_remove_bearer_context_information(
      session_resp.context_teid,
      new_bearer_ctxt_info_p->sgw_eps_bearer_context().imsi64());

  OAILOG_FUNC_OUT(LOG_SPGW_APP);
}

/*
 * Handle Suspend Notification from MME, set the state of default bearer to
 * suspend and discard the DL data for this UE and delete the GTPv1-U tunnel
 * TODO for multiple PDN support, suspend all bearers and disard the DL data for
 * the UE
 */
status_code_e sgw_handle_suspend_notification(
    const itti_s11_suspend_notification_t* const suspend_notification_pP,
    imsi64_t imsi64) {
  itti_s11_suspend_acknowledge_t* suspend_acknowledge_p = NULL;
  MessageDef* message_p = NULL;
  status_code_e rv = RETURNok;

  OAILOG_FUNC_IN(LOG_SPGW_APP);
  OAILOG_DEBUG_UE(LOG_SPGW_APP, imsi64, "Rx SUSPEND_NOTIFICATION, teid %u\n",
                  suspend_notification_pP->teid);

  message_p = itti_alloc_new_message(TASK_SPGW_APP, S11_SUSPEND_ACKNOWLEDGE);

  if (!message_p) {
    OAILOG_ERROR_UE(
        LOG_SPGW_APP, imsi64,
        "Unable to allocate itti message: S11_SUSPEND_ACKNOWLEDGE \n");
    OAILOG_FUNC_RETURN(LOG_SPGW_APP, RETURNerror);
  }
  suspend_acknowledge_p = &message_p->ittiMsg.s11_suspend_acknowledge;
  memset((void*)suspend_acknowledge_p, 0,
         sizeof(itti_s11_suspend_acknowledge_t));

  magma::lte::oai::SgwEpsBearerContext eps_bearer_ctxt;
  magma::lte::oai::S11BearerContext* ctx_p =
      sgw_cm_get_spgw_context(suspend_notification_pP->teid);
  if (ctx_p) {
    ctx_p->mutable_sgw_eps_bearer_context()
        ->mutable_pdn_connection()
        ->set_ue_suspended_for_ps_handover(true);
    suspend_acknowledge_p->cause.cause_value = REQUEST_ACCEPTED;
    suspend_acknowledge_p->teid =
        ctx_p->sgw_eps_bearer_context().mme_teid_s11();
    /*
     * TODO Need to discard the DL data
     * deleting the GTPV1-U tunnel in suspended mode
     * This tunnel will be added again when UE moves back to connected mode.
     */
    map_uint32_spgw_eps_bearer_context_t eps_bearer_map;
    eps_bearer_map.map = ctx_p->mutable_sgw_eps_bearer_context()
                             ->mutable_pdn_connection()
                             ->mutable_eps_bearer_map();
    if (eps_bearer_map.get(suspend_notification_pP->lbi, &eps_bearer_ctxt) ==
        magma::PROTO_MAP_OK) {
      OAILOG_DEBUG_UE(
          LOG_SPGW_APP, imsi64,
          "Handle S11_SUSPEND_NOTIFICATION: Discard the Data received GTP-U "
          "Tunnel mapping in"
          "GTP-U Kernel module \n");
      // delete GTPv1-U tunnel
      struct in_addr ue_ipv4 = {.s_addr = 0};
      struct in6_addr ue_ipv6 = {};
      convert_proto_ip_to_standard_ip_fmt(eps_bearer_ctxt.mutable_ue_ip_paa(),
                                          &ue_ipv4, &ue_ipv6, true);
#if !MME_UNIT_TEST
      if (gtp_tunnel_ops->discard_data_on_tunnel(
              ue_ipv4, &ue_ipv6, eps_bearer_ctxt.sgw_teid_s1u_s12_s4_up(),
              NULL) < 0) {
        OAILOG_ERROR_UE(LOG_SPGW_APP, imsi64,
                        "ERROR in Disabling DL data on TUNNEL\n");
      }
#endif
    } else {
      OAILOG_ERROR_UE(LOG_SPGW_APP, imsi64, "Bearer context not found \n");
    }
  } else {
    OAILOG_ERROR_UE(
        LOG_SPGW_APP, imsi64,
        "Sending Suspend Acknowledge for sgw_s11_teid :%d for context not "
        "found "
        "\n",
        suspend_notification_pP->teid);
    suspend_acknowledge_p->cause.cause_value = CONTEXT_NOT_FOUND;
    suspend_acknowledge_p->teid = 0;
  }

  OAILOG_INFO_UE(LOG_SPGW_APP, imsi64,
                 "Send Suspend acknowledge for teid :%d\n",
                 suspend_acknowledge_p->teid);
  message_p->ittiMsgHeader.imsi = imsi64;
  rv = send_msg_to_task(&spgw_app_task_zmq_ctx, TASK_MME, message_p);
  OAILOG_FUNC_RETURN(LOG_MME_APP, rv);
}

/*
 * Handle NW initiated Dedicated Bearer Activation Rsp from MME
 */

status_code_e sgw_handle_nw_initiated_actv_bearer_rsp(
    const itti_s11_nw_init_actv_bearer_rsp_t* const s11_actv_bearer_rsp,
    imsi64_t imsi64) {
  OAILOG_FUNC_IN(LOG_SPGW_APP);
  uint32_t msg_bearer_index = 0;
  status_code_e rc = RETURNerror;
  gtpv2c_cause_value_t cause = REQUEST_REJECTED;
  bearer_context_within_create_bearer_response_t bearer_context = {0};
  char policy_rule_name[POLICY_RULE_NAME_MAXLEN + 1];
  ebi_t default_bearer_id;

  bearer_context =
      s11_actv_bearer_rsp->bearer_contexts.bearer_contexts[msg_bearer_index];
  OAILOG_INFO_UE(LOG_SPGW_APP, imsi64,
                 "Received nw_initiated_bearer_actv_rsp from MME with EBI %u\n",
                 bearer_context.eps_bearer_id);

  magma::lte::oai::S11BearerContext* spgw_context =
      sgw_cm_get_spgw_context(s11_actv_bearer_rsp->sgw_s11_teid);
  if (!spgw_context) {
    OAILOG_ERROR_UE(
        LOG_SPGW_APP, imsi64,
        "Error in retrieving s_plus_p_gw context from sgw_s11_teid " TEID_FMT
        "\n",
        s11_actv_bearer_rsp->sgw_s11_teid);
    handle_failed_create_bearer_response(
        spgw_context->mutable_sgw_eps_bearer_context(),
        s11_actv_bearer_rsp->cause.cause_value, imsi64, &bearer_context,
        nullptr, LOG_SPGW_APP);
    OAILOG_FUNC_RETURN(LOG_SPGW_APP, rc);
  }

  magma::lte::oai::SgwEpsBearerContextInfo* sgw_context_p =
      spgw_context->mutable_sgw_eps_bearer_context();
  default_bearer_id = sgw_context_p->pdn_connection().default_bearer();

  //--------------------------------------
  // EPS bearer entry
  //--------------------------------------
  // TODO multiple bearers
  if (!(sgw_context_p->pending_procedures_size())) {
    OAILOG_ERROR_UE(
        LOG_SPGW_APP, imsi64,
        "Failed to get create bearer procedure from temporary stored context, "
        "so did not create new EPS bearer entry for EBI %u\n",
        bearer_context.eps_bearer_id);
    handle_failed_create_bearer_response(
        sgw_context_p, s11_actv_bearer_rsp->cause.cause_value, imsi64,
        &bearer_context, nullptr, LOG_SPGW_APP);
    OAILOG_FUNC_RETURN(LOG_SPGW_APP, rc);
  }
  // If UE did not accept the request send reject to NW
  if (s11_actv_bearer_rsp->cause.cause_value != REQUEST_ACCEPTED) {
    OAILOG_ERROR_UE(LOG_SPGW_APP, imsi64,
                    "Did not create new EPS bearer entry as "
                    "UE rejected the request for EBI %u\n",
                    bearer_context.eps_bearer_id);
    handle_failed_create_bearer_response(
        sgw_context_p, s11_actv_bearer_rsp->cause.cause_value, imsi64,
        &bearer_context, nullptr, LOG_SPGW_APP);
    OAILOG_FUNC_RETURN(LOG_SPGW_APP, rc);
  }
  for (int proc_index = 0;
       proc_index < sgw_context_p->pending_procedures_size(); proc_index++) {
      magma::lte::oai::PgwCbrProcedure* pgw_ni_cbr_proc =
          sgw_context_p->mutable_pending_procedures(proc_index);
      if (pgw_ni_cbr_proc->type() ==
          PGW_BASE_PROC_TYPE_NETWORK_INITATED_CREATE_BEARER_REQUEST) {
        for (int bearer_index = 0;
             bearer_index < pgw_ni_cbr_proc->pending_eps_bearers_size();
             bearer_index++) {
          magma::lte::oai::SgwEpsBearerContext* bearer_context_proto =
              pgw_ni_cbr_proc->mutable_pending_eps_bearers(bearer_index);
          if (bearer_context_proto->sgw_teid_s1u_s12_s4_up() ==
              bearer_context.s1u_sgw_fteid.teid) {
            bearer_context_proto->set_eps_bearer_id(
                bearer_context.eps_bearer_id);
            FTEID_T_2_PROTO_IP(&bearer_context.s1u_enb_fteid,
                               bearer_context_proto->mutable_enb_s1u_ip_addr());
            bearer_context_proto->set_enb_teid_s1u(
                bearer_context.s1u_enb_fteid.teid);
            if (sgw_cm_insert_eps_bearer_ctxt_in_collection(
                    sgw_context_p->mutable_pdn_connection(),
                    bearer_context_proto) != magma::PROTO_MAP_OK) {
              OAILOG_ERROR_UE(LOG_SPGW_APP, imsi64,
                              "Failed to create new EPS bearer entry\n");
              increment_counter("s11_actv_bearer_rsp", 1, 2, "result",
                                "failure", "cause", "internal_software_error");
            } else {
              OAILOG_INFO_UE(
                  LOG_SPGW_APP, imsi64,
                  "Successfully created new EPS bearer entry with EBI %d\n",
                  bearer_context.eps_bearer_id);

              cause = REQUEST_ACCEPTED;
              strcpy(policy_rule_name,
                     bearer_context_proto->policy_rule_name().c_str());
              // setup GTPv1-U tunnel for each packet filter
              // enb, UE and imsi are common across rules
              add_tunnel_helper(spgw_context, bearer_context_proto, imsi64);
            }
          }
          delete bearer_context_proto;
          break;
        }  // end of bearer index loop
      }
    if (pgw_ni_cbr_proc->pending_eps_bearers_size() == 0) {
      delete pgw_ni_cbr_proc;
    }
  }  // end of procedure index loop

  // Send ACTIVATE_DEDICATED_BEARER_RSP to PCRF
  rc = spgw_send_nw_init_activate_bearer_rsp(
      cause, imsi64, &bearer_context, default_bearer_id, policy_rule_name);
  if (rc != RETURNok) {
    OAILOG_ERROR_UE(LOG_SPGW_APP, imsi64,
                    "Failed to send ACTIVATE_DEDICATED_BEARER_RSP to PCRF\n");
  }
  OAILOG_FUNC_RETURN(LOG_SPGW_APP, rc);
}

/*
 * Handle NW-initiated dedicated bearer dectivation rsp from MME
 */

status_code_e sgw_handle_nw_initiated_deactv_bearer_rsp(
    spgw_state_t* spgw_state,
    const itti_s11_nw_init_deactv_bearer_rsp_t* const
        s11_pcrf_ded_bearer_deactv_rsp,
    imsi64_t imsi64) {
  status_code_e rc = RETURNok;
  uint32_t i = 0;
  uint32_t no_of_bearers = 0;
  ebi_t ebi = {0};
  itti_sgi_delete_end_point_request_t sgi_delete_end_point_request;

  OAILOG_INFO_UE(LOG_SPGW_APP, imsi64,
                 "Received nw_initiated_deactv_bearer_rsp from MME\n");

  no_of_bearers =
      s11_pcrf_ded_bearer_deactv_rsp->bearer_contexts.num_bearer_context;
  //--------------------------------------
  // Get EPS bearer entry
  //--------------------------------------
  magma::lte::oai::S11BearerContext* spgw_ctxt =
      sgw_cm_get_spgw_context(s11_pcrf_ded_bearer_deactv_rsp->s_gw_teid_s11_s4);
  if (!spgw_ctxt) {
<<<<<<< HEAD
    OAILOG_ERROR_UE(LOG_SPGW_APP, imsi64,
                    "failed to get s_plus_pgw_eps_bearer_context for teid %u\n",
                    s11_pcrf_ded_bearer_deactv_rsp->s_gw_teid_s11_s4);
=======
    OAILOG_ERROR_UE(
        LOG_SPGW_APP, imsi64,
        "failed to get s_plus_p_gw_eps_bearer_context for teid" TEID_FMT,
        s11_pcrf_ded_bearer_deactv_rsp->s_gw_teid_s11_s4);
>>>>>>> 8374468f
    OAILOG_FUNC_RETURN(LOG_SPGW_APP, rc);
  }
  magma::lte::oai::SgwEpsBearerContextInfo* sgw_context_p =
      spgw_ctxt->mutable_sgw_eps_bearer_context();
  magma::lte::oai::SgwEpsBearerContext eps_bearer_ctxt;
  // Remove the default bearer entry
  if (s11_pcrf_ded_bearer_deactv_rsp->delete_default_bearer) {
    if (!s11_pcrf_ded_bearer_deactv_rsp->lbi) {
      OAILOG_ERROR_UE(LOG_SPGW_APP, imsi64, "LBI received from MME is NULL\n");
      OAILOG_FUNC_RETURN(LOG_SPGW_APP, rc);
    }
    // Delete all the dedicated bearers linked to this default bearer
    if (sgw_context_p->mutable_pdn_connection()->eps_bearer_map_size()) {
      map_uint32_spgw_eps_bearer_context_t eps_bearer_map;
      eps_bearer_map.map =
          sgw_context_p->mutable_pdn_connection()->mutable_eps_bearer_map();
      for (auto itr = eps_bearer_map.map->begin();
           itr != eps_bearer_map.map->end(); itr++) {
        magma::lte::oai::SgwEpsBearerContext eps_bearer_ctxt = itr->second;

        if (eps_bearer_ctxt.eps_bearer_id() !=
            *s11_pcrf_ded_bearer_deactv_rsp->lbi) {
          struct in_addr enb = {.s_addr = 0};
          struct in6_addr enb_ipv6 = {};
          convert_proto_ip_to_standard_ip_fmt(
              eps_bearer_ctxt.mutable_enb_s1u_ip_addr(), &enb, &enb_ipv6,
              spgw_config.sgw_config.ipv6.s1_ipv6_enabled);

          struct in_addr ue_ipv4 = {.s_addr = 0};
          struct in6_addr ue_ipv6 = {};
          convert_proto_ip_to_standard_ip_fmt(
              eps_bearer_ctxt.mutable_ue_ip_paa(), &ue_ipv4, &ue_ipv6, true);

#if !MME_UNIT_TEST
          if (gtp_tunnel_ops->del_tunnel(
                  enb, &enb_ipv6, ue_ipv4, &ue_ipv6,
                  eps_bearer_ctxt.sgw_teid_s1u_s12_s4_up(),
                  eps_bearer_ctxt.enb_teid_s1u(), nullptr) < 0) {
            OAILOG_ERROR_UE(LOG_SPGW_APP, imsi64,
                            "ERROR in deleting TUNNEL " TEID_FMT
                            " (eNB) <-> (SGW) " TEID_FMT "\n",
                            eps_bearer_ctxt.enb_teid_s1u(),
                            eps_bearer_ctxt.sgw_teid_s1u_s12_s4_up());
          } else {
            OAILOG_INFO_UE(LOG_SPGW_APP, imsi64,
                           "Removed dedicated bearer context for (ebi = %d)\n",
                           ebi);
          }
#endif
          sgw_remove_eps_bearer_context(sgw_context_p->mutable_pdn_connection(),
                                        eps_bearer_ctxt.eps_bearer_id());
        }
      }
    }
    OAILOG_INFO_UE(LOG_SPGW_APP, imsi64,
                   "Removed default bearer context for (ebi = %d)\n",
                   *s11_pcrf_ded_bearer_deactv_rsp->lbi);
    ebi = *s11_pcrf_ded_bearer_deactv_rsp->lbi;
    sgw_cm_get_eps_bearer_entry(sgw_context_p->mutable_pdn_connection(), ebi,
                                &eps_bearer_ctxt);

    sgi_delete_end_point_request.context_teid =
        sgw_context_p->sgw_teid_s11_s4();
    sgi_delete_end_point_request.sgw_S1u_teid =
        eps_bearer_ctxt.sgw_teid_s1u_s12_s4_up();
    sgi_delete_end_point_request.eps_bearer_id = ebi;
    sgi_delete_end_point_request.pdn_type =
        sgw_context_p->saved_message().pdn_type();

    sgi_delete_end_point_request.paa.pdn_type =
        (pdn_type_value_t)eps_bearer_ctxt.ue_ip_paa().pdn_type();
    convert_proto_ip_to_standard_ip_fmt(
        eps_bearer_ctxt.mutable_ue_ip_paa(),
        &sgi_delete_end_point_request.paa.ipv4_address,
        &sgi_delete_end_point_request.paa.ipv6_address, true);

    sgw_handle_sgi_endpoint_deleted(&sgi_delete_end_point_request, imsi64);

    sgw_cm_remove_bearer_context_information(
        s11_pcrf_ded_bearer_deactv_rsp->s_gw_teid_s11_s4, imsi64);
  } else {
    // Remove the dedicated bearer/s context
    for (i = 0; i < no_of_bearers; i++) {
      ebi = s11_pcrf_ded_bearer_deactv_rsp->bearer_contexts.bearer_contexts[i]
                .eps_bearer_id;
      if (sgw_cm_get_eps_bearer_entry(sgw_context_p->mutable_pdn_connection(),
                                      ebi, &eps_bearer_ctxt) ==
          magma::PROTO_MAP_OK) {
        OAILOG_INFO_UE(LOG_SPGW_APP, imsi64,
                       "Removed bearer context for (ebi = %u)\n", ebi);
        // Get all the DL flow rules for this dedicated bearer
        for (int itrn = 0;
             itrn < eps_bearer_ctxt.tft().number_of_packet_filters(); ++itrn) {
          // Prepare DL flow rule from stored packet filters
          struct ip_flow_dl dlflow = {0};
          struct in_addr ue_ipv4 = {.s_addr = 0};
          struct in6_addr ue_ipv6 = {};
          convert_proto_ip_to_standard_ip_fmt(
              eps_bearer_ctxt.mutable_ue_ip_paa(), &ue_ipv4, &ue_ipv6, true);
          magma::lte::oai::PacketFilter create_new_tft =
              eps_bearer_ctxt.tft().packet_filter_list().create_new_tft(i);
          generate_dl_flow((create_new_tft.mutable_packet_filter_contents(i)),
                           ue_ipv4.s_addr, &ue_ipv6, &dlflow);

          struct in_addr enb = {.s_addr = 0};
          struct in6_addr enb_ipv6 = {};
          convert_proto_ip_to_standard_ip_fmt(
              eps_bearer_ctxt.mutable_enb_s1u_ip_addr(), &enb, &enb_ipv6,
              spgw_config.sgw_config.ipv6.s1_ipv6_enabled);

#if !MME_UNIT_TEST
          if (gtp_tunnel_ops->del_tunnel(
                  enb, &enb_ipv6, ue_ipv4, &ue_ipv6,
                  eps_bearer_ctxt.sgw_teid_s1u_s12_s4_up(),
                  eps_bearer_ctxt.enb_teid_s1u(), &dlflow) < 0) {
            OAILOG_ERROR_UE(LOG_SPGW_APP, imsi64,
                            "ERROR in deleting TUNNEL " TEID_FMT
                            " (eNB) <-> (SGW) " TEID_FMT "\n",
                            eps_bearer_ctxt.enb_teid_s1u(),
                            eps_bearer_ctxt.sgw_teid_s1u_s12_s4_up());
          }
#endif
        }

        sgw_remove_eps_bearer_context(sgw_context_p->mutable_pdn_connection(),
                                      eps_bearer_ctxt.eps_bearer_id());
      }
    }
  }
  // Send DEACTIVATE_DEDICATED_BEARER_RSP to SPGW Service
  if (!s11_pcrf_ded_bearer_deactv_rsp->mme_initiated_local_deact) {
    spgw_handle_nw_init_deactivate_bearer_rsp(
        s11_pcrf_ded_bearer_deactv_rsp->cause, ebi);
  }
  OAILOG_FUNC_RETURN(LOG_SPGW_APP, rc);
}

status_code_e sgw_handle_ip_allocation_rsp(
    spgw_state_t* spgw_state,
    const itti_ip_allocation_response_t* ip_allocation_rsp, imsi64_t imsi64) {
  OAILOG_FUNC_IN(LOG_SPGW_APP);

  OAILOG_DEBUG_UE(LOG_SPGW_APP, imsi64,
                  "Received ip_allocation_rsp from gRPC task handler\n");

  magma::lte::oai::S11BearerContext* bearer_ctxt_info_p =
      sgw_cm_get_spgw_context(ip_allocation_rsp->context_teid);

  if (!bearer_ctxt_info_p) {
    OAILOG_ERROR_UE(LOG_SPGW_APP, imsi64,
                    "Failed to get SPGW UE context for teid" TEID_FMT,
                    ip_allocation_rsp->context_teid);
    OAILOG_FUNC_RETURN(LOG_SPGW_APP, RETURNerror);
  }

  OAILOG_DEBUG_UE(LOG_SPGW_APP, imsi64, "Rashmi -----");
  magma::lte::oai::SgwEpsBearerContextInfo* sgw_context_p =
      bearer_ctxt_info_p->mutable_sgw_eps_bearer_context();
  // TODO Rashmi Get the bearer context
  magma::lte::oai::SgwEpsBearerContext eps_bearer_ctx;
  if (sgw_cm_get_eps_bearer_entry(sgw_context_p->mutable_pdn_connection(),
                                  ip_allocation_rsp->eps_bearer_id,
                                  &eps_bearer_ctx) != magma::PROTO_MAP_OK) {
    OAILOG_ERROR_UE(LOG_SPGW_APP, sgw_context_p->imsi64(),
                    "Failed to get default bearer context for bearer id: %u\n",
                    ip_allocation_rsp->eps_bearer_id);
    OAILOG_FUNC_RETURN(LOG_SPGW_APP, RETURNerror);
  }
  OAILOG_DEBUG_UE(LOG_SPGW_APP, imsi64, "Rashmi -----rx ue_ip:%x",
                  ip_allocation_rsp->paa.ipv4_address.s_addr);
  std::string imsi = sgw_context_p->imsi();
  if (ip_allocation_rsp->status == SGI_STATUS_OK) {
    eps_bearer_ctx.mutable_ue_ip_paa()->set_pdn_type(
        ip_allocation_rsp->paa.pdn_type);
    // create session in PCEF
    s5_create_session_request_t session_req = {0};
    session_req.context_teid = ip_allocation_rsp->context_teid;
    session_req.eps_bearer_id = ip_allocation_rsp->eps_bearer_id;
    session_req.status = ip_allocation_rsp->status;
    struct pcef_create_session_data session_data;
    get_session_req_data(spgw_state, sgw_context_p->mutable_saved_message(),
                         &session_data);

    // Create session based IPv4, IPv6 or IPv4v6 PDN type
    if (ip_allocation_rsp->paa.pdn_type == IPv4) {
      char ip_str[INET_ADDRSTRLEN];
      inet_ntop(AF_INET, &(ip_allocation_rsp->paa.ipv4_address.s_addr), ip_str,
                INET_ADDRSTRLEN);
      eps_bearer_ctx.mutable_ue_ip_paa()->set_ipv4_addr(ip_str);
      pcef_create_session(imsi, ip_str, NULL, &session_data, session_req);
    } else if (ip_allocation_rsp->paa.pdn_type == IPv6) {
      char ip6_str[INET6_ADDRSTRLEN];
      inet_ntop(AF_INET6, &(ip_allocation_rsp->paa.ipv6_address), ip6_str,
                INET6_ADDRSTRLEN);
      eps_bearer_ctx.mutable_ue_ip_paa()->set_ipv6_addr(ip6_str);
      eps_bearer_ctx.mutable_ue_ip_paa()->set_ipv6_prefix_length(
          ip_allocation_rsp->paa.ipv6_prefix_length);
      eps_bearer_ctx.mutable_ue_ip_paa()->set_vlan(ip_allocation_rsp->paa.vlan);
      for (int i = 0; i < 16; i++) {
        OAILOG_ERROR_UE(LOG_SPGW_APP, imsi64, "Rashmi ipv6 address: %x ",
                        ip_allocation_rsp->paa.ipv6_address.s6_addr[i]);
      }
      OAILOG_ERROR_UE(LOG_SPGW_APP, imsi64, "Rashmi --- ipv6 address:%s",
                      ip6_str);
      pcef_create_session(imsi, NULL, ip6_str, &session_data, session_req);
    } else if (ip_allocation_rsp->paa.pdn_type == IPv4_AND_v6) {
      char ip4_str[INET_ADDRSTRLEN];
      inet_ntop(AF_INET, &(ip_allocation_rsp->paa.ipv4_address.s_addr), ip4_str,
                INET_ADDRSTRLEN);
      char ip6_str[INET6_ADDRSTRLEN];
      inet_ntop(AF_INET6, &(ip_allocation_rsp->paa.ipv6_address), ip6_str,
                INET6_ADDRSTRLEN);
      eps_bearer_ctx.mutable_ue_ip_paa()->set_ipv4_addr(ip4_str);
      eps_bearer_ctx.mutable_ue_ip_paa()->set_ipv6_addr(ip6_str);
      eps_bearer_ctx.mutable_ue_ip_paa()->set_ipv6_prefix_length(
          ip_allocation_rsp->paa.ipv6_prefix_length);
      eps_bearer_ctx.mutable_ue_ip_paa()->set_vlan(ip_allocation_rsp->paa.vlan);
      pcef_create_session(imsi, ip4_str, ip6_str, &session_data, session_req);
    }
    if (sgw_update_eps_bearer_entry(sgw_context_p->mutable_pdn_connection(),
                                    ip_allocation_rsp->eps_bearer_id,
                                    &eps_bearer_ctx) != magma::PROTO_MAP_OK) {
      OAILOG_ERROR_UE(
          LOG_SPGW_APP, sgw_context_p->imsi64(),
          "Failed to update default bearer context for bearer id %u\n",
          ip_allocation_rsp->eps_bearer_id);
      OAILOG_FUNC_RETURN(LOG_SPGW_APP, RETURNerror);
    }
  } else {
    if (ip_allocation_rsp->status == SGI_STATUS_ERROR_SYSTEM_FAILURE) {
      /*
       * This implies that UE session was not release properly.
       * Release the IP address so that subsequent attempt is successfull
       */
      // TODO - Release the GTP-tunnel corresponding to this IP address
      std::string apn = sgw_context_p->pdn_connection().apn_in_use();
      if (ip_allocation_rsp->paa.pdn_type == IPv4) {
        release_ipv4_address(imsi, apn, &ip_allocation_rsp->paa.ipv4_address);
      } else if (ip_allocation_rsp->paa.pdn_type == IPv6) {
        release_ipv6_address(imsi, apn, &ip_allocation_rsp->paa.ipv6_address);
      } else if (ip_allocation_rsp->paa.pdn_type == IPv4_AND_v6) {
        release_ipv4v6_address(imsi, apn, &ip_allocation_rsp->paa.ipv4_address,
                               &ip_allocation_rsp->paa.ipv6_address);
      }
    }

    // If we are here then the IP address allocation has failed
    s5_create_session_response_t s5_response;
    s5_response.eps_bearer_id = ip_allocation_rsp->eps_bearer_id;
    s5_response.context_teid = ip_allocation_rsp->context_teid;
    s5_response.failure_cause = IP_ALLOCATION_FAILURE;
    handle_s5_create_session_response(spgw_state, bearer_ctxt_info_p,
                                      s5_response);
  }
  OAILOG_FUNC_RETURN(LOG_SPGW_APP, RETURNok);
}

bool is_enb_ip_address_same(const fteid_t* fte_p, struct in_addr ipv4,
                            struct in6_addr ipv6) {
  bool rc = true;
  if ((fte_p)->ipv4) {
    struct in_addr enb = {.s_addr = 0};
    if (ipv4.s_addr != (fte_p)->ipv4_address.s_addr) {
      rc = false;
    }
  } else if ((fte_p)->ipv6) {
    if (memcmp(&ipv6, &(fte_p)->ipv6_address, sizeof(struct in6_addr)) != 0) {
      rc = false;
    }
  } else {
    rc = true;
  }
  OAILOG_FUNC_RETURN(LOG_SPGW_APP, rc);
}

void handle_failed_s8_create_bearer_response(
    sgw_eps_bearer_context_information_t* sgw_context_p,
    gtpv2c_cause_value_t cause, imsi64_t imsi64,
    bearer_context_within_create_bearer_response_t* bearer_context,
    sgw_eps_bearer_ctxt_t* dedicated_bearer_ctxt_p, log_proto_t module) {
  OAILOG_FUNC_IN(module);
  pgw_ni_cbr_proc_t* pgw_ni_cbr_proc = NULL;
  struct sgw_eps_bearer_entry_wrapper_s* sgw_eps_bearer_entry_p = NULL;
  char policy_rule_name[POLICY_RULE_NAME_MAXLEN + 1];
  ebi_t default_bearer_id = 0;

  if (sgw_context_p) {
    default_bearer_id = sgw_context_p->pdn_connection.default_bearer;
    pgw_ni_cbr_proc = pgw_get_procedure_create_bearer(sgw_context_p);
    if (((pgw_ni_cbr_proc) &&
         (!LIST_EMPTY(pgw_ni_cbr_proc->pending_eps_bearers)))) {
      sgw_eps_bearer_entry_p = LIST_FIRST(pgw_ni_cbr_proc->pending_eps_bearers);
      while (sgw_eps_bearer_entry_p) {
        if (bearer_context->s1u_sgw_fteid.teid ==
            sgw_eps_bearer_entry_p->sgw_eps_bearer_entry
                ->s_gw_teid_S1u_S12_S4_up) {
          if (module == LOG_SPGW_APP) {
            snprintf(
                policy_rule_name, POLICY_RULE_NAME_MAXLEN + 1, "%s",
                sgw_eps_bearer_entry_p->sgw_eps_bearer_entry->policy_rule_name);
          }
          if (dedicated_bearer_ctxt_p) {
            memcpy(dedicated_bearer_ctxt_p,
                   sgw_eps_bearer_entry_p->sgw_eps_bearer_entry,
                   sizeof(sgw_eps_bearer_ctxt_t));
          }
          // Remove the temporary spgw entry
          LIST_REMOVE(sgw_eps_bearer_entry_p, entries);
          if (sgw_eps_bearer_entry_p->sgw_eps_bearer_entry) {
            free_wrapper((void**)&sgw_eps_bearer_entry_p->sgw_eps_bearer_entry
                             ->pgw_cp_ip_port);
            free_cpp_wrapper(reinterpret_cast<void**>(
                &sgw_eps_bearer_entry_p->sgw_eps_bearer_entry));
          }
          free_cpp_wrapper(reinterpret_cast<void**>(&sgw_eps_bearer_entry_p));
          break;
        }
        sgw_eps_bearer_entry_p = LIST_NEXT(sgw_eps_bearer_entry_p, entries);
      }
      if (pgw_ni_cbr_proc &&
          (LIST_EMPTY(pgw_ni_cbr_proc->pending_eps_bearers))) {
        pgw_base_proc_t* base_proc1 =
            LIST_FIRST(sgw_context_p->pending_procedures);
        LIST_REMOVE(base_proc1, entries);
        free_cpp_wrapper(
            reinterpret_cast<void**>(&sgw_context_p->pending_procedures));
        free_cpp_wrapper(
            reinterpret_cast<void**>(&pgw_ni_cbr_proc->pending_eps_bearers));
        pgw_free_procedure_create_bearer((pgw_ni_cbr_proc_t**)&pgw_ni_cbr_proc);
      }
    }
  }
  if (module == LOG_SPGW_APP) {
    int rc = spgw_send_nw_init_activate_bearer_rsp(
        cause, imsi64, bearer_context, default_bearer_id, policy_rule_name);
    if (rc != RETURNok) {
      OAILOG_ERROR_UE(module, imsi64,
                      "Failed to send ACTIVATE_DEDICATED_BEARER_RSP to PCRF\n");
    }
  }
  OAILOG_FUNC_OUT(module);
}

void handle_failed_create_bearer_response(
    magma::lte::oai::SgwEpsBearerContextInfo* sgw_context_p,
    gtpv2c_cause_value_t cause, imsi64_t imsi64,
    bearer_context_within_create_bearer_response_t* bearer_context,
    magma::lte::oai::SgwEpsBearerContext* dedicated_bearer_ctxt_p,
    log_proto_t module) {
  OAILOG_FUNC_IN(module);
  char policy_rule_name[POLICY_RULE_NAME_MAXLEN + 1];
  ebi_t default_bearer_id = 0;

  if (sgw_context_p) {
    if (!(sgw_context_p->pending_procedures_size())) {
      OAILOG_ERROR_UE(LOG_SPGW_APP, imsi64,
                      "Failed to get create bearer procedure from temporary "
                      "stored context for EBI %u\n",
                      bearer_context->eps_bearer_id);
      OAILOG_FUNC_OUT(module);
    }
    default_bearer_id = sgw_context_p->pdn_connection().default_bearer();
    for (int proc_index = 0;
         proc_index < sgw_context_p->pending_procedures_size(); proc_index++) {
      magma::lte::oai::PgwCbrProcedure* pgw_ni_cbr_proc =
          sgw_context_p->mutable_pending_procedures(proc_index);
      if (!pgw_ni_cbr_proc) {
        OAILOG_ERROR_UE(LOG_SPGW_APP, imsi64,
                        "Failed to get create bearer procedure from temporary "
                        "stored context for EBI %u\n",
                        bearer_context->eps_bearer_id);
        OAILOG_FUNC_OUT(module);
      }
      if (pgw_ni_cbr_proc->type() ==
          PGW_BASE_PROC_TYPE_NETWORK_INITATED_CREATE_BEARER_REQUEST) {
        for (int bearer_index = 0;
             bearer_index < pgw_ni_cbr_proc->pending_eps_bearers_size();
             bearer_index++) {
          magma::lte::oai::SgwEpsBearerContext* stored_bearer_context_info =
              pgw_ni_cbr_proc->mutable_pending_eps_bearers(bearer_index);
          if (stored_bearer_context_info) {
            if (bearer_context->s1u_sgw_fteid.teid ==
                stored_bearer_context_info->sgw_teid_s1u_s12_s4_up()) {
              if (module == LOG_SPGW_APP) {
                snprintf(
                    policy_rule_name, POLICY_RULE_NAME_MAXLEN + 1, "%s",
                    stored_bearer_context_info->policy_rule_name().c_str());
              }
              if (dedicated_bearer_ctxt_p) {
                memcpy(dedicated_bearer_ctxt_p, stored_bearer_context_info,
                       sizeof(dedicated_bearer_ctxt_p));
              }
            }
            // Remove the temporary spgw entry
            delete stored_bearer_context_info;
          }
        }
      }
      if (pgw_ni_cbr_proc->pending_eps_bearers_size() == 0) {
        delete pgw_ni_cbr_proc;
      }
    }
    if (module == LOG_SPGW_APP) {
      int rc = spgw_send_nw_init_activate_bearer_rsp(
          cause, imsi64, bearer_context, default_bearer_id, policy_rule_name);
      if (rc != RETURNok) {
        OAILOG_ERROR_UE(
            module, imsi64,
            "Failed to send ACTIVATE_DEDICATED_BEARER_RSP to PCRF\n");
      }
    }
  }
  OAILOG_FUNC_OUT(module);
}

// Fills up downlink (DL) flow match rule from packet filters of eps bearer
void generate_dl_flow(magma::lte::oai::PacketFilterContents* packet_filter,
                      in_addr_t ipv4_s_addr, struct in6_addr* ue_ipv6,
                      struct ip_flow_dl* dlflow) {
  // Prepare DL flow rule
  // The TFTs are DL TFTs: UE is the destination/local,
  // PDN end point is the source/remote.

  // Adding UE to the rule is safe
  if (ipv4_s_addr && ue_ipv6) {
    /* In case of ipv4v6 since there is no other way to know if ipv4 or ipv6
     * address should be set, check the remote address flag and set the
     * ips accordingly
     */
    if ((TRAFFIC_FLOW_TEMPLATE_IPV4_REMOTE_ADDR_FLAG &
         packet_filter->flags()) ==
        TRAFFIC_FLOW_TEMPLATE_IPV4_REMOTE_ADDR_FLAG) {
      struct in_addr remoteaddr = {.s_addr = 0};
      if (packet_filter->ipv4_remote_addresses_size()) {
        remoteaddr.s_addr =
            (((uint32_t)packet_filter->ipv4_remote_addresses(0).addr()) << 24) +
            (((uint32_t)packet_filter->ipv4_remote_addresses(1).addr()) << 16) +
            (((uint32_t)packet_filter->ipv4_remote_addresses(2).addr()) << 8) +
            (((uint32_t)packet_filter->ipv4_remote_addresses(3).addr()));
      }
      // dlflow->src_ip.s_addr = ntohl(remoteaddr.s_addr); TODO Rashmi need to
      // check
      dlflow->src_ip.s_addr = remoteaddr.s_addr;
      dlflow->set_params |= SRC_IPV4;
      dlflow->dst_ip.s_addr = ipv4_s_addr;
      dlflow->set_params |= DST_IPV4;
    } else if ((TRAFFIC_FLOW_TEMPLATE_IPV6_REMOTE_ADDR_FLAG &
                packet_filter->flags()) ==
               TRAFFIC_FLOW_TEMPLATE_IPV6_REMOTE_ADDR_FLAG) {
      struct in6_addr remoteaddr = {};
      if (packet_filter->ipv6_remote_addresses_size()) {
        for (uint8_t itr = 0; itr < 16; itr++) {
          uint8_t ipv6 = packet_filter->ipv6_remote_addresses(itr).addr();
          remoteaddr.s6_addr[itr] = ipv6;
        }
      }
      dlflow->src_ip6 = remoteaddr;
      dlflow->set_params |= SRC_IPV6;
      dlflow->dst_ip6 = *ue_ipv6;
      dlflow->set_params |= DST_IPV6;
    }
  } else if (ipv4_s_addr) {
    dlflow->dst_ip.s_addr = ipv4_s_addr;
    dlflow->set_params |= DST_IPV4;
    if ((TRAFFIC_FLOW_TEMPLATE_IPV4_REMOTE_ADDR_FLAG &
         packet_filter->flags()) ==
        TRAFFIC_FLOW_TEMPLATE_IPV4_REMOTE_ADDR_FLAG) {
      struct in_addr remoteaddr = {};
      if (packet_filter->ipv4_remote_addresses_size()) {
        remoteaddr.s_addr =
            (((uint32_t)packet_filter->ipv4_remote_addresses(0).addr()) << 24) +
            (((uint32_t)packet_filter->ipv4_remote_addresses(1).addr()) << 16) +
            (((uint32_t)packet_filter->ipv4_remote_addresses(2).addr()) << 8) +
            (((uint32_t)packet_filter->ipv4_remote_addresses(3).addr()));
      }
      dlflow->src_ip.s_addr = ntohl(remoteaddr.s_addr);
      dlflow->set_params |= SRC_IPV4;
    }
  } else if (ue_ipv6) {
    dlflow->dst_ip6 = *ue_ipv6;
    dlflow->set_params |= DST_IPV6;
    if ((TRAFFIC_FLOW_TEMPLATE_IPV6_REMOTE_ADDR_FLAG &
         packet_filter->flags()) ==
        TRAFFIC_FLOW_TEMPLATE_IPV6_REMOTE_ADDR_FLAG) {
      struct in6_addr remoteaddr = {};
      if (packet_filter->ipv6_remote_addresses_size()) {
        for (uint8_t itr = 0; itr < 16; itr++) {
          uint8_t ipv6 = packet_filter->ipv6_remote_addresses(0).addr();
          remoteaddr.s6_addr[itr] = ipv6;
        }
      }

      dlflow->src_ip6 = remoteaddr;
      dlflow->set_params |= SRC_IPV6;
    }
  }
  // Specify the next header
  dlflow->ip_proto = packet_filter->protocol_identifier_nextheader();
  // Match on proto if it is explicity specified to be
  // other than the dummy IP. When PCRF RAR message does not
  // define the protocol type, this field defaults to value 0.
  // OVS would still apply exact match on 0  if parameter is set,
  // although incoming packets will have a proper protocol number
  // in its header leading to no match.
  if (dlflow->ip_proto != IPPROTO_IP) {
    dlflow->set_params |= IP_PROTO;
  }

  // Process remote port if present
  if ((TRAFFIC_FLOW_TEMPLATE_SINGLE_REMOTE_PORT_FLAG &
       packet_filter->flags()) ==
      TRAFFIC_FLOW_TEMPLATE_SINGLE_REMOTE_PORT_FLAG) {
    if (dlflow->ip_proto == IPPROTO_TCP) {
      dlflow->set_params |= TCP_SRC_PORT;
      dlflow->tcp_src_port = packet_filter->single_remote_port();
    } else if (dlflow->ip_proto == IPPROTO_UDP) {
      dlflow->set_params |= UDP_SRC_PORT;
      dlflow->udp_src_port = packet_filter->single_remote_port();
    }
  }

  // Process UE port if present
  if ((TRAFFIC_FLOW_TEMPLATE_SINGLE_LOCAL_PORT_FLAG & packet_filter->flags()) ==
      TRAFFIC_FLOW_TEMPLATE_SINGLE_LOCAL_PORT_FLAG) {
    if (dlflow->ip_proto == IPPROTO_TCP) {
      dlflow->set_params |= TCP_DST_PORT;
      dlflow->tcp_dst_port = packet_filter->single_local_port();
    } else if (dlflow->ip_proto == IPPROTO_UDP) {
      dlflow->set_params |= UDP_DST_PORT;
      dlflow->udp_dst_port = packet_filter->single_local_port();
    }
  }
}

// Helper function to generate dl flows and add tunnel for ipv4/ipv6/ipv4v6
// bearers
static void add_tunnel_helper(
    magma::lte::oai::S11BearerContext* spgw_context,
    magma::lte::oai::SgwEpsBearerContext* eps_bearer_ctxt_entry_p,
    imsi64_t imsi64) {
  uint32_t rc = RETURNerror;
  struct in_addr enb = {.s_addr = 0};
  char* apn = (char*)spgw_context->mutable_sgw_eps_bearer_context()
                  ->mutable_pdn_connection()
                  ->apn_in_use()
                  .c_str();
  struct in6_addr enb_ipv6 = {};

  convert_proto_ip_to_standard_ip_fmt(
      eps_bearer_ctxt_entry_p->mutable_enb_s1u_ip_addr(), &enb, &enb_ipv6,
      spgw_config.sgw_config.ipv6.s1_ipv6_enabled);

  struct in_addr ue_ipv4 = {.s_addr = 0};
  struct in6_addr ue_ipv6 = {};
  convert_proto_ip_to_standard_ip_fmt(
      eps_bearer_ctxt_entry_p->mutable_ue_ip_paa(), &ue_ipv4, &ue_ipv6, true);

  int vlan = eps_bearer_ctxt_entry_p->ue_ip_paa().vlan();
  Imsi_t imsi;
  memcpy(imsi.digit,
         spgw_context->mutable_sgw_eps_bearer_context()->imsi().c_str(),
         spgw_context->mutable_sgw_eps_bearer_context()->imsi().size());
  OAILOG_INFO_UE(LOG_SPGW_APP, imsi64, "Number of packet filter rules: %d\n",
                 eps_bearer_ctxt_entry_p->tft().number_of_packet_filters());
  for (uint8_t i = 0;
       i < eps_bearer_ctxt_entry_p->tft().number_of_packet_filters(); ++i) {
    struct ip_flow_dl dlflow = {0};
    magma::lte::oai::PacketFilter create_new_tft =
        eps_bearer_ctxt_entry_p->tft().packet_filter_list().create_new_tft(i);
    generate_dl_flow((create_new_tft
                          .mutable_packet_filter_contents(i)),
                     ue_ipv4.s_addr, &ue_ipv6, &dlflow);

#if !MME_UNIT_TEST
    rc = gtpv1u_add_tunnel(ue_ipv4, &ue_ipv6, vlan, enb, &enb_ipv6,
                           eps_bearer_ctxt_entry_p->sgw_teid_s1u_s12_s4_up(),
                           eps_bearer_ctxt_entry_p->enb_teid_s1u(), imsi,
                           &dlflow,
                           eps_bearer_ctxt_entry_p->tft()
                               .packet_filter_list()
                               .create_new_tft(i)
                               .eval_precedence(),
                           apn);

    if (rc != RETURNok) {
      OAILOG_ERROR_UE(LOG_SPGW_APP, imsi64,
                      "ERROR in setting up TUNNEL err=%d\n", rc);
    } else {
      OAILOG_INFO_UE(LOG_SPGW_APP, imsi64,
                     "Successfully setup flow rule for EPS bearer id %u "
                     "tunnel " TEID_FMT " (eNB) <-> (SGW) " TEID_FMT "\n",
                     eps_bearer_ctxt_entry_p->eps_bearer_id(),
                     eps_bearer_ctxt_entry_p->enb_teid_s1u(),
                     eps_bearer_ctxt_entry_p->sgw_teid_s1u_s12_s4_up());
    }
#endif
  }
}

bool does_sgw_bearer_context_hold_valid_enb_ip(
    ip_address_t enb_ip_address_S1u) {
  OAILOG_FUNC_IN(LOG_SPGW_APP);
  static struct in6_addr ipv6_address = {};
  switch (enb_ip_address_S1u.pdn_type) {
    case IPv4:
      if (enb_ip_address_S1u.address.ipv4_address.s_addr) {
        OAILOG_FUNC_RETURN(LOG_SPGW_APP, true);
      }
      break;
    case IPv4_AND_v6:
      if ((enb_ip_address_S1u.address.ipv4_address.s_addr) ||
          (memcmp(&ipv6_address, &(enb_ip_address_S1u.address.ipv6_address),
                  sizeof(struct in6_addr)) != 0)) {
        OAILOG_FUNC_RETURN(LOG_SPGW_APP, true);
      }
      break;
    case IPv6:
      if (memcmp(&ipv6_address, &(enb_ip_address_S1u.address.ipv6_address),
                 sizeof(struct in6_addr)) != 0) {
        OAILOG_FUNC_RETURN(LOG_SPGW_APP, true);
      }
      break;
    default:
      OAILOG_ERROR(LOG_SPGW_APP, "Invalid pdn-type \n");
      break;
  }
  OAILOG_FUNC_RETURN(LOG_SPGW_APP, false);
}

bool does_bearer_context_hold_valid_enb_ip(
    magma::lte::oai::IpTupple enb_ip_address_S1u) {
  OAILOG_FUNC_IN(LOG_SPGW_APP);
  switch (enb_ip_address_S1u.pdn_type()) {
    case IPv4:
      OAILOG_ERROR(LOG_SPGW_APP, "Rashmi----size:%d",
                   enb_ip_address_S1u.ipv4_addr().size());
      if (enb_ip_address_S1u.ipv4_addr().size()) {
        OAILOG_FUNC_RETURN(LOG_SPGW_APP, true);
      }
      break;
    case IPv4_AND_v6:
      OAILOG_ERROR(LOG_SPGW_APP, "Rashmi----size:%d ipv6 size:%d ",
                   enb_ip_address_S1u.ipv4_addr().size(),
                   enb_ip_address_S1u.ipv6_addr().size());
      if ((enb_ip_address_S1u.ipv4_addr().size()) ||
          ((enb_ip_address_S1u.ipv6_addr().size()))) {
        OAILOG_FUNC_RETURN(LOG_SPGW_APP, true);
      }
      break;
    case IPv6:
      OAILOG_ERROR(LOG_SPGW_APP, "Rashmi----size:%d",
                   enb_ip_address_S1u.ipv6_addr().size());
      if (enb_ip_address_S1u.ipv6_addr().size()) {
        OAILOG_FUNC_RETURN(LOG_SPGW_APP, true);
      }
      break;
    default:
      OAILOG_ERROR(LOG_SPGW_APP, "Invalid pdn-type \n");
      break;
  }
  OAILOG_FUNC_RETURN(LOG_SPGW_APP, false);
}

void sgw_send_release_access_bearer_response(
    log_proto_t module, task_id_t origin_task_id, imsi64_t imsi64,
    gtpv2c_cause_value_t cause,
    const itti_s11_release_access_bearers_request_t* const
        release_access_bearers_req_pP,
    teid_t mme_teid_s11) {
  OAILOG_FUNC_IN(module);
  status_code_e rv = RETURNok;
  itti_s11_release_access_bearers_response_t* release_access_bearers_resp_p =
      NULL;
  MessageDef* message_p = itti_alloc_new_message(
      origin_task_id, S11_RELEASE_ACCESS_BEARERS_RESPONSE);
  if (message_p == NULL) {
    OAILOG_ERROR_UE(
        module, imsi64,
        "Failed to allocate memory for Release Access Bearer Response \n");
    OAILOG_FUNC_OUT(module);
  }
  message_p->ittiMsgHeader.imsi = imsi64;
  release_access_bearers_resp_p =
      &message_p->ittiMsg.s11_release_access_bearers_response;
  release_access_bearers_resp_p->cause.cause_value = cause;
  release_access_bearers_resp_p->teid = mme_teid_s11;
  release_access_bearers_resp_p->trxn = release_access_bearers_req_pP->trxn;

  if (module == LOG_SPGW_APP) {
    rv = send_msg_to_task(&spgw_app_task_zmq_ctx, TASK_MME, message_p);
  } else if (module == LOG_SGW_S8) {
    rv = send_msg_to_task(&sgw_s8_task_zmq_ctx, TASK_MME, message_p);
  } else {
    OAILOG_ERROR_UE(module, imsi64, "Invalid module \n");
  }
  if (rv != RETURNok) {
    OAILOG_ERROR_UE(module, imsi64,
                    "Failed to send Release Access Bearer Response to MME\n");
    OAILOG_FUNC_OUT(module);
  }
  OAILOG_DEBUG_UE(module, imsi64,
                  "Release Access Bearer Response sent to MME\n");
  OAILOG_FUNC_OUT(module);
}

void sgw_process_release_access_bearer_request(
    log_proto_t module, imsi64_t imsi64,
    magma::lte::oai::SgwEpsBearerContextInfo* sgw_context) {
  OAILOG_FUNC_IN(module);
  int rv = RETURNok;
  magma::lte::oai::SgwEpsBearerContext eps_bearer_ctxt;
  /*
   * Release the tunnels so that in idle state, DL packets are not sent
   * towards eNB.
   * These tunnels will be added again when UE moves back to connected mode.
   */
  magma::lte::oai::SgwPdnConnection* pdn_connection_p =
      sgw_context->mutable_pdn_connection();
  if (pdn_connection_p->eps_bearer_map_size()) {
    map_uint32_spgw_eps_bearer_context_t eps_bearer_map;
    eps_bearer_map.map = pdn_connection_p->mutable_eps_bearer_map();
    for (auto itr = eps_bearer_map.map->begin();
         itr != eps_bearer_map.map->end(); itr++) {
      magma::lte::oai::SgwEpsBearerContext eps_bearer_ctxt = itr->second;

      struct in_addr enb = {.s_addr = 0};
      struct in6_addr enb_ipv6 = {};
      convert_proto_ip_to_standard_ip_fmt(
          eps_bearer_ctxt.mutable_enb_s1u_ip_addr(), &enb, &enb_ipv6, true);

      struct in_addr ue_ipv4 = {.s_addr = 0};
      struct in6_addr ue_ipv6 = {};
      convert_proto_ip_to_standard_ip_fmt(eps_bearer_ctxt.mutable_ue_ip_paa(),
                                          &ue_ipv4, &ue_ipv6, true);
      struct in_addr pgw = {.s_addr = 0};
      struct in6_addr pgw_ipv6 = {};
      convert_proto_ip_to_standard_ip_fmt(
          eps_bearer_ctxt.mutable_pgw_address_up(), &pgw, &pgw_ipv6, true);

      OAILOG_DEBUG_UE(module, imsi64,
                      "Deleting tunnel for bearer_id %u ue addr %x enb_ip %x "
                      "sgw_teid_s1u_s12_s4_up %x, enb_teid_S1u %x pgw_up_ip %x "
                      "pgw_up_teid %x "
                      "s_gw_ip_address_S5_S8_up %s"
                      "s_gw_teid_S5_S8_up %x \n ",
                      eps_bearer_ctxt.eps_bearer_id(), ue_ipv4.s_addr,
                      enb.s_addr, eps_bearer_ctxt.sgw_teid_s1u_s12_s4_up(),
                      eps_bearer_ctxt.enb_teid_s1u(), pgw.s_addr,
                      eps_bearer_ctxt.pgw_teid_s5_s8_up(),
                      eps_bearer_ctxt.sgw_ip_address_s5_s8_up().c_str(),
                      eps_bearer_ctxt.sgw_teid_s5_s8_up());
#if !MME_UNIT_TEST  // skip tunnel deletion for unit tests
      if (module == LOG_SPGW_APP) {
        rv =
            gtp_tunnel_ops->del_tunnel(enb, &enb_ipv6, ue_ipv4, &ue_ipv6,
                                       eps_bearer_ctxt.sgw_teid_s1u_s12_s4_up(),
                                       eps_bearer_ctxt.enb_teid_s1u(), nullptr);
      } else if (module == LOG_SGW_S8) {
        rv = gtpv1u_del_s8_tunnel(enb, &enb_ipv6, pgw, &pgw_ipv6, ue_ipv4,
                                  &ue_ipv6,
                                  eps_bearer_ctxt.sgw_teid_s1u_s12_s4_up(),
                                  eps_bearer_ctxt.sgw_teid_s5_s8_up());
      }

      // TODO Need to add handling on failing to delete s1-u tunnel rules from
      // ovs flow table
      if (rv < 0) {
        OAILOG_ERROR_UE(module, imsi64,
                        "ERROR in deleting TUNNEL " TEID_FMT
                        " (eNB) <-> (SGW) " TEID_FMT "\n",
                        eps_bearer_ctxt.enb_teid_s1u(),
                        eps_bearer_ctxt.sgw_teid_s1u_s12_s4_up());
      }
      // Paging is performed without packet buffering
      Imsi_t imsi;
      memcpy(imsi.digit, sgw_context->imsi().c_str(),
             sgw_context->imsi().size());
      rv = gtp_tunnel_ops->add_paging_rule(imsi, ue_ipv4, &ue_ipv6);
      // Convert to string for logging
      char* ip_str = inet_ntoa(ue_ipv4);
      if (rv < 0) {
        OAILOG_ERROR_UE(module, imsi64,
                        "ERROR in setting paging rule for IP Addr: %s\n",
                        ip_str);
      }
      if ((eps_bearer_ctxt.ue_ip_paa().pdn_type() == IPv6) ||
          (eps_bearer_ctxt.ue_ip_paa().pdn_type() == IPv4_AND_v6)) {
        OAILOG_DEBUG(module, "Set the paging rule for IPv6 Addr: %s\n",
                     eps_bearer_ctxt.ue_ip_paa().ipv6_addr().c_str());
      } else {
        OAILOG_DEBUG(module, "Set the paging rule for IP Addr: %s\n", ip_str);
      }
#endif
      // release enb's UP teid and IP address
      eps_bearer_ctxt.clear_enb_s1u_ip_addr();
      eps_bearer_ctxt.set_enb_teid_s1u(INVALID_TEID);
    }
  }
  OAILOG_FUNC_OUT(module);
}

// Generates random s11 control plane teid
static teid_t sgw_generate_new_s11_cp_teid(void) {
  OAILOG_FUNC_IN(LOG_SPGW_APP);
  magma::lte::oai::S11BearerContext* s_plus_p_gw_eps_bearer_ctxt_info_p =
      nullptr;
  teid_t teid = INVALID_TEID;
  // note srand with seed is initialized at main
  do {
    teid = (teid_t)rand();
    s_plus_p_gw_eps_bearer_ctxt_info_p = sgw_cm_get_spgw_context(teid);
  } while (s_plus_p_gw_eps_bearer_ctxt_info_p);

  OAILOG_FUNC_RETURN(LOG_SGW_S8, teid);
}

// Handles delete bearer cmd from MME
void sgw_handle_delete_bearer_cmd(
    itti_s11_delete_bearer_command_t* s11_delete_bearer_command,
    imsi64_t imsi64) {
  OAILOG_FUNC_IN(LOG_SPGW_APP);

  OAILOG_INFO_UE(LOG_SPGW_APP, imsi64,
                 "Received s11_delete_bearer_command for teid" TEID_FMT "\n",
                 s11_delete_bearer_command->teid);
  magma::lte::oai::S11BearerContext* spgw_ctxt =
      sgw_cm_get_spgw_context(s11_delete_bearer_command->teid);
  if (!spgw_ctxt) {
    OAILOG_ERROR_UE(
        LOG_SPGW_APP, imsi64,
<<<<<<< HEAD
        "failed to get s_plu_pgw_eps bearer context for teid " TEID_FMT
=======
        "failed to get s_plus_p_gw_eps_bearer_context for teid " TEID_FMT
>>>>>>> 8374468f
        " while processing s11_delete_bearer_command\n",
        s11_delete_bearer_command->teid);
    OAILOG_FUNC_OUT(TASK_SPGW_APP);
  }

  char* imsi = (char*)spgw_ctxt->sgw_eps_bearer_context().imsi().c_str();
  pcef_delete_dedicated_bearer(imsi, s11_delete_bearer_command->ebi_list);

  // Send itti_s11_nw_init_deactv_bearer_request_t to MME to delete the bearer/s
  spgw_build_and_send_s11_deactivate_bearer_req(
      imsi64, s11_delete_bearer_command->ebi_list.num_ebi,
      s11_delete_bearer_command->ebi_list.ebis, false,
      s11_delete_bearer_command->local_teid, LOG_SPGW_APP);

  OAILOG_FUNC_OUT(TASK_SPGW_APP);
}

void convert_proto_ip_to_standard_ip_fmt(magma::lte::oai::IpTupple* proto_ip,
                                         struct in_addr* ipv4,
                                         struct in6_addr* ipv6,
                                         bool ipv6_enabled) {
  inet_pton(AF_INET, proto_ip->ipv4_addr().c_str(), &ipv4->s_addr);
  if (ipv6_enabled &&
      (proto_ip->pdn_type() == IPv6 || proto_ip->pdn_type() == IPv4_AND_v6)) {
    inet_pton(AF_INET6, proto_ip->ipv6_addr().c_str(), ipv6);
  }
}

#if 0  // TODO Rashmi remove if not required
//------------------------------------------------------------------------------
void clear_proto_protocol_configuration_options(
    magma::lte::oai::Pco* const pco) {
  if (pco) {
    for (int i = 0; i < PCO_UNSPEC_MAXIMUM_PROTOCOL_ID_OR_CONTAINER_ID; i++) {
      if (pco->protocol_or_container_ids[i].contents) {
        bdestroy_wrapper(&pco->protocol_or_container_ids[i].contents);
      }
    }
    memset(pco, 0, sizeof(protocol_configuration_options_t));
  }
}
#endif

static void get_session_req_data(
    spgw_state_t* spgw_state,
    const magma::lte::oai::CreateSessionMessage* saved_req,
    struct pcef_create_session_data* data) {
  data->msisdn_len = saved_req->msisdn().size();
  memcpy(data->msisdn, saved_req->msisdn().c_str(), data->msisdn_len);
  data->imeisv_exists = saved_req->mei().size() > 0 ? true : false;
  memcpy(data->imeisv, saved_req->mei().c_str(), saved_req->mei().size());

  data->uli_exists = saved_req->uli().size() > 0 ? true : false;
  memcpy(data->uli, saved_req->uli().c_str(), saved_req->uli().size());

  data->mcc_mnc_len = saved_req->serving_network().mcc().size();
  memcpy(data->mcc_mnc, saved_req->serving_network().mcc().c_str(),
         saved_req->serving_network().mcc().size());
  data->mcc_mnc_len += saved_req->serving_network().mnc().size();

  memcpy(&data->mcc_mnc[data->mcc_mnc_len],
         saved_req->serving_network().mnc().c_str(),
         saved_req->serving_network().mnc().size());
  get_imsi_plmn_from_session_req(saved_req->imsi(), data);

  memcpy(data->charging_characteristics.value,
         saved_req->charging_characteristics().c_str(),
         saved_req->charging_characteristics().size());
  data->charging_characteristics.length =
      saved_req->charging_characteristics().size();

  memcpy(data->apn, saved_req->apn().c_str(), saved_req->apn().size());
  data->pdn_type = saved_req->pdn_type();

  inet_ntop(AF_INET, &spgw_state->sgw_ip_address_S1u_S12_S4_up, data->sgw_ip,
            INET_ADDRSTRLEN);

  // QoS Info
  data->ambr_dl = saved_req->ambr().br_dl();
  data->ambr_ul = saved_req->ambr().br_ul();
  auto qos = saved_req->bearer_contexts_to_be_created(0).bearer_level_qos();
  data->pl = qos.pl();
  data->pci = qos.pci();
  data->pvi = qos.pvi();
  data->qci = qos.qci();
}<|MERGE_RESOLUTION|>--- conflicted
+++ resolved
@@ -1728,16 +1728,10 @@
   magma::lte::oai::S11BearerContext* spgw_ctxt =
       sgw_cm_get_spgw_context(s11_pcrf_ded_bearer_deactv_rsp->s_gw_teid_s11_s4);
   if (!spgw_ctxt) {
-<<<<<<< HEAD
-    OAILOG_ERROR_UE(LOG_SPGW_APP, imsi64,
-                    "failed to get s_plus_pgw_eps_bearer_context for teid %u\n",
-                    s11_pcrf_ded_bearer_deactv_rsp->s_gw_teid_s11_s4);
-=======
     OAILOG_ERROR_UE(
         LOG_SPGW_APP, imsi64,
         "failed to get s_plus_p_gw_eps_bearer_context for teid" TEID_FMT,
         s11_pcrf_ded_bearer_deactv_rsp->s_gw_teid_s11_s4);
->>>>>>> 8374468f
     OAILOG_FUNC_RETURN(LOG_SPGW_APP, rc);
   }
   magma::lte::oai::SgwEpsBearerContextInfo* sgw_context_p =
@@ -2568,11 +2562,7 @@
   if (!spgw_ctxt) {
     OAILOG_ERROR_UE(
         LOG_SPGW_APP, imsi64,
-<<<<<<< HEAD
         "failed to get s_plu_pgw_eps bearer context for teid " TEID_FMT
-=======
-        "failed to get s_plus_p_gw_eps_bearer_context for teid " TEID_FMT
->>>>>>> 8374468f
         " while processing s11_delete_bearer_command\n",
         s11_delete_bearer_command->teid);
     OAILOG_FUNC_OUT(TASK_SPGW_APP);
