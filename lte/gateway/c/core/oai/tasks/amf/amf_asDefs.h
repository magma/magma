--- conflicted
+++ resolved
@@ -117,11 +117,7 @@
                          // type
 #define AMF_AS_PDU_SESSION_STATUS 0x01
 #define AMF_AS_PDU_SESSION_REACTIVATION_STATUS 0x02
-<<<<<<< HEAD
   uint8_t pdu_session_status_ie;
-=======
-  uint8_t pdu_sesion_status_ie;
->>>>>>> a59503f1
   uint16_t pdu_session_status;
   uint16_t pdu_session_reactivation_status;
   uint8_t ue_context_req;
