--- conflicted
+++ resolved
@@ -146,7 +146,6 @@
   inet_ntop(AF_INET, message->gnb_gtp_teid_ip_addr, ipv4_str, INET_ADDRSTRLEN);
   req_rat_specific->mutable_gnode_endpoint()->set_end_ipv4_addr(ipv4_str);
 
-<<<<<<< HEAD
   for (int i = 0; i < smf_ctx->qos_flow_list.maxNumOfQosFlows; i++) {
     QosPolicy* qosPolicy = req_rat_specific->add_qos_policy();
     qosPolicy->set_version(
@@ -158,9 +157,6 @@
   }
 
   OAILOG_DEBUG(LOG_AMF_APP, "Sending PDU Session Modification Response to SMF");
-
-=======
->>>>>>> b22f71b1
   OAILOG_INFO(
       LOG_AMF_APP,
       "Sending msg(grpc) to :[sessiond] for ue: [%s] pdu session :[%u]\n", imsi,
