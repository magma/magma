--- conflicted
+++ resolved
@@ -100,19 +100,13 @@
 int AMFClientServicerBase::amf_smf_create_pdu_session(
     char* imsi, uint8_t* apn, uint32_t pdu_session_id,
     uint32_t pdu_session_type, uint32_t gnb_gtp_teid, uint8_t pti,
-<<<<<<< HEAD
-    uint8_t* gnb_gtp_teid_ip_addr, char* ipv4_addr, uint32_t version,
-    const ambr_t& state_ambr, const eps_subscribed_qos_profile_t& qos_profile) {
-  return AsyncSmfServiceClient::getInstance().amf_smf_create_pdu_session_ipv4(
-      imsi, apn, pdu_session_id, pdu_session_type, gnb_gtp_teid, pti,
-      gnb_gtp_teid_ip_addr, ipv4_addr, version, state_ambr, qos_profile);
-=======
     uint8_t* gnb_gtp_teid_ip_addr, char* ue_ipv4_addr, char* ue_ipv6_addr,
-    const ambr_t& state_ambr, uint32_t version) {
+    const ambr_t& state_ambr, uint32_t version,
+    const eps_subscribed_qos_profile_t& qos_profile) {
   return AsyncSmfServiceClient::getInstance().amf_smf_create_pdu_session(
       imsi, apn, pdu_session_id, pdu_session_type, gnb_gtp_teid, pti,
-      gnb_gtp_teid_ip_addr, ue_ipv4_addr, ue_ipv6_addr, state_ambr, version);
->>>>>>> 7315653e
+      gnb_gtp_teid_ip_addr, ue_ipv4_addr, ue_ipv6_addr, state_ambr, version,
+      qos_profile);
 }
 
 bool AMFClientServicerBase::set_smf_session(SetSMSessionContext& request) {
