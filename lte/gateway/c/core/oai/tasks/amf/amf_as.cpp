--- conflicted
+++ resolved
@@ -1270,11 +1270,7 @@
       memcpy(
           &item->PDU_Session_Resource_Setup_Request_Transfer
                .qos_flow_setup_request_list.qos_flow_req_item,
-<<<<<<< HEAD
           &smf_context->qos_flow_list.item[0].qos_flow_req_item,
-=======
-          &smf_context->subscribed_qos_profile.qos_flow_req_item,
->>>>>>> 9a5e6182
           sizeof(qos_flow_setup_request_item));
     }
   }
