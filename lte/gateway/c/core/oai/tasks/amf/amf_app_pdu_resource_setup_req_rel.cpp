--- conflicted
+++ resolved
@@ -133,11 +133,7 @@
   memcpy(
       &amf_pdu_ses_setup_transfer_req->qos_flow_setup_request_list
            .qos_flow_req_item,
-<<<<<<< HEAD
       &smf_context->qos_flow_list.item[0].qos_flow_req_item,
-=======
-      &smf_context->subscribed_qos_profile.qos_flow_req_item,
->>>>>>> 9a5e6182
       sizeof(qos_flow_setup_request_item));
 
   ngap_pdu_ses_setup_req->nas_pdu = nas_msg;
@@ -180,8 +176,7 @@
   // Hardcoded number of pdu sessions as 1
   ngap_pdu_ses_mod_req->pduSessResourceModReqList.no_of_items = 1;
   ngap_pdu_ses_mod_req->pduSessResourceModReqList.item[0].Pdu_Session_ID =
-      (Ngap_PDUSessionID_t)
-          smf_context->smf_proc_data.pdu_session_identity.pdu_session_id;
+      (Ngap_PDUSessionID_t) smf_context->smf_proc_data.pdu_session_id;
 
   ngap_pdu_ses_mod_req->pduSessResourceModReqList.no_of_items = 1;
   // Adding respective header to amf_pdu_ses_setup_transfer_request
