/**
 * Copyright 2020 The Magma Authors.
 *
 * This source code is licensed under the BSD-style license found in the
 * LICENSE file in the root directory of this source tree.
 *
 * Unless required by applicable law or agreed to in writing, software
 * distributed under the License is distributed on an "AS IS" BASIS,
 * WITHOUT WARRANTIES OR CONDITIONS OF ANY KIND, either express or implied.
 * See the License for the specific language governing permissions and
 * limitations under the License.
 */

#include <sstream>
#ifdef __cplusplus
extern "C" {
#endif
#include "log.h"
#include "conversions.h"
#ifdef __cplusplus
}
#endif
#include "common_defs.h"
#include <unordered_map>
#include "amf_app_ue_context_and_proc.h"
#include "amf_authentication.h"
#include "amf_as.h"
#include "amf_recv.h"
#include "amf_identity.h"
#include "amf_sap.h"

#define AMF_CAUSE_SUCCESS (1)
namespace magma5g {
extern std::unordered_map<imsi64_t, guti_and_amf_id_t> amf_supi_guti_map;

int amf_handle_service_request(
    amf_ue_ngap_id_t ue_id, ServiceRequestMsg* msg,
    const amf_nas_message_decode_status_t decode_status) {
  int rc                         = RETURNok;
  ue_m5gmm_context_s* ue_context = nullptr;
  bool tmsi_based_context_found  = false;
  notify_ue_event notify_ue_event_type;
  amf_sap_t amf_sap;
  tmsi_t tmsi_rcv;
  char imsi[IMSI_BCD_DIGITS_MAX + 1];
  char ip_str[INET_ADDRSTRLEN];
  uint16_t pdu_session_status      = 0;
  uint16_t pdu_reactivation_result = 0;
  uint32_t tmsi_stored;

<<<<<<< HEAD
  OAILOG_INFO(
=======
  OAILOG_DEBUG(
>>>>>>> a59503f1
      LOG_AMF_APP, "Received TMSI in message : %02x%02x%02x%02x",
      msg->m5gs_mobile_identity.mobile_identity.tmsi.m5g_tmsi[0],
      msg->m5gs_mobile_identity.mobile_identity.tmsi.m5g_tmsi[1],
      msg->m5gs_mobile_identity.mobile_identity.tmsi.m5g_tmsi[2],
      msg->m5gs_mobile_identity.mobile_identity.tmsi.m5g_tmsi[3]);
  memcpy(
      &tmsi_rcv, &msg->m5gs_mobile_identity.mobile_identity.tmsi.m5g_tmsi,
      sizeof(tmsi_t));
  memset(&amf_sap, 0, sizeof(amf_sap_s));
  ue_context = amf_ue_context_exists_amf_ue_ngap_id(ue_id);
  tmsi_rcv   = ntohl(tmsi_rcv);

  if (ue_context == NULL) {
<<<<<<< HEAD
    OAILOG_INFO(LOG_AMF_APP, "ue_context is NULL\n");
=======
    OAILOG_DEBUG(LOG_AMF_APP, "UE context is NULL\n");
>>>>>>> a59503f1
    OAILOG_FUNC_RETURN(LOG_NAS_AMF, RETURNerror);
  }

  tmsi_stored = ue_context->amf_context.m5_guti.m_tmsi;
  // Check TMSI and then check MAC
<<<<<<< HEAD
  OAILOG_INFO(
      LOG_NAS_AMF, " TMSI stored in AMF CONTEXT %08" PRIx32 "\n", tmsi_stored);
  OAILOG_INFO(LOG_NAS_AMF, " TMSI received %08" PRIx32 "\n", tmsi_rcv);
=======
  OAILOG_DEBUG(
      LOG_NAS_AMF, " TMSI stored in AMF CONTEXT %08" PRIx32 "\n", tmsi_stored);
  OAILOG_DEBUG(LOG_NAS_AMF, " TMSI received %08" PRIx32 "\n", tmsi_rcv);
>>>>>>> a59503f1

  if (ue_context) {
    OAILOG_DEBUG(
        LOG_NAS_AMF,
        "TMSI matched for the UE id %d "
        " receved TMSI %08X stored TMSI %08X \n",
        ue_id, tmsi_rcv, tmsi_stored);

    if (msg->service_type.service_type_value == SERVICE_TYPE_SIGNALING) {
      OAILOG_DEBUG(LOG_NAS_AMF, "Service request type is signalling \n");
      amf_sap.primitive = AMFAS_ESTABLISH_CNF;

      amf_sap.u.amf_as.u.establish.ue_id    = ue_id;
      amf_sap.u.amf_as.u.establish.nas_info = AMF_AS_NAS_INFO_SR;

      /* GUTI have already updated in amf_context during Identification
       * response complete, now assign to amf_sap
       */
      amf_sap.u.amf_as.u.establish.guti = ue_context->amf_context.m5_guti;
      rc                                = amf_sap_send(&amf_sap);
      ue_context->mm_state              = REGISTERED_CONNECTED;
    } else if (
        (msg->service_type.service_type_value == SERVICE_TYPE_DATA) ||
        (msg->service_type.service_type_value ==
         SERVICE_TYPE_HIGH_PRIORITY_ACCESS)) {
      OAILOG_DEBUG(LOG_NAS_AMF, "Service request type is Data \n");
      for (uint16_t session_id = 1; session_id < (sizeof(session_id) * 8);
           session_id++) {
        if (msg->uplink_data_status.uplinkDataStatus & (1 << session_id)) {
          smf_context_t* smf_context =
              amf_smf_context_exists_pdu_session_id(ue_context, session_id);
          if (smf_context) {
            pdu_session_status |= (1 << session_id);
            IMSI64_TO_STRING(ue_context->amf_context.imsi64, imsi, 15);
            if (smf_context->pdu_address.pdn_type == IPv4) {
              inet_ntop(
                  AF_INET, &(smf_context->pdu_address.ipv4_address.s_addr),
                  ip_str, INET_ADDRSTRLEN);
            }
<<<<<<< HEAD
            OAILOG_INFO(
=======
            OAILOG_DEBUG(
>>>>>>> a59503f1
                LOG_NAS_AMF,
                "Sending session request to SMF on service request for "
                "sessiond %u\n",
                session_id);
            notify_ue_event_type = UE_SERVICE_REQUEST_ON_PAGING;
            // construct the proto structure and send message to SMF
            amf_smf_notification_send(ue_id, ue_context, notify_ue_event_type);
          }
        }
      }
    } else if (
        msg->service_type.service_type_value ==
        SERVICE_TYPE_MOBILE_TERMINATED_SERVICES) {
      notify_ue_event_type = UE_SERVICE_REQUEST_ON_PAGING;
      amf_smf_notification_send(ue_id, ue_context, notify_ue_event_type);
    }
  } else {
    OAILOG_WARNING(
        LOG_NAS_AMF,
        "TMSI not matched for "
        "(ue_id=" AMF_UE_NGAP_ID_FMT ")\n",
        ue_id);

    // Send prepare and send reject message.
    amf_sap.primitive                     = AMFAS_ESTABLISH_REJ;
    amf_sap.u.amf_as.u.establish.ue_id    = ue_id;
    amf_sap.u.amf_as.u.establish.nas_info = AMF_AS_NAS_INFO_SR;

    /* GUTI have already updated in amf_context during Identification
     * response complete, now assign to amf_sap
     */
    amf_sap.u.amf_as.u.establish.guti = ue_context->amf_context.m5_guti;
    rc                                = amf_sap_send(&amf_sap);
  }

  OAILOG_FUNC_RETURN(LOG_NAS_AMF, rc);
}

/* Identifies 5GS Registration type and processes the Message accordingly */
int amf_handle_registration_request(
    amf_ue_ngap_id_t ue_id, tai_t* originating_tai, ecgi_t* originating_ecgi,
    RegistrationRequestMsg* msg, const bool is_initial,
    const bool is_amf_ctx_new, int amf_cause,
    const amf_nas_message_decode_status_t decode_status) {
  int rc = RETURNok;
  // Local imsi to be put in imsi defined in 3gpp_23.003.h
  supi_as_imsi_t supi_imsi;
  amf_guti_m5g_t amf_guti;
  guti_and_amf_id_t guti_and_amf_id;
  /*
   * Handle message checking error
   */
  if (amf_cause != AMF_CAUSE_SUCCESS) {
    rc = amf_proc_registration_reject(ue_id, amf_cause);
  }
  amf_registration_request_ies_t* params =
      new (amf_registration_request_ies_t)();
  /*
   * Message processing
   */
  /*
   * Get the 5GS Registration type
   */
  params->m5gsregistrationtype = AMF_REGISTRATION_TYPE_RESERVED;
  if (msg->m5gs_reg_type.type_val == AMF_REGISTRATION_TYPE_INITIAL) {
    params->m5gsregistrationtype = AMF_REGISTRATION_TYPE_INITIAL;
  } else if (
      msg->m5gs_reg_type.type_val == AMF_REGISTRATION_TYPE_MOBILITY_UPDATING) {
    params->m5gsregistrationtype = AMF_REGISTRATION_TYPE_MOBILITY_UPDATING;
  } else if (
      msg->m5gs_reg_type.type_val == AMF_REGISTRATION_TYPE_PERIODIC_UPDATING) {
    params->m5gsregistrationtype = AMF_REGISTRATION_TYPE_PERIODIC_UPDATING;
  } else if (msg->m5gs_reg_type.type_val == AMF_REGISTRATION_TYPE_EMERGENCY) {
    params->m5gsregistrationtype = AMF_REGISTRATION_TYPE_EMERGENCY;
  } else if (msg->m5gs_reg_type.type_val == AMF_REGISTRATION_TYPE_RESERVED) {
    params->m5gsregistrationtype = AMF_REGISTRATION_TYPE_RESERVED;
  } else {
    params->m5gsregistrationtype = AMF_REGISTRATION_TYPE_INITIAL;
  }

  ue_m5gmm_context_s* ue_context = amf_ue_context_exists_amf_ue_ngap_id(ue_id);
  if (ue_context == NULL) {
    OAILOG_ERROR(LOG_AMF_APP, "UE context is null for ue id:%d \n", ue_id);
    return RETURNerror;
  }
  // Save the UE Security Capability into AMF's UE Context
  memcpy(
      &(ue_context->amf_context.ue_sec_capability), &(msg->ue_sec_capability),
      sizeof(UESecurityCapabilityMsg));
  memcpy(
      &(ue_context->amf_context.originating_tai), (const void*) originating_tai,
      sizeof(tai_t));

  if (msg->m5gs_reg_type.type_val == AMF_REGISTRATION_TYPE_INITIAL) {
    /*
     * Get the AMF mobile identity. For new registration
     * mobility type suppose to be SUCI
     * This is SUCI message identity type is SUPI as IMSI type
     * Extract the SUPI from SUCI directly as scheme is NULL */
    if (msg->m5gs_mobile_identity.mobile_identity.imsi.type_of_identity ==
        M5GSMobileIdentityMsg_SUCI_IMSI) {
      // Only considering protection scheme as NULL else return error.
      if (msg->m5gs_mobile_identity.mobile_identity.imsi.protect_schm_id ==
          MOBILE_IDENTITY_PROTECTION_SCHEME_NULL) {
        /*
         * Extract the SUPI or IMSI from SUCI as scheme output is not encrypted
         */
        params->imsi = new imsi_t();
        /* Copying PLMN to local supi which is imsi*/
        supi_imsi.plmn.mcc_digit1 =
            msg->m5gs_mobile_identity.mobile_identity.imsi.mcc_digit1;
        supi_imsi.plmn.mcc_digit2 =
            msg->m5gs_mobile_identity.mobile_identity.imsi.mcc_digit2;
        supi_imsi.plmn.mcc_digit3 =
            msg->m5gs_mobile_identity.mobile_identity.imsi.mcc_digit3;
        supi_imsi.plmn.mnc_digit1 =
            msg->m5gs_mobile_identity.mobile_identity.imsi.mnc_digit1;
        supi_imsi.plmn.mnc_digit2 =
            msg->m5gs_mobile_identity.mobile_identity.imsi.mnc_digit2;
        supi_imsi.plmn.mnc_digit3 =
            msg->m5gs_mobile_identity.mobile_identity.imsi.mnc_digit3;
        // copy 5 octet scheme_output to msin of supi_imsi
        memcpy(
            &supi_imsi.msin,
            &msg->m5gs_mobile_identity.mobile_identity.imsi.scheme_output,
            MSIN_MAX_LENGTH);
        // Copy entire supi_imsi to param->imsi->u.value
        memcpy(&params->imsi->u.value, &supi_imsi, IMSI_BCD8_SIZE);

        if (supi_imsi.plmn.mnc_digit3 != 0xf) {
          params->imsi->u.value[0] = ((supi_imsi.plmn.mcc_digit1 << 4) & 0xf0) |
                                     (supi_imsi.plmn.mcc_digit2 & 0xf);
          params->imsi->u.value[1] = ((supi_imsi.plmn.mcc_digit3 << 4) & 0xf0) |
                                     (supi_imsi.plmn.mnc_digit1 & 0xf);
          params->imsi->u.value[2] = ((supi_imsi.plmn.mnc_digit2 << 4) & 0xf0) |
                                     (supi_imsi.plmn.mnc_digit3 & 0xf);
        }
        OAILOG_DEBUG(
            LOG_AMF_APP,
            "SUPI as IMSI derived : %02x%02x%02x%02x%02x%02x%02x%02x \n",
            params->imsi->u.value[0], params->imsi->u.value[1],
            params->imsi->u.value[2], params->imsi->u.value[3],
            params->imsi->u.value[4], params->imsi->u.value[5],
            params->imsi->u.value[6], params->imsi->u.value[7]);

        ue_context->amf_context.m5_guti.guamfi.plmn.mcc_digit1 =
            supi_imsi.plmn.mcc_digit1;
        ue_context->amf_context.m5_guti.guamfi.plmn.mcc_digit2 =
            supi_imsi.plmn.mcc_digit2;
        ue_context->amf_context.m5_guti.guamfi.plmn.mcc_digit3 =
            supi_imsi.plmn.mcc_digit3;
        ue_context->amf_context.m5_guti.guamfi.plmn.mnc_digit1 =
            supi_imsi.plmn.mnc_digit1;
        ue_context->amf_context.m5_guti.guamfi.plmn.mnc_digit2 =
            supi_imsi.plmn.mnc_digit2;
        ue_context->amf_context.m5_guti.guamfi.plmn.mnc_digit3 =
            supi_imsi.plmn.mnc_digit3;

        ue_context->amf_context.reg_id_type = M5GSMobileIdentityMsg_SUCI_IMSI;

        amf_app_generate_guti_on_supi(&amf_guti, &supi_imsi);

        amf_ue_context_on_new_guti(ue_context, (guti_m5_t*) &amf_guti);

        ue_context->amf_context.m5_guti.m_tmsi = amf_guti.m_tmsi;
        ue_context->amf_context.m5_guti.guamfi = amf_guti.guamfi;
        imsi64_t imsi64                = amf_imsi_to_imsi64(params->imsi);
        guti_and_amf_id.amf_guti       = amf_guti;
        guti_and_amf_id.amf_ue_ngap_id = ue_id;
        if (amf_supi_guti_map.size() == 0) {
          // first entry.
          amf_supi_guti_map.insert(
              std::pair<imsi64_t, guti_and_amf_id_t>(imsi64, guti_and_amf_id));
        } else {
          /* already elements exist then check if same imsi already present
           * if same imsi then update/overwrite the element
           */
          std::unordered_map<imsi64_t, guti_and_amf_id_t>::iterator found_imsi =
              amf_supi_guti_map.find(imsi64);
          if (found_imsi == amf_supi_guti_map.end()) {
            // it is new entry to map
            amf_supi_guti_map.insert(std::pair<imsi64_t, guti_and_amf_id_t>(
                imsi64, guti_and_amf_id));
          } else {
            // Overwrite the second element.
            found_imsi->second = guti_and_amf_id;
          }
        }
      }
    } else if (
        msg->m5gs_mobile_identity.mobile_identity.guti.type_of_identity ==
        M5GSMobileIdentityMsg_GUTI) {
      params->guti                        = new (guti_m5_t)();
      ue_context->amf_context.reg_id_type = M5GSMobileIdentityMsg_GUTI;
    }
  }  // end of AMF_REGISTRATION_TYPE_INITIAL

  if (msg->m5gs_reg_type.type_val == AMF_REGISTRATION_TYPE_PERIODIC_UPDATING) {
    /*
     * This request for periodic registration update
     * For registered UE, is_amf_ctx_new = False
     * and Identity type should be GUTI
     *    1> Already PLMN had been updated in amf_context
     *    2> Generate new GUTI
     *    3> Update amf_context and MAP
     *    4> call accept message API and send DL message.
     */
    OAILOG_DEBUG(
        LOG_NAS_AMF,
        "amf_registration_type_periodic_updating processing"
        " is_amf_ctx_new = %d and identity type = %d ",
        is_amf_ctx_new,
        msg->m5gs_mobile_identity.mobile_identity.imsi.type_of_identity);
    if ((msg->m5gs_mobile_identity.mobile_identity.guti.type_of_identity ==
         M5GSMobileIdentityMsg_GUTI)) {
      /* Copying PLMN to local supi which is imsi*/
      supi_imsi.plmn.mcc_digit1 =
          msg->m5gs_mobile_identity.mobile_identity.guti.mcc_digit1;
      supi_imsi.plmn.mcc_digit2 =
          msg->m5gs_mobile_identity.mobile_identity.guti.mcc_digit2;
      supi_imsi.plmn.mcc_digit3 =
          msg->m5gs_mobile_identity.mobile_identity.guti.mcc_digit3;
      supi_imsi.plmn.mnc_digit1 =
          msg->m5gs_mobile_identity.mobile_identity.guti.mnc_digit1;
      supi_imsi.plmn.mnc_digit2 =
          msg->m5gs_mobile_identity.mobile_identity.guti.mnc_digit2;
      supi_imsi.plmn.mnc_digit3 =
          msg->m5gs_mobile_identity.mobile_identity.guti.mnc_digit3;

      amf_app_generate_guti_on_supi(&amf_guti, &supi_imsi);
      OAILOG_DEBUG(
          LOG_NAS_AMF,
          "In process of periodic registration update"
          " new 5G-TMSI value 0x%08" PRIx32 "\n",
          amf_guti.m_tmsi);
      /* Update this new GUTI in amf_context and map
       * unordered_map<imsi64_t, guti_and_amf_id_t> amf_supi_guti_map
       */
      amf_ue_context_on_new_guti(ue_context, (guti_m5_t*) &amf_guti);
      ue_context->amf_context.m5_guti.m_tmsi = amf_guti.m_tmsi;

      imsi64_t imsi64                = ue_context->amf_context.imsi64;
      guti_and_amf_id.amf_guti       = amf_guti;
      guti_and_amf_id.amf_ue_ngap_id = ue_id;
      // Find the respective element in map with key imsi_64
      std::unordered_map<imsi64_t, guti_and_amf_id_t>::iterator found_imsi =
          amf_supi_guti_map.find(imsi64);
      if (found_imsi != amf_supi_guti_map.end()) {
        // element found in map and update the GUTI
        found_imsi->second = guti_and_amf_id;
      }

      params->guti = new (guti_m5_t)();
      memcpy(
          params->guti, &(ue_context->amf_context.m5_guti), sizeof(guti_m5_t));

      ue_context->amf_context.reg_id_type = M5GSMobileIdentityMsg_GUTI;

    } else {
      // UE context is new and/or UE identity type is not GUTI
      // add log message.
      OAILOG_ERROR(
          LOG_AMF_APP,
          "UE context was not existing or UE identity type is not GUTI "
          "Periodic Registration Update failed and sending reject message\n");
      // TODO Implement Reject message
      return RETURNerror;
    }
  }  // end of AMF_REGISTRATION_TYPE_PERIODIC_UPDATING

  params->decode_status = decode_status;
  /*
   * Execute the requested new UE registration procedure
   * This will initiate identity req in DL.
   */
  rc = amf_proc_registration_request(ue_id, is_amf_ctx_new, params);
  OAILOG_FUNC_RETURN(LOG_NAS_AMF, rc);

  return rc;
}

/****************************************************************************
 **                                                                        **
 ** Name:    amf_handle_identity_response()                                **
 **                                                                        **
 ** Description: Processes Identity Response message                       **
 **                                                                        **
 ** Inputs:  ue_id:      UE lower layer identifier                         **
 **      msg:       The received AMF message                               **
 **      Others:    None                                                   **
 **                                                                        **
 ** Outputs:     amf_cause: AMF cause code                                 **
 **      Return:    RETURNok, RETURNerror                                  **
 **      Others:    None                                                   **
 **                                                                        **
 ***************************************************************************/

int amf_handle_identity_response(
    amf_ue_ngap_id_t ue_id, M5GSMobileIdentityMsg* msg, int amf_cause,
    amf_nas_message_decode_status_t decode_status) {
  OAILOG_FUNC_IN(LOG_NAS_AMF);
  int rc = RETURNerror;
  /*
   * Message processing
   */
  /*
   * Get the mobile identity
   */
  imsi_t imsi = {0}, *p_imsi = NULL;
  imei_t* p_imei     = NULL;
  imeisv_t* p_imeisv = NULL;
  tmsi_t* p_tmsi     = NULL;
  supi_as_imsi_t supi_imsi;
  amf_guti_m5g_t amf_guti;
  guti_and_amf_id_t guti_and_amf_id;
  guti_m5_t* amf_ctx_guti = NULL;

  /* This is SUCI message identity type is SUPI as IMSI type
   * Extract the SUPI from SUCI directly as scheme is NULL */
  if (msg->mobile_identity.imsi.type_of_identity ==
      M5GSMobileIdentityMsg_SUCI_IMSI) {
    // Only considering protection scheme as NULL else return error.
    if (msg->mobile_identity.imsi.protect_schm_id ==
        MOBILE_IDENTITY_PROTECTION_SCHEME_NULL) {
      /*
       * Extract the SUPI or IMSI from SUCI as scheme output is not encrypted
       */
      p_imsi                    = &imsi;
      supi_imsi.plmn.mcc_digit1 = msg->mobile_identity.imsi.mcc_digit1;
      supi_imsi.plmn.mcc_digit2 = msg->mobile_identity.imsi.mcc_digit2;
      supi_imsi.plmn.mcc_digit3 = msg->mobile_identity.imsi.mcc_digit3;
      supi_imsi.plmn.mnc_digit1 = msg->mobile_identity.imsi.mnc_digit1;
      supi_imsi.plmn.mnc_digit2 = msg->mobile_identity.imsi.mnc_digit2;
      supi_imsi.plmn.mnc_digit3 = msg->mobile_identity.imsi.mnc_digit3;
      // copy 5 octet scheme_output to msin of supi_imsi
      memcpy(
          &supi_imsi.msin, &msg->mobile_identity.imsi.scheme_output,
          MSIN_MAX_LENGTH);
      // Copy entire supi_imsi to imsi.u.value which is 8 bytes
      memcpy(&imsi.u.value, &supi_imsi, IMSI_BCD8_SIZE);

      if (supi_imsi.plmn.mnc_digit3 != 0xf) {
        imsi.u.value[0] = ((supi_imsi.plmn.mcc_digit1 << 4) & 0xf0) |
                          (supi_imsi.plmn.mcc_digit2 & 0xf);
        imsi.u.value[1] = ((supi_imsi.plmn.mcc_digit3 << 4) & 0xf0) |
                          (supi_imsi.plmn.mnc_digit1 & 0xf);
        imsi.u.value[2] = ((supi_imsi.plmn.mnc_digit2 << 4) & 0xf0) |
                          (supi_imsi.plmn.mnc_digit3 & 0xf);
      }

    } else {
      /* Mobile identity is SUPI type IMSI but Protection scheme is not NULL
       * which is not valid message from UE. Return from here after
       * printing error message
       */
      OAILOG_ERROR(
          LOG_AMF_APP,
          "Invalid protection scheme  received "
          " in identity response from UE \n");
      OAILOG_FUNC_RETURN(LOG_NAS_AMF, RETURNerror);
    }

    /* SUPI as IMSI retrieved from SUSI. Generate GUTI based on incoming
     * PLMN and amf_config file and fill the SUPI-GUTI MAP
     * Note: GUTI generation supposed to be done after verifying
     * subscriber data with AUSF/UDM. But currently we are not supporting
     * AUSF/UDM and directly generating GUTI.
     * If authentication request rejected by UE, the MAP has to be cleared
     */
    amf_app_generate_guti_on_supi(&amf_guti, &supi_imsi);
    OAILOG_DEBUG(LOG_NAS_AMF, "5G-TMSI as 0x%08" PRIx32 "\n", amf_guti.m_tmsi);

    /* Need to store guti in amf_ctx as well for quick access
     * which will be used to send in DL message during registration
     * accept message
     * TODO Note:currently adapting the way
     */
    amf_ctx_guti = (guti_m5_t*) &amf_guti;

    /* store this GUTI in
     * unordered_map<imsi64_t, guti_and_amf_id_t> amf_supi_guti_map
     */
    imsi64_t imsi64                = amf_imsi_to_imsi64(&imsi);
    guti_and_amf_id.amf_guti       = amf_guti;
    guti_and_amf_id.amf_ue_ngap_id = ue_id;

    if (amf_supi_guti_map.size() == 0) {
      // first entry.
      amf_supi_guti_map.insert(
          std::pair<imsi64_t, guti_and_amf_id_t>(imsi64, guti_and_amf_id));
    } else {
      /* already elements exist then check if same imsi already present
       * if same imsi then update/overwrite the element
       */
      std::unordered_map<imsi64_t, guti_and_amf_id_t>::iterator found_imsi =
          amf_supi_guti_map.find(imsi64);
      if (found_imsi == amf_supi_guti_map.end()) {
        // it is new entry to map
        amf_supi_guti_map.insert(
            std::pair<imsi64_t, guti_and_amf_id_t>(imsi64, guti_and_amf_id));
      } else {
        // Overwrite the second element.
        found_imsi->second = guti_and_amf_id;
      }
    }

    ue_m5gmm_context_s* ue_context =
        amf_ue_context_exists_amf_ue_ngap_id(ue_id);
    if (ue_context) {
      ue_context->amf_context.reg_id_type = M5GSMobileIdentityMsg_SUCI_IMSI;
      amf_ue_context_on_new_guti(ue_context, (guti_m5_t*) &amf_guti);
    }
  }
  /*
   * Execute the identification completion procedure
   */
  rc = amf_proc_identification_complete(
      ue_id, p_imsi, p_imei, p_imeisv, (uint32_t*) (p_tmsi), amf_ctx_guti);
  OAILOG_FUNC_RETURN(LOG_NAS_EMM, rc);
}

/****************************************************************************
 **                                                                        **
 ** Name:    amf_handle_authentication_response()                          **
 **                                                                        **
 ** Description: Processes Authentication Response message                 **
 **                                                                        **
 ** Inputs:  ue_id:      UE lower layer identifier                         **
 **      msg:       The received AMF message                               **
 **      Others:    None                                                   **
 **                                                                        **
 ** Outputs:     amf_cause: AMF cause code                                 **
 **      Return:    RETURNok, RETURNerror                                  **
 **      Others:    None                                                   **
 **                                                                        **
 ***************************************************************************/
int amf_handle_authentication_response(
    amf_ue_ngap_id_t ue_id, AuthenticationResponseMsg* msg, int amf_cause,
    amf_nas_message_decode_status_t status) {
  OAILOG_FUNC_IN(LOG_NAS_AMF);
  int rc = RETURNok;
  /*
   * Message checking
   */
  if (msg->autn_response_parameter.response_parameter == NULL) {
    /*
     * RES parameter shall not be null
     */
    OAILOG_DEBUG(LOG_AMF_APP, "Response parameter is null");
    amf_cause = AMF_CAUSE_INVALID_MANDATORY_INFO;
  }
  /*
   * Handle message checking error
   */
  if (amf_cause != AMF_CAUSE_SUCCESS) {
    OAILOG_FUNC_RETURN(LOG_NAS_AMF, RETURNerror);
  }
  /*
   * Execute the authentication completion procedure
   */
  rc = amf_proc_authentication_complete(
      ue_id, msg, AMF_CAUSE_SUCCESS,
      msg->autn_response_parameter.response_parameter);

  OAILOG_FUNC_RETURN(LOG_NAS_AMF, rc);
}

/****************************************************************************
 **                                                                        **
 ** Name:    amf_handle_authentication_failure()                           **
 **                                                                        **
 ** Description: Processes Authentication failure  message                 **
 **                                                                        **
 ** Inputs:  ue_id:      UE lower layer identifier                         **
 **      msg:       The received AMF message                               **
 **      Others:    None                                                   **
 **                                                                        **
 ** Outputs:     amf_cause: AMF cause code                                 **
 **      Return:    RETURNok, RETURNerror                                  **
 **      Others:    None                                                   **
 **                                                                        **
 ***************************************************************************/
int amf_handle_authentication_failure(
    amf_ue_ngap_id_t ue_id, AuthenticationFailureMsg* msg, int amf_cause,
    amf_nas_message_decode_status_t status) {
  OAILOG_FUNC_IN(LOG_NAS_AMF);
  int rc = RETURNok;

  /*
   * Handle message checking error
   */
  if (amf_cause != AMF_CAUSE_SUCCESS) {
    OAILOG_FUNC_RETURN(LOG_NAS_AMF, RETURNerror);
  }

  /*
   * Execute the authentication failure procedure
   */
  rc = amf_proc_authentication_failure(ue_id, msg, AMF_CAUSE_SUCCESS);

  OAILOG_FUNC_RETURN(LOG_NAS_AMF, rc);
}

/****************************************************************************
 **                                                                        **
 ** Name:    lookup_ue_ctxt_by_imsi()                                      **
 **                                                                        **
 ** Description: Lookup the guti structure based on imsi in                **
 **              amf_supi_guti_map                                         **
 **                                                                        **
 ** Inputs:  imsi64: imsi value                                            **
 **                                                                        **
 ** Outputs: ue_m5gmm_context_s: pointer to ue context                     **
 **                                                                        **
 ***************************************************************************/
ue_m5gmm_context_s* lookup_ue_ctxt_by_imsi(imsi64_t imsi64) {
  /*Check imsi found
   *
   */
  std::unordered_map<imsi64_t, guti_and_amf_id_t>::iterator found_imsi =
      amf_supi_guti_map.find(imsi64);
  if (found_imsi == amf_supi_guti_map.end()) {
    return NULL;
  } else {
    return amf_ue_context_exists_amf_ue_ngap_id(
        found_imsi->second.amf_ue_ngap_id);
  }
}

}  // namespace magma5g<|MERGE_RESOLUTION|>--- conflicted
+++ resolved
@@ -48,11 +48,7 @@
   uint16_t pdu_reactivation_result = 0;
   uint32_t tmsi_stored;
 
-<<<<<<< HEAD
-  OAILOG_INFO(
-=======
   OAILOG_DEBUG(
->>>>>>> a59503f1
       LOG_AMF_APP, "Received TMSI in message : %02x%02x%02x%02x",
       msg->m5gs_mobile_identity.mobile_identity.tmsi.m5g_tmsi[0],
       msg->m5gs_mobile_identity.mobile_identity.tmsi.m5g_tmsi[1],
@@ -66,25 +62,15 @@
   tmsi_rcv   = ntohl(tmsi_rcv);
 
   if (ue_context == NULL) {
-<<<<<<< HEAD
-    OAILOG_INFO(LOG_AMF_APP, "ue_context is NULL\n");
-=======
     OAILOG_DEBUG(LOG_AMF_APP, "UE context is NULL\n");
->>>>>>> a59503f1
     OAILOG_FUNC_RETURN(LOG_NAS_AMF, RETURNerror);
   }
 
   tmsi_stored = ue_context->amf_context.m5_guti.m_tmsi;
   // Check TMSI and then check MAC
-<<<<<<< HEAD
-  OAILOG_INFO(
-      LOG_NAS_AMF, " TMSI stored in AMF CONTEXT %08" PRIx32 "\n", tmsi_stored);
-  OAILOG_INFO(LOG_NAS_AMF, " TMSI received %08" PRIx32 "\n", tmsi_rcv);
-=======
   OAILOG_DEBUG(
       LOG_NAS_AMF, " TMSI stored in AMF CONTEXT %08" PRIx32 "\n", tmsi_stored);
   OAILOG_DEBUG(LOG_NAS_AMF, " TMSI received %08" PRIx32 "\n", tmsi_rcv);
->>>>>>> a59503f1
 
   if (ue_context) {
     OAILOG_DEBUG(
@@ -124,11 +110,7 @@
                   AF_INET, &(smf_context->pdu_address.ipv4_address.s_addr),
                   ip_str, INET_ADDRSTRLEN);
             }
-<<<<<<< HEAD
-            OAILOG_INFO(
-=======
             OAILOG_DEBUG(
->>>>>>> a59503f1
                 LOG_NAS_AMF,
                 "Sending session request to SMF on service request for "
                 "sessiond %u\n",
