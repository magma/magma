--- conflicted
+++ resolved
@@ -200,11 +200,7 @@
   amf_guti->guamfi.amf_set_id  = amf_config.guamfi.guamfi[0].amf_set_id;
   amf_guti->guamfi.amf_pointer = amf_config.guamfi.guamfi[0].amf_pointer;
 
-<<<<<<< HEAD
-  OAILOG_INFO(
-=======
   OAILOG_DEBUG(
->>>>>>> a59503f1
       LOG_AMF_APP, "amf_region_id %u amf_set_id %u amf_pointer %u",
       amf_config.guamfi.guamfi[0].amf_regionid,
       amf_config.guamfi.guamfi[0].amf_set_id,
