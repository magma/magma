/**
 * Copyright 2020 The Magma Authors.
 *
 * This source code is licensed under the BSD-style license found in the
 * LICENSE file in the root directory of this source tree.
 *
 * Unless required by applicable law or agreed to in writing, software
 * distributed under the License is distributed on an "AS IS" BASIS,
 * WITHOUT WARRANTIES OR CONDITIONS OF ANY KIND, either express or implied.
 * See the License for the specific language governing permissions and
 * limitations under the License.
 */

#include <sstream>
#ifdef __cplusplus
extern "C" {
#endif
#include "lte/gateway/c/core/oai/common/log.h"
#include "lte/gateway/c/core/oai/lib/itti/intertask_interface_types.h"
#include "lte/gateway/c/core/oai/lib/itti/intertask_interface.h"
#include "lte/gateway/c/core/oai/lib/directoryd/directoryd.h"
#include "lte/gateway/c/core/oai/include/amf_config.h"
#include "lte/gateway/c/core/oai/common/dynamic_memory_check.h"
#ifdef __cplusplus
}
#endif
#include "lte/gateway/c/core/oai/common/common_defs.h"
#include "lte/gateway/c/core/oai/common/conversions.h"
#include "lte/gateway/c/core/oai/tasks/amf/include/amf_smf_session_context.h"
#include "lte/gateway/c/core/oai/tasks/amf/include/amf_session_manager_pco.h"
#include "lte/gateway/c/core/oai/tasks/amf/amf_app_ue_context_and_proc.h"
#include "lte/gateway/c/core/oai/tasks/amf/amf_asDefs.h"
#include "lte/gateway/c/core/oai/tasks/amf/amf_sap.h"
#include "lte/gateway/c/core/oai/tasks/amf/amf_recv.h"
#include "lte/gateway/c/core/oai/tasks/amf/amf_as.h"
#include "lte/gateway/c/core/oai/tasks/amf/amf_app_state_manager.h"
#include "lte/gateway/c/core/oai/tasks/nas5g/include/M5gNasMessage.h"
#include "lte/gateway/c/core/oai/include/n11_messages_types.h"
#include "lte/gateway/c/core/oai/tasks/amf/amf_app_timer_management.h"
#include "lte/gateway/c/core/oai/tasks/amf/amf_common.h"
#include "lte/gateway/c/core/oai/include/map.h"

extern amf_config_t amf_config;
extern amf_config_t amf_config;
namespace magma5g {
extern task_zmq_ctx_s amf_app_task_zmq_ctx;
static int pdu_session_resource_modification_t3591_handler(
    zloop_t* loop, int timer_id, void* arg);

//------------------------------------------------------------------------------
void amf_ue_context_update_coll_keys(
    amf_ue_context_t* const amf_ue_context_p, ue_m5gmm_context_s* ue_context_p,
    const gnb_ngap_id_key_t gnb_ngap_id_key,
    const amf_ue_ngap_id_t amf_ue_ngap_id, const imsi64_t imsi,
    const teid_t amf_teid_n11, const guti_m5_t* const guti_p) {
  magma::map_rc_t m_rc = magma::MAP_OK;

  map_uint64_ue_context_t amf_state_ue_id_ht = get_amf_ue_state();
  OAILOG_FUNC_IN(LOG_AMF_APP);
  OAILOG_TRACE(
      LOG_AMF_APP,
      "Existing ue context, old_gnb_ue_ngap_id_key %ld "
      "old_amf_ue_ngap_id " AMF_UE_NGAP_ID_FMT "old_IMSI " IMSI_64_FMT
      "old_GUTI " GUTI_FMT "\n",
      ue_context_p->gnb_ngap_id_key, ue_context_p->amf_ue_ngap_id,
      ue_context_p->amf_context.imsi64,
      GUTI_ARG_M5G(&ue_context_p->amf_context._guti));

  if ((gnb_ngap_id_key != INVALID_GNB_UE_NGAP_ID_KEY) &&
      (ue_context_p->gnb_ngap_id_key != gnb_ngap_id_key)) {
    m_rc = amf_ue_context_p->gnb_ue_ngap_id_ue_context_htbl.remove(
        ue_context_p->gnb_ngap_id_key);
    m_rc = amf_ue_context_p->gnb_ue_ngap_id_ue_context_htbl.insert(
        gnb_ngap_id_key, amf_ue_ngap_id);

    if (m_rc != magma::MAP_OK) {
      OAILOG_ERROR_UE(
          LOG_AMF_APP, imsi,
          "Error could not update this ue context %p "
          "gnb_ue_ngap_ue_id " GNB_UE_NGAP_ID_FMT
          "amf_ue_ngap_id " AMF_UE_NGAP_ID_FMT " %s\n",
          ue_context_p, ue_context_p->gnb_ue_ngap_id,
          ue_context_p->amf_ue_ngap_id, map_rc_code2string(m_rc).c_str());
    }
    ue_context_p->gnb_ngap_id_key = gnb_ngap_id_key;
  }

  if (amf_ue_ngap_id != INVALID_AMF_UE_NGAP_ID) {
    if (ue_context_p->amf_ue_ngap_id != amf_ue_ngap_id) {
      m_rc = amf_state_ue_id_ht.remove(ue_context_p->amf_ue_ngap_id);
      m_rc = amf_state_ue_id_ht.insert(amf_ue_ngap_id, ue_context_p);

      if (m_rc != magma::MAP_OK) {
        OAILOG_ERROR(
            LOG_AMF_APP,
            "Insertion of Hash entry failed for  "
            "amf_ue_ngap_id " AMF_UE_NGAP_ID_FMT PRIX32 " \n",
            amf_ue_ngap_id);
      }

      ue_context_p->amf_ue_ngap_id = amf_ue_ngap_id;
    }
  } else {
    OAILOG_ERROR(
        LOG_AMF_APP, "Invalid  amf_ue_ngap_id " AMF_UE_NGAP_ID_FMT PRIX32 " \n",
        amf_ue_ngap_id);
  }

  m_rc = amf_ue_context_p->imsi_amf_ue_id_htbl.remove(
      ue_context_p->amf_context.imsi64);

  if (INVALID_AMF_UE_NGAP_ID != amf_ue_ngap_id) {
    m_rc = amf_ue_context_p->imsi_amf_ue_id_htbl.insert(imsi, amf_ue_ngap_id);
  } else {
    OAILOG_ERROR(
        LOG_AMF_APP,
        "Insertion of Hash entry failed for  "
        "amf_ue_ngap_id " AMF_UE_NGAP_ID_FMT PRIX32 " \n",
        amf_ue_ngap_id);
  }

  m_rc = amf_ue_context_p->tun11_ue_context_htbl.remove(
      ue_context_p->amf_teid_n11);

  if (INVALID_AMF_UE_NGAP_ID != amf_ue_ngap_id) {
    m_rc = amf_ue_context_p->tun11_ue_context_htbl.insert(
        amf_teid_n11, amf_ue_ngap_id);
  } else {
    OAILOG_ERROR(
        LOG_AMF_APP,
        "Insertion of Hash entry failed for  "
        "amf_ue_ngap_id " AMF_UE_NGAP_ID_FMT PRIX32 " \n",
        amf_ue_ngap_id);
  }

  ue_context_p->amf_teid_n11 = amf_teid_n11;

  if (guti_p) {
    if ((guti_p->guamfi.amf_set_id !=
         ue_context_p->amf_context.m5_guti.guamfi.amf_set_id) ||
        (guti_p->guamfi.amf_regionid !=
         ue_context_p->amf_context.m5_guti.guamfi.amf_regionid) ||
        (guti_p->m_tmsi != ue_context_p->amf_context.m5_guti.m_tmsi) ||
        (guti_p->guamfi.plmn.mcc_digit1 !=
         ue_context_p->amf_context.m5_guti.guamfi.plmn.mcc_digit1) ||
        (guti_p->guamfi.plmn.mcc_digit2 !=
         ue_context_p->amf_context.m5_guti.guamfi.plmn.mcc_digit2) ||
        (guti_p->guamfi.plmn.mcc_digit3 !=
         ue_context_p->amf_context.m5_guti.guamfi.plmn.mcc_digit3) ||
        (ue_context_p->amf_ue_ngap_id != INVALID_AMF_UE_NGAP_ID)) {
      m_rc = amf_ue_context_p->guti_ue_context_htbl.remove(*guti_p);
      if (INVALID_AMF_UE_NGAP_ID != amf_ue_ngap_id) {
        m_rc = amf_ue_context_p->guti_ue_context_htbl.insert(
            *guti_p, amf_ue_ngap_id);
      } else {
        OAILOG_ERROR(
            LOG_AMF_APP,
            "Insertion of Hash entry failed for  "
            "amf_ue_ngap_id " AMF_UE_NGAP_ID_FMT PRIX32 " \n",
            amf_ue_ngap_id);
      }
      ue_context_p->amf_context.m5_guti = *guti_p;
    }
  }
}

/* Insert guti into guti_ue_context_table */
void amf_ue_context_on_new_guti(
    ue_m5gmm_context_t* const ue_context_p, const guti_m5_t* const guti_p) {
  amf_app_desc_t* amf_app_desc_p = get_amf_nas_state(false);

  if (ue_context_p) {
    amf_ue_context_update_coll_keys(
        &amf_app_desc_p->amf_ue_contexts, ue_context_p,
        ue_context_p->gnb_ngap_id_key, ue_context_p->amf_ue_ngap_id,
        ue_context_p->amf_context.imsi64, ue_context_p->amf_teid_n11, guti_p);
  }

  OAILOG_FUNC_OUT(LOG_AMF_APP);
}

//----------------------------------------------------------------------------------------------
/* This is deprecated function and removed in upcoming PRs related to
 * Service request and Periodic Reg updating.*/
static bool amf_app_construct_guti(
    const plmn_t* const plmn_p, const s_tmsi_m5_t* const s_tmsi_p,
    guti_m5_t* const guti_p) {
  /*
   * This is a helper function to construct GUTI from S-TMSI. It uses PLMN id
   * and AMF Group Id of the serving AMF for this purpose.
   *
   */
  bool is_guti_valid =
      false;  // Set to true if serving AMF is found and GUTI is constructed
  uint8_t num_amf             = 0;  // Number of configured AMF in the AMF pool
  guti_p->m_tmsi              = s_tmsi_p->m_tmsi;
  guti_p->guamfi.amf_set_id   = s_tmsi_p->amf_set_id;
  guti_p->guamfi.amf_pointer  = s_tmsi_p->amf_pointer;
  guti_p->guamfi.amf_regionid = amf_config.guamfi.guamfi[0].amf_regionid;
  // Create GUTI by using PLMN Id and AMF-Group Id of serving AMF
  OAILOG_DEBUG(
      LOG_AMF_APP,
      "Construct GUTI using S-TMSI received form UE and AMG set Id and pointer"
      "PLMN "
      "id from AMF Conf: %0x, %u %u\n",
      s_tmsi_p->m_tmsi, s_tmsi_p->amf_set_id, s_tmsi_p->amf_pointer);
  amf_config_read_lock(&amf_config);

  /*
   * Check number of MMEs in the pool.
   * At present it is assumed that one AMF is supported in AMF pool but in
   * case there are more than one AMF configured then search the serving AMF
   * using AMF code. Assumption is that within one PLMN only one pool of AMF
   * will be configured
   */
  if (amf_config.guamfi.nb > 1) {
    OAILOG_DEBUG(LOG_AMF_APP, "More than one AMFs are configured.");
  }
  for (num_amf = 0; num_amf < amf_config.guamfi.nb; num_amf++) {
    /*Verify that the AMF code within S-TMSI is same as what is configured in
     * AMF conf*/
    if ((plmn_p->mcc_digit2 ==
         amf_config.guamfi.guamfi[num_amf].plmn.mcc_digit2) &&
        (plmn_p->mcc_digit1 ==
         amf_config.guamfi.guamfi[num_amf].plmn.mcc_digit1) &&
        (plmn_p->mnc_digit3 ==
         amf_config.guamfi.guamfi[num_amf].plmn.mnc_digit3) &&
        (plmn_p->mcc_digit3 ==
         amf_config.guamfi.guamfi[num_amf].plmn.mcc_digit3) &&
        (plmn_p->mnc_digit2 ==
         amf_config.guamfi.guamfi[num_amf].plmn.mnc_digit2) &&
        (plmn_p->mnc_digit1 ==
         amf_config.guamfi.guamfi[num_amf].plmn.mnc_digit1) &&
        (guti_p->guamfi.amf_set_id ==
         amf_config.guamfi.guamfi[num_amf].amf_set_id)) {
      break;
    }
  }
  if (num_amf >= amf_config.guamfi.nb) {
    OAILOG_DEBUG(LOG_AMF_APP, "No AMF serves this UE");
  } else {
    guti_p->guamfi.plmn        = amf_config.guamfi.guamfi[num_amf].plmn;
    guti_p->guamfi.amf_set_id  = amf_config.guamfi.guamfi[num_amf].amf_set_id;
    guti_p->guamfi.amf_pointer = amf_config.guamfi.guamfi[num_amf].amf_pointer;
    guti_p->guamfi.amf_regionid =
        amf_config.guamfi.guamfi[num_amf].amf_regionid;
    is_guti_valid = true;
  }

  amf_config_unlock(&amf_config);
  return is_guti_valid;
}

//------------------------------------------------------------------------------
// Get existing GUTI details
ue_m5gmm_context_s* amf_ue_context_exists_guti(
    amf_ue_context_t* const amf_ue_context_p, const guti_m5_t* const guti_p) {
  magma::map_rc_t m_rc           = magma::MAP_OK;
  uint64_t amf_ue_ngap_id64      = 0;
  ue_m5gmm_context_t* ue_context = NULL;

  m_rc = amf_ue_context_p->guti_ue_context_htbl.get(*guti_p, &amf_ue_ngap_id64);

  if (m_rc == magma::MAP_OK) {
    ue_context = amf_ue_context_exists_amf_ue_ngap_id(
        (amf_ue_ngap_id_t) amf_ue_ngap_id64);
    if (ue_context) {
      return ue_context;
    }
  }

  if (!ue_context) {
    OAILOG_WARNING(
        LOG_AMF_APP, "No GUTI hashtable for GUTI Hash %x", guti_p->m_tmsi);
    ue_context = ue_context_loopkup_by_guti(guti_p->m_tmsi);
    if (ue_context) {
      return ue_context;
    }
  }

  return NULL;
}

//-----------------------------------------------------------------------------------------
/****************************************************************************
 **                                                                        **
 ** Name:    amf_handle_initial_ue_message()                                **
 **                                                                        **
 ** Description: Processes Initial UE message                              **
 **                                                                        **
 ** Inputs:  amf_app_desc_p:    amf application descriptors                **
 **      initial_pP:      ngap initial ue message structure                **
 **                                                                        **
 **      Return:    imsi value                                             **
 **                                                                        **
 ***************************************************************************/
imsi64_t amf_app_handle_initial_ue_message(
    amf_app_desc_t* amf_app_desc_p,
    itti_ngap_initial_ue_message_t* const initial_pP) {
  OAILOG_FUNC_IN(LOG_AMF_APP);
  ue_m5gmm_context_s* ue_context_p  = NULL;
  bool is_guti_valid                = false;
  bool is_mm_ctx_new                = false;
  gnb_ngap_id_key_t gnb_ngap_id_key = INVALID_GNB_UE_NGAP_ID_KEY;
  imsi64_t imsi64                   = INVALID_IMSI64;
  guti_m5_t guti                    = {0};
  plmn_t plmn                       = {0};
  s_tmsi_m5_t s_tmsi                = {0};
  amf_ue_ngap_id_t amf_ue_ngap_id   = INVALID_AMF_UE_NGAP_ID;

  if (initial_pP->amf_ue_ngap_id != INVALID_AMF_UE_NGAP_ID) {
    OAILOG_ERROR(
        LOG_AMF_APP,
        "AMF UE NGAP Id (" AMF_UE_NGAP_ID_FMT ") is already assigned\n",
        initial_pP->amf_ue_ngap_id);
  }

  // Check if there is any existing UE context using S-TMSI/GUTI
  if (initial_pP->is_s_tmsi_valid) {
    /* This check is not used in this PR and code got changed in upcoming PRs
     * hence not-used functions are take out
     */
    OAILOG_DEBUG(
        LOG_AMF_APP,
        "INITIAL UE Message: Valid amf_set_id and S-TMSI received ");
    guti.guamfi.plmn         = {0};
    guti.guamfi.amf_regionid = 0;
    guti.guamfi.amf_set_id   = 0;
    guti.guamfi.amf_pointer  = 0;
    guti.m_tmsi              = INVALID_M_TMSI;
    plmn.mcc_digit1          = initial_pP->tai.plmn.mcc_digit1;
    plmn.mcc_digit2          = initial_pP->tai.plmn.mcc_digit2;
    plmn.mcc_digit3          = initial_pP->tai.plmn.mcc_digit3;
    plmn.mnc_digit1          = initial_pP->tai.plmn.mnc_digit1;
    plmn.mnc_digit2          = initial_pP->tai.plmn.mnc_digit2;
    plmn.mnc_digit3          = initial_pP->tai.plmn.mnc_digit3;
    is_guti_valid =
        amf_app_construct_guti(&plmn, &(initial_pP->opt_s_tmsi), &guti);
    // create a new ue context if nothing is found
    if (is_guti_valid) {
      ue_context_p =
          amf_ue_context_exists_guti(&amf_app_desc_p->amf_ue_contexts, &guti);
      if (ue_context_p) {
        initial_pP->amf_ue_ngap_id = ue_context_p->amf_ue_ngap_id;
        if (ue_context_p->gnb_ngap_id_key != INVALID_GNB_UE_NGAP_ID_KEY) {
          /*
           * Ideally this should never happen. When UE moves to IDLE,
           * this key is set to INVALID.
           * Note - This can happen if eNB detects RLF late and by that time
           * UE sends Initial NAS message via new RRC connection.
           * However if this key is valid, remove the key from the hashtable.
           */
          OAILOG_ERROR(
              LOG_AMF_APP,
              "AMF_APP_INITAIL_UE_MESSAGE: gnb_ngap_id_key %ld has "
              "valid value \n",
              ue_context_p->gnb_ngap_id_key);
          ue_context_release_command(
              ue_context_p->amf_ue_ngap_id, ue_context_p->gnb_ue_ngap_id,
              NGAP_NAS_NORMAL_RELEASE);
          amf_app_desc_p->amf_ue_contexts.gnb_ue_ngap_id_ue_context_htbl.remove(
              ue_context_p->gnb_ngap_id_key);
          ue_context_p->gnb_ngap_id_key = INVALID_GNB_UE_NGAP_ID_KEY;
        }

        /* remove amf_ngap_ud_id entry from ue context */
        amf_remove_ue_context(ue_context_p);

        // Update AMF UE context with new gnb_ue_ngap_id
        ue_context_p->gnb_ue_ngap_id = initial_pP->gnb_ue_ngap_id;

        AMF_APP_GNB_NGAP_ID_KEY(
            gnb_ngap_id_key, initial_pP->gnb_id, initial_pP->gnb_ue_ngap_id);

        // generate new amf_ngap_ue_id
        amf_ue_ngap_id = amf_app_ctx_get_new_ue_id(
            &amf_app_desc_p->amf_app_ue_ngap_id_generator);

        amf_ue_context_update_coll_keys(
            &amf_app_desc_p->amf_ue_contexts, ue_context_p, gnb_ngap_id_key,
            amf_ue_ngap_id, ue_context_p->amf_context.imsi64,
            ue_context_p->amf_teid_n11, &guti);

        amf_insert_ue_context(ue_context_p->amf_ue_ngap_id, ue_context_p);
        imsi64 = ue_context_p->amf_context.imsi64;
      }
    } else {
      // TODO This piece of code got changed in upcoming PRs with feature
      // like Service Req and Periodic Reg Updating.
    }
  } else {
    OAILOG_DEBUG(
        LOG_AMF_APP, "AMF_APP_INITIAL_UE_MESSAGE from NGAP,without S-TMSI. \n");
  }

  /* Five_G_TMSI not configured */
  if (ue_context_p == NULL) {
    /* Check if Context can be found by GNB UE ID */
    ue_context_p = ue_context_lookup_by_gnb_ue_id(initial_pP->gnb_ue_ngap_id);

    /* Make sure its with same connection */
    if (ue_context_p &&
        (initial_pP->sctp_assoc_id != ue_context_p->sctp_assoc_id_key)) {
      ue_context_p = NULL;
    }
  }

  /*
   * UE Context already present in AMF. This can happen during PERIODIC
   * Registration. Steps for Periodic Registration:
   *   1. Context Setup and Guti established.
   *   2. UEContext Release Sequence
   *   3. InitialUEContextSetup Request from GNB with type as periodic
   *      registration
   */
  if (ue_context_p && ue_context_p->amf_ue_ngap_id != INVALID_AMF_UE_NGAP_ID) {
    /* If NGAP is not aware of ue_id or fiveGTmsi Is received
     * send the ue_id notification.
     */
    if ((initial_pP->amf_ue_ngap_id == INVALID_AMF_UE_NGAP_ID) ||
        (initial_pP->is_s_tmsi_valid)) {
      /* Sync data between AMF and NGAP */
      if (initial_pP->sctp_assoc_id == ue_context_p->sctp_assoc_id_key) {
        notify_ngap_new_ue_amf_ngap_id_association(ue_context_p);
      }
    }
  }

  // create a new ue context if nothing is found
  if (ue_context_p == NULL) {
    if (!(ue_context_p = amf_create_new_ue_context())) {
      OAILOG_ERROR(LOG_AMF_APP, "Failed to create ue_m5gmm_context for ue \n");
      OAILOG_FUNC_RETURN(LOG_AMF_APP, imsi64);
    }

    // Allocate new amf_ue_ngap_id
    ue_context_p->amf_ue_ngap_id = amf_app_ctx_get_new_ue_id(
        &amf_app_desc_p->amf_app_ue_ngap_id_generator);

    if (ue_context_p->amf_ue_ngap_id == INVALID_AMF_UE_NGAP_ID) {
      OAILOG_ERROR(LOG_AMF_APP, "amf_ue_ngap_id allocation failed.\n");
      amf_remove_ue_context(ue_context_p);
      OAILOG_FUNC_RETURN(LOG_AMF_APP, imsi64);
    }

    OAILOG_DEBUG(
        LOG_AMF_APP,
        "Creating new ue_m5gmm_context: [%p]"
        "for amf_ue_ngap_id: [" AMF_UE_NGAP_ID_FMT "]",
        ue_context_p, ue_context_p->amf_ue_ngap_id);

    AMF_APP_GNB_NGAP_ID_KEY(
        ue_context_p->gnb_ngap_id_key, initial_pP->gnb_id,
        initial_pP->gnb_ue_ngap_id);
    amf_insert_ue_context(ue_context_p->amf_ue_ngap_id, ue_context_p);
  }
  ue_context_p->sctp_assoc_id_key = initial_pP->sctp_assoc_id;
  ue_context_p->gnb_ue_ngap_id    = initial_pP->gnb_ue_ngap_id;

  // UEContextRequest
  ue_context_p->ue_context_request = initial_pP->ue_context_request;
  OAILOG_DEBUG(
      LOG_AMF_APP, "UE context request received: %d\n ",
      ue_context_p->ue_context_request);

  notify_ngap_new_ue_amf_ngap_id_association(ue_context_p);
  if (initial_pP->is_s_tmsi_valid) {
    s_tmsi = initial_pP->opt_s_tmsi;
  } else {
    s_tmsi.amf_pointer = 0;
    s_tmsi.m_tmsi      = INVALID_M_TMSI;
    OAILOG_DEBUG(
        LOG_AMF_APP,
        " Sending nas establishment indication to nas for ue_id = "
        "(" AMF_UE_NGAP_ID_FMT ")",
        ue_context_p->amf_ue_ngap_id);
  }
  is_mm_ctx_new = true;

  OAILOG_DEBUG(
      LOG_AMF_APP,
      " Sending NAS Establishment Indication to NAS for ue_id = "
      "(" AMF_UE_NGAP_ID_FMT ")",
      ue_context_p->amf_ue_ngap_id);

  amf_ue_ngap_id_t ue_id = ue_context_p->amf_ue_ngap_id;

  nas_proc_establish_ind(
      ue_context_p->amf_ue_ngap_id, is_mm_ctx_new, initial_pP->tai,
      initial_pP->ecgi, initial_pP->m5g_rrc_establishment_cause, s_tmsi,
      initial_pP->nas);

  initial_pP->nas = NULL;

  /* In case duplicate attach handling, ue_context_p might be removed
   * Before accessing ue_context_p, we shall validate whether UE context
   * exists or not
   */
  if (ue_id != INVALID_AMF_UE_NGAP_ID) {
    map_uint64_ue_context_t amf_state_ue_id_ht = get_amf_ue_state();
    if (amf_state_ue_id_ht.get(ue_id, &ue_context_p) == magma::MAP_OK) {
      imsi64 = ue_context_p->amf_context.imsi64;
    }
  }

  OAILOG_FUNC_RETURN(LOG_AMF_APP, imsi64);
}

/****************************************************************************
 **                                                                        **
 ** Name:    amf_handle_uplink_nas_message()                               **
 **                                                                        **
 ** Description: Handle uplink nas message                                 **
 **                                                                        **
 ** Inputs:  amf_app_desc_p:    amf application descriptors                **
 **      msg:      nstring msg                                             **
 **                                                                        **
 **      Return:    RETURNok, RETURNerror                                  **
 **                                                                        **
 ***************************************************************************/
int amf_app_handle_uplink_nas_message(
    amf_app_desc_t* amf_app_desc_p, bstring msg, amf_ue_ngap_id_t ue_id,
    const tai_t originating_tai) {
  OAILOG_FUNC_IN(LOG_NAS_AMF);

  int rc = RETURNerror;
  if (msg) {
    amf_sap_t amf_sap = {};
    /*
     * Notify the AMF procedure call manager that data transfer
     * indication has been received from the Access-Stratum sublayer
     */
    amf_sap.primitive                    = AMFAS_ESTABLISH_REQ;
    amf_sap.u.amf_as.u.establish.ue_id   = ue_id;
    amf_sap.u.amf_as.u.establish.nas_msg = msg;
    amf_sap.u.amf_as.u.establish.tai     = originating_tai;
    msg                                  = NULL;
    rc                                   = amf_sap_send(&amf_sap);
  } else {
    OAILOG_WARNING(
        LOG_NAS,
        "Received NAS message in uplink is NULL for for UE "
        "ID: " AMF_UE_NGAP_ID_FMT,
        amf_app_desc_p->amf_app_ue_ngap_id_generator);
  }
  OAILOG_FUNC_RETURN(LOG_NAS_AMF, rc);
}

static void get_ambr_unit(
    uint8_t apn_ambr_unit, uint32_t apn_session_ambr, uint8_t* calc_ambr_unit,
    uint16_t* calc_session_ambr) {
  *calc_ambr_unit = 0;

  while (apn_session_ambr) {
    *calc_ambr_unit += 1;

    apn_session_ambr >>= 2;
  }

  *calc_session_ambr = PDU_SESSION_DEFAULT_AMBR;
}

/* Received the session created response message from SMF. Populate and Send
 * PDU Session Resource Setup Request message to gNB and  PDU Session
 * Establishment Accept Message to UE*/
int amf_app_handle_pdu_session_response(
    itti_n11_create_pdu_session_response_t* pdu_session_resp) {
  DLNASTransportMsg encode_msg;
  memset(&encode_msg, 0, sizeof(encode_msg));
  ue_m5gmm_context_s* ue_context = nullptr;
  std::shared_ptr<smf_context_t> smf_ctx;
  amf_smf_t amf_smf_msg;
  memset(&amf_smf_msg, 0, sizeof(amf_smf_msg));
  // TODO: hardcoded for now, addressed in the upcoming multi-UE PR
  uint64_t ue_id = 0;
  int rc         = RETURNerror;
  uint32_t event;

  imsi64_t imsi64 = 0;
  IMSI_STRING_TO_IMSI64(pdu_session_resp->imsi, &imsi64);
  // Handle smf_context
  ue_context = lookup_ue_ctxt_by_imsi(imsi64);
  if (ue_context) {
    smf_ctx = amf_get_smf_context_by_pdu_session_id(
        ue_context, pdu_session_resp->pdu_session_id);
    if (smf_ctx == NULL) {
      OAILOG_ERROR(
          LOG_AMF_APP, "pdu session  not found for session_id = %u\n",
          pdu_session_resp->pdu_session_id);
      return RETURNerror;
    }
    ue_id = ue_context->amf_ue_ngap_id;
  } else {
    OAILOG_ERROR(
        LOG_AMF_APP, "ue context not found for the imsi=%lu\n", imsi64);
    return RETURNerror;
  }

  convert_ambr(
      &pdu_session_resp->session_ambr.downlink_unit_type,
      &pdu_session_resp->session_ambr.downlink_units,
      &smf_ctx->selected_ambr.dl_ambr_unit,
      &smf_ctx->selected_ambr.dl_session_ambr);

  convert_ambr(
      &pdu_session_resp->session_ambr.uplink_unit_type,
      &pdu_session_resp->session_ambr.uplink_units,
      &smf_ctx->selected_ambr.ul_ambr_unit,
      &smf_ctx->selected_ambr.ul_session_ambr);

<<<<<<< HEAD
  smf_ctx->qos_flow_list = pdu_session_resp->qos_flow_list;

=======
  memcpy(
      &smf_ctx->subscribed_qos_profile, &(pdu_session_resp->qos_list),
      sizeof(smf_ctx->subscribed_qos_profile));
>>>>>>> 9a5e6182
  memcpy(
      smf_ctx->gtp_tunnel_id.upf_gtp_teid_ip_addr,
      pdu_session_resp->upf_endpoint.end_ipv4_addr,
      sizeof(smf_ctx->gtp_tunnel_id.upf_gtp_teid_ip_addr));
  memcpy(
      smf_ctx->gtp_tunnel_id.upf_gtp_teid, pdu_session_resp->upf_endpoint.teid,
      sizeof(smf_ctx->gtp_tunnel_id.upf_gtp_teid));

  smf_ctx->n_active_pdus += 1;

  if (REGISTERED_IDLE == ue_context->mm_state) {
    // pdu session state
    smf_ctx->pdu_session_state            = ACTIVE;
    amf_sap_t amf_sap                     = {};
    amf_sap.primitive                     = AMFAS_ESTABLISH_CNF;
    amf_sap.u.amf_as.u.establish.ue_id    = ue_id;
    amf_sap.u.amf_as.u.establish.nas_info = AMF_AS_NAS_INFO_SR;

    amf_sap.u.amf_as.u.establish.pdu_session_status_ie =
        (AMF_AS_PDU_SESSION_STATUS | AMF_AS_PDU_SESSION_REACTIVATION_STATUS);
    amf_sap.u.amf_as.u.establish.pdu_session_status =
        (1 << smf_ctx->smf_proc_data.pdu_session_id);
    amf_sap.u.amf_as.u.establish.pdu_session_reactivation_status =
        (1 << smf_ctx->smf_proc_data.pdu_session_id);
    amf_sap.u.amf_as.u.establish.guti = ue_context->amf_context.m5_guti;
    rc                                = amf_sap_send(&amf_sap);
    if (RETURNok == rc) {
      ue_context->mm_state = REGISTERED_CONNECTED;
    }
  } else {
    OAILOG_DEBUG(
        LOG_AMF_APP,
        "Sending message to gNB for PDUSessionResourceSetupRequest "
        "**n_active_pdus=%d **\n",
        smf_ctx->n_active_pdus);

    amf_smf_msg.pdu_session_id = pdu_session_resp->pdu_session_id;
    /*Execute PDU establishement accept from AMF to gnodeb */
    if (smf_ctx->pdu_session_state == CREATING) {
      event = STATE_PDU_SESSION_ESTABLISHMENT_ACCEPT;
    } else if (smf_ctx->pdu_session_state == ACTIVE) {
      event = STATE_PDU_SESSION_MODIFICATION_REQUEST;
    } else if (smf_ctx->pdu_session_state == PENDING_RELEASE) {
      event = STATE_PDU_SESSION_RELEASE_COMPLETE;
    }
  }
  pdu_state_handle_message(
      REGISTERED_CONNECTED, event, smf_ctx->pdu_session_state, ue_context,
      amf_smf_msg, NULL, pdu_session_resp, ue_id);
  return RETURNok;
}
/****************************************************************************
 **                                                                        **
 ** Name:    convert_ambr()                                                **
 **                                                                        **
 ** Description: Converts the session ambr format from                     **
 **  one defined in create_pdu_session_response to one defined in          **
 **  pdu_session_estab_accept message                                      **
 **                                                                        **
 ** Inputs:  pdu_ambr_response_unit, pdu_ambr_response_value               **
 **          ambr_unit, ambr_value                                         **
 **                                                                        **
 **      Return:   void                                                    **
 **                                                                        **
 ***************************************************************************/
void convert_ambr(
    const uint32_t* pdu_ambr_response_unit,
    const uint32_t* pdu_ambr_response_value, M5GSessionAmbrUnit* ambr_unit,
    uint16_t* ambr_value) {
  int count                             = 1;
  uint32_t temp_pdu_ambr_response_value = *pdu_ambr_response_value;

  // minimum rate unit is KBPS
  if (*pdu_ambr_response_unit == BPS &&
      temp_pdu_ambr_response_value / 1000 == 0) {
    // Values less than 1Kbps are defaulted to 1Kbps
    *ambr_value = static_cast<uint16_t>(1);
    *ambr_unit  = magma5g::M5GSessionAmbrUnit::MULTIPLES_1KBPS;  // Kbps
    return;
  }

  if (*pdu_ambr_response_unit == BPS) {
    temp_pdu_ambr_response_value /= 1000;
  }

  while (temp_pdu_ambr_response_value >= AMBR_UNIT_CONVERT_THRESHOLD) {
    temp_pdu_ambr_response_value = (temp_pdu_ambr_response_value / 1000);
    count++;
  }

  switch (count) {
    case 1:
      *ambr_unit = magma5g::M5GSessionAmbrUnit::MULTIPLES_1KBPS;  // Kbps
      break;
    case 2:
      *ambr_unit = magma5g::M5GSessionAmbrUnit::MULTIPLES_1MBPS;  // Mbps
      break;
    case 3:
      *ambr_unit = magma5g::M5GSessionAmbrUnit::MULTIPLES_1GBPS;  // Gbps
      break;
  }
  *ambr_value = static_cast<uint16_t>(temp_pdu_ambr_response_value);
}

/****************************************************************************
 **                                                                        **
 ** Name:    amf_app_handle_pdu_session_accept()                           **
 **                                                                        **
 ** Description: Send the PDU establishment accept to gnodeb               **
 **                                                                        **
 ** Inputs:  pdu_session_resp:   pdusession response message               **
 **      ue_id:      ue identity                                           **
 **                                                                        **
 **      Return:    RETURNok, RETURNerror                                  **
 **                                                                        **
 ***************************************************************************/
int amf_app_handle_pdu_session_accept(
    itti_n11_create_pdu_session_response_t* pdu_session_resp, uint64_t ue_id) {
  nas5g_error_code_t rc = M5G_AS_SUCCESS;

  DLNASTransportMsg* encode_msg;
  amf_nas_message_t msg = {};
  uint32_t bytes        = 0;
  uint32_t len          = 0;
  SmfMsg* smf_msg       = nullptr;
  bstring buffer;
  // smf_ctx declared and set but not used, commented to cleanup warnings
  std::shared_ptr<smf_context_t> smf_ctx;
  ue_m5gmm_context_s* ue_context                   = nullptr;
  protocol_configuration_options_t* msg_accept_pco = nullptr;

  // Handle smf_context
  ue_context = amf_ue_context_exists_amf_ue_ngap_id(ue_id);
  if (!ue_context) {
    OAILOG_ERROR(
        LOG_AMF_APP, "ue context not found for the ue_id:" AMF_UE_NGAP_ID_FMT,
        ue_id);
    return M5G_AS_FAILURE;
  }

  smf_ctx = amf_get_smf_context_by_pdu_session_id(
      ue_context, pdu_session_resp->pdu_session_id);
  if (!smf_ctx) {
    OAILOG_ERROR(
        LOG_AMF_APP, "Smf context is not exist UE ID:" AMF_UE_NGAP_ID_FMT,
        ue_id);
    return M5G_AS_FAILURE;
  }
  // updating session state
  smf_ctx->pdu_session_state = ACTIVE;

  // Message construction for PDU Establishment Accept
  msg.security_protected.plain.amf.header.extended_protocol_discriminator =
      M5G_MOBILITY_MANAGEMENT_MESSAGES;
  msg.security_protected.plain.amf.header.message_type =
      M5GMessageType::DLNASTRANSPORT;
  msg.header.security_header_type =
      SECURITY_HEADER_TYPE_INTEGRITY_PROTECTED_CYPHERED;
  msg.header.extended_protocol_discriminator = M5G_MOBILITY_MANAGEMENT_MESSAGES;
  msg.header.sequence_number =
      ue_context->amf_context._security.dl_count.seq_num;

  encode_msg = &msg.security_protected.plain.amf.msg.downlinknas5gtransport;
  smf_msg    = &encode_msg->payload_container.smf_msg;

  // AmfHeader
  encode_msg->extended_protocol_discriminator.extended_proto_discriminator =
      M5G_MOBILITY_MANAGEMENT_MESSAGES;
  encode_msg->spare_half_octet.spare  = 0x00;
  encode_msg->sec_header_type.sec_hdr = SECURITY_HEADER_TYPE_NOT_PROTECTED;
  encode_msg->message_type.msg_type =
      static_cast<uint8_t>(M5GMessageType::DLNASTRANSPORT);
  encode_msg->payload_container_type.iei = 0;
  // encode_msg->payload_container_type.iei = PAYLOAD_CONTAINER_TYPE;

  // SmfMsg
  encode_msg->payload_container_type.type_val = N1_SM_INFO;
  encode_msg->payload_container.iei           = PAYLOAD_CONTAINER;
  encode_msg->pdu_session_identity.iei =
      static_cast<uint8_t>(M5GIei::PDU_SESSION_IDENTITY_2);
  encode_msg->pdu_session_identity.pdu_session_id =
      pdu_session_resp->pdu_session_id;

  smf_msg->header.extended_protocol_discriminator =
      M5G_SESSION_MANAGEMENT_MESSAGES;
  smf_msg->header.pdu_session_id = pdu_session_resp->pdu_session_id;
  smf_msg->header.message_type =
      static_cast<uint8_t>(M5GMessageType::PDU_SESSION_ESTABLISHMENT_ACCEPT);
  smf_msg->header.procedure_transaction_id = smf_ctx->smf_proc_data.pti;
  smf_msg->msg.pdu_session_estab_accept.extended_protocol_discriminator
      .extended_proto_discriminator = M5G_SESSION_MANAGEMENT_MESSAGES;
  smf_msg->msg.pdu_session_estab_accept.pdu_session_identity.pdu_session_id =
      pdu_session_resp->pdu_session_id;
  smf_msg->msg.pdu_session_estab_accept.pti.pti = smf_ctx->smf_proc_data.pti;
  smf_msg->msg.pdu_session_estab_accept.message_type.msg_type =
      static_cast<uint8_t>(M5GMessageType::PDU_SESSION_ESTABLISHMENT_ACCEPT);
  smf_msg->msg.pdu_session_estab_accept.pdu_session_type.type_val = 1;
  smf_msg->msg.pdu_session_estab_accept.ssc_mode.mode_val =
      (pdu_session_resp->selected_ssc_mode + 1);

  memset(
      &(smf_msg->msg.pdu_session_estab_accept.pdu_address.address_info), 0, 12);

  for (int i = 0; i < PDU_ADDR_IPV4_LEN; i++) {
    smf_msg->msg.pdu_session_estab_accept.pdu_address.address_info[i] =
        pdu_session_resp->pdu_address.redirect_server_address[i];
  }
  smf_msg->msg.pdu_session_estab_accept.pdu_address.type_val = PDU_ADDR_TYPE;

  /* QOSrules are hardcoded as it is not exchanged in AMF-SMF
   * gRPC calls as of now, handled in upcoming PR
   * TODO: get the rules for the session from SMF and use it here
   */
  smf_msg->msg.pdu_session_estab_accept.qos_rules.length = 0x9;
  QOSRule qos_rule;
  qos_rule.qos_rule_id         = 0x1;
  qos_rule.len                 = 0x6;
  qos_rule.rule_oper_code      = 0x1;
  qos_rule.dqr_bit             = 0x1;
  qos_rule.no_of_pkt_filters   = 0x1;
  qos_rule.qos_rule_precedence = 0xff;
  qos_rule.spare               = 0x0;
  qos_rule.segregation         = 0x0;
  qos_rule.qfi =
<<<<<<< HEAD
      smf_ctx->qos_flow_list.item[0].qos_flow_req_item.qos_flow_identifier;
=======
      smf_ctx->subscribed_qos_profile.qos_flow_req_item.qos_flow_identifier;
>>>>>>> 9a5e6182
  NewQOSRulePktFilter new_qos_rule_pkt_filter;
  new_qos_rule_pkt_filter.spare          = 0x0;
  new_qos_rule_pkt_filter.pkt_filter_dir = 0x3;
  new_qos_rule_pkt_filter.pkt_filter_id  = 0x1;
  new_qos_rule_pkt_filter.len            = 0x1;
  uint8_t contents                       = 0x1;
  memcpy(
      new_qos_rule_pkt_filter.contents, &contents, new_qos_rule_pkt_filter.len);
  memcpy(
      qos_rule.new_qos_rule_pkt_filter, &new_qos_rule_pkt_filter,
      1 * sizeof(NewQOSRulePktFilter));
  memcpy(
      smf_msg->msg.pdu_session_estab_accept.qos_rules.qos_rule, &qos_rule,
      1 * sizeof(QOSRule));

  // Set session ambr
  smf_msg->msg.pdu_session_estab_accept.session_ambr.dl_unit =
      static_cast<uint8_t>(smf_ctx->selected_ambr.dl_ambr_unit);
  smf_msg->msg.pdu_session_estab_accept.session_ambr.dl_session_ambr =
      smf_ctx->selected_ambr.dl_session_ambr;

  smf_msg->msg.pdu_session_estab_accept.session_ambr.ul_unit =
      static_cast<uint8_t>(smf_ctx->selected_ambr.ul_ambr_unit);
  smf_msg->msg.pdu_session_estab_accept.session_ambr.ul_session_ambr =
      smf_ctx->selected_ambr.ul_session_ambr;

  smf_msg->msg.pdu_session_estab_accept.session_ambr.length = AMBR_LEN;

  msg_accept_pco =
      &(smf_msg->msg.pdu_session_estab_accept.protocolconfigurationoptions.pco);

  auto pco_len = sm_process_pco_request(&(smf_ctx->pco), msg_accept_pco);

  /* NSSAI
  --------------------------------------
  Parameters | IEI | Length | SST | SD |
  --------------------------------------
  Size       | 1   | 1      | 1   | 3  |
  -------------------------------------- */
  smf_msg->msg.pdu_session_estab_accept.nssai.iei =
      static_cast<uint8_t>(M5GIei::S_NSSAI);
  uint32_t buf_len = 0;
  if (smf_ctx->requested_nssai.sst) {
    if (smf_ctx->requested_nssai.sd[0]) {
      smf_msg->msg.pdu_session_estab_accept.nssai.len = SST_LENGTH + SD_LENGTH;
      smf_msg->msg.pdu_session_estab_accept.nssai.sst =
          smf_ctx->requested_nssai.sst;
      memcpy(
          smf_msg->msg.pdu_session_estab_accept.nssai.sd,
          smf_ctx->requested_nssai.sd, 3);
    } else {
      smf_msg->msg.pdu_session_estab_accept.nssai.len = SST_LENGTH;
      smf_msg->msg.pdu_session_estab_accept.nssai.sst =
          smf_ctx->requested_nssai.sst;
    }
    buf_len = smf_msg->msg.pdu_session_estab_accept.nssai.len + 2;
  }

  /* DNN
  -------------------------------------
  Parameters | IEI | Length | DNN     |
  -------------------------------------
  Size       | 1   | 1      | 1 - 100 |
  ------------------------------------- */
  smf_msg->msg.pdu_session_estab_accept.dnn.iei =
      static_cast<uint8_t>(M5GIei::DNN);
  smf_msg->msg.pdu_session_estab_accept.dnn.len = smf_ctx->dnn.length() + 1;
  smf_ctx->dnn.copy(
      reinterpret_cast<char*>(smf_msg->msg.pdu_session_estab_accept.dnn.dnn),
      smf_ctx->dnn.length());
  buf_len += smf_msg->msg.pdu_session_estab_accept.dnn.len + 2;

  encode_msg->payload_container.len =
      PDU_ESTAB_ACCPET_PAYLOAD_CONTAINER_LEN + pco_len + buf_len;
  len = PDU_ESTAB_ACCEPT_NAS_PDU_LEN + pco_len + buf_len;

  /* Ciphering algorithms, EEA1 and EEA2 expects length to be mode of 4,
   * so length is modified such that it will be mode of 4
   */
  AMF_GET_BYTE_ALIGNED_LENGTH(len);
  if (msg.header.security_header_type != SECURITY_HEADER_TYPE_NOT_PROTECTED) {
    amf_msg_header* header = &msg.security_protected.plain.amf.header;
    /*
     * Expand size of protected NAS message
     */
    len += NAS_MESSAGE_SECURITY_HEADER_SIZE;
    /*
     * Set header of plain NAS message
     */
    header->extended_protocol_discriminator = M5GS_MOBILITY_MANAGEMENT_MESSAGE;
    header->security_header_type = SECURITY_HEADER_TYPE_NOT_PROTECTED;
  }

  buffer = bfromcstralloc(len, "\0");
  bytes  = nas5g_message_encode(
      buffer->data, &msg, len, &ue_context->amf_context._security);
  if (bytes > 0) {
    buffer->slen = bytes;
    if (ue_context->ue_context_request) {
      pdu_session_resource_setup_request(ue_context, ue_id, smf_ctx, buffer);
    } else {
      initial_context_setup_request(ue_id, &ue_context->amf_context, buffer);
    }

  } else {
    OAILOG_WARNING(LOG_AMF_APP, "NAS encode failed \n");
    bdestroy_wrapper(&buffer);
  }

  /* Clean up the PCO contents */
  sm_free_protocol_configuration_options(&msg_accept_pco);

  return rc;
}

/* Handling PDU Session Resource Setup Response sent from gNB*/
void amf_app_handle_resource_setup_response(
    itti_ngap_pdusessionresource_setup_rsp_t session_seup_resp) {
  amf_ue_ngap_id_t ue_id;

  ue_m5gmm_context_s* ue_context = nullptr;
  std::shared_ptr<smf_context_t> smf_ctx;

  /* Check if failure message is not NULL and if NULL,
   * it is successful message from gNB.
   * Nothing to in this case. If failure message comes from gNB
   * AMF need to report this failed message to SMF
   *
   * NOTE: only handling success part not failure part
   * will be handled later
   */
  OAILOG_DEBUG(
      LOG_AMF_APP, "Handling uplink PDU session setup response message\n");

  if (session_seup_resp.pduSessionResource_setup_list.no_of_items > 0) {
    ue_id = session_seup_resp.amf_ue_ngap_id;

    ue_context = amf_ue_context_exists_amf_ue_ngap_id(ue_id);
    if (ue_context == NULL) {
      OAILOG_ERROR(
          LOG_AMF_APP,
          "UE context not found for the ue_id = " AMF_UE_NGAP_ID_FMT, ue_id);
      return;
    }

    smf_ctx = amf_get_smf_context_by_pdu_session_id(
        ue_context,
        session_seup_resp.pduSessionResource_setup_list.item[0].Pdu_Session_ID);
    if (smf_ctx == NULL) {
      OAILOG_ERROR(
          LOG_AMF_APP, "PDU session  not found for session_id = %lu\n",
          session_seup_resp.pduSessionResource_setup_list.item[0]
              .Pdu_Session_ID);
      return;
    }

    /* This is success case and we need not to send message to SMF
     * and drop the message here
     */
    amf_ue_ngap_id_t ue_id;
    amf_smf_establish_t amf_smf_grpc_ies;
    ue_m5gmm_context_s* ue_context = nullptr;
    char imsi[IMSI_BCD_DIGITS_MAX + 1];

    ue_id = session_seup_resp.amf_ue_ngap_id;

    ue_context = amf_ue_context_exists_amf_ue_ngap_id(ue_id);
    // Handling of ue context
    if (!ue_context) {
      OAILOG_ERROR(
          LOG_AMF_APP, "UE context not found for UE ID: " AMF_UE_NGAP_ID_FMT,
          ue_id);
    }

    // Store gNB ip and TEID in respective smf_context
    memset(
        &smf_ctx->gtp_tunnel_id.gnb_gtp_teid_ip_addr, '\0',
        sizeof(smf_ctx->gtp_tunnel_id.gnb_gtp_teid_ip_addr));

    smf_ctx->gtp_tunnel_id
        .gnb_gtp_teid = htonl(*(reinterpret_cast<unsigned int*>(
        session_seup_resp.pduSessionResource_setup_list.item[0]
            .PDU_Session_Resource_Setup_Response_Transfer.tunnel.gTP_TEID)));
    memcpy(
        &smf_ctx->gtp_tunnel_id.gnb_gtp_teid_ip_addr,
        &session_seup_resp.pduSessionResource_setup_list.item[0]
             .PDU_Session_Resource_Setup_Response_Transfer.tunnel
             .transportLayerAddress,
        4);  // time being 4 byte is copying.
    OAILOG_DEBUG(
        LOG_AMF_APP,
        "gnb_gtp_teid_ipaddr: [%02x %02x %02x %02x]  and gnb_gtp_teid "
        "[" GNB_GTP_TEID_FMT "]\n",
        smf_ctx->gtp_tunnel_id.gnb_gtp_teid_ip_addr[0],
        smf_ctx->gtp_tunnel_id.gnb_gtp_teid_ip_addr[1],
        smf_ctx->gtp_tunnel_id.gnb_gtp_teid_ip_addr[2],
        smf_ctx->gtp_tunnel_id.gnb_gtp_teid_ip_addr[3],
        smf_ctx->gtp_tunnel_id.gnb_gtp_teid);
    // Incrementing the  pdu session version
    smf_ctx->pdu_session_version++;
    /*Copy respective gNB fields to amf_smf_establish_t compartible to gRPC
     * message*/
    memset(
        &amf_smf_grpc_ies.gnb_gtp_teid_ip_addr, '\0',
        sizeof(amf_smf_grpc_ies.gnb_gtp_teid_ip_addr));
    memset(
        &amf_smf_grpc_ies.gnb_gtp_teid, '\0',
        sizeof(amf_smf_grpc_ies.gnb_gtp_teid));
    memcpy(
        &amf_smf_grpc_ies.gnb_gtp_teid_ip_addr,
        &smf_ctx->gtp_tunnel_id.gnb_gtp_teid_ip_addr, 4);
    memcpy(
        &amf_smf_grpc_ies.gnb_gtp_teid, &smf_ctx->gtp_tunnel_id.gnb_gtp_teid,
        4);
    amf_smf_grpc_ies.pdu_session_id =
        session_seup_resp.pduSessionResource_setup_list.item[0].Pdu_Session_ID;
    // smf_ctx->smf_proc_data.pdu_session_identity.pdu_session_id;

    IMSI64_TO_STRING(ue_context->amf_context.imsi64, imsi, 15);
    /* Prepare and send gNB setup response message to SMF through gRPC
     * 2nd time PDU session establish message
     */
    create_session_grpc_req_on_gnb_setup_rsp(
        &amf_smf_grpc_ies, imsi, smf_ctx->pdu_session_version, smf_ctx);

  } else {
    // TODO: implement failure message from gNB. messagge to send to SMF
    OAILOG_DEBUG(
        LOG_AMF_APP, " Failure message not handled and dropping the message\n");
  }
}

/* Handling PDU Session Resource Modify Response sent from gNB*/
void amf_app_handle_resource_modify_response(
    itti_ngap_pdu_session_resource_modify_response_t session_mod_resp) {
  amf_ue_ngap_id_t ue_id;

  ue_m5gmm_context_s* ue_context = nullptr;
  std::shared_ptr<smf_context_t> smf_ctx;

  /* Check if failure message is not NULL and if NULL,
   * it is successful message from gNB.
   * Nothing to in this case. If failure message comes from gNB
   * AMF need to report this failed message to SMF
   *
   * NOTE: only handling success part not failure part
   * will be handled later
   */
  OAILOG_DEBUG(
      LOG_AMF_APP, "Handling uplink PDU session setup response message\n");

  if (session_mod_resp.pduSessResourceModRespList.no_of_items > 0) {
    ue_id = session_mod_resp.amf_ue_ngap_id;

    ue_context = amf_ue_context_exists_amf_ue_ngap_id(ue_id);
    if (ue_context == NULL) {
      OAILOG_ERROR(
          LOG_AMF_APP,
          "UE context not found for the ue_id = " AMF_UE_NGAP_ID_FMT, ue_id);
      return;
    }

    smf_ctx = amf_get_smf_context_by_pdu_session_id(
        ue_context,
        session_mod_resp.pduSessResourceModRespList.item[0].Pdu_Session_ID);
    if (smf_ctx == NULL) {
      OAILOG_ERROR(
          LOG_AMF_APP, "PDU session  not found for session_id = %lu\n",
          session_mod_resp.pduSessResourceModRespList.item[0].Pdu_Session_ID);
      return;
    }

    /* This is success case and we need not to send message to SMF
     * and drop the message here
     */
    amf_ue_ngap_id_t ue_id;
    amf_smf_establish_t amf_smf_grpc_ies;
    ue_m5gmm_context_s* ue_context = nullptr;
    char imsi[IMSI_BCD_DIGITS_MAX + 1];

    ue_id = session_mod_resp.amf_ue_ngap_id;

    ue_context = amf_ue_context_exists_amf_ue_ngap_id(ue_id);
    // Handling of ue context
    if (!ue_context) {
      OAILOG_ERROR(
          LOG_AMF_APP, "UE context not found for UE ID: " AMF_UE_NGAP_ID_FMT,
          ue_id);
    }

    // Incrementing the  pdu session version
    smf_ctx->pdu_session_version++;

    amf_smf_grpc_ies.pdu_session_id =
        session_mod_resp.pduSessResourceModRespList.item[0].Pdu_Session_ID;

    IMSI64_TO_STRING(ue_context->amf_context.imsi64, imsi, 15);
    // Prepare and send modify setup response message to SMF through gRPC
    amf_send_grpc_req_on_gnb_pdu_sess_mod_rsp(
        &amf_smf_grpc_ies, imsi, smf_ctx->pdu_session_version, smf_ctx);

  } else {
    // TODO: implement failure message from gNB. messagge to send to SMF
    OAILOG_DEBUG(
        LOG_AMF_APP, " Failure message not handled and dropping the message\n");
  }
}

/* Handling Resource Release Response from gNB */
void amf_app_handle_resource_release_response(
    itti_ngap_pdusessionresource_rel_rsp_t session_rel_resp) {
  /*
   * Release request always should be successful.
   * This response message will be dropped here as nothing to do.
   * as pdu_session_resource_release_response_transfer is
   * optional as per 38.413 - 9.3.4.2.1
   */
  OAILOG_DEBUG(
      LOG_AMF_APP, " handling uplink PDU session release response message\n");
  if (session_rel_resp.pduSessionResourceReleasedRspList.no_of_items > 0) {
    /* This is success case and we need not to send message to SMF
     * and drop the message here
     */
    OAILOG_DEBUG(
        LOG_AMF_APP,
        " this is success case of release response and no need to "
        "hadle anything and drop the message\n");
  } else {
    // TODO implement failure message from gNB. messagge to send to SMF
    OAILOG_DEBUG(
        LOG_AMF_APP, " Failure message not handled and dropping the message\n");
  }
}

/* This function gets invoked based on the message NGAP_UE_CONTEXT_RELEASE_REQ
 * from gNB/NGAP in UL for handling CM-idle state of UE/IMSI/SUPI.
 * Action logic:
 * - Fetch AMF context, match the no of PDU sessions in message with no of
 *   PDU sessions in AMF_context and cause NGAP_RADIO_NR_GENERATED_REASON
 *   it means gNB RRC-Inactive triggered and UE state must be changed from
 *   CM-connected to CM-Idle state.
 *   Then send message to SMF to change all respective PDU session state
 *   to inactive state.
 * - Retrieve the required field of UE, like IMSI and fill gRPC notification
 *   proto structure.
 * - In AMF move the UE/IMSI state to CM-idle
 *   Go over all PDU sessions and change the state to in-active.
 * */
void amf_app_handle_cm_idle_on_ue_context_release(
    itti_ngap_ue_context_release_req_t cm_idle_req) {
  int rc = RETURNerror;
  OAILOG_DEBUG(
      LOG_AMF_APP,
      " Handling UL UE context release for CM-idle for UE "
      "ID: " AMF_UE_NGAP_ID_FMT,
      cm_idle_req.amf_ue_ngap_id);
  /* Currently only one PDU session is considered.
   * for multiple PDU session context (smf_context_t) will be part of vector
   * and no. of PDU sessions can be derived from this vector and compared
   * with NGAP message in future.
   * Now only need to check the cause and proceed further.
   * note: check if UE in connected state else already in idle state
   * nothing to do.
   */
  amf_ue_ngap_id_t ue_id;
  ue_m5gmm_context_s* ue_context = nullptr;
  ue_id                          = cm_idle_req.amf_ue_ngap_id;

  ue_context = amf_ue_context_exists_amf_ue_ngap_id(ue_id);
  if (!ue_context) {
    return;
  }

  // if UE on REGISTERED_IDLE, so no need to do anyting
  if ((ue_context->mm_state == REGISTERED_CONNECTED) ||
      (ue_context->mm_state == DEREGISTERED)) {
    // UE in connected state and need to check if cause is proper
    if (cm_idle_req.relCause == NGAP_RADIO_NR_GENERATED_REASON) {
      rc = ue_state_handle_message_initial(
          ue_context->mm_state, STATE_EVENT_CONTEXT_RELEASE, SESSION_NULL,
          ue_context, &ue_context->amf_context);

      if (rc != RETURNok) {
        OAILOG_WARNING(LOG_AMF_APP, "Failed transitioning to idle mode\n");
      }

      ue_context_release_command(
          ue_id, ue_context->gnb_ue_ngap_id, NGAP_USER_INACTIVITY);
      ue_context->gnb_ngap_id_key = INVALID_GNB_UE_NGAP_ID_KEY;

    } else {
      OAILOG_WARNING(
          LOG_AMF_APP,
          " UE in registered_connected state, but cause from NGAP"
          " is wrong for UE ID: " AMF_UE_NGAP_ID_FMT " and return",
          cm_idle_req.amf_ue_ngap_id);
      return;
    }
  } else {
    /* TODO: Single or multiple PDU session state change notification
     * should be taken care here. amf_smf_notification_send will be used
     * with one more parameter as boolean for idle mode or single PDU
     * session state change. Currently nothing to do
     */
    OAILOG_DEBUG(
        LOG_AMF_APP,
        " UE in REGISTERED_IDLE or CM-idle state, nothing to do"
        " for UE ID: " AMF_UE_NGAP_ID_FMT,
        cm_idle_req.amf_ue_ngap_id);
    return;
  }
}

/* Routine to send ue context release command to NGAP after processing
 * ue context release request from NGAP. this command will change ue
 * state to idle.
 */
void ue_context_release_command(
    amf_ue_ngap_id_t amf_ue_ngap_id, gnb_ue_ngap_id_t gnb_ue_ngap_id,
    Ngcause ng_cause) {
  OAILOG_FUNC_IN(LOG_AMF_APP);
  itti_ngap_ue_context_release_command_t* ctx_rel_cmd = nullptr;
  MessageDef* message_p                               = nullptr;

  OAILOG_DEBUG(
      LOG_AMF_APP,
      "preparing for context release command to NGAP "
      "for ue_id " AMF_UE_NGAP_ID_FMT,
      amf_ue_ngap_id);

  message_p =
      itti_alloc_new_message(TASK_AMF_APP, NGAP_UE_CONTEXT_RELEASE_COMMAND);
  ctx_rel_cmd = &message_p->ittiMsg.ngap_ue_context_release_command;
  memset(ctx_rel_cmd, 0, sizeof(itti_ngap_ue_context_release_command_t));
  // Filling the respective values of NGAP message
  ctx_rel_cmd->amf_ue_ngap_id = amf_ue_ngap_id;
  ctx_rel_cmd->gnb_ue_ngap_id = gnb_ue_ngap_id;
  ctx_rel_cmd->cause          = ng_cause;
  // Send message to NGAP task
  amf_send_msg_to_task(&amf_app_task_zmq_ctx, TASK_NGAP, message_p);
  OAILOG_FUNC_OUT(LOG_AMF_APP);
}

static int paging_t3513_handler(zloop_t* loop, int timer_id, void* arg) {
  OAILOG_INFO(LOG_AMF_APP, "T3513: In Paging handler\n");
  int rc                                         = RETURNerror;
  amf_ue_ngap_id_t ue_id                         = 0;
  ue_m5gmm_context_s* ue_context                 = nullptr;
  amf_context_t* amf_ctx                         = nullptr;
  paging_context_t* paging_ctx                   = nullptr;
  MessageDef* message_p                          = nullptr;
  itti_ngap_paging_request_t* ngap_paging_notify = nullptr;

  if (!amf_pop_timer_arg(timer_id, &ue_id)) {
    OAILOG_WARNING(
        LOG_AMF_APP, "T3513: Invalid Timer Id expiration, Timer Id: %u\n",
        timer_id);
    OAILOG_FUNC_RETURN(LOG_NAS_AMF, RETURNok);
  }

  ue_context = amf_ue_context_exists_amf_ue_ngap_id(ue_id);

  if (ue_context == NULL) {
    OAILOG_INFO(LOG_AMF_APP, "ue_context is NULL\n");
    OAILOG_FUNC_RETURN(LOG_NAS_AMF, RETURNok);
  }

  // Get Paging Context
  amf_ctx    = &ue_context->amf_context;
  paging_ctx = &ue_context->paging_context;

  paging_ctx->m5_paging_response_timer.id = NAS5G_TIMER_INACTIVE_ID;

  if (paging_ctx->paging_retx_count < MAX_PAGING_RETRY_COUNT) {
    paging_ctx->paging_retx_count += 1;

    OAILOG_DEBUG(
        LOG_AMF_APP,
        "T3513: timer has expired for UE ID: " AMF_UE_NGAP_ID_FMT
        " with timer id: %d, Sending Paging request again",
        ue_id, timer_id);
    /*
     * Increment the retransmission counter
     */
    OAILOG_DEBUG(
        LOG_AMF_APP, "T3513: Incrementing retransmission_count to %d\n",
        paging_ctx->paging_retx_count);

    /*
     * ReSend Paging request message to the UE
     */

    // Fill the itti msg based on context info produced in amf core

    message_p = itti_alloc_new_message(TASK_AMF_APP, NGAP_PAGING_REQUEST);

    ngap_paging_notify = &message_p->ittiMsg.ngap_paging_request;
    memset(ngap_paging_notify, 0, sizeof(itti_ngap_paging_request_t));
    ngap_paging_notify->UEPagingIdentity.amf_set_id =
        amf_ctx->m5_guti.guamfi.amf_set_id;
    ngap_paging_notify->UEPagingIdentity.amf_pointer =
        amf_ctx->m5_guti.guamfi.amf_pointer;
    OAILOG_DEBUG(
        LOG_AMF_APP,
        "T3513: Filling NGAP structure for Downlink amf_ctx dec "
        "m_tmsi=%d",
        amf_ctx->m5_guti.m_tmsi);
    ngap_paging_notify->UEPagingIdentity.m_tmsi = amf_ctx->m5_guti.m_tmsi;
    OAILOG_INFO(
        LOG_AMF_APP, "T3513: Filling NGAP structure for Downlink m_tmsi=%d",
        ngap_paging_notify->UEPagingIdentity.m_tmsi);
    ngap_paging_notify->TAIListForPaging.tai_list[0].plmn.mcc_digit1 =
        amf_ctx->m5_guti.guamfi.plmn.mcc_digit1;
    ngap_paging_notify->TAIListForPaging.tai_list[0].plmn.mcc_digit2 =
        amf_ctx->m5_guti.guamfi.plmn.mcc_digit2;
    ngap_paging_notify->TAIListForPaging.tai_list[0].plmn.mcc_digit3 =
        amf_ctx->m5_guti.guamfi.plmn.mcc_digit3;
    ngap_paging_notify->TAIListForPaging.tai_list[0].plmn.mnc_digit1 =
        amf_ctx->m5_guti.guamfi.plmn.mnc_digit1;
    ngap_paging_notify->TAIListForPaging.tai_list[0].plmn.mnc_digit2 =
        amf_ctx->m5_guti.guamfi.plmn.mnc_digit2;
    ngap_paging_notify->TAIListForPaging.tai_list[0].plmn.mnc_digit3 =
        amf_ctx->m5_guti.guamfi.plmn.mnc_digit3;
    ngap_paging_notify->TAIListForPaging.no_of_items     = 1;
    ngap_paging_notify->TAIListForPaging.tai_list[0].tac = 2;

    OAILOG_INFO(LOG_AMF_APP, "T3513: sending downlink message to NGAP");
    rc = send_msg_to_task(&amf_app_task_zmq_ctx, TASK_NGAP, message_p);
    if (rc != RETURNok)
      OAILOG_ERROR(LOG_AMF_APP, "Could not send msg to task\n");
    //    amf_paging_request(paging_ctx);
  } else {
    /*
     * Abort the Paging procedure
     */
    OAILOG_ERROR(
        LOG_AMF_APP,
        "T3513: Maximum retires done hence Abort the Paging Request "
        "procedure\n");
  }
  OAILOG_FUNC_RETURN(LOG_NAS_AMF, RETURNok);
}

// Doing Paging Request handling received from SMF in AMF CORE
// int amf_app_defs::amf_app_handle_notification_received(
int amf_app_handle_notification_received(
    itti_n11_received_notification_t* notification) {
  ue_m5gmm_context_s* ue_context                 = nullptr;
  amf_context_t* amf_ctx                         = nullptr;
  paging_context_t* paging_ctx                   = nullptr;
  MessageDef* message_p                          = nullptr;
  itti_ngap_paging_request_t* ngap_paging_notify = nullptr;
  int rc                                         = RETURNok;

  imsi64_t imsi64;
  IMSI_STRING_TO_IMSI64(notification->imsi, &imsi64);

  OAILOG_DEBUG(LOG_AMF_APP, "IMSI is %s %lu\n", notification->imsi, imsi64);
  // Handle smf_context
  ue_context = lookup_ue_ctxt_by_imsi(imsi64);

  if (!ue_context) {
    OAILOG_ERROR(LOG_AMF_APP, "UE context is null\n");
    return -1;
  }

  switch (notification->notify_ue_evnt) {
    case UE_PAGING_NOTIFY:
      OAILOG_DEBUG(LOG_AMF_APP, "Paging notification received\n");

      // Get Paging Context
      amf_ctx    = &ue_context->amf_context;
      paging_ctx = &ue_context->paging_context;

      OAILOG_INFO(
          LOG_AMF_APP,
          "T3513: Starting PAGING Timer for UE ID: " AMF_UE_NGAP_ID_FMT,
          ue_context->amf_ue_ngap_id);
      paging_ctx->paging_retx_count = 0;
      /* Start Paging Timer T3513 */
      paging_ctx->m5_paging_response_timer.id = amf_app_start_timer(
          PAGING_TIMER_EXPIRY_MSECS, TIMER_REPEAT_ONCE, paging_t3513_handler,
          ue_context->amf_ue_ngap_id);
      // Fill the itti msg based on context info produced in amf core
      OAILOG_INFO(
          LOG_AMF_APP,
          "T3513: Starting PAGING Timer for UE ID: " AMF_UE_NGAP_ID_FMT
          " and timer id: %ld",
          ue_context->amf_ue_ngap_id, paging_ctx->m5_paging_response_timer.id);

      message_p = itti_alloc_new_message(TASK_AMF_APP, NGAP_PAGING_REQUEST);

      ngap_paging_notify = &message_p->ittiMsg.ngap_paging_request;
      memset(ngap_paging_notify, 0, sizeof(itti_ngap_paging_request_t));
      ngap_paging_notify->UEPagingIdentity.amf_set_id =
          amf_ctx->m5_guti.guamfi.amf_set_id;
      ngap_paging_notify->UEPagingIdentity.amf_pointer =
          amf_ctx->m5_guti.guamfi.amf_pointer;
      ngap_paging_notify->UEPagingIdentity.m_tmsi = amf_ctx->m5_guti.m_tmsi;
      ngap_paging_notify->TAIListForPaging.tai_list[0].plmn.mcc_digit1 =
          amf_ctx->m5_guti.guamfi.plmn.mcc_digit1;
      ngap_paging_notify->TAIListForPaging.tai_list[0].plmn.mcc_digit2 =
          amf_ctx->m5_guti.guamfi.plmn.mcc_digit2;
      ngap_paging_notify->TAIListForPaging.tai_list[0].plmn.mcc_digit3 =
          amf_ctx->m5_guti.guamfi.plmn.mcc_digit3;
      ngap_paging_notify->TAIListForPaging.tai_list[0].plmn.mnc_digit1 =
          amf_ctx->m5_guti.guamfi.plmn.mnc_digit1;
      ngap_paging_notify->TAIListForPaging.tai_list[0].plmn.mnc_digit2 =
          amf_ctx->m5_guti.guamfi.plmn.mnc_digit2;
      ngap_paging_notify->TAIListForPaging.tai_list[0].plmn.mnc_digit3 =
          amf_ctx->m5_guti.guamfi.plmn.mnc_digit3;
      ngap_paging_notify->TAIListForPaging.no_of_items     = 1;
      ngap_paging_notify->TAIListForPaging.tai_list[0].tac = 2;
      OAILOG_INFO(LOG_AMF_APP, "AMF_APP: sending downlink message to NGAP");
      rc = send_msg_to_task(&amf_app_task_zmq_ctx, TASK_NGAP, message_p);
      break;

    case UE_SERVICE_REQUEST_ON_PAGING:
      OAILOG_DEBUG(LOG_AMF_APP, "Service Accept notification received\n");
      // TODO: Service Accept code to be implemented in upcoming PR
    default:
      OAILOG_DEBUG(LOG_AMF_APP, "default case nothing to do\n");
      break;
  }
  OAILOG_FUNC_RETURN(LOG_NAS_AMF, rc);
}

void amf_app_handle_initial_context_setup_rsp(
    amf_app_desc_t* amf_app_desc_p,
    itti_amf_app_initial_context_setup_rsp_t* initial_context_rsp) {
  ue_m5gmm_context_s* ue_context = NULL;
  std::shared_ptr<smf_context_t> smf_context;
  char imsi[IMSI_BCD_DIGITS_MAX + 1];
  Ngap_PDUSession_Resource_Setup_Response_List_t* pdu_list =
      &initial_context_rsp->PDU_Session_Resource_Setup_Response_Transfer;

  // Handle smf_context
  ue_context = amf_ue_context_exists_amf_ue_ngap_id(initial_context_rsp->ue_id);

  if (!ue_context) {
    OAILOG_ERROR(
        LOG_AMF_APP, " Ue context not found for the id " AMF_UE_NGAP_ID_FMT,
        initial_context_rsp->ue_id);
    return;
  }

  if (pdu_list->no_of_items) {
    for (uint32_t index = 0; index < pdu_list->no_of_items; index++) {
      smf_context = amf_get_smf_context_by_pdu_session_id(
          ue_context, pdu_list->item[index].Pdu_Session_ID);
      if (smf_context == NULL) {
        OAILOG_ERROR(
            LOG_AMF_APP, "pdu session  not found for session_id = %ld\n",
            pdu_list->item[index].Pdu_Session_ID);
      } else {
        amf_smf_establish_t amf_smf_grpc_ies;

        // gnb tunnel info

        smf_context->gtp_tunnel_id.gnb_gtp_teid =
            htonl(*(reinterpret_cast<unsigned int*>(
                pdu_list->item[index]
                    .PDU_Session_Resource_Setup_Response_Transfer.tunnel
                    .gTP_TEID)));
        memcpy(
            smf_context->gtp_tunnel_id.gnb_gtp_teid_ip_addr,
            pdu_list->item[index]
                .PDU_Session_Resource_Setup_Response_Transfer.tunnel
                .transportLayerAddress,
            4);

        OAILOG_DEBUG(
            LOG_AMF_APP,
            "IP address %02x %02x %02x %02x  and TEID" GNB_GTP_TEID_FMT "\n",
            smf_context->gtp_tunnel_id.gnb_gtp_teid_ip_addr[0],
            smf_context->gtp_tunnel_id.gnb_gtp_teid_ip_addr[1],
            smf_context->gtp_tunnel_id.gnb_gtp_teid_ip_addr[2],
            smf_context->gtp_tunnel_id.gnb_gtp_teid_ip_addr[3],
            smf_context->gtp_tunnel_id.gnb_gtp_teid);

        smf_context->pdu_session_version++;
        /*Copy respective gNB fields to amf_smf_establish_t compartible to gRPC
         * message*/
        memset(
            &amf_smf_grpc_ies.gnb_gtp_teid_ip_addr, '\0',
            sizeof(amf_smf_grpc_ies.gnb_gtp_teid_ip_addr));
        memset(
            &amf_smf_grpc_ies.gnb_gtp_teid, '\0',
            sizeof(amf_smf_grpc_ies.gnb_gtp_teid));
        memcpy(
            &amf_smf_grpc_ies.gnb_gtp_teid_ip_addr,
            &smf_context->gtp_tunnel_id.gnb_gtp_teid_ip_addr, 4);
        memcpy(
            &amf_smf_grpc_ies.gnb_gtp_teid,
            &smf_context->gtp_tunnel_id.gnb_gtp_teid, 4);
        amf_smf_grpc_ies.pdu_session_id = pdu_list->item[index].Pdu_Session_ID;

        IMSI64_TO_STRING(ue_context->amf_context.imsi64, imsi, 15);
        /* Prepare and send gNB setup response message to SMF through gRPC
         * 2nd time PDU session establish message
         */
        create_session_grpc_req_on_gnb_setup_rsp(
            &amf_smf_grpc_ies, imsi, smf_context->pdu_session_version,
            smf_context);
      }
    }
  }

  // update UE state
  ue_context->mm_state = REGISTERED_CONNECTED;
}

/****************************************************************************
 **                                                                        **
 ** Name:    amf_app_pdu_session_modification_request()                    **
 **                                                                        **
 ** Description: Send the PDU modification request to gnodeb               **
 **                                                                        **
 ** Inputs:  pdu_sess_mod_req:   pdusession modification request           **
 **      ue_id:      ue identity                                           **
 **                                                                        **
 **      Return:    RETURNok, RETURNerror                                  **
 **                                                                        **
 ***************************************************************************/
int amf_app_pdu_session_modification_request(
    itti_n11_create_pdu_session_response_t* pdu_sess_mod_req,
    amf_ue_ngap_id_t ue_id) {
  nas5g_error_code_t rc = M5G_AS_SUCCESS;

  DLNASTransportMsg* encode_msg;
  amf_nas_message_t msg = {};
  uint32_t bytes        = 0;
  uint32_t len          = 0;
  SmfMsg* smf_msg       = nullptr;
  bstring buffer;
  // smf_ctx declared and set but not used, commented to cleanup warnings
  imsi64_t imsi64                = INVALID_IMSI64;
  amf_context_t* amf_ctxt_p      = NULL;
  ue_m5gmm_context_s* ue_context = NULL;
  std::shared_ptr<smf_context_t> smf_ctx;
  uint32_t buf_len = 0;

  ue_context = amf_ue_context_exists_amf_ue_ngap_id(ue_id);

  if (!ue_context) {
    OAILOG_ERROR(
        LOG_AMF_APP, "ue context not found for the ue_id:" AMF_UE_NGAP_ID_FMT,
        ue_id);
    return M5G_AS_FAILURE;
  }

  smf_ctx = amf_get_smf_context_by_pdu_session_id(
      ue_context, pdu_sess_mod_req->pdu_session_id);
  if (!smf_ctx) {
    OAILOG_ERROR(
        LOG_AMF_APP, "Smf context is not exist UE ID:" AMF_UE_NGAP_ID_FMT,
        ue_id);
    return M5G_AS_FAILURE;
  }
  // updating session state
  smf_ctx->pdu_session_state = SESSION_MODIFICATION;

  // Message construction for PDU session modification
  msg.security_protected.plain.amf.header.extended_protocol_discriminator =
      M5G_MOBILITY_MANAGEMENT_MESSAGES;
  msg.security_protected.plain.amf.header.message_type = DLNASTRANSPORT;
  msg.header.security_header_type =
      SECURITY_HEADER_TYPE_INTEGRITY_PROTECTED_CYPHERED;
  msg.header.extended_protocol_discriminator = M5G_MOBILITY_MANAGEMENT_MESSAGES;

  encode_msg = &msg.security_protected.plain.amf.msg.downlinknas5gtransport;
  smf_msg    = &encode_msg->payload_container.smf_msg;

  // AmfHeader
  encode_msg->extended_protocol_discriminator.extended_proto_discriminator =
      M5G_MOBILITY_MANAGEMENT_MESSAGES;
  encode_msg->spare_half_octet.spare     = 0x00;
  encode_msg->sec_header_type.sec_hdr    = SECURITY_HEADER_TYPE_NOT_PROTECTED;
  encode_msg->message_type.msg_type      = DLNASTRANSPORT;
  encode_msg->payload_container_type.iei = 0;
  // encode_msg->payload_container_type.iei = PAYLOAD_CONTAINER_TYPE;

  // SmfMsg
  encode_msg->payload_container_type.type_val = N1_SM_INFO;
  encode_msg->payload_container.iei           = PAYLOAD_CONTAINER;
  encode_msg->pdu_session_identity.iei =
      static_cast<uint8_t>(M5GIei::PDU_SESSION_IDENTITY_2);
  encode_msg->pdu_session_identity.pdu_session_id =
      pdu_sess_mod_req->pdu_session_id;

  smf_msg->header.extended_protocol_discriminator =
      M5G_SESSION_MANAGEMENT_MESSAGES;
  smf_msg->header.pdu_session_id           = pdu_sess_mod_req->pdu_session_id;
  smf_msg->header.message_type             = PDU_SESSION_MODIFICATION_COMMAND;
  smf_msg->header.procedure_transaction_id = smf_ctx->smf_proc_data.pti.pti;
  smf_msg->msg.pdu_session_estab_accept.extended_protocol_discriminator
      .extended_proto_discriminator = M5G_SESSION_MANAGEMENT_MESSAGES;
  smf_msg->msg.pdu_sess_mod_cmd.pdu_session_identity.pdu_session_id =
      pdu_sess_mod_req->pdu_session_id;
  smf_msg->msg.pdu_sess_mod_cmd.pti.pti = smf_ctx->smf_proc_data.pti.pti;
  smf_msg->msg.pdu_sess_mod_cmd.message_type.msg_type =
      PDU_SESSION_MODIFICATION_COMMAND;

  // authorized qos rules
  for (int i = 0; i < smf_ctx->qos_flow_list.maxNumOfQosFlows; i++) {
    QOSRulesMsg qosRuleMsg;
    qosRuleMsg.length = 0;

    QOSRule qos_rule;
    qos_rule.qos_rule_id    = atoi(reinterpret_cast<char*>(
        smf_ctx->qos_flow_list.item[i].qos_flow_req_item.rule_id));
    qos_rule.len            = 0x6;
    qos_rule.rule_oper_code = smf_ctx->qos_flow_list.item[i]
                                  .qos_flow_req_item.ul_tft.tftoperationcode;
    qos_rule.dqr_bit = 0x0;
    qos_rule.no_of_pkt_filters =
        smf_ctx->qos_flow_list.item[i]
            .qos_flow_req_item.ul_tft.numberofpacketfilters;
    qos_rule.qos_rule_precedence = 0xff;
    qos_rule.spare               = 0x0;
    qos_rule.segregation         = 0x0;
    qos_rule.qfi =
        smf_ctx->qos_flow_list.item[i].qos_flow_req_item.qos_flow_identifier;

    if (smf_ctx->qos_flow_list.item[i]
            .qos_flow_req_item.ul_tft.tftoperationcode ==
        TRAFFIC_FLOW_TEMPLATE_OPCODE_CREATE_NEW_TFT) {
      amf_app_fill_create_new_tft(
          smf_ctx->qos_flow_list.item[i]
              .qos_flow_req_item.ul_tft.packetfilterlist.createnewtft,
          &qos_rule);
    } else if (
        smf_ctx->qos_flow_list.item[i]
            .qos_flow_req_item.ul_tft.tftoperationcode ==
        TRAFFIC_FLOW_TEMPLATE_OPCODE_DELETE_EXISTING_TFT) {
      amf_app_fill_delete_packet_filter(
          smf_ctx->qos_flow_list.item[i]
              .qos_flow_req_item.ul_tft.packetfilterlist.deletepacketfilter,
          &qos_rule);
    }
    qosRuleMsg.qos_rule[i] = qos_rule;
    qosRuleMsg.length += sizeof(qos_rule);
    smf_msg->msg.pdu_sess_mod_cmd.authqosrules.push_back(qosRuleMsg);
  }

  // authorized qos flow descriptors
  for (int i = 0; i < smf_ctx->qos_flow_list.maxNumOfQosFlows; i++) {
    M5GQosFlowDescription flow_des;
    flow_des.numOfParams = 0;
    if (smf_ctx->qos_flow_list.item[i]
            .qos_flow_req_item.ul_tft.parameterslist.num_parameters) {
      qos_flow_descriptor_t* qos_flow_desc =
          &smf_ctx->qos_flow_list.item[i].qos_flow_req_item.qos_flow_descriptor;
      flow_des.operationCode = smf_ctx->qos_flow_list.item[i]
                                   .qos_flow_req_item.ul_tft.tftoperationcode;
      if (qos_flow_desc->qos_flow_identifier) {
        flow_des.paramList[flow_des.numOfParams].iei =
            magma5g::M5GQosFlowParam::param_id_qos_flow_identity;
        flow_des.paramList[flow_des.numOfParams].length = sizeof(uint8_t);
        flow_des.paramList[flow_des.numOfParams].element =
            qos_flow_desc->qos_flow_identifier;
        flow_des.numOfParams++;
      }
      if (qos_flow_desc->fiveQi) {
        flow_des.paramList[flow_des.numOfParams].iei =
            magma5g::M5GQosFlowParam::param_id_5qi;
        flow_des.paramList[flow_des.numOfParams].length = sizeof(uint8_t);
        flow_des.paramList[flow_des.numOfParams].element =
            qos_flow_desc->fiveQi;
        flow_des.numOfParams++;
      }
      if (qos_flow_desc->mbr_dl) {
        flow_des.paramList[flow_des.numOfParams].iei =
            magma5g::M5GQosFlowParam::param_id_mfbr_downlink;
        flow_des.paramList[flow_des.numOfParams].length = 3;
        flow_des.paramList[flow_des.numOfParams].element =
            (uint16_t)(qos_flow_desc->mbr_dl / 1024);
        flow_des.paramList[flow_des.numOfParams].units = 1;
        flow_des.numOfParams++;
      }
      if (qos_flow_desc->mbr_ul) {
        flow_des.paramList[flow_des.numOfParams].iei =
            magma5g::M5GQosFlowParam::param_id_mfbr_uplink;
        flow_des.paramList[flow_des.numOfParams].length = 3;
        flow_des.paramList[flow_des.numOfParams].element =
            (uint16_t)(qos_flow_desc->mbr_ul / 1024);
        flow_des.paramList[flow_des.numOfParams].units = 1;
        flow_des.numOfParams++;
      }
      if (qos_flow_desc->gbr_dl) {
        flow_des.paramList[flow_des.numOfParams].iei =
            magma5g::M5GQosFlowParam::param_id_gfbr_downlink;
        flow_des.paramList[flow_des.numOfParams].length = 3;
        flow_des.paramList[flow_des.numOfParams].element =
            (uint16_t)(qos_flow_desc->gbr_dl / 1024);
        flow_des.paramList[flow_des.numOfParams].units = 1;
        flow_des.numOfParams++;
      }
      if (qos_flow_desc->gbr_ul) {
        flow_des.paramList[flow_des.numOfParams].iei =
            magma5g::M5GQosFlowParam::param_id_gfbr_uplink;
        flow_des.paramList[flow_des.numOfParams].length = 3;
        flow_des.paramList[flow_des.numOfParams].element =
            (uint16_t)(qos_flow_desc->gbr_ul / 1024);
        flow_des.paramList[flow_des.numOfParams].units = 1;
        flow_des.numOfParams++;
      }

      smf_msg->msg.pdu_sess_mod_cmd.authqosflowdescriptors.push_back(flow_des);
    }
  }
  // session ambr
  if (pdu_sess_mod_req->session_ambr.downlink_units &&
      pdu_sess_mod_req->session_ambr.uplink_units) {
    smf_msg->msg.pdu_sess_mod_cmd.sessionambr.iei = 0X2A;
    smf_msg->msg.pdu_sess_mod_cmd.sessionambr.dl_unit =
        pdu_sess_mod_req->session_ambr.downlink_unit_type;
    smf_msg->msg.pdu_sess_mod_cmd.sessionambr.ul_unit =
        pdu_sess_mod_req->session_ambr.uplink_unit_type;
    smf_msg->msg.pdu_sess_mod_cmd.sessionambr.dl_session_ambr =
        pdu_sess_mod_req->session_ambr.downlink_units;
    smf_msg->msg.pdu_sess_mod_cmd.sessionambr.ul_session_ambr =
        pdu_sess_mod_req->session_ambr.uplink_units;
    smf_msg->msg.pdu_sess_mod_cmd.sessionambr.length = AMBR_LEN;
  }

  encode_msg->payload_container.len = PDU_ESTAB_ACCPET_PAYLOAD_CONTAINER_LEN;

  len += PDU_ESTAB_ACCEPT_NAS_PDU_LEN;
  /* Ciphering algorithms, EEA1 and EEA2 expects length to be mode of 4,
   * so length is modified such that it will be mode of 4
   */
  AMF_GET_BYTE_ALIGNED_LENGTH(len);
  if (msg.header.security_header_type != SECURITY_HEADER_TYPE_NOT_PROTECTED) {
    amf_msg_header* header = &msg.security_protected.plain.amf.header;
    /*
     * Expand size of protected NAS message
     */
    len += NAS_MESSAGE_SECURITY_HEADER_SIZE;
    /*
     * Set header of plain NAS message
     */
    header->extended_protocol_discriminator = M5GS_MOBILITY_MANAGEMENT_MESSAGE;
    header->security_header_type = SECURITY_HEADER_TYPE_NOT_PROTECTED;
  }

  buffer = bfromcstralloc(len, "\0");
  bytes  = nas5g_message_encode(
      buffer->data, &msg, len, &ue_context->amf_context._security);
  if (bytes > 0) {
    ue_pdu_id_t id = {
        ue_id, smf_ctx->smf_proc_data.pdu_session_identity.pdu_session_id};
    buffer->slen             = bytes;
    smf_ctx->session_message = bstrcpy(buffer);
    pdu_session_resource_modify_request(ue_context, ue_id, smf_ctx, buffer);
    smf_ctx->retransmission_count = 0;
    smf_ctx->T3591.id             = amf_pdu_start_timer(
        PDU_SESSION_MODIFICATION_TIMER_MSECS, TIMER_REPEAT_ONCE,
        pdu_session_resource_modification_t3591_handler, id);

  } else {
    OAILOG_WARNING(LOG_AMF_APP, "NAS encode failed \n");
    bdestroy_wrapper(&buffer);
  }

  return rc;
}
void amf_app_fill_create_new_tft(create_new_tft_t* new_tft, QOSRule* qos_rule) {
  NewQOSRulePktFilter new_qos_rule_pkt_filter = {};
  packet_filter_t* pkt_filter                 = NULL;
  for (int i = 0; i < qos_rule->no_of_pkt_filters; i++) {
    pkt_filter                             = &new_tft[i];
    new_qos_rule_pkt_filter.spare          = 0x0;
    new_qos_rule_pkt_filter.pkt_filter_dir = pkt_filter->direction;
    new_qos_rule_pkt_filter.pkt_filter_id  = pkt_filter->identifier;
    new_qos_rule_pkt_filter.len            = pkt_filter->length;
    memcpy(
        new_qos_rule_pkt_filter.contents, &pkt_filter->packetfiltercontents,
        new_qos_rule_pkt_filter.len);
    memcpy(
        qos_rule->new_qos_rule_pkt_filter, &new_qos_rule_pkt_filter,
        1 * sizeof(NewQOSRulePktFilter));
  }
}

void amf_app_fill_delete_packet_filter(
    delete_packet_filter_t* delete_pkt_filter, QOSRule* qos_rule) {
  NewQOSRulePktFilter new_qos_rule_pkt_filter = {};
  delete_packet_filter_t* pkt_filter          = NULL;
  for (int i = 0; i < qos_rule->no_of_pkt_filters; i++) {
    pkt_filter                            = &delete_pkt_filter[i];
    new_qos_rule_pkt_filter.pkt_filter_id = pkt_filter->identifier;
    memcpy(
        qos_rule->new_qos_rule_pkt_filter, &new_qos_rule_pkt_filter,
        1 * sizeof(NewQOSRulePktFilter));
  }
}

static int pdu_session_resource_modification_t3591_handler(
    zloop_t* loop, int timer_id, void* arg) {
  OAILOG_INFO(
      LOG_AMF_APP, "T3591: pdu_session_resource_modification_t3591_handler\n");

  amf_ue_ngap_id_t amf_ue_ngap_id = 0;
  uint8_t pdu_session_id          = 0;
  ue_pdu_id_t uepdu_id;
  std::shared_ptr<smf_context_t> smf_ctx;
  char imsi[IMSI_BCD_DIGITS_MAX + 1];
  int rc = 0;

  if (!amf_pop_pdu_timer_arg(timer_id, &uepdu_id)) {
    OAILOG_WARNING(
        LOG_AMF_APP, "T3591: Invalid Timer Id expiration, Timer Id: %u\n",
        timer_id);
    OAILOG_FUNC_RETURN(LOG_NAS_AMF, RETURNok);
  }

  amf_ue_ngap_id = uepdu_id.ue_id;
  pdu_session_id = uepdu_id.pdu_id;

  ue_m5gmm_context_s* ue_context =
      amf_ue_context_exists_amf_ue_ngap_id(amf_ue_ngap_id);

  if (ue_context) {
    IMSI64_TO_STRING(ue_context->amf_context.imsi64, imsi, 15);
    smf_ctx = amf_get_smf_context_by_pdu_session_id(ue_context, pdu_session_id);

    if (smf_ctx == NULL) {
      OAILOG_ERROR(
          LOG_AMF_APP, "T3591:pdu session  not found for session_id = %u\n",
          pdu_session_id);
      OAILOG_FUNC_RETURN(LOG_AMF_APP, rc);
    }
  } else {
    OAILOG_ERROR(
        LOG_AMF_APP,
        "T3591: ue context not found for UE ID = " AMF_UE_NGAP_ID_FMT,
        amf_ue_ngap_id);
    OAILOG_FUNC_RETURN(LOG_AMF_APP, rc);
  }

  OAILOG_WARNING(
      LOG_AMF_APP, "T3591: timer id: %ld expired for pdu_session_id: %d\n",
      smf_ctx->T3592.id, pdu_session_id);

  smf_ctx->retransmission_count += 1;

  OAILOG_ERROR(
      LOG_AMF_APP, "T3591: Incrementing retransmission_count to %d\n",
      smf_ctx->retransmission_count);

  if (smf_ctx->retransmission_count < PDU_SESS_MODFICATION_COUNTER_MAX) {
    /* Send entity pdu session modification command
     * message to the UE */

    ue_pdu_id_t id  = {amf_ue_ngap_id, pdu_session_id};
    bstring nas_msg = bstrcpy(smf_ctx->session_message);
    amf_app_handle_nas_dl_req(amf_ue_ngap_id, nas_msg, M5G_AS_SUCCESS);

    smf_ctx->T3591.id = amf_pdu_start_timer(
        PDU_SESSION_MODIFICATION_TIMER_MSECS, TIMER_REPEAT_ONCE,
        pdu_session_resource_modification_t3591_handler, id);
  } else {
    /* Abort the registration procedure */
    OAILOG_ERROR(
        LOG_AMF_APP,
        "T3591: Maximum retires:%d, for PDU_SESSION_MODIFICATION_REQUEST done "
        "hence Abort the pdu sesssion modification procedure\n",
        smf_ctx->retransmission_count);
  }
  OAILOG_FUNC_RETURN(LOG_NAS_AMF, RETURNok);
}
}  // namespace magma5g<|MERGE_RESOLUTION|>--- conflicted
+++ resolved
@@ -608,14 +608,8 @@
       &smf_ctx->selected_ambr.ul_ambr_unit,
       &smf_ctx->selected_ambr.ul_session_ambr);
 
-<<<<<<< HEAD
   smf_ctx->qos_flow_list = pdu_session_resp->qos_flow_list;
 
-=======
-  memcpy(
-      &smf_ctx->subscribed_qos_profile, &(pdu_session_resp->qos_list),
-      sizeof(smf_ctx->subscribed_qos_profile));
->>>>>>> 9a5e6182
   memcpy(
       smf_ctx->gtp_tunnel_id.upf_gtp_teid_ip_addr,
       pdu_session_resp->upf_endpoint.end_ipv4_addr,
@@ -840,11 +834,7 @@
   qos_rule.spare               = 0x0;
   qos_rule.segregation         = 0x0;
   qos_rule.qfi =
-<<<<<<< HEAD
       smf_ctx->qos_flow_list.item[0].qos_flow_req_item.qos_flow_identifier;
-=======
-      smf_ctx->subscribed_qos_profile.qos_flow_req_item.qos_flow_identifier;
->>>>>>> 9a5e6182
   NewQOSRulePktFilter new_qos_rule_pkt_filter;
   new_qos_rule_pkt_filter.spare          = 0x0;
   new_qos_rule_pkt_filter.pkt_filter_dir = 0x3;
@@ -1610,7 +1600,8 @@
   // Message construction for PDU session modification
   msg.security_protected.plain.amf.header.extended_protocol_discriminator =
       M5G_MOBILITY_MANAGEMENT_MESSAGES;
-  msg.security_protected.plain.amf.header.message_type = DLNASTRANSPORT;
+  msg.security_protected.plain.amf.header.message_type =
+      M5GMessageType::DLNASTRANSPORT;
   msg.header.security_header_type =
       SECURITY_HEADER_TYPE_INTEGRITY_PROTECTED_CYPHERED;
   msg.header.extended_protocol_discriminator = M5G_MOBILITY_MANAGEMENT_MESSAGES;
@@ -1621,9 +1612,10 @@
   // AmfHeader
   encode_msg->extended_protocol_discriminator.extended_proto_discriminator =
       M5G_MOBILITY_MANAGEMENT_MESSAGES;
-  encode_msg->spare_half_octet.spare     = 0x00;
-  encode_msg->sec_header_type.sec_hdr    = SECURITY_HEADER_TYPE_NOT_PROTECTED;
-  encode_msg->message_type.msg_type      = DLNASTRANSPORT;
+  encode_msg->spare_half_octet.spare  = 0x00;
+  encode_msg->sec_header_type.sec_hdr = SECURITY_HEADER_TYPE_NOT_PROTECTED;
+  encode_msg->message_type.msg_type =
+      static_cast<uint8_t>(M5GMessageType::DLNASTRANSPORT);
   encode_msg->payload_container_type.iei = 0;
   // encode_msg->payload_container_type.iei = PAYLOAD_CONTAINER_TYPE;
 
@@ -1637,16 +1629,17 @@
 
   smf_msg->header.extended_protocol_discriminator =
       M5G_SESSION_MANAGEMENT_MESSAGES;
-  smf_msg->header.pdu_session_id           = pdu_sess_mod_req->pdu_session_id;
-  smf_msg->header.message_type             = PDU_SESSION_MODIFICATION_COMMAND;
-  smf_msg->header.procedure_transaction_id = smf_ctx->smf_proc_data.pti.pti;
+  smf_msg->header.pdu_session_id = pdu_sess_mod_req->pdu_session_id;
+  smf_msg->header.message_type =
+      static_cast<uint8_t>(M5GMessageType::PDU_SESSION_MODIFICATION_COMMAND);
+  smf_msg->header.procedure_transaction_id = smf_ctx->smf_proc_data.pti;
   smf_msg->msg.pdu_session_estab_accept.extended_protocol_discriminator
       .extended_proto_discriminator = M5G_SESSION_MANAGEMENT_MESSAGES;
   smf_msg->msg.pdu_sess_mod_cmd.pdu_session_identity.pdu_session_id =
       pdu_sess_mod_req->pdu_session_id;
-  smf_msg->msg.pdu_sess_mod_cmd.pti.pti = smf_ctx->smf_proc_data.pti.pti;
+  smf_msg->msg.pdu_sess_mod_cmd.pti.pti = smf_ctx->smf_proc_data.pti;
   smf_msg->msg.pdu_sess_mod_cmd.message_type.msg_type =
-      PDU_SESSION_MODIFICATION_COMMAND;
+      static_cast<uint8_t>(M5GMessageType::PDU_SESSION_MODIFICATION_COMMAND);
 
   // authorized qos rules
   for (int i = 0; i < smf_ctx->qos_flow_list.maxNumOfQosFlows; i++) {
@@ -1795,8 +1788,7 @@
   bytes  = nas5g_message_encode(
       buffer->data, &msg, len, &ue_context->amf_context._security);
   if (bytes > 0) {
-    ue_pdu_id_t id = {
-        ue_id, smf_ctx->smf_proc_data.pdu_session_identity.pdu_session_id};
+    ue_pdu_id_t id           = {ue_id, smf_ctx->smf_proc_data.pdu_session_id};
     buffer->slen             = bytes;
     smf_ctx->session_message = bstrcpy(buffer);
     pdu_session_resource_modify_request(ue_context, ue_id, smf_ctx, buffer);
