--- conflicted
+++ resolved
@@ -45,8 +45,9 @@
 extern amf_config_t amf_config;
 namespace magma5g {
 extern task_zmq_ctx_s amf_app_task_zmq_ctx;
-static int pdu_session_resource_modification_t3591_handler(
-    zloop_t* loop, int timer_id, void* arg);
+static int pdu_session_resource_modification_t3591_handler(zloop_t* loop,
+                                                           int timer_id,
+                                                           void* arg);
 
 //------------------------------------------------------------------------------
 void amf_ue_context_update_coll_keys(amf_ue_context_t* const amf_ue_context_p,
@@ -568,12 +569,8 @@
   memset(&amf_smf_msg, 0, sizeof(amf_smf_msg));
   // TODO: hardcoded for now, addressed in the upcoming multi-UE PR
   uint64_t ue_id = 0;
-<<<<<<< HEAD
-  int rc         = RETURNerror;
+  int rc = RETURNerror;
   uint32_t event;
-=======
-  int rc = RETURNerror;
->>>>>>> 7315653e
 
   imsi64_t imsi64 = 0;
   IMSI_STRING_TO_IMSI64(pdu_session_resp->imsi, &imsi64);
@@ -594,32 +591,6 @@
     return RETURNerror;
   }
 
-<<<<<<< HEAD
-  if (pdu_session_resp->session_ambr.downlink_units &&
-      pdu_session_resp->session_ambr.uplink_units) {
-    convert_ambr(
-        &pdu_session_resp->session_ambr.downlink_unit_type,
-        &pdu_session_resp->session_ambr.downlink_units,
-        &smf_ctx->selected_ambr.dl_ambr_unit,
-        &smf_ctx->selected_ambr.dl_session_ambr);
-
-    convert_ambr(
-        &pdu_session_resp->session_ambr.uplink_unit_type,
-        &pdu_session_resp->session_ambr.uplink_units,
-        &smf_ctx->selected_ambr.ul_ambr_unit,
-        &smf_ctx->selected_ambr.ul_session_ambr);
-  }
-
-  smf_ctx->qos_flow_list = pdu_session_resp->qos_flow_list;
-
-  memcpy(
-      smf_ctx->gtp_tunnel_id.upf_gtp_teid_ip_addr,
-      pdu_session_resp->upf_endpoint.end_ipv4_addr,
-      sizeof(smf_ctx->gtp_tunnel_id.upf_gtp_teid_ip_addr));
-  memcpy(
-      smf_ctx->gtp_tunnel_id.upf_gtp_teid, pdu_session_resp->upf_endpoint.teid,
-      sizeof(smf_ctx->gtp_tunnel_id.upf_gtp_teid));
-=======
   convert_ambr(&pdu_session_resp->session_ambr.downlink_unit_type,
                &pdu_session_resp->session_ambr.downlink_units,
                &smf_ctx->selected_ambr.dl_ambr_unit,
@@ -630,15 +601,14 @@
                &smf_ctx->selected_ambr.ul_ambr_unit,
                &smf_ctx->selected_ambr.ul_session_ambr);
 
-  memcpy(&smf_ctx->subscribed_qos_profile, &(pdu_session_resp->qos_list),
-         sizeof(smf_ctx->subscribed_qos_profile));
+  smf_ctx->qos_flow_list = pdu_session_resp->qos_flow_list;
+
   memcpy(smf_ctx->gtp_tunnel_id.upf_gtp_teid_ip_addr,
          pdu_session_resp->upf_endpoint.end_ipv4_addr,
          sizeof(smf_ctx->gtp_tunnel_id.upf_gtp_teid_ip_addr));
   memcpy(smf_ctx->gtp_tunnel_id.upf_gtp_teid,
          pdu_session_resp->upf_endpoint.teid,
          sizeof(smf_ctx->gtp_tunnel_id.upf_gtp_teid));
->>>>>>> 7315653e
 
   smf_ctx->n_active_pdus += 1;
 
@@ -663,35 +633,22 @@
         ue_context->mm_state = REGISTERED_CONNECTED;
       }
     } else {
-      OAILOG_DEBUG(LOG_AMF_APP,
-                   "Sending message to gNB for PDUSessionResourceSetupRequest "
-                   "**n_active_pdus=%d **\n",
-                   smf_ctx->n_active_pdus);
-
       amf_smf_msg.pdu_session_id = pdu_session_resp->pdu_session_id;
       /*Execute PDU establishement accept from AMF to gnodeb */
-      pdu_state_handle_message(
-          REGISTERED_CONNECTED, STATE_PDU_SESSION_ESTABLISHMENT_ACCEPT,
-          CREATING, ue_context, amf_smf_msg, NULL, pdu_session_resp, ue_id);
+      if (smf_ctx->pdu_session_state == CREATING) {
+        event = STATE_PDU_SESSION_ESTABLISHMENT_ACCEPT;
+      } else if (smf_ctx->pdu_session_state == ACTIVE) {
+        event = STATE_PDU_SESSION_MODIFICATION_REQUEST;
+      } else if (smf_ctx->pdu_session_state == PENDING_RELEASE) {
+        event = STATE_PDU_SESSION_RELEASE_COMPLETE;
+      }
+
+      pdu_state_handle_message(REGISTERED_CONNECTED, event,
+                               smf_ctx->pdu_session_state, ue_context,
+                               amf_smf_msg, NULL, pdu_session_resp, ue_id);
       rc = RETURNok;
     }
   } else {
-<<<<<<< HEAD
-    OAILOG_DEBUG(
-        LOG_AMF_APP,
-        "Sending message to gNB for PDUSessionResourceSetupRequest "
-        "**n_active_pdus=%d **\n",
-        smf_ctx->n_active_pdus);
-
-    amf_smf_msg.pdu_session_id = pdu_session_resp->pdu_session_id;
-    /*Execute PDU establishement accept from AMF to gnodeb */
-    if (smf_ctx->pdu_session_state == CREATING) {
-      event = STATE_PDU_SESSION_ESTABLISHMENT_ACCEPT;
-    } else if (smf_ctx->pdu_session_state == ACTIVE) {
-      event = STATE_PDU_SESSION_MODIFICATION_REQUEST;
-    } else if (smf_ctx->pdu_session_state == PENDING_RELEASE) {
-      event = STATE_PDU_SESSION_RELEASE_COMPLETE;
-=======
     smf_ctx->pdu_session_state = ACTIVE;
     bool all_pdu_active = true;
     uint16_t pdu_session_status = 0;
@@ -728,12 +685,8 @@
                      "ue_id=" AMF_UE_NGAP_ID_FMT ")\n",
                      ue_id);
       ue_context->pending_service_response = false;
->>>>>>> 7315653e
-    }
-  }
-  pdu_state_handle_message(
-      REGISTERED_CONNECTED, event, smf_ctx->pdu_session_state, ue_context,
-      amf_smf_msg, NULL, pdu_session_resp, ue_id);
+    }
+  }
   return RETURNok;
 }
 /****************************************************************************
@@ -1201,13 +1154,8 @@
     /* Prepare and send gNB setup response message to SMF through gRPC
      * 2nd time PDU session establish message
      */
-<<<<<<< HEAD
     create_session_grpc_req_on_gnb_setup_rsp(
         &amf_smf_grpc_ies, imsi, smf_ctx->pdu_session_version, smf_ctx);
-=======
-    create_session_grpc_req_on_gnb_setup_rsp(&amf_smf_grpc_ies, imsi,
-                                             smf_ctx->pdu_session_version);
->>>>>>> 7315653e
 
   } else {
     // TODO: implement failure message from gNB. messagge to send to SMF
@@ -1232,17 +1180,17 @@
    * NOTE: only handling success part not failure part
    * will be handled later
    */
-  OAILOG_DEBUG(
-      LOG_AMF_APP, "Handling uplink PDU session modify response message\n");
+  OAILOG_DEBUG(LOG_AMF_APP,
+               "Handling uplink PDU session modify response message\n");
 
   if (session_mod_resp.pduSessResourceModRespList.no_of_items > 0) {
     ue_id = session_mod_resp.amf_ue_ngap_id;
 
     ue_context = amf_ue_context_exists_amf_ue_ngap_id(ue_id);
     if (ue_context == NULL) {
-      OAILOG_ERROR(
-          LOG_AMF_APP,
-          "UE context not found for the ue_id = " AMF_UE_NGAP_ID_FMT, ue_id);
+      OAILOG_ERROR(LOG_AMF_APP,
+                   "UE context not found for the ue_id = " AMF_UE_NGAP_ID_FMT,
+                   ue_id);
       return;
     }
 
@@ -1261,19 +1209,19 @@
      */
     amf_ue_ngap_id_t ue_id;
     ue_m5gmm_context_s* ue_context = nullptr;
-    ue_id                          = session_mod_resp.amf_ue_ngap_id;
+    ue_id = session_mod_resp.amf_ue_ngap_id;
 
     ue_context = amf_ue_context_exists_amf_ue_ngap_id(ue_id);
     // Handling of ue context
     if (!ue_context) {
-      OAILOG_ERROR(
-          LOG_AMF_APP, "UE context not found for UE ID: " AMF_UE_NGAP_ID_FMT,
-          ue_id);
+      OAILOG_ERROR(LOG_AMF_APP,
+                   "UE context not found for UE ID: " AMF_UE_NGAP_ID_FMT,
+                   ue_id);
     }
   } else {
     // TODO: implement failure message from gNB. messagge to send to SMF
-    OAILOG_DEBUG(
-        LOG_AMF_APP, " Failure message not handled and dropping the message\n");
+    OAILOG_DEBUG(LOG_AMF_APP,
+                 " Failure message not handled and dropping the message\n");
   }
 }
 
@@ -1687,11 +1635,11 @@
   nas5g_error_code_t rc = M5G_AS_SUCCESS;
 
   amf_nas_message_t msg = {};
-  uint32_t bytes        = 0;
-  uint32_t len          = 0;
+  uint32_t bytes = 0;
+  uint32_t len = 0;
   bstring buffer;
-  imsi64_t imsi64                = INVALID_IMSI64;
-  amf_context_t* amf_ctxt_p      = NULL;
+  imsi64_t imsi64 = INVALID_IMSI64;
+  amf_context_t* amf_ctxt_p = NULL;
   ue_m5gmm_context_s* ue_context = NULL;
   std::shared_ptr<smf_context_t> smf_ctx;
   uint32_t buf_len = 0;
@@ -1699,18 +1647,17 @@
   ue_context = amf_ue_context_exists_amf_ue_ngap_id(ue_id);
 
   if (!ue_context) {
-    OAILOG_ERROR(
-        LOG_AMF_APP, "ue context not found for the ue_id:" AMF_UE_NGAP_ID_FMT,
-        ue_id);
+    OAILOG_ERROR(LOG_AMF_APP,
+                 "ue context not found for the ue_id:" AMF_UE_NGAP_ID_FMT,
+                 ue_id);
     return M5G_AS_FAILURE;
   }
 
   smf_ctx = amf_get_smf_context_by_pdu_session_id(
       ue_context, pdu_sess_mod_req->pdu_session_id);
   if (!smf_ctx) {
-    OAILOG_ERROR(
-        LOG_AMF_APP, "Smf context is not exist UE ID:" AMF_UE_NGAP_ID_FMT,
-        ue_id);
+    OAILOG_ERROR(LOG_AMF_APP,
+                 "Smf context is not exist UE ID:" AMF_UE_NGAP_ID_FMT, ue_id);
     return M5G_AS_FAILURE;
   }
 
@@ -1741,25 +1688,25 @@
       qosRuleMsg.length = 0;
 
       QOSRule qos_rule;
-      qosRuleMsg.iei          = PDU_SESSION_AUTH_QOS_RULES_IE_TYPE;
-      qos_rule.len            = 3;
+      qosRuleMsg.iei = PDU_SESSION_AUTH_QOS_RULES_IE_TYPE;
+      qos_rule.len = 3;
       qos_rule.rule_oper_code = smf_ctx->qos_flow_list.item[i]
                                     .qos_flow_req_item.ul_tft.tftoperationcode;
       if (PDU_SESSION_DEFAULT_QFI ==
           smf_ctx->qos_flow_list.item[i]
               .qos_flow_req_item.qos_flow_identifier) {
-        qos_rule.dqr_bit     = 0x1;
+        qos_rule.dqr_bit = 0x1;
         qos_rule.qos_rule_id = 1;
       } else {
-        qos_rule.dqr_bit     = 0x0;
+        qos_rule.dqr_bit = 0x0;
         qos_rule.qos_rule_id = 2;
       }
       qos_rule.no_of_pkt_filters =
           (0x0F & smf_ctx->qos_flow_list.item[i]
                       .qos_flow_req_item.ul_tft.numberofpacketfilters);
       qos_rule.qos_rule_precedence = 0xff;
-      qos_rule.spare               = 0x0;
-      qos_rule.segregation         = 0x0;
+      qos_rule.spare = 0x0;
+      qos_rule.segregation = 0x0;
       qos_rule.qfi =
           smf_ctx->qos_flow_list.item[i].qos_flow_req_item.qos_flow_identifier;
 
@@ -1775,10 +1722,9 @@
               smf_ctx->qos_flow_list.item[i]
                   .qos_flow_req_item.ul_tft.packetfilterlist.createnewtft,
               &qos_rule);
-        } else if (
-            smf_ctx->qos_flow_list.item[i]
-                .qos_flow_req_item.ul_tft.tftoperationcode ==
-            TRAFFIC_FLOW_TEMPLATE_OPCODE_DELETE_EXISTING_TFT) {
+        } else if (smf_ctx->qos_flow_list.item[i]
+                       .qos_flow_req_item.ul_tft.tftoperationcode ==
+                   TRAFFIC_FLOW_TEMPLATE_OPCODE_DELETE_EXISTING_TFT) {
           amf_app_fill_delete_packet_filter(
               smf_ctx->qos_flow_list.item[i]
                   .qos_flow_req_item.ul_tft.packetfilterlist.deletepacketfilter,
@@ -1891,15 +1837,15 @@
   }
 
   buffer = bfromcstralloc(len, "\0");
-  bytes  = nas5g_message_encode(
-      buffer->data, &msg, len, &ue_context->amf_context._security);
+  bytes = nas5g_message_encode(buffer->data, &msg, len,
+                               &ue_context->amf_context._security);
   if (bytes > 0) {
-    ue_pdu_id_t id           = {ue_id, smf_ctx->smf_proc_data.pdu_session_id};
-    buffer->slen             = bytes;
+    ue_pdu_id_t id = {ue_id, smf_ctx->smf_proc_data.pdu_session_id};
+    buffer->slen = bytes;
     smf_ctx->session_message = bstrcpy(buffer);
     pdu_session_resource_modify_request(ue_context, ue_id, smf_ctx, buffer);
     smf_ctx->retransmission_count = 0;
-    smf_ctx->T3591.id             = amf_pdu_start_timer(
+    smf_ctx->T3591.id = amf_pdu_start_timer(
         PDU_SESSION_MODIFICATION_TIMER_MSECS, TIMER_REPEAT_ONCE,
         pdu_session_resource_modification_t3591_handler, id);
 
@@ -1913,13 +1859,13 @@
 void amf_app_fill_create_new_tft(create_new_tft_t* new_tft, QOSRule* qos_rule) {
   for (int i = 0; i < qos_rule->no_of_pkt_filters; i++) {
     NewQOSRulePktFilter new_qos_rule_pkt_filter = {};
-    packet_filter_t* pkt_filter                 = NULL;
-    uint16_t pkt_filter_len                     = 0;
-    pkt_filter                                  = &new_tft[i];
+    packet_filter_t* pkt_filter = NULL;
+    uint16_t pkt_filter_len = 0;
+    pkt_filter = &new_tft[i];
     memset(&new_qos_rule_pkt_filter, 0, sizeof(NewQOSRulePktFilter));
-    new_qos_rule_pkt_filter.spare          = 0x0;
+    new_qos_rule_pkt_filter.spare = 0x0;
     new_qos_rule_pkt_filter.pkt_filter_dir = pkt_filter->direction;
-    new_qos_rule_pkt_filter.pkt_filter_id  = pkt_filter->identifier;
+    new_qos_rule_pkt_filter.pkt_filter_id = pkt_filter->identifier;
     uint16_t flag = TRAFFIC_FLOW_TEMPLATE_IPV4_REMOTE_ADDR_FLAG;
     while (flag <= TRAFFIC_FLOW_TEMPLATE_FLOW_LABEL_FLAG) {
       switch (pkt_filter->packetfiltercontents.flags & flag) {
@@ -1934,8 +1880,9 @@
           for (int j = 0; j < TRAFFIC_FLOW_TEMPLATE_IPV4_ADDR_SIZE; j++) {
             new_qos_rule_pkt_filter.contents[pkt_filter_len] =
                 pkt_filter->packetfiltercontents.ipv4remoteaddr[j].addr;
-            new_qos_rule_pkt_filter.contents
-                [pkt_filter_len + TRAFFIC_FLOW_TEMPLATE_IPV4_ADDR_SIZE] =
+            new_qos_rule_pkt_filter
+                .contents[pkt_filter_len +
+                          TRAFFIC_FLOW_TEMPLATE_IPV4_ADDR_SIZE] =
                 pkt_filter->packetfiltercontents.ipv4remoteaddr[j].mask;
             pkt_filter_len++;
           }
@@ -1957,14 +1904,14 @@
               (0x00FF & pkt_filter->packetfiltercontents.singleremoteport);
           pkt_filter_len++;
         } break;
-        default: {}
+        default: {
+        }
       }
       flag = flag << 1;
     }
     new_qos_rule_pkt_filter.len = pkt_filter_len;
-    memcpy(
-        &qos_rule->new_qos_rule_pkt_filter[0], &new_qos_rule_pkt_filter,
-        sizeof(NewQOSRulePktFilter));
+    memcpy(&qos_rule->new_qos_rule_pkt_filter[0], &new_qos_rule_pkt_filter,
+           sizeof(NewQOSRulePktFilter));
     qos_rule->len += new_qos_rule_pkt_filter.len + 2;
   }
 }
@@ -1972,32 +1919,32 @@
 void amf_app_fill_delete_packet_filter(
     delete_packet_filter_t* delete_pkt_filter, QOSRule* qos_rule) {
   NewQOSRulePktFilter new_qos_rule_pkt_filter = {};
-  delete_packet_filter_t* pkt_filter          = NULL;
+  delete_packet_filter_t* pkt_filter = NULL;
   for (int i = 0; i < qos_rule->no_of_pkt_filters; i++) {
-    pkt_filter                            = &delete_pkt_filter[i];
+    pkt_filter = &delete_pkt_filter[i];
     new_qos_rule_pkt_filter.pkt_filter_id = pkt_filter->identifier;
-    memcpy(
-        qos_rule->new_qos_rule_pkt_filter, &new_qos_rule_pkt_filter,
-        1 * sizeof(NewQOSRulePktFilter));
-  }
-}
-
-static int pdu_session_resource_modification_t3591_handler(
-    zloop_t* loop, int timer_id, void* arg) {
-  OAILOG_INFO(
-      LOG_AMF_APP, "T3591: pdu_session_resource_modification_t3591_handler\n");
+    memcpy(qos_rule->new_qos_rule_pkt_filter, &new_qos_rule_pkt_filter,
+           1 * sizeof(NewQOSRulePktFilter));
+  }
+}
+
+static int pdu_session_resource_modification_t3591_handler(zloop_t* loop,
+                                                           int timer_id,
+                                                           void* arg) {
+  OAILOG_INFO(LOG_AMF_APP,
+              "T3591: pdu_session_resource_modification_t3591_handler\n");
 
   amf_ue_ngap_id_t amf_ue_ngap_id = 0;
-  uint8_t pdu_session_id          = 0;
+  uint8_t pdu_session_id = 0;
   ue_pdu_id_t uepdu_id;
   std::shared_ptr<smf_context_t> smf_ctx;
   char imsi[IMSI_BCD_DIGITS_MAX + 1];
   int rc = 0;
 
   if (!amf_pop_pdu_timer_arg(timer_id, &uepdu_id)) {
-    OAILOG_WARNING(
-        LOG_AMF_APP, "T3591: Invalid Timer Id expiration, Timer Id: %u\n",
-        timer_id);
+    OAILOG_WARNING(LOG_AMF_APP,
+                   "T3591: Invalid Timer Id expiration, Timer Id: %u\n",
+                   timer_id);
     OAILOG_FUNC_RETURN(LOG_NAS_AMF, RETURNok);
   }
 
@@ -2012,34 +1959,32 @@
     smf_ctx = amf_get_smf_context_by_pdu_session_id(ue_context, pdu_session_id);
 
     if (smf_ctx == NULL) {
-      OAILOG_ERROR(
-          LOG_AMF_APP, "T3591:pdu session  not found for session_id = %u\n",
-          pdu_session_id);
+      OAILOG_ERROR(LOG_AMF_APP,
+                   "T3591:pdu session  not found for session_id = %u\n",
+                   pdu_session_id);
       OAILOG_FUNC_RETURN(LOG_AMF_APP, rc);
     }
   } else {
-    OAILOG_ERROR(
-        LOG_AMF_APP,
-        "T3591: ue context not found for UE ID = " AMF_UE_NGAP_ID_FMT,
-        amf_ue_ngap_id);
+    OAILOG_ERROR(LOG_AMF_APP,
+                 "T3591: ue context not found for UE ID = " AMF_UE_NGAP_ID_FMT,
+                 amf_ue_ngap_id);
     OAILOG_FUNC_RETURN(LOG_AMF_APP, rc);
   }
 
-  OAILOG_WARNING(
-      LOG_AMF_APP, "T3591: timer id: %ld expired for pdu_session_id: %d\n",
-      smf_ctx->T3592.id, pdu_session_id);
+  OAILOG_WARNING(LOG_AMF_APP,
+                 "T3591: timer id: %ld expired for pdu_session_id: %d\n",
+                 smf_ctx->T3592.id, pdu_session_id);
 
   smf_ctx->retransmission_count += 1;
 
-  OAILOG_ERROR(
-      LOG_AMF_APP, "T3591: Incrementing retransmission_count to %d\n",
-      smf_ctx->retransmission_count);
+  OAILOG_ERROR(LOG_AMF_APP, "T3591: Incrementing retransmission_count to %d\n",
+               smf_ctx->retransmission_count);
 
   if (smf_ctx->retransmission_count < PDU_SESS_MODFICATION_COUNTER_MAX) {
     /* Send entity pdu session modification command
      * message to the UE */
 
-    ue_pdu_id_t id  = {amf_ue_ngap_id, pdu_session_id};
+    ue_pdu_id_t id = {amf_ue_ngap_id, pdu_session_id};
     bstring nas_msg = bstrcpy(smf_ctx->session_message);
     amf_app_handle_nas_dl_req(amf_ue_ngap_id, nas_msg, M5G_AS_SUCCESS);
 
