/**
 * Copyright 2020 The Magma Authors.
 *
 * This source code is licensed under the BSD-style license found in the
 * LICENSE file in the root directory of this source tree.
 *
 * Unless required by applicable law or agreed to in writing, software
 * distributed under the License is distributed on an "AS IS" BASIS,
 * WITHOUT WARRANTIES OR CONDITIONS OF ANY KIND, either express or implied.
 * See the License for the specific language governing permissions and
 * limitations under the License.
 */

#include <sstream>
#ifdef __cplusplus
extern "C" {
#endif
#include "log.h"
#include "intertask_interface_types.h"
#include "intertask_interface.h"
#include "directoryd.h"
#include "amf_config.h"
#include "dynamic_memory_check.h"
#ifdef __cplusplus
}
#endif
#include "common_defs.h"
#include "conversions.h"
#include "amf_config.h"
#include "amf_app_ue_context_and_proc.h"
#include "amf_asDefs.h"
#include "amf_sap.h"
#include "amf_recv.h"
#include "amf_app_state_manager.h"
#include "M5gNasMessage.h"
#include "dynamic_memory_check.h"
#include "n11_messages_types.h"

#define QUADLET 4
#define AMF_GET_BYTE_ALIGNED_LENGTH(LENGTH)                                    \
  LENGTH += QUADLET - (LENGTH % QUADLET)

extern amf_config_t amf_config;
extern amf_config_t amf_config;
namespace magma5g {
extern task_zmq_ctx_s amf_app_task_zmq_ctx;

//----------------------------------------------------------------------------
static void amf_directoryd_report_location(uint64_t imsi, uint8_t imsi_len) {
  char imsi_str[IMSI_BCD_DIGITS_MAX + 1];
  IMSI64_TO_STRING(imsi, imsi_str, imsi_len);
  directoryd_report_location(imsi_str);
  OAILOG_DEBUG_UE(LOG_AMF_APP, imsi, " Reported UE location to directoryd\n");
}

//------------------------------------------------------------------------------
void amf_ue_context_update_coll_keys(
    amf_ue_context_t* const amf_ue_context_p,
    ue_m5gmm_context_s* const ue_context_p,
    const gnb_ngap_id_key_t gnb_ngap_id_key,
    const amf_ue_ngap_id_t amf_ue_ngap_id, const imsi64_t imsi,
    const teid_t amf_teid_n11, const guti_m5_t* const guti_p) {
  hashtable_rc_t h_rc                 = HASH_TABLE_OK;
  hash_table_ts_t* amf_state_ue_id_ht = get_amf_ue_state();
  OAILOG_FUNC_IN(LOG_AMF_APP);
  OAILOG_TRACE(
      LOG_AMF_APP,
      "Existing ue context, old_gnb_ue_ngap_id_key %ld "
      "old_amf_ue_ngap_id " AMF_UE_NGAP_ID_FMT "old_IMSI " IMSI_64_FMT
      "old_GUTI " GUTI_FMT "\n",
      ue_context_p->gnb_ngap_id_key, ue_context_p->amf_ue_ngap_id,
      ue_context_p->amf_context.imsi64,
      GUTI_ARG_M5G(&ue_context_p->amf_context._guti));

  if ((gnb_ngap_id_key != INVALID_GNB_UE_NGAP_ID_KEY) &&
      (ue_context_p->gnb_ngap_id_key != gnb_ngap_id_key)) {
    h_rc = hashtable_uint64_ts_remove(
        amf_ue_context_p->gnb_ue_ngap_id_ue_context_htbl,
        (const hash_key_t) ue_context_p->gnb_ngap_id_key);
    h_rc = hashtable_uint64_ts_insert(
        amf_ue_context_p->gnb_ue_ngap_id_ue_context_htbl,
        (const hash_key_t) gnb_ngap_id_key, amf_ue_ngap_id);

    if (HASH_TABLE_OK != h_rc) {
      OAILOG_ERROR_UE(
          LOG_AMF_APP, imsi,
          "Error could not update this ue context %p "
          "gnb_ue_ngap_ue_id " GNB_UE_NGAP_ID_FMT
          "amf_ue_ngap_id " AMF_UE_NGAP_ID_FMT " %s\n",
          ue_context_p, ue_context_p->gnb_ue_ngap_id,
          ue_context_p->amf_ue_ngap_id, hashtable_rc_code2string(h_rc));
    }
    ue_context_p->gnb_ngap_id_key = gnb_ngap_id_key;
  }

  if (amf_ue_ngap_id != INVALID_AMF_UE_NGAP_ID) {
    if (ue_context_p->amf_ue_ngap_id != amf_ue_ngap_id) {
      h_rc = hashtable_ts_remove(
          amf_state_ue_id_ht, (const hash_key_t) ue_context_p->amf_ue_ngap_id,
          (void**) &ue_context_p);
      h_rc = hashtable_ts_insert(
          amf_state_ue_id_ht, (const hash_key_t) amf_ue_ngap_id,
          (void*) ue_context_p);

      if (HASH_TABLE_OK != h_rc) {
        OAILOG_ERROR(
            LOG_AMF_APP,
            "Insertion of Hash entry failed for  "
            "amf_ue_ngap_id " AMF_UE_NGAP_ID_FMT PRIX32 " \n",
            amf_ue_ngap_id);
      }
      ue_context_p->amf_ue_ngap_id = amf_ue_ngap_id;
    }
  } else {
    OAILOG_ERROR(
        LOG_AMF_APP, "Invalid  amf_ue_ngap_id " AMF_UE_NGAP_ID_FMT PRIX32 " \n",
        amf_ue_ngap_id);
  }

  h_rc = hashtable_uint64_ts_remove(
      amf_ue_context_p->imsi_amf_ue_id_htbl,
      (const hash_key_t) ue_context_p->amf_context.imsi64);

  if (INVALID_AMF_UE_NGAP_ID != amf_ue_ngap_id) {
    h_rc = hashtable_uint64_ts_insert(
        amf_ue_context_p->imsi_amf_ue_id_htbl, (const hash_key_t) imsi,
        amf_ue_ngap_id);
  } else {
    h_rc = HASH_TABLE_KEY_NOT_EXISTS;
  }

  if (HASH_TABLE_OK != h_rc) {
    OAILOG_ERROR(
        LOG_AMF_APP,
        "Insertion of Hash entry failed for  "
        "amf_ue_ngap_id " AMF_UE_NGAP_ID_FMT PRIX32 " \n",
        amf_ue_ngap_id);
  }

  amf_directoryd_report_location(
      ue_context_p->amf_context.imsi64, ue_context_p->amf_context.imsi.length);
  h_rc = hashtable_uint64_ts_remove(
      amf_ue_context_p->tun11_ue_context_htbl,
      (const hash_key_t) ue_context_p->amf_teid_n11);

  if (INVALID_AMF_UE_NGAP_ID != amf_ue_ngap_id) {
    h_rc = hashtable_uint64_ts_insert(
        amf_ue_context_p->tun11_ue_context_htbl,
        (const hash_key_t) amf_teid_n11, (uint64_t) amf_ue_ngap_id);
  } else {
    h_rc = HASH_TABLE_KEY_NOT_EXISTS;
  }

  if (HASH_TABLE_OK != h_rc) {
    // TODO: this method is deprecated and will be removed once the AMF's
    // context is migrated to map in the upcoming multi-UE PR
    OAILOG_ERROR(
        LOG_AMF_APP,
        "Insertion of Hash entry failed for  "
        "amf_ue_ngap_id " AMF_UE_NGAP_ID_FMT PRIX32 " \n",
        amf_ue_ngap_id);
  }

  ue_context_p->amf_teid_n11 = amf_teid_n11;

  if (guti_p) {
    if ((guti_p->guamfi.amf_set_id !=
         ue_context_p->amf_context.m5_guti.guamfi.amf_set_id) ||
        (guti_p->guamfi.amf_set_id !=
         ue_context_p->amf_context.m5_guti.guamfi.amf_regionid) ||
        (guti_p->m_tmsi != ue_context_p->amf_context.m5_guti.m_tmsi) ||
        (guti_p->guamfi.plmn.mcc_digit1 !=
         ue_context_p->amf_context.m5_guti.guamfi.plmn.mcc_digit1) ||
        (guti_p->guamfi.plmn.mcc_digit2 !=
         ue_context_p->amf_context.m5_guti.guamfi.plmn.mcc_digit2) ||
        (guti_p->guamfi.plmn.mcc_digit3 !=
         ue_context_p->amf_context.m5_guti.guamfi.plmn.mcc_digit3) ||
        (ue_context_p->amf_ue_ngap_id != amf_ue_ngap_id)) {
      h_rc = obj_hashtable_uint64_ts_remove(
          amf_ue_context_p->guti_ue_context_htbl,
          &ue_context_p->amf_context.m5_guti, sizeof(*guti_p));
      if (INVALID_AMF_UE_NGAP_ID != amf_ue_ngap_id) {
        h_rc = obj_hashtable_uint64_ts_insert(
            amf_ue_context_p->guti_ue_context_htbl, (const void* const) guti_p,
            sizeof(*guti_p), (uint64_t) amf_ue_ngap_id);
      } else {
        h_rc = HASH_TABLE_KEY_NOT_EXISTS;
      }
      if (HASH_TABLE_OK != h_rc) {
        // TODO: this method is deprecated and will be removed once the AMF's
        // context is migrated to map in the upcoming multi-UE PR
        OAILOG_ERROR(
            LOG_AMF_APP,
            "Insertion of Hash entry failed for  "
            "amf_ue_ngap_id " AMF_UE_NGAP_ID_FMT PRIX32 " \n",
            amf_ue_ngap_id);
      }
      ue_context_p->amf_context.m5_guti = *guti_p;
    }
  }
}

/* Insert guti into guti_ue_context_table */
void amf_ue_context_on_new_guti(
    ue_m5gmm_context_t* const ue_context_p, const guti_m5_t* const guti_p) {
  amf_app_desc_t* amf_app_desc_p = get_amf_nas_state(false);

  if (ue_context_p) {
    amf_ue_context_update_coll_keys(
        &amf_app_desc_p->amf_ue_contexts, ue_context_p,
        ue_context_p->gnb_ngap_id_key, ue_context_p->amf_ue_ngap_id,
        ue_context_p->amf_context.imsi64, ue_context_p->amf_teid_n11, guti_p);
  }

  OAILOG_FUNC_OUT(LOG_AMF_APP);
}

//----------------------------------------------------------------------------------------------
/* This is deprecated function and removed in upcoming PRs related to
 * Service request and Periodic Reg updating.*/
static bool amf_app_construct_guti(
    const plmn_t* const plmn_p, const s_tmsi_m5_t* const s_tmsi_p,
    guti_m5_t* const guti_p) {
  /*
   * This is a helper function to construct GUTI from S-TMSI. It uses PLMN id
   * and AMF Group Id of the serving AMF for this purpose.
   *
   */
  bool is_guti_valid =
      false;  // Set to true if serving AMF is found and GUTI is constructed
  uint8_t num_amf             = 0;  // Number of configured AMF in the AMF pool
  guti_p->m_tmsi              = s_tmsi_p->m_tmsi;
  guti_p->guamfi.amf_set_id   = s_tmsi_p->amf_set_id;
  guti_p->guamfi.amf_pointer  = s_tmsi_p->amf_pointer;
  guti_p->guamfi.amf_regionid = amf_config.guamfi.guamfi[0].amf_regionid;
  // Create GUTI by using PLMN Id and AMF-Group Id of serving AMF
  OAILOG_DEBUG(
      LOG_AMF_APP,
      "Construct GUTI using S-TMSI received form UE and AMG set Id and pointer"
      "PLMN "
      "id from AMF Conf: %0x, %u %u\n",
      s_tmsi_p->m_tmsi, s_tmsi_p->amf_set_id, s_tmsi_p->amf_pointer);
  amf_config_read_lock(&amf_config);

  /*
   * Check number of MMEs in the pool.
   * At present it is assumed that one AMF is supported in AMF pool but in
   * case there are more than one AMF configured then search the serving AMF
   * using AMF code. Assumption is that within one PLMN only one pool of AMF
   * will be configured
   */
  if (amf_config.guamfi.nb > 1) {
    OAILOG_DEBUG(LOG_AMF_APP, "More than one AMFs are configured.");
  }
  for (num_amf = 0; num_amf < amf_config.guamfi.nb; num_amf++) {
    /*Verify that the AMF code within S-TMSI is same as what is configured in
     * AMF conf*/
    if ((plmn_p->mcc_digit2 ==
         amf_config.guamfi.guamfi[num_amf].plmn.mcc_digit2) &&
        (plmn_p->mcc_digit1 ==
         amf_config.guamfi.guamfi[num_amf].plmn.mcc_digit1) &&
        (plmn_p->mnc_digit3 ==
         amf_config.guamfi.guamfi[num_amf].plmn.mnc_digit3) &&
        (plmn_p->mcc_digit3 ==
         amf_config.guamfi.guamfi[num_amf].plmn.mcc_digit3) &&
        (plmn_p->mnc_digit2 ==
         amf_config.guamfi.guamfi[num_amf].plmn.mnc_digit2) &&
        (plmn_p->mnc_digit1 ==
         amf_config.guamfi.guamfi[num_amf].plmn.mnc_digit1) &&
        (guti_p->guamfi.amf_set_id ==
         amf_config.guamfi.guamfi[num_amf].amf_set_id)) {
      break;
    }
  }
  if (num_amf >= amf_config.guamfi.nb) {
    OAILOG_DEBUG(LOG_AMF_APP, "No AMF serves this UE");
  } else {
    guti_p->guamfi.plmn        = amf_config.guamfi.guamfi[num_amf].plmn;
    guti_p->guamfi.amf_set_id  = amf_config.guamfi.guamfi[num_amf].amf_set_id;
    guti_p->guamfi.amf_pointer = amf_config.guamfi.guamfi[num_amf].amf_pointer;
    guti_p->guamfi.amf_regionid =
        amf_config.guamfi.guamfi[num_amf].amf_regionid;
    is_guti_valid = true;
  }

  amf_config_unlock(&amf_config);
  return is_guti_valid;
}

//------------------------------------------------------------------------------
// Get existing GUTI details
ue_m5gmm_context_s* amf_ue_context_exists_guti(
    amf_ue_context_t* const amf_ue_context_p, const guti_m5_t* const guti_p) {
  hashtable_rc_t h_rc            = HASH_TABLE_OK;
  uint64_t amf_ue_ngap_id64      = 0;
  ue_m5gmm_context_t* ue_context = NULL;

  h_rc = obj_hashtable_uint64_ts_get(
      amf_ue_context_p->guti_ue_context_htbl, (const void*) guti_p,
      sizeof(*guti_p), &amf_ue_ngap_id64);

  if (HASH_TABLE_OK == h_rc) {
    ue_context = amf_ue_context_exists_amf_ue_ngap_id(
        (amf_ue_ngap_id_t) amf_ue_ngap_id64);
    if (ue_context) {
      return ue_context;
    }

  } else {
    OAILOG_WARNING(
        LOG_AMF_APP, "No GUTI hashtable for GUTI Hash %x", guti_p->m_tmsi);
    ue_context = ue_context_loopkup_by_guti(guti_p->m_tmsi);
    if (ue_context) {
      return ue_context;
    }
  }

  return NULL;
}

//-----------------------------------------------------------------------------------------
/****************************************************************************
 **                                                                        **
 ** Name:    amf_handle_initial_ue_message()                                **
 **                                                                        **
 ** Description: Processes Initial UE message                              **
 **                                                                        **
 ** Inputs:  amf_app_desc_p:    amf application descriptors                **
 **      initial_pP:      ngap initial ue message structure                **
 **                                                                        **
 **      Return:    imsi value                                             **
 **                                                                        **
 ***************************************************************************/
imsi64_t amf_app_handle_initial_ue_message(
    amf_app_desc_t* amf_app_desc_p,
    itti_ngap_initial_ue_message_t* const initial_pP) {
  OAILOG_FUNC_IN(LOG_AMF_APP);
  ue_m5gmm_context_s* ue_context_p  = NULL;
  bool is_guti_valid                = false;
  bool is_mm_ctx_new                = false;
  gnb_ngap_id_key_t gnb_ngap_id_key = INVALID_GNB_UE_NGAP_ID_KEY;
  imsi64_t imsi64                   = INVALID_IMSI64;
  guti_m5_t guti                    = {0};
  plmn_t plmn                       = {0};
  s_tmsi_m5_t s_tmsi                = {0};

  if (initial_pP->amf_ue_ngap_id != INVALID_AMF_UE_NGAP_ID) {
    OAILOG_ERROR(
        LOG_AMF_APP,
        "AMF UE NGAP Id (" AMF_UE_NGAP_ID_FMT ") is already assigned\n",
        initial_pP->amf_ue_ngap_id);
  }

  // Check if there is any existing UE context using S-TMSI/GUTI
  if (initial_pP->is_s_tmsi_valid) {
    /* This check is not used in this PR and code got changed in upcoming PRs
     * hence not-used functions are take out
     */
    OAILOG_DEBUG(
        LOG_AMF_APP,
        "INITIAL UE Message: Valid amf_set_id and S-TMSI received ");
    guti.guamfi.plmn         = {0};
    guti.guamfi.amf_regionid = 0;
    guti.guamfi.amf_set_id   = 0;
    guti.guamfi.amf_pointer  = 0;
    guti.m_tmsi              = INVALID_M_TMSI;
    plmn.mcc_digit1          = initial_pP->tai.plmn.mcc_digit1;
    plmn.mcc_digit2          = initial_pP->tai.plmn.mcc_digit2;
    plmn.mcc_digit3          = initial_pP->tai.plmn.mcc_digit3;
    plmn.mnc_digit1          = initial_pP->tai.plmn.mnc_digit1;
    plmn.mnc_digit2          = initial_pP->tai.plmn.mnc_digit2;
    plmn.mnc_digit3          = initial_pP->tai.plmn.mnc_digit3;
    is_guti_valid =
        amf_app_construct_guti(&plmn, &(initial_pP->opt_s_tmsi), &guti);
    // create a new ue context if nothing is found
    if (is_guti_valid) {
      ue_context_p =
          amf_ue_context_exists_guti(&amf_app_desc_p->amf_ue_contexts, &guti);
      if (ue_context_p) {
        initial_pP->amf_ue_ngap_id = ue_context_p->amf_ue_ngap_id;
        if (ue_context_p->gnb_ngap_id_key != INVALID_GNB_UE_NGAP_ID_KEY) {
          /*
           * Ideally this should never happen. When UE moves to IDLE,
           * this key is set to INVALID.
           * Note - This can happen if eNB detects RLF late and by that time
           * UE sends Initial NAS message via new RRC connection.
           * However if this key is valid, remove the key from the hashtable.
           */
          OAILOG_ERROR(
              LOG_AMF_APP,
              "AMF_APP_INITAIL_UE_MESSAGE: gnb_ngap_id_key %ld has "
              "valid value \n",
              ue_context_p->gnb_ngap_id_key);
          amf_app_ue_context_release(
              ue_context_p, ue_context_p->ue_context_rel_cause);
          hashtable_uint64_ts_remove(
              amf_app_desc_p->amf_ue_contexts.gnb_ue_ngap_id_ue_context_htbl,
              (const hash_key_t) ue_context_p->gnb_ngap_id_key);
          ue_context_p->gnb_ngap_id_key = INVALID_GNB_UE_NGAP_ID_KEY;
        }
        // Update AMF UE context with new gnb_ue_ngap_id
        ue_context_p->gnb_ue_ngap_id = initial_pP->gnb_ue_ngap_id;
        amf_ue_context_update_coll_keys(
            &amf_app_desc_p->amf_ue_contexts, ue_context_p, gnb_ngap_id_key,
            ue_context_p->amf_ue_ngap_id, ue_context_p->amf_context.imsi64,
            ue_context_p->amf_teid_n11, &guti);
        imsi64 = ue_context_p->amf_context.imsi64;
      }
    } else {
      // TODO This piece of code got changed in upcoming PRs with feature
      // like Service Req and Periodic Reg Updating.
    }
  } else {
    OAILOG_DEBUG(
        LOG_AMF_APP, "AMF_APP_INITIAL_UE_MESSAGE from NGAP,without S-TMSI. \n");
  }

  /* Five_G_TMSI not configured */
  if (ue_context_p == NULL) {
    /* Check if Context can be found by GNB UE ID */
    ue_context_p = ue_context_lookup_by_gnb_ue_id(initial_pP->gnb_ue_ngap_id);

    /* Make sure its with same connection */
    if (ue_context_p &&
        (initial_pP->sctp_assoc_id != ue_context_p->sctp_assoc_id_key)) {
      ue_context_p = NULL;
    }
  }

  /*
   * UE Context already present in AMF. This can happen during PERIODIC
   * Registration. Steps for Periodic Registration:
   *   1. Context Setup and Guti established.
   *   2. UEContext Release Sequence
   *   3. InitialUEContextSetup Request from GNB with type as periodic
   *      registration
   */
  if (ue_context_p && ue_context_p->amf_ue_ngap_id != INVALID_AMF_UE_NGAP_ID) {
    /* If NGAP is not aware of ue_id or fiveGTmsi Is received
     * send the ue_id notification.
     */
    if ((initial_pP->amf_ue_ngap_id == INVALID_AMF_UE_NGAP_ID) ||
        (initial_pP->is_s_tmsi_valid)) {
      /* Sync data between AMF and NGAP */
      if (initial_pP->sctp_assoc_id == ue_context_p->sctp_assoc_id_key) {
        notify_ngap_new_ue_amf_ngap_id_association(ue_context_p);
      }
    }
  }

  // create a new ue context if nothing is found
  if (ue_context_p == NULL) {
    if (!(ue_context_p = amf_create_new_ue_context())) {
      OAILOG_ERROR(LOG_AMF_APP, "Failed to create ue_m5gmm_context for ue \n");
      OAILOG_FUNC_RETURN(LOG_AMF_APP, imsi64);
    }

    // Allocate new amf_ue_ngap_id
    ue_context_p->amf_ue_ngap_id = amf_app_ctx_get_new_ue_id(
        &amf_app_desc_p->amf_app_ue_ngap_id_generator);

    if (ue_context_p->amf_ue_ngap_id == INVALID_AMF_UE_NGAP_ID) {
      OAILOG_ERROR(LOG_AMF_APP, "amf_ue_ngap_id allocation failed.\n");
      amf_remove_ue_context(ue_context_p);
      OAILOG_FUNC_RETURN(LOG_AMF_APP, imsi64);
    }

    OAILOG_DEBUG(
        LOG_AMF_APP,
        "Creating new ue_m5gmm_context: [%p]"
        "for amf_ue_ngap_id: [%u]\n",
        ue_context_p, ue_context_p->amf_ue_ngap_id);

    AMF_APP_GNB_NGAP_ID_KEY(
        ue_context_p->gnb_ngap_id_key, initial_pP->gnb_id,
        initial_pP->gnb_ue_ngap_id);
    amf_insert_ue_context(
        ue_context_p->amf_ue_ngap_id, &amf_app_desc_p->amf_ue_contexts,
        ue_context_p);
  }
  ue_context_p->sctp_assoc_id_key = initial_pP->sctp_assoc_id;
  ue_context_p->gnb_ue_ngap_id    = initial_pP->gnb_ue_ngap_id;

  // UEContextRequest
  ue_context_p->ue_context_request = initial_pP->ue_context_request;
  OAILOG_DEBUG(
<<<<<<< HEAD
      LOG_AMF_APP, "ue_context_requext received: %d\n ",
=======
      LOG_AMF_APP, "UE context request received: %d\n ",
>>>>>>> a59503f1
      ue_context_p->ue_context_request);

  notify_ngap_new_ue_amf_ngap_id_association(ue_context_p);
  if (initial_pP->is_s_tmsi_valid) {
    s_tmsi = initial_pP->opt_s_tmsi;
  } else {
    s_tmsi.amf_pointer = 0;
    s_tmsi.m_tmsi      = INVALID_M_TMSI;
<<<<<<< HEAD
=======
    OAILOG_DEBUG(
        LOG_AMF_APP,
        " Sending nas establishment indication to nas for ue_id = "
        "(%d)\n",
        ue_context_p->amf_ue_ngap_id);
>>>>>>> a59503f1
  }
  is_mm_ctx_new = true;

  OAILOG_DEBUG(
      LOG_AMF_APP,
      " Sending NAS Establishment Indication to NAS for ue_id = "
      "(%d)\n",
      ue_context_p->amf_ue_ngap_id);
  nas_proc_establish_ind(
      ue_context_p->amf_ue_ngap_id, is_mm_ctx_new, initial_pP->tai,
      initial_pP->ecgi, initial_pP->m5g_rrc_establishment_cause, s_tmsi,
      initial_pP->nas);

  return RETURNok;
}

/****************************************************************************
 **                                                                        **
 ** Name:    amf_handle_uplink_nas_message()                               **
 **                                                                        **
 ** Description: Handle uplink nas message                                 **
 **                                                                        **
 ** Inputs:  amf_app_desc_p:    amf application descriptors                **
 **      msg:      nstring msg                                             **
 **                                                                        **
 **      Return:    RETURNok, RETURNerror                                  **
 **                                                                        **
 ***************************************************************************/
int amf_app_handle_uplink_nas_message(
    amf_app_desc_t* amf_app_desc_p, bstring msg, amf_ue_ngap_id_t ue_id,
    const tai_t originating_tai) {
  OAILOG_FUNC_IN(LOG_NAS_AMF);
  int rc = RETURNerror;
  if (msg) {
    amf_sap_t amf_sap = {};
    /*
     * Notify the AMF procedure call manager that data transfer
     * indication has been received from the Access-Stratum sublayer
     */
    amf_sap.primitive                    = AMFAS_ESTABLISH_REQ;
    amf_sap.u.amf_as.u.establish.ue_id   = ue_id;
    amf_sap.u.amf_as.u.establish.nas_msg = msg;
    amf_sap.u.amf_as.u.establish.tai     = originating_tai;
    msg                                  = NULL;
    rc                                   = amf_sap_send(&amf_sap);
  } else {
    OAILOG_WARNING(
        LOG_NAS, "Received NAS message in uplink is NULL for ue_id = (%u)\n",
        amf_app_desc_p->amf_app_ue_ngap_id_generator);
  }
  OAILOG_FUNC_RETURN(LOG_NAS_AMF, rc);
}

/* Received the session created response message from SMF. Populate and Send
 * PDU Session Resource Setup Request message to gNB and  PDU Session
 * Establishment Accept Message to UE*/
void amf_app_handle_pdu_session_response(
    itti_n11_create_pdu_session_response_t* pdu_session_resp) {
  DLNASTransportMsg encode_msg;
  int amf_rc = RETURNerror;
  ue_m5gmm_context_s* ue_context;
  smf_context_t* smf_ctx;
  amf_smf_t amf_smf_msg;
  // TODO: hardcoded for now, addressed in the upcoming multi-UE PR
  uint32_t ue_id = 0;
  int rc         = RETURNerror;

  imsi64_t imsi64;
  IMSI_STRING_TO_IMSI64(pdu_session_resp->imsi, &imsi64);
  // Handle smf_context
  ue_context = lookup_ue_ctxt_by_imsi(imsi64);
  if (ue_context) {
    smf_ctx = amf_smf_context_exists_pdu_session_id(
        ue_context, pdu_session_resp->pdu_session_id);
    if (smf_ctx == NULL) {
      OAILOG_ERROR(
          LOG_AMF_APP, "pdu session  not found for session_id = %u\n",
          pdu_session_resp->pdu_session_id);
      return;
    }
    ue_id = ue_context->amf_ue_ngap_id;
  } else {
    OAILOG_ERROR(
        LOG_AMF_APP, "ue context not found for the imsi=%lu\n", imsi64);
    return;
  }
  smf_ctx->dl_session_ambr = pdu_session_resp->session_ambr.downlink_units;
  smf_ctx->dl_ambr_unit    = pdu_session_resp->session_ambr.downlink_unit_type;
  smf_ctx->ul_session_ambr = pdu_session_resp->session_ambr.uplink_units;
  smf_ctx->ul_ambr_unit    = pdu_session_resp->session_ambr.uplink_unit_type;
  /* Message construction for PDUSessionResourceSetupRequest
   * to gNB with UPF TEID info
   */
  memcpy(
      &(smf_ctx->pdu_resource_setup_req
            .pdu_session_resource_setup_request_transfer
            .qos_flow_setup_request_list),
      &(pdu_session_resp->qos_list), sizeof(qos_flow_request_list_t));
  memcpy(
      smf_ctx->gtp_tunnel_id.upf_gtp_teid_ip_addr,
      pdu_session_resp->upf_endpoint.end_ipv4_addr,
      sizeof(smf_ctx->gtp_tunnel_id.upf_gtp_teid_ip_addr));
  memcpy(
      smf_ctx->gtp_tunnel_id.upf_gtp_teid, pdu_session_resp->upf_endpoint.teid,
      sizeof(smf_ctx->gtp_tunnel_id.upf_gtp_teid));

  smf_ctx->n_active_pdus += 1;

  if (REGISTERED_IDLE == ue_context->mm_state) {
    // pdu session state
    smf_ctx->pdu_session_state = ACTIVE;
    amf_sap_t amf_sap;
    amf_sap.primitive                     = AMFAS_ESTABLISH_CNF;
    amf_sap.u.amf_as.u.establish.ue_id    = ue_id;
    amf_sap.u.amf_as.u.establish.nas_info = AMF_AS_NAS_INFO_SR;

<<<<<<< HEAD
    amf_sap.u.amf_as.u.establish.pdu_session_status_ie =
=======
    amf_sap.u.amf_as.u.establish.pdu_sesion_status_ie =
>>>>>>> a59503f1
        (AMF_AS_PDU_SESSION_STATUS | AMF_AS_PDU_SESSION_REACTIVATION_STATUS);
    amf_sap.u.amf_as.u.establish.pdu_session_status =
        (1 << smf_ctx->smf_proc_data.pdu_session_identity.pdu_session_id);
    amf_sap.u.amf_as.u.establish.pdu_session_reactivation_status =
        (1 << smf_ctx->smf_proc_data.pdu_session_identity.pdu_session_id);
    amf_sap.u.amf_as.u.establish.guti = ue_context->amf_context.m5_guti;
    rc                                = amf_sap_send(&amf_sap);
    if (RETURNok == rc) {
      ue_context->mm_state == REGISTERED_CONNECTED;
    }
  } else {
<<<<<<< HEAD
    OAILOG_INFO(
=======
    OAILOG_DEBUG(
>>>>>>> a59503f1
        LOG_AMF_APP,
        "Sending message to gNB for PDUSessionResourceSetupRequest "
        "**n_active_pdus=%d **\n",
        smf_ctx->n_active_pdus);
    amf_rc = pdu_session_resource_setup_request(ue_context, ue_id, smf_ctx);
    if (amf_rc != RETURNok) {
      OAILOG_DEBUG(
          LOG_AMF_APP,
          "Failure in sending message to gNB for "
          "PDUSessionResourceSetupRequest\n");
      /* TODO: in future add negative case handling, send pdu reject
       * command to UE and release message to SMF
       */
    }
    /*Execute PDU establishement accept from AMF to gnodeb */
    pdu_state_handle_message(
        // ue_context->mm_state, STATE_PDU_SESSION_ESTABLISHMENT_ACCEPT,
        REGISTERED_CONNECTED, STATE_PDU_SESSION_ESTABLISHMENT_ACCEPT,
        // smf_ctx->pdu_session_state, ue_context, amf_smf_msg, NULL,
        CREATING, ue_context, amf_smf_msg, NULL, pdu_session_resp, ue_id);
  }
}

/****************************************************************************
 **                                                                        **
 ** Name:    amf_app_handle_pdu_session_accept()                           **
 **                                                                        **
 ** Description: Send the PDU establishment accept to gnodeb               **
 **                                                                        **
 ** Inputs:  pdu_session_resp:   pdusession response message               **
 **      ue_id:      ue identity                                           **
 **                                                                        **
 **      Return:    RETURNok, RETURNerror                                  **
 **                                                                        **
 ***************************************************************************/
int amf_app_handle_pdu_session_accept(
    itti_n11_create_pdu_session_response_t* pdu_session_resp, uint32_t ue_id) {
  nas5g_error_code_t rc = M5G_AS_SUCCESS;

  DLNASTransportMsg* encode_msg;
  amf_nas_message_t msg;
  uint32_t bytes  = 0;
  uint32_t len    = 0;
  SmfMsg* smf_msg = nullptr;
  bstring buffer;
  // smf_ctx declared and set but not used, commented to cleanup warnings
  smf_context_t* smf_ctx         = nullptr;
  ue_m5gmm_context_s* ue_context = nullptr;

  // Handle smf_context
  ue_context = amf_ue_context_exists_amf_ue_ngap_id(ue_id);
  if (ue_context) {
    smf_ctx = &(ue_context->amf_context.smf_context);
  } else {
    OAILOG_ERROR(LOG_AMF_APP, "UE Context not found for UE ID: %d", ue_id);
  }

  // updating session state
  smf_ctx->pdu_session_state = ACTIVE;

  // Message construction for PDU Establishment Accept
  msg.security_protected.plain.amf.header.extended_protocol_discriminator =
      M5G_MOBILITY_MANAGEMENT_MESSAGES;
  msg.security_protected.plain.amf.header.message_type = DLNASTRANSPORT;
  msg.header.security_header_type =
      SECURITY_HEADER_TYPE_INTEGRITY_PROTECTED_CYPHERED;
  msg.header.extended_protocol_discriminator = M5G_MOBILITY_MANAGEMENT_MESSAGES;
  msg.header.sequence_number =
      ue_context->amf_context._security.dl_count.seq_num;

  encode_msg = &msg.security_protected.plain.amf.msg.downlinknas5gtransport;
  smf_msg    = &encode_msg->payload_container.smf_msg;

  // AmfHeader
  encode_msg->extended_protocol_discriminator.extended_proto_discriminator =
      M5G_MOBILITY_MANAGEMENT_MESSAGES;
  encode_msg->spare_half_octet.spare     = 0x00;
  encode_msg->sec_header_type.sec_hdr    = SECURITY_HEADER_TYPE_NOT_PROTECTED;
  encode_msg->message_type.msg_type      = DLNASTRANSPORT;
  encode_msg->payload_container_type.iei = 0;
  // encode_msg->payload_container_type.iei = PAYLOAD_CONTAINER_TYPE;

  // SmfMsg
  encode_msg->payload_container_type.type_val = N1_SM_INFO;
  encode_msg->payload_container.iei           = PAYLOAD_CONTAINER;
  encode_msg->pdu_session_identity.iei        = PDU_SESSION_IDENTITY;
  encode_msg->pdu_session_identity.pdu_session_id =
      pdu_session_resp->pdu_session_id;

  smf_msg->header.extended_protocol_discriminator =
      M5G_SESSION_MANAGEMENT_MESSAGES;
  smf_msg->header.pdu_session_id = pdu_session_resp->pdu_session_id;
  smf_msg->header.message_type   = PDU_SESSION_ESTABLISHMENT_ACCEPT;
  // smf_msg->header.procedure_transaction_id = smf_ctx->smf_proc_data.pti.pti;
  smf_msg->header.procedure_transaction_id = 0x01;
  smf_msg->msg.pdu_session_estab_accept.extended_protocol_discriminator
      .extended_proto_discriminator = M5G_SESSION_MANAGEMENT_MESSAGES;
  smf_msg->msg.pdu_session_estab_accept.pdu_session_identity.pdu_session_id =
      pdu_session_resp->pdu_session_id;
  smf_msg->msg.pdu_session_estab_accept.pti.pti = 0x01;
  // smf_ctx->smf_proc_data.pti.pti;
  smf_msg->msg.pdu_session_estab_accept.message_type.msg_type =
      PDU_SESSION_ESTABLISHMENT_ACCEPT;
  smf_msg->msg.pdu_session_estab_accept.pdu_session_type.type_val = 1;
  // smf_msg->msg.pdu_session_estab_accept.pdu_session_type.type_val =
  // pdu_session_resp->pdu_session_type;
  smf_msg->msg.pdu_session_estab_accept.ssc_mode.mode_val = 1;
  // smf_msg->msg.pdu_session_estab_accept.ssc_mode.mode_val = SSC_MODE_ONE;

  memset(
      &(smf_msg->msg.pdu_session_estab_accept.pdu_address.address_info), 0, 12);

  for (int i = 0; i < PDU_ADDR_IPV4_LEN; i++) {
    smf_msg->msg.pdu_session_estab_accept.pdu_address.address_info[i] =
        pdu_session_resp->pdu_address.redirect_server_address[i];
  }
  smf_msg->msg.pdu_session_estab_accept.pdu_address.type_val = PDU_ADDR_TYPE;

  /* QOSrules are hardcoded as it is not exchanged in AMF-SMF
   * gRPC calls as of now, handled in upcoming PR
   * TODO: get the rules for the session from SMF and use it here
   */
  smf_msg->msg.pdu_session_estab_accept.qos_rules.length = 0x9;
  QOSRule qos_rule;
  qos_rule.qos_rule_id         = 0x1;
  qos_rule.len                 = 0x6;
  qos_rule.rule_oper_code      = 0x1;
  qos_rule.dqr_bit             = 0x1;
  qos_rule.no_of_pkt_filters   = 0x1;
  qos_rule.qos_rule_precedence = 0xff;
  qos_rule.spare               = 0x0;
  qos_rule.segregation         = 0x0;
  qos_rule.qfi                 = 0x6;
  NewQOSRulePktFilter new_qos_rule_pkt_filter;
  new_qos_rule_pkt_filter.spare          = 0x0;
  new_qos_rule_pkt_filter.pkt_filter_dir = 0x3;
  new_qos_rule_pkt_filter.pkt_filter_id  = 0x1;
  new_qos_rule_pkt_filter.len            = 0x1;
  uint8_t contents                       = 0x1;
  memcpy(
      new_qos_rule_pkt_filter.contents, &contents, new_qos_rule_pkt_filter.len);
  memcpy(
      qos_rule.new_qos_rule_pkt_filter, &new_qos_rule_pkt_filter,
      1 * sizeof(NewQOSRulePktFilter));
  memcpy(
      smf_msg->msg.pdu_session_estab_accept.qos_rules.qos_rule, &qos_rule,
      1 * sizeof(QOSRule));
  smf_msg->msg.pdu_session_estab_accept.session_ambr.dl_unit =
      pdu_session_resp->session_ambr.downlink_unit_type;
  smf_msg->msg.pdu_session_estab_accept.session_ambr.ul_unit =
      pdu_session_resp->session_ambr.uplink_unit_type;
  smf_msg->msg.pdu_session_estab_accept.session_ambr.dl_session_ambr =
      pdu_session_resp->session_ambr.downlink_units;
  smf_msg->msg.pdu_session_estab_accept.session_ambr.ul_session_ambr =
      pdu_session_resp->session_ambr.uplink_units;
  smf_msg->msg.pdu_session_estab_accept.session_ambr.length = AMBR_LEN;

  //  encode_msg.payload_container.len = PDU_ESTAB_ACCPET_PAYLOAD_CONTAINER_LEN;
  //  len                              = PDU_ESTAB_ACCPET_NAS_PDU_LEN;
  //  buffer                           = bfromcstralloc(len, "\0");
  //  bytes = encode_msg.EncodeDLNASTransportMsg(&encode_msg, buffer->data,
  //  len);
  encode_msg->payload_container.len = 30;
  len                               = 41;  // originally 38 and 30

  /* Ciphering algorithms, EEA1 and EEA2 expects length to be mode of 4,
   * so length is modified such that it will be mode of 4
   */
  AMF_GET_BYTE_ALIGNED_LENGTH(len);
  if (msg.header.security_header_type != SECURITY_HEADER_TYPE_NOT_PROTECTED) {
    amf_msg_header* header = &msg.security_protected.plain.amf.header;
    /*
     * Expand size of protected NAS message
     */
    len += NAS_MESSAGE_SECURITY_HEADER_SIZE;
    /*
     * Set header of plain NAS message
     */
    header->extended_protocol_discriminator = M5GS_MOBILITY_MANAGEMENT_MESSAGE;
    header->security_header_type = SECURITY_HEADER_TYPE_NOT_PROTECTED;
  }

  buffer = bfromcstralloc(len, "\0");
  bytes  = nas5g_message_encode(
      buffer->data, &msg, len, &ue_context->amf_context._security);
  if (bytes > 0) {
    buffer->slen = bytes;
    amf_app_handle_nas_dl_req(ue_id, buffer, rc);

  } else {
    OAILOG_WARNING(LOG_AMF_APP, "NAS encode failed \n");
    bdestroy_wrapper(&buffer);
  }
  return rc;
}

/* Handling PDU Session Resource Setup Response sent from gNB*/
void amf_app_handle_resource_setup_response(
    itti_ngap_pdusessionresource_setup_rsp_t session_seup_resp) {
  amf_ue_ngap_id_t ue_id;

  ue_m5gmm_context_s* ue_context = nullptr;
  smf_context_t* smf_ctx         = nullptr;

  /* Check if failure message is not NULL and if NULL,
   * it is successful message from gNB.
   * Nothing to in this case. If failure message comes from gNB
   * AMF need to report this failed message to SMF
   *
   * NOTE: only handling success part not failure part
   * will be handled later
   */
  OAILOG_DEBUG(
      LOG_AMF_APP, "Handling uplink PDU session setup response message\n");

  if (session_seup_resp.pduSessionResource_setup_list.no_of_items > 0) {
    ue_id = session_seup_resp.amf_ue_ngap_id;

    ue_context = amf_ue_context_exists_amf_ue_ngap_id(ue_id);
    if (ue_context == NULL) {
      OAILOG_ERROR(
          LOG_AMF_APP, "UE context not found for the ue_id=%u\n", ue_id);
      return;
    }
    smf_ctx = amf_smf_context_exists_pdu_session_id(
        ue_context,
        session_seup_resp.pduSessionResource_setup_list.item[0].Pdu_Session_ID);
    if (smf_ctx == NULL) {
      OAILOG_ERROR(
          LOG_AMF_APP, "PDU session  not found for session_id = %lu\n",
          session_seup_resp.pduSessionResource_setup_list.item[0]
              .Pdu_Session_ID);
      return;
    }

    /* This is success case and we need not to send message to SMF
     * and drop the message here
     */
    amf_ue_ngap_id_t ue_id;
    amf_smf_establish_t amf_smf_grpc_ies;
    ue_m5gmm_context_s* ue_context = nullptr;
    smf_context_t* smf_ctx         = nullptr;
    char imsi[IMSI_BCD_DIGITS_MAX + 1];

    ue_id = session_seup_resp.amf_ue_ngap_id;

    ue_context = amf_ue_context_exists_amf_ue_ngap_id(ue_id);
    // Handling of ue context
    if (!ue_context) {
      OAILOG_ERROR(LOG_AMF_APP, "UE context not found for UE ID: %d", ue_id);
    }
    smf_ctx = &ue_context->amf_context.smf_context;
    // Store gNB ip and TEID in respective smf_context
    memset(
        &smf_ctx->gtp_tunnel_id.gnb_gtp_teid_ip_addr, '\0',
        sizeof(smf_ctx->gtp_tunnel_id.gnb_gtp_teid_ip_addr));
    memcpy(
        &smf_ctx->gtp_tunnel_id.gnb_gtp_teid,
        &session_seup_resp.pduSessionResource_setup_list.item[0]
             .PDU_Session_Resource_Setup_Response_Transfer.tunnel.gTP_TEID,
        4);
    memcpy(
        &smf_ctx->gtp_tunnel_id.gnb_gtp_teid_ip_addr,
        &session_seup_resp.pduSessionResource_setup_list.item[0]
             .PDU_Session_Resource_Setup_Response_Transfer.tunnel
             .transportLayerAddress,
        4);  // time being 4 byte is copying.
    OAILOG_DEBUG(
        LOG_AMF_APP,
        "gnb_gtp_teid_ipaddr: [%02x %02x %02x %02x]  and gnb_gtp_teid [%02x "
        "%02x %02x %02x ]\n",
        smf_ctx->gtp_tunnel_id.gnb_gtp_teid_ip_addr[0],
        smf_ctx->gtp_tunnel_id.gnb_gtp_teid_ip_addr[1],
        smf_ctx->gtp_tunnel_id.gnb_gtp_teid_ip_addr[2],
        smf_ctx->gtp_tunnel_id.gnb_gtp_teid_ip_addr[3],
        smf_ctx->gtp_tunnel_id.gnb_gtp_teid[0],
        smf_ctx->gtp_tunnel_id.gnb_gtp_teid[1],
        smf_ctx->gtp_tunnel_id.gnb_gtp_teid[0],
        smf_ctx->gtp_tunnel_id.gnb_gtp_teid[3]);
    // Incrementing the  pdu session version
    smf_ctx->pdu_session_version++;
    /*Copy respective gNB fields to amf_smf_establish_t compartible to gRPC
     * message*/
    memset(
        &amf_smf_grpc_ies.gnb_gtp_teid_ip_addr, '\0',
        sizeof(amf_smf_grpc_ies.gnb_gtp_teid_ip_addr));
    memset(
        &amf_smf_grpc_ies.gnb_gtp_teid, '\0',
        sizeof(amf_smf_grpc_ies.gnb_gtp_teid));
    memcpy(
        &amf_smf_grpc_ies.gnb_gtp_teid_ip_addr,
        &smf_ctx->gtp_tunnel_id.gnb_gtp_teid_ip_addr, 4);
    memcpy(
        &amf_smf_grpc_ies.gnb_gtp_teid, &smf_ctx->gtp_tunnel_id.gnb_gtp_teid,
        4);
    amf_smf_grpc_ies.pdu_session_id =
        session_seup_resp.pduSessionResource_setup_list.item[0].Pdu_Session_ID;
    // smf_ctx->smf_proc_data.pdu_session_identity.pdu_session_id;

    IMSI64_TO_STRING(ue_context->amf_context.imsi64, imsi, 15);
    /* Prepare and send gNB setup response message to SMF through gRPC
     * 2nd time PDU session establish message
     */
    create_session_grpc_req_on_gnb_setup_rsp(
        &amf_smf_grpc_ies, imsi, smf_ctx->pdu_session_version);

  } else {
    // TODO: implement failure message from gNB. messagge to send to SMF
    OAILOG_DEBUG(
        LOG_AMF_APP, " Failure message not handled and dropping the message\n");
  }
}

/* Handling Resource Release Response from gNB */
void amf_app_handle_resource_release_response(
    itti_ngap_pdusessionresource_rel_rsp_t session_rel_resp) {
  /*
   * Release request always should be successful.
   * This response message will be dropped here as nothing to do.
   * as pdu_session_resource_release_response_transfer is
   * optional as per 38.413 - 9.3.4.2.1
   */
  OAILOG_DEBUG(
      LOG_AMF_APP, " handling uplink PDU session release response message\n");
  if (session_rel_resp.pduSessionResourceReleasedRspList.no_of_items > 0) {
    /* This is success case and we need not to send message to SMF
     * and drop the message here
     */
    OAILOG_DEBUG(
        LOG_AMF_APP,
        " this is success case of release response and no need to "
        "hadle anything and drop the message\n");
  } else {
    // TODO implement failure message from gNB. messagge to send to SMF
    OAILOG_DEBUG(
        LOG_AMF_APP, " Failure message not handled and dropping the message\n");
  }
}

/* This function gets invoked based on the message NGAP_UE_CONTEXT_RELEASE_REQ
 * from gNB/NGAP in UL for handling CM-idle state of UE/IMSI/SUPI.
 * Action logic:
 * - Fetch AMF context, match the no of PDU sessions in message with no of
 *   PDU sessions in AMF_context and cause NGAP_RADIO_NR_GENERATED_REASON
 *   it means gNB RRC-Inactive triggered and UE state must be changed from
 *   CM-connected to CM-Idle state.
 *   Then send message to SMF to change all respective PDU session state
 *   to inactive state.
 * - Retrieve the required field of UE, like IMSI and fill gRPC notification
 *   proto structure.
 * - In AMF move the UE/IMSI state to CM-idle
 *   Go over all PDU sessions and change the state to in-active.
 * */
void amf_app_handle_cm_idle_on_ue_context_release(
    itti_ngap_ue_context_release_req_t cm_idle_req) {
  int rc = RETURNerror;
  OAILOG_DEBUG(
      LOG_AMF_APP, " Handling UL UE context release for CM-idle for ue id %d\n",
      cm_idle_req.amf_ue_ngap_id);
  /* Currently only one PDU session is considered.
   * for multiple PDU session context (smf_context_t) will be part of vector
   * and no. of PDU sessions can be derived from this vector and compared
   * with NGAP message in future.
   * Now only need to check the cause and proceed further.
   * note: check if UE in connected state else already in idle state
   * nothing to do.
   */
  amf_ue_ngap_id_t ue_id;
  ue_m5gmm_context_s* ue_context = nullptr;
  ue_id                          = cm_idle_req.amf_ue_ngap_id;

  ue_context = amf_ue_context_exists_amf_ue_ngap_id(ue_id);
  if (!ue_context) {
    return;
  }

  // if UE on REGISTERED_IDLE, so no need to do anyting
  if ((ue_context->mm_state == REGISTERED_CONNECTED) ||
      (ue_context->mm_state == DEREGISTERED)) {
    // UE in connected state and need to check if cause is proper
    if (cm_idle_req.relCause == NGAP_RADIO_NR_GENERATED_REASON) {
      rc = ue_state_handle_message_initial(
          ue_context->mm_state, STATE_EVENT_CONTEXT_RELEASE, SESSION_NULL,
          ue_context, &ue_context->amf_context);

      if (rc != RETURNok) {
        OAILOG_WARNING(LOG_AMF_APP, "Failed transitioning to idle mode\n");
      }

      ue_context_release_command(
          ue_id, ue_context->gnb_ue_ngap_id, NGAP_USER_INACTIVITY);
      ue_context->gnb_ngap_id_key = INVALID_GNB_UE_NGAP_ID_KEY;

    } else {
      OAILOG_WARNING(
          LOG_AMF_APP,
          " UE in registered_connected state, but cause from NGAP"
          " is wrong for UE ID %d and return\n",
          cm_idle_req.amf_ue_ngap_id);
      return;
    }
  } else {
    /* TODO: Single or multiple PDU session state change notification
     * should be taken care here. amf_smf_notification_send will be used
     * with one more parameter as boolean for idle mode or single PDU
     * session state change. Currently nothing to do
     */
    OAILOG_DEBUG(
        LOG_AMF_APP,
        " UE in REGISTERED_IDLE or CM-idle state, nothing to do"
        " for UE ID %d\n",
        cm_idle_req.amf_ue_ngap_id);
    return;
  }
}

/* Routine to send ue context release command to NGAP after processing
 * ue context release request from NGAP. this command will change ue
 * state to idle.
 */
void ue_context_release_command(
    amf_ue_ngap_id_t amf_ue_ngap_id, gnb_ue_ngap_id_t gnb_ue_ngap_id,
    Ngcause ng_cause) {
  OAILOG_FUNC_IN(LOG_AMF_APP);
  itti_ngap_ue_context_release_command_t* ctx_rel_cmd = nullptr;
  MessageDef* message_p                               = nullptr;

  OAILOG_DEBUG(
      LOG_AMF_APP,
      "preparing for context release command to NGAP "
      "for ue_id %d\n",
      amf_ue_ngap_id);

  message_p =
      itti_alloc_new_message(TASK_AMF_APP, NGAP_UE_CONTEXT_RELEASE_COMMAND);
  ctx_rel_cmd = &message_p->ittiMsg.ngap_ue_context_release_command;
  memset(ctx_rel_cmd, 0, sizeof(itti_ngap_ue_context_release_command_t));
  // Filling the respective values of NGAP message
  ctx_rel_cmd->amf_ue_ngap_id = amf_ue_ngap_id;
  ctx_rel_cmd->gnb_ue_ngap_id = gnb_ue_ngap_id;
  ctx_rel_cmd->cause          = ng_cause;
  // Send message to NGAP task
  amf_send_msg_to_task(&amf_app_task_zmq_ctx, TASK_NGAP, message_p);
  OAILOG_FUNC_OUT(LOG_AMF_APP);
}

static int paging_t3513_handler(zloop_t* loop, int timer_id, void* arg) {
  int rc                                         = RETURNerror;
  amf_ue_ngap_id_t ue_id                         = 0;
  ue_m5gmm_context_s* ue_context                 = nullptr;
  amf_context_t* amf_ctx                         = nullptr;
  paging_context_t* paging_ctx                   = nullptr;
  MessageDef* message_p                          = nullptr;
  itti_ngap_paging_request_t* ngap_paging_notify = nullptr;

  ue_context = amf_ue_context_exists_amf_ue_ngap_id(ue_id);

  if (!ue_context) {
    OAILOG_ERROR(LOG_AMF_APP, "ue_context doest exist\n");
    return -1;
  }

  // Get Paging Context
  amf_ctx    = &ue_context->amf_context;
  paging_ctx = &ue_context->paging_context;

  paging_ctx->m5_paging_response_timer.id = NAS5G_TIMER_INACTIVE_ID;
  /*
   * Increment the retransmission counter
   */
  paging_ctx->paging_retx_count += 1;
  OAILOG_ERROR(
      LOG_AMF_APP, "Timer: Incrementing retransmission_count to %d\n",
      paging_ctx->paging_retx_count);

  if (paging_ctx->paging_retx_count < MAX_PAGING_RETRY_COUNT) {
    /*
     * ReSend Paging request message to the UE
     */
    OAILOG_DEBUG(LOG_AMF_APP, "Starting paging timer\n");
    paging_ctx->m5_paging_response_timer.id = start_timer(
        &amf_app_task_zmq_ctx, PAGING_TIMER_EXPIRY_MSECS, TIMER_REPEAT_ONCE,
        paging_t3513_handler, NULL);
    // Fill the itti msg based on context info produced in amf core

    message_p = itti_alloc_new_message(TASK_AMF_APP, NGAP_PAGING_REQUEST);

    ngap_paging_notify = &message_p->ittiMsg.ngap_paging_request;
    memset(ngap_paging_notify, 0, sizeof(itti_ngap_paging_request_t));
    ngap_paging_notify->UEPagingIdentity.amf_set_id =
        amf_ctx->m5_guti.guamfi.amf_set_id;
    ngap_paging_notify->UEPagingIdentity.amf_pointer =
        amf_ctx->m5_guti.guamfi.amf_pointer;
    OAILOG_DEBUG(
        LOG_AMF_APP,
        "Filling ngap structure for downlink amf_ctx dec "
        "m_tmsi=%d",
        amf_ctx->m5_guti.m_tmsi);
    ngap_paging_notify->UEPagingIdentity.m_tmsi = amf_ctx->m5_guti.m_tmsi;
    ngap_paging_notify->TAIListForPaging.tai_list[0].plmn.mcc_digit1 =
        amf_ctx->m5_guti.guamfi.plmn.mcc_digit1;
    ngap_paging_notify->TAIListForPaging.tai_list[0].plmn.mcc_digit2 =
        amf_ctx->m5_guti.guamfi.plmn.mcc_digit2;
    ngap_paging_notify->TAIListForPaging.tai_list[0].plmn.mcc_digit3 =
        amf_ctx->m5_guti.guamfi.plmn.mcc_digit3;
    ngap_paging_notify->TAIListForPaging.tai_list[0].plmn.mnc_digit1 =
        amf_ctx->m5_guti.guamfi.plmn.mnc_digit1;
    ngap_paging_notify->TAIListForPaging.tai_list[0].plmn.mnc_digit2 =
        amf_ctx->m5_guti.guamfi.plmn.mnc_digit2;
    ngap_paging_notify->TAIListForPaging.tai_list[0].plmn.mnc_digit3 =
        amf_ctx->m5_guti.guamfi.plmn.mnc_digit3;
    ngap_paging_notify->TAIListForPaging.no_of_items     = 1;
    ngap_paging_notify->TAIListForPaging.tai_list[0].tac = 2;

    rc = amf_send_msg_to_task(&amf_app_task_zmq_ctx, TASK_NGAP, message_p);
  } else {
    /*
     * Abort the Paging procedure
     */
    OAILOG_ERROR(
        LOG_AMF_APP,
        "Timer: Maximum retires done hence Abort the Paging Request "
        "procedure\n");
    return rc;
  }
  return rc;
}

// Doing Paging Request handling received from SMF in AMF CORE
// int amf_app_defs::amf_app_handle_notification_received(
int amf_app_handle_notification_received(
    itti_n11_received_notification_t* notification) {
  ue_m5gmm_context_s* ue_context                 = nullptr;
  amf_context_t* amf_ctx                         = nullptr;
  paging_context_t* paging_ctx                   = nullptr;
  MessageDef* message_p                          = nullptr;
  itti_ngap_paging_request_t* ngap_paging_notify = nullptr;
  int rc                                         = RETURNok;

  imsi64_t imsi64;
  IMSI_STRING_TO_IMSI64(notification->imsi, &imsi64);

  OAILOG_DEBUG(LOG_AMF_APP, "IMSI is %s %lu\n", notification->imsi, imsi64);
  // Handle smf_context
  ue_context = lookup_ue_ctxt_by_imsi(imsi64);

  if (!ue_context) {
    OAILOG_ERROR(LOG_AMF_APP, "UE context is null\n");
    return -1;
  }

  switch (notification->notify_ue_evnt) {
    case UE_PAGING_NOTIFY:
      OAILOG_DEBUG(LOG_AMF_APP, "Paging notification received\n");

      // Get Paging Context
      amf_ctx    = &ue_context->amf_context;
      paging_ctx = &ue_context->paging_context;

      OAILOG_DEBUG(LOG_AMF_APP, "Starting paging timer\n");
      /* Start Paging Timer T3513 */
      paging_ctx->m5_paging_response_timer.id = start_timer(
          &amf_app_task_zmq_ctx, PAGING_TIMER_EXPIRY_MSECS, TIMER_REPEAT_ONCE,
          paging_t3513_handler, NULL);
      // Fill the itti msg based on context info produced in amf core
      message_p = itti_alloc_new_message(TASK_AMF_APP, NGAP_PAGING_REQUEST);

      ngap_paging_notify = &message_p->ittiMsg.ngap_paging_request;
      memset(ngap_paging_notify, 0, sizeof(itti_ngap_paging_request_t));
      ngap_paging_notify->UEPagingIdentity.amf_set_id =
          amf_ctx->m5_guti.guamfi.amf_set_id;
      ngap_paging_notify->UEPagingIdentity.amf_pointer =
          amf_ctx->m5_guti.guamfi.amf_pointer;
      ngap_paging_notify->UEPagingIdentity.m_tmsi = amf_ctx->m5_guti.m_tmsi;
      ngap_paging_notify->TAIListForPaging.tai_list[0].plmn.mcc_digit1 =
          amf_ctx->m5_guti.guamfi.plmn.mcc_digit1;
      ngap_paging_notify->TAIListForPaging.tai_list[0].plmn.mcc_digit2 =
          amf_ctx->m5_guti.guamfi.plmn.mcc_digit2;
      ngap_paging_notify->TAIListForPaging.tai_list[0].plmn.mcc_digit3 =
          amf_ctx->m5_guti.guamfi.plmn.mcc_digit3;
      ngap_paging_notify->TAIListForPaging.tai_list[0].plmn.mnc_digit1 =
          amf_ctx->m5_guti.guamfi.plmn.mnc_digit1;
      ngap_paging_notify->TAIListForPaging.tai_list[0].plmn.mnc_digit2 =
          amf_ctx->m5_guti.guamfi.plmn.mnc_digit2;
      ngap_paging_notify->TAIListForPaging.tai_list[0].plmn.mnc_digit3 =
          amf_ctx->m5_guti.guamfi.plmn.mnc_digit3;
      ngap_paging_notify->TAIListForPaging.no_of_items     = 1;
      ngap_paging_notify->TAIListForPaging.tai_list[0].tac = 2;
      rc = amf_send_msg_to_task(&amf_app_task_zmq_ctx, TASK_NGAP, message_p);
      break;

    case UE_SERVICE_REQUEST_ON_PAGING:
      OAILOG_DEBUG(LOG_AMF_APP, "Service Accept notification received\n");
      // TODO: Service Accept code to be implemented in upcoming PR
    default:
      OAILOG_DEBUG(LOG_AMF_APP, "default case nothing to do\n");
      break;
  }
  OAILOG_FUNC_RETURN(LOG_NAS_AMF, rc);
}

void amf_app_handle_initial_context_setup_rsp(
    amf_app_desc_t* amf_app_desc_p,
    itti_amf_app_initial_context_setup_rsp_t* initial_context_rsp) {
  ue_m5gmm_context_s* ue_context = NULL;
  smf_context_t* smf_context     = NULL;
  char imsi[IMSI_BCD_DIGITS_MAX + 1];
  Ngap_PDUSession_Resource_Setup_Response_List_t* pdu_list =
      &initial_context_rsp->PDU_Session_Resource_Setup_Response_Transfer;

  // Handle smf_context
  ue_context = amf_ue_context_exists_amf_ue_ngap_id(initial_context_rsp->ue_id);

  if (!ue_context) {
    OAILOG_ERROR(
        LOG_AMF_APP, " Ue context not found for the id %u\n",
        initial_context_rsp->ue_id);
    return;
  }

  /* activating pdu sessions when UE is in IDLE state  */
  if (pdu_list->no_of_items) {
    for (uint32_t index = 0; index < pdu_list->no_of_items; index++) {
      smf_context = amf_smf_context_exists_pdu_session_id(
          ue_context, pdu_list->item[index].Pdu_Session_ID);
      if (smf_context == NULL) {
        OAILOG_ERROR(
            LOG_AMF_APP, "pdu session  not found for session_id = %u\n",
            pdu_list->item[index].Pdu_Session_ID);
      } else {
        amf_smf_establish_t amf_smf_grpc_ies;

        // gnb tunnel info
        memcpy(
            smf_context->gtp_tunnel_id.gnb_gtp_teid,
            pdu_list->item[index]
                .PDU_Session_Resource_Setup_Response_Transfer.tunnel.gTP_TEID,
            4);

        memcpy(
            smf_context->gtp_tunnel_id.gnb_gtp_teid_ip_addr,
            pdu_list->item[index]
                .PDU_Session_Resource_Setup_Response_Transfer.tunnel
                .transportLayerAddress,
            4);

        OAILOG_DEBUG(
            LOG_AMF_APP,
            "IP address %02x %02x %02x %02x  and TEID %02x "
            "%02x %02x %02x \n",
            smf_context->gtp_tunnel_id.gnb_gtp_teid_ip_addr[0],
            smf_context->gtp_tunnel_id.gnb_gtp_teid_ip_addr[1],
            smf_context->gtp_tunnel_id.gnb_gtp_teid_ip_addr[2],
            smf_context->gtp_tunnel_id.gnb_gtp_teid_ip_addr[3],
            smf_context->gtp_tunnel_id.gnb_gtp_teid[0],
            smf_context->gtp_tunnel_id.gnb_gtp_teid[1],
            smf_context->gtp_tunnel_id.gnb_gtp_teid[0],
            smf_context->gtp_tunnel_id.gnb_gtp_teid[3]);

        smf_context->pdu_session_version++;
        /*Copy respective gNB fields to amf_smf_establish_t compartible to gRPC
         * message*/
        memset(
            &amf_smf_grpc_ies.gnb_gtp_teid_ip_addr, '\0',
            sizeof(amf_smf_grpc_ies.gnb_gtp_teid_ip_addr));
        memset(
            &amf_smf_grpc_ies.gnb_gtp_teid, '\0',
            sizeof(amf_smf_grpc_ies.gnb_gtp_teid));
        memcpy(
            &amf_smf_grpc_ies.gnb_gtp_teid_ip_addr,
            &smf_context->gtp_tunnel_id.gnb_gtp_teid_ip_addr, 4);
        memcpy(
            &amf_smf_grpc_ies.gnb_gtp_teid,
            &smf_context->gtp_tunnel_id.gnb_gtp_teid, 4);
        amf_smf_grpc_ies.pdu_session_id = pdu_list->item[index].Pdu_Session_ID;

        IMSI64_TO_STRING(ue_context->amf_context.imsi64, imsi, 15);
        /* Prepare and send gNB setup response message to SMF through gRPC
         * 2nd time PDU session establish message
         */
        create_session_grpc_req_on_gnb_setup_rsp(
            &amf_smf_grpc_ies, imsi, smf_context->pdu_session_version);
      }
    }
  }

  // update UE state
  ue_context->mm_state = REGISTERED_CONNECTED;
}
<<<<<<< HEAD

=======
>>>>>>> a59503f1
}  // namespace magma5g<|MERGE_RESOLUTION|>--- conflicted
+++ resolved
@@ -484,11 +484,7 @@
   // UEContextRequest
   ue_context_p->ue_context_request = initial_pP->ue_context_request;
   OAILOG_DEBUG(
-<<<<<<< HEAD
-      LOG_AMF_APP, "ue_context_requext received: %d\n ",
-=======
       LOG_AMF_APP, "UE context request received: %d\n ",
->>>>>>> a59503f1
       ue_context_p->ue_context_request);
 
   notify_ngap_new_ue_amf_ngap_id_association(ue_context_p);
@@ -497,14 +493,11 @@
   } else {
     s_tmsi.amf_pointer = 0;
     s_tmsi.m_tmsi      = INVALID_M_TMSI;
-<<<<<<< HEAD
-=======
     OAILOG_DEBUG(
         LOG_AMF_APP,
         " Sending nas establishment indication to nas for ue_id = "
         "(%d)\n",
         ue_context_p->amf_ue_ngap_id);
->>>>>>> a59503f1
   }
   is_mm_ctx_new = true;
 
@@ -621,11 +614,7 @@
     amf_sap.u.amf_as.u.establish.ue_id    = ue_id;
     amf_sap.u.amf_as.u.establish.nas_info = AMF_AS_NAS_INFO_SR;
 
-<<<<<<< HEAD
     amf_sap.u.amf_as.u.establish.pdu_session_status_ie =
-=======
-    amf_sap.u.amf_as.u.establish.pdu_sesion_status_ie =
->>>>>>> a59503f1
         (AMF_AS_PDU_SESSION_STATUS | AMF_AS_PDU_SESSION_REACTIVATION_STATUS);
     amf_sap.u.amf_as.u.establish.pdu_session_status =
         (1 << smf_ctx->smf_proc_data.pdu_session_identity.pdu_session_id);
@@ -637,11 +626,7 @@
       ue_context->mm_state == REGISTERED_CONNECTED;
     }
   } else {
-<<<<<<< HEAD
-    OAILOG_INFO(
-=======
     OAILOG_DEBUG(
->>>>>>> a59503f1
         LOG_AMF_APP,
         "Sending message to gNB for PDUSessionResourceSetupRequest "
         "**n_active_pdus=%d **\n",
@@ -1331,8 +1316,4 @@
   // update UE state
   ue_context->mm_state = REGISTERED_CONNECTED;
 }
-<<<<<<< HEAD
-
-=======
->>>>>>> a59503f1
 }  // namespace magma5g