/**
 * Copyright 2020 The Magma Authors.
 *
 * This source code is licensed under the BSD-style license found in the
 * LICENSE file in the root directory of this source tree.
 *
 * Unless required by applicable law or agreed to in writing, software
 * distributed under the License is distributed on an "AS IS" BASIS,
 * WITHOUT WARRANTIES OR CONDITIONS OF ANY KIND, either express or implied.
 * See the License for the specific language governing permissions and
 * limitations under the License.
 */

#pragma once
#include <sstream>
#include "lte/gateway/c/core/oai/include/nas/securityDef.h"
#include "lte/gateway/c/core/oai/common/common_types.h"
#include "lte/gateway/c/core/oai/lib/3gpp/3gpp_24.008.h"
#include "lte/gateway/c/core/oai/include/TrackingAreaIdentity.h"
#include "lte/gateway/c/core/oai/include/amf_config.h"
#include "lte/gateway/c/core/oai/tasks/nas5g/include/SmfMessage.h"
#include "lte/gateway/c/core/oai/common/common_defs.h"

#define NAS_MESSAGE_SECURITY_HEADER_SIZE 7
typedef uint8_t amf_cause_t;
namespace magma5g {
//------------------------------------------------------------------------------
// Causes related to invalid messages
//------------------------------------------------------------------------------
#define AMF_CAUSE_INVALID_MANDATORY_INFO 96
#define AMF_CAUSE_IE_NOT_IMPLEMENTED 99
#define AMF_CAUSE_PROTOCOL_ERROR 111
#define PROCEDURE_TRANSACTION_IDENTITY_UNASSIGNED_t 0
#define PROCEDURE_TRANSACTION_IDENTITY_LAST_t 254

//------------------------------------------------------------------------------
// Causes related to nature of request
//------------------------------------------------------------------------------
#define SMF_CAUSE_UNKNOWN_PDN_TYPE 28
#define SMF_CAUSE_INVALID_PTI_VALUE 81
#define SMF_CAUSE_SUCCESS 0

// PDN Session Type
#define PDN_TYPE_IPV4 0
#define PDN_TYPE_IPV6 1
#define PDN_TYPE_IPV4V6 2

/*
 * AMFSMF gRPC/proto related elements for connection Establish
 * -----------------------------------------
 */
typedef struct amf_smf_establish_s {
  uint32_t pdu_session_id;    // Session Identity
  uint8_t pti;                // Procedure Tranction Identity
  uint32_t pdu_session_type;  // Session type
  uint32_t gnb_gtp_teid;
  uint8_t gnb_gtp_teid_ip_addr[16];
  uint8_t cause_value;  // M5GSMCause
} amf_smf_establish_t;

/*
 * AMFSMF primitive for connection Establishment and Release
 * --------------------------------------------------------
 */
typedef struct amf_smf_release_s {
  uint32_t pdu_session_id;  // Session Identity
  uint8_t pti;              // Procedure Tranction Identity
  uint8_t cause_value;      // M5GSMCause
} amf_smf_release_t;

typedef struct smf_primitive_s {
  amf_smf_establish_t establish;
  amf_smf_release_t release;
} smf_primitive_t;

typedef struct amf_smf_s {
  uint8_t pdu_session_id;
  smf_primitive_t u;
} amf_smf_t;

// Routines for communication from AMF to SMF on PDU sessions
int amf_smf_handle_pdu_establishment_request(SmfMsg* msg,
                                             amf_smf_t* amf_smf_msg);
int amf_smf_handle_pdu_release_request(SmfMsg* msg, amf_smf_t* amf_smf_msg);
int amf_smf_initiate_pdu_session_creation(amf_smf_establish_t* message,
                                          char* imsi, uint32_t version);

<<<<<<< HEAD
int amf_smf_create_ipv4_session_grpc_req(
    char* imsi, uint8_t* apn, uint32_t pdu_session_id,
    uint32_t pdu_session_type, uint32_t gnb_gtp_teid, uint8_t pti,
    uint8_t* gnb_gtp_teid_ip_addr, char* ipv4_addr, const ambr_t& state_ambr,
    const eps_subscribed_qos_profile_t& qos_profile);
=======
int amf_smf_create_session_req(char* imsi, uint8_t* apn,
                               uint32_t pdu_session_id,
                               uint32_t pdu_session_type, uint32_t gnb_gtp_teid,
                               uint8_t pti, uint8_t* gnb_gtp_teid_ip_addr,
                               char* ue_ipv4_addr, char* ue_ipv6_addr,
                               const ambr_t& state_ambr);
>>>>>>> a989e6c7

int create_session_grpc_req_on_gnb_setup_rsp(amf_smf_establish_t* message,
                                             char* imsi, uint32_t version);
int create_session_grpc_req(amf_smf_establish_t* message, char* imsi);
int release_session_gprc_req(amf_smf_release_t* message, char* imsi);
}  // namespace magma5g<|MERGE_RESOLUTION|>--- conflicted
+++ resolved
@@ -79,29 +79,20 @@
 } amf_smf_t;
 
 // Routines for communication from AMF to SMF on PDU sessions
-int amf_smf_handle_pdu_establishment_request(SmfMsg* msg,
-                                             amf_smf_t* amf_smf_msg);
+int amf_smf_handle_pdu_establishment_request(
+    SmfMsg* msg, amf_smf_t* amf_smf_msg);
 int amf_smf_handle_pdu_release_request(SmfMsg* msg, amf_smf_t* amf_smf_msg);
-int amf_smf_initiate_pdu_session_creation(amf_smf_establish_t* message,
-                                          char* imsi, uint32_t version);
+int amf_smf_initiate_pdu_session_creation(
+    amf_smf_establish_t* message, char* imsi, uint32_t version);
 
-<<<<<<< HEAD
-int amf_smf_create_ipv4_session_grpc_req(
+int amf_smf_create_session_req(
     char* imsi, uint8_t* apn, uint32_t pdu_session_id,
     uint32_t pdu_session_type, uint32_t gnb_gtp_teid, uint8_t pti,
-    uint8_t* gnb_gtp_teid_ip_addr, char* ipv4_addr, const ambr_t& state_ambr,
-    const eps_subscribed_qos_profile_t& qos_profile);
-=======
-int amf_smf_create_session_req(char* imsi, uint8_t* apn,
-                               uint32_t pdu_session_id,
-                               uint32_t pdu_session_type, uint32_t gnb_gtp_teid,
-                               uint8_t pti, uint8_t* gnb_gtp_teid_ip_addr,
-                               char* ue_ipv4_addr, char* ue_ipv6_addr,
-                               const ambr_t& state_ambr);
->>>>>>> a989e6c7
+    uint8_t* gnb_gtp_teid_ip_addr, char* ue_ipv4_addr, char* ue_ipv6_addr,
+    const ambr_t& state_ambr, const eps_subscribed_qos_profile_t& qos_profile);
 
-int create_session_grpc_req_on_gnb_setup_rsp(amf_smf_establish_t* message,
-                                             char* imsi, uint32_t version);
+int create_session_grpc_req_on_gnb_setup_rsp(
+    amf_smf_establish_t* message, char* imsi, uint32_t version);
 int create_session_grpc_req(amf_smf_establish_t* message, char* imsi);
 int release_session_gprc_req(amf_smf_release_t* message, char* imsi);
 }  // namespace magma5g