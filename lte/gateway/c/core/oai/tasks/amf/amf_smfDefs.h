/**
 * Copyright 2020 The Magma Authors.
 *
 * This source code is licensed under the BSD-style license found in the
 * LICENSE file in the root directory of this source tree.
 *
 * Unless required by applicable law or agreed to in writing, software
 * distributed under the License is distributed on an "AS IS" BASIS,
 * WITHOUT WARRANTIES OR CONDITIONS OF ANY KIND, either express or implied.
 * See the License for the specific language governing permissions and
 * limitations under the License.
 */

#pragma once
#include <sstream>
#include "lte/gateway/c/core/oai/include/nas/securityDef.h"
#include "lte/gateway/c/core/oai/common/common_types.h"
#include "lte/gateway/c/core/oai/lib/3gpp/3gpp_24.008.h"
#include "lte/gateway/c/core/oai/include/TrackingAreaIdentity.h"
#include "lte/gateway/c/core/oai/include/amf_config.h"
#include "lte/gateway/c/core/oai/tasks/nas5g/include/SmfMessage.h"
#include "lte/gateway/c/core/oai/common/common_defs.h"

#define NAS_MESSAGE_SECURITY_HEADER_SIZE 7
typedef uint8_t amf_cause_t;
namespace magma5g {
//------------------------------------------------------------------------------
// Causes related to invalid messages
//------------------------------------------------------------------------------
#define AMF_CAUSE_INVALID_MANDATORY_INFO 96
#define AMF_CAUSE_IE_NOT_IMPLEMENTED 99
#define AMF_CAUSE_PROTOCOL_ERROR 111
#define PROCEDURE_TRANSACTION_IDENTITY_UNASSIGNED_t 0
#define PROCEDURE_TRANSACTION_IDENTITY_LAST_t 254

//------------------------------------------------------------------------------
// Causes related to nature of request
//------------------------------------------------------------------------------
#define SMF_CAUSE_UNKNOWN_PDN_TYPE 28
#define SMF_CAUSE_INVALID_PTI_VALUE 81
#define SMF_CAUSE_SUCCESS 0

// PDN Session Type
#define PDN_TYPE_IPV4 0
#define PDN_TYPE_IPV6 1
#define PDN_TYPE_IPV4V6 2

/*
 * AMFSMF gRPC/proto related elements for connection Establish
 * -----------------------------------------
 */
typedef struct amf_smf_establish_s {
  uint32_t pdu_session_id;    // Session Identity
  uint8_t pti;                // Procedure Tranction Identity
  uint32_t pdu_session_type;  // Session type
  uint32_t gnb_gtp_teid;
  uint8_t gnb_gtp_teid_ip_addr[16];
  uint8_t cause_value;  // M5GSMCause
} amf_smf_establish_t;

/*
 * AMFSMF primitive for connection Establishment and Release
 * --------------------------------------------------------
 */
typedef struct amf_smf_release_s {
  uint32_t pdu_session_id;  // Session Identity
  uint8_t pti;              // Procedure Tranction Identity
  uint8_t cause_value;      // M5GSMCause
} amf_smf_release_t;

typedef struct smf_primitive_s {
  amf_smf_establish_t establish;
  amf_smf_release_t release;
} smf_primitive_t;

typedef struct amf_smf_s {
  uint8_t pdu_session_id;
  smf_primitive_t u;
} amf_smf_t;

// Routines for communication from AMF to SMF on PDU sessions
int amf_smf_handle_pdu_establishment_request(SmfMsg* msg,
                                             amf_smf_t* amf_smf_msg);
int amf_smf_handle_pdu_release_request(SmfMsg* msg, amf_smf_t* amf_smf_msg);
int amf_smf_initiate_pdu_session_creation(amf_smf_establish_t* message,
                                          char* imsi, uint32_t version);
int amf_smf_create_session_req(char* imsi, uint8_t* apn,
                               uint32_t pdu_session_id,
                               uint32_t pdu_session_type, uint32_t gnb_gtp_teid,
                               uint8_t pti, uint8_t* gnb_gtp_teid_ip_addr,
                               char* ue_ipv4_addr, char* ue_ipv6_addr,
                               const ambr_t& state_ambr,
                               const eps_subscribed_qos_profile_t& qos_profile);
<<<<<<< HEAD
#if 0
=======

>>>>>>> a12a2e9f
int create_session_grpc_req_on_gnb_setup_rsp(amf_smf_establish_t* message,
                                             char* imsi, uint32_t version,
					     std::shared_ptr<smf_context_t> smf_ctx);
#endif
int create_session_grpc_req(amf_smf_establish_t* message, char* imsi);
int release_session_gprc_req(amf_smf_release_t* message, char* imsi);
}  // namespace magma5g<|MERGE_RESOLUTION|>--- conflicted
+++ resolved
@@ -39,6 +39,7 @@
 #define SMF_CAUSE_UNKNOWN_PDN_TYPE 28
 #define SMF_CAUSE_INVALID_PTI_VALUE 81
 #define SMF_CAUSE_SUCCESS 0
+#define SMF_CAUSE_FAILURE 1
 
 // PDN Session Type
 #define PDN_TYPE_IPV4 0
@@ -91,15 +92,6 @@
                                char* ue_ipv4_addr, char* ue_ipv6_addr,
                                const ambr_t& state_ambr,
                                const eps_subscribed_qos_profile_t& qos_profile);
-<<<<<<< HEAD
-#if 0
-=======
-
->>>>>>> a12a2e9f
-int create_session_grpc_req_on_gnb_setup_rsp(amf_smf_establish_t* message,
-                                             char* imsi, uint32_t version,
-					     std::shared_ptr<smf_context_t> smf_ctx);
-#endif
 int create_session_grpc_req(amf_smf_establish_t* message, char* imsi);
 int release_session_gprc_req(amf_smf_release_t* message, char* imsi);
 }  // namespace magma5g