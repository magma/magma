--- conflicted
+++ resolved
@@ -580,11 +580,7 @@
   config_pP->guamfi.nb = 0;
   if (setting != NULL) {
     num = config_setting_length(setting);
-<<<<<<< HEAD
-    OAILOG_INFO(LOG_AMF_APP, "Number of GUAMFIs configured =%d\n", num);
-=======
     OAILOG_DEBUG(LOG_AMF_APP, "Number of GUAMFIs configured =%d\n", num);
->>>>>>> a59503f1
     AssertFatal(
         num >= MIN_GUAMI,
         "Not even one GUAMI is configured, configure minimum one GUMMEI \n");
