/**
 * Copyright 2020 The Magma Authors.
 *
 * This source code is licensed under the BSD-style license found in the
 * LICENSE file in the root directory of this source tree.
 *
 * Unless required by applicable law or agreed to in writing, software
 * distributed under the License is distributed on an "AS IS" BASIS,
 * WITHOUT WARRANTIES OR CONDITIONS OF ANY KIND, either express or implied.
 * See the License for the specific language governing permissions and
 * limitations under the License.
 */

#include <sstream>
#ifdef __cplusplus
extern "C" {
#endif
#include <string.h>
#include "lte/gateway/c/core/oai/common/log.h"
#include "lte/gateway/c/core/oai/common/conversions.h"
#include "lte/gateway/c/core/oai/lib/3gpp/3gpp_38.401.h"
#include "lte/gateway/c/core/oai/include/s6a_messages_types.h"
#include "lte/gateway/c/core/oai/include/amf_config.h"
#include "lte/gateway/c/core/oai/common/dynamic_memory_check.h"
#ifdef __cplusplus
}
#endif
#include "lte/gateway/c/core/oai/tasks/amf/include/amf_session_manager_pco.h"
#include "lte/gateway/c/core/oai/tasks/amf/amf_recv.h"
#include "lte/gateway/c/core/oai/tasks/amf/amf_sap.h"
#include "lte/gateway/c/core/oai/tasks/nas5g/include/M5gNasMessage.h"
#include "lte/gateway/c/core/oai/common/common_defs.h"
#include "lte/gateway/c/core/oai/tasks/amf/amf_app_ue_context_and_proc.h"
#include "lte/gateway/c/core/oai/lib/n11/SmfServiceClient.h"
#include "lte/gateway/c/core/oai/lib/n11/M5GMobilityServiceClient.h"
#include "lte/gateway/c/core/oai/tasks/amf/amf_app_timer_management.h"
#include "lte/gateway/c/core/oai/tasks/amf/amf_common.h"
#include "lte/gateway/c/core/oai/tasks/nas/api/mme/mme_api.h"
#include "lte/gateway/c/core/oai/tasks/amf/amf_app_defs.h"
#include "lte/gateway/c/core/oai/tasks/amf/include/amf_smf_packet_handler.h"
#include "lte/gateway/c/core/oai/tasks/amf/include/amf_client_servicer.h"
#include "lte/gateway/c/core/oai/tasks/nas5g/include/M5GNasEnums.h"

using magma5g::AsyncM5GMobilityServiceClient;
using magma5g::AsyncSmfServiceClient;

extern amf_config_t amf_config;
namespace magma5g {
#define IMSI_LEN 15

static int pdu_session_resource_release_t3592_handler(
    zloop_t* loop, int timer_id, void* arg);

/***************************************************************************
**                                                                        **
** Name:    esm_pt_is_reserved()                                          **
**                                                                        **
** Description: Check Validity of Procedure Transaction Identity          **
**                                                                        **
**                                                                        **
***************************************************************************/
int esm_pt_is_reserved(int pti) {
  return (
      (pti != PROCEDURE_TRANSACTION_IDENTITY_UNASSIGNED_t) &&
      (pti > PROCEDURE_TRANSACTION_IDENTITY_LAST_t));
}

/***************************************************************************
**                                                                        **
** Name:    amf_smf_handle_pdu_establishment_request()                    **
**                                                                        **
** Description: Handler for PDU Establishment Requests                    **
**                                                                        **
**                                                                        **
***************************************************************************/
int amf_smf_handle_pdu_establishment_request(
    SmfMsg* msg, amf_smf_t* amf_smf_msg) {
  int smf_cause = SMF_CAUSE_SUCCESS;
  OAILOG_DEBUG(
      LOG_AMF_APP,
      "AMF SMF Handler- Received PDN Connectivity Request message ");

  // Procedure transaction identity checking
  if ((msg->header.procedure_transaction_id ==
       PROCEDURE_TRANSACTION_IDENTITY_UNASSIGNED_t) ||
      esm_pt_is_reserved(msg->header.procedure_transaction_id)) {
    amf_smf_msg->u.establish.cause_value = SMF_CAUSE_INVALID_PTI_VALUE;
    OAILOG_DEBUG(
        LOG_AMF_APP, "smf_cause : %u", amf_smf_msg->u.establish.cause_value);
    return (amf_smf_msg->u.establish.cause_value);
  } else {
    amf_smf_msg->u.establish.pti = msg->header.procedure_transaction_id;
  }

  // Get the value of the PDN type indicator
  if (msg->msg.pdu_session_estab_request.pdu_session_type.type_val ==
      PDN_TYPE_IPV4) {
    amf_smf_msg->u.establish.pdu_session_type = NET_PDN_TYPE_IPV4;
  } else if (
      msg->msg.pdu_session_estab_request.pdu_session_type.type_val ==
      PDN_TYPE_IPV6) {
    amf_smf_msg->u.establish.pdu_session_type = NET_PDN_TYPE_IPV6;
  } else if (
      msg->msg.pdu_session_estab_request.pdu_session_type.type_val ==
      PDN_TYPE_IPV4V6) {
    amf_smf_msg->u.establish.pdu_session_type = NET_PDN_TYPE_IPV4V6;
  } else {
    // Unknown PDN type
    amf_smf_msg->u.establish.cause_value = SMF_CAUSE_UNKNOWN_PDN_TYPE;
    return (amf_smf_msg->u.establish.cause_value);
  }
  amf_smf_msg->u.establish.pdu_session_id = msg->header.pdu_session_id;
  amf_smf_msg->u.establish.cause_value    = smf_cause;
  return (smf_cause);
}

/***************************************************************************
**                                                                        **
** Name:    amf_smf_handle_pdu_release_request                            **
**                                                                        **
** Description: handler for PDU session release                           **
**                                                                        **
**                                                                        **
***************************************************************************/
int amf_smf_handle_pdu_release_request(SmfMsg* msg, amf_smf_t* amf_smf_msg) {
  int smf_cause                         = SMF_CAUSE_SUCCESS;
  amf_smf_msg->u.release.pti            = msg->header.procedure_transaction_id;
  amf_smf_msg->u.release.pdu_session_id = msg->header.pdu_session_id;
  amf_smf_msg->u.release.cause_value    = smf_cause;
  return (smf_cause);  // TODO add error checking and return
                       // appropriate cause value
}

/***************************************************************************
**                                                                        **
** Name:    amf_send_pdusession_reject()                                  **
**                                                                        **
** Description: send PDU session reject to UE                             **
**                                                                        **
**                                                                        **
***************************************************************************/
int amf_send_pdusession_reject(
    SmfMsg* reject_req, uint8_t session_id, uint8_t pti, uint8_t cause) {
  uint8_t buffer[5];
  int rc;
  reject_req->header.extended_protocol_discriminator =
      M5G_SESSION_MANAGEMENT_MESSAGES;
  reject_req->header.pdu_session_id           = session_id;
  reject_req->header.procedure_transaction_id = pti;
  reject_req->header.message_type =
      static_cast<uint8_t>(M5GMessageType::PDU_SESSION_ESTABLISHMENT_REJECT);
  reject_req->msg.pdu_session_estab_reject.m5gsm_cause.cause_value = cause;
  rc = reject_req->SmfMsgEncodeMsg(reject_req, buffer, 5);
  if (rc > 0) {
    // TODO: Send the message to AS for nas encode
    // and forward to NGAP. Nagetive scenario.
  }
  return rc;
}

/***************************************************************************
**                                                                        **
** Name:    set_amf_smf_context()                                         **
**                                                                        **
** Description: set the smf_context in amf_context                        **
**                                                                        **
**                                                                        **
***************************************************************************/
void set_amf_smf_context(
    PDUSessionEstablishmentRequestMsg* message,
    std::shared_ptr<smf_context_t> smf_ctx) {
  smf_ctx->smf_proc_data.pdu_session_id =
      message->pdu_session_identity.pdu_session_id;
  smf_ctx->smf_proc_data.pti = message->pti.pti;
  smf_ctx->smf_proc_data.message_type =
      static_cast<M5GMessageType>(message->message_type.msg_type);
  smf_ctx->smf_proc_data.max_uplink =
      message->integrity_prot_max_data_rate.max_uplink;
  smf_ctx->smf_proc_data.max_downlink =
      message->integrity_prot_max_data_rate.max_downlink;
  smf_ctx->smf_proc_data.pdu_session_type =
      static_cast<M5GPduSessionType>(message->pdu_session_type.type_val);
  smf_ctx->smf_proc_data.ssc_mode = message->ssc_mode.mode_val;
  smf_ctx->pdu_session_version    = 0;  // Initializing pdu version to 0
  memset(
      smf_ctx->gtp_tunnel_id.gnb_gtp_teid_ip_addr, '\0',
      sizeof(smf_ctx->gtp_tunnel_id.gnb_gtp_teid_ip_addr));
  smf_ctx->gtp_tunnel_id.gnb_gtp_teid = 0x0;
}

/***************************************************************************
**                                                                        **
** Name:    clear_amf_smf_context()                                       **
**                                                                        **
** Description: clear smf_context on session release                      **
**                                                                        **
**                                                                        **
***************************************************************************/
void clear_amf_smf_context(amf_context_t& amf_context, uint8_t pdu_session_id) {
  OAILOG_DEBUG(
      LOG_AMF_APP, "clearing saved context associated with the pdu session\n");
  auto it = amf_context.smf_ctxt_map.find(pdu_session_id);
  if (it != amf_context.smf_ctxt_map.end()) {
    amf_context.smf_ctxt_map.erase(it);
  } else {
    OAILOG_WARNING(LOG_AMF_APP, "PDU Session is not found");
  }
}

int pdu_session_release_request_process(
    ue_m5gmm_context_s* ue_context, std::shared_ptr<smf_context_t> smf_ctx,
    amf_ue_ngap_id_t amf_ue_ngap_id, bool retransmit) {
  int rc = RETURNerror;
  OAILOG_DEBUG(
      LOG_AMF_APP, "sending PDU session resource release request to gNB \n");

  rc = pdu_session_resource_release_request(
      ue_context, amf_ue_ngap_id, smf_ctx, retransmit);

  if (rc != RETURNok) {
    OAILOG_DEBUG(
        LOG_AMF_APP,
        "PDU session resource release request to gNB failed"
        "\n");
  } else {
    ue_pdu_id_t id = {amf_ue_ngap_id, smf_ctx->smf_proc_data.pdu_session_id};

    smf_ctx->T3592.id = amf_pdu_start_timer(
        PDUE_SESSION_RELEASE_TIMER_MSECS, TIMER_REPEAT_ONCE,
        pdu_session_resource_release_t3592_handler, id);
  }

  return rc;
}

int pdu_session_resource_release_complete(
    ue_m5gmm_context_s* ue_context, amf_smf_t amf_smf_msg,
    std::shared_ptr<smf_context_t> smf_ctx) {
  char imsi[IMSI_BCD_DIGITS_MAX + 1];
  int rc = 1;

  IMSI64_TO_STRING(ue_context->amf_context.imsi64, imsi, 15);

  if (smf_ctx->n_active_pdus) {
    /* Execute PDU Session Release and notify to SMF */
    rc = pdu_state_handle_message(
        ue_context->mm_state, STATE_PDU_SESSION_RELEASE_COMPLETE,
        smf_ctx->pdu_session_state, ue_context, amf_smf_msg, imsi, NULL, 0);
  }

  OAILOG_INFO(
      LOG_AMF_APP, "notifying SMF about PDU session release n_active_pdus=%d\n",
      smf_ctx->n_active_pdus);

  if (smf_ctx->pdu_address.pdn_type == IPv4) {
    // Clean up the Mobility IP Address
    AMFClientServicer::getInstance().release_ipv4_address(
        imsi, smf_ctx->dnn.c_str(), &(smf_ctx->pdu_address.ipv4_address));
  }

  OAILOG_DEBUG(
      LOG_AMF_APP, "clear saved context associated with the PDU session\n");
  clear_amf_smf_context(ue_context->amf_context, amf_smf_msg.pdu_session_id);
  OAILOG_FUNC_RETURN(LOG_NAS_AMF, rc);
}

int t3592_abort_handler(
    ue_m5gmm_context_t* ue_context, std::shared_ptr<smf_context_t> smf_ctx,
    uint8_t pdu_session_id) {
  int rc                               = RETURNerror;
  amf_smf_t amf_smf_msg                = {};
  amf_smf_msg.pdu_session_id           = pdu_session_id;
  amf_smf_msg.u.release.pti            = smf_ctx->smf_proc_data.pti;
  amf_smf_msg.u.release.pdu_session_id = pdu_session_id;
  amf_smf_msg.u.release.cause_value    = SMF_CAUSE_SUCCESS;
  rc = pdu_session_resource_release_complete(ue_context, amf_smf_msg, smf_ctx);
  return rc;
}
static int pdu_session_resource_release_t3592_handler(
    zloop_t* loop, int timer_id, void* arg) {
  OAILOG_INFO(
      LOG_AMF_APP, "T3592: pdu_session_resource_release_t3592_handler\n");

  amf_ue_ngap_id_t amf_ue_ngap_id = 0;
  uint8_t pdu_session_id          = 0;
  ue_pdu_id_t uepdu_id;
  std::shared_ptr<smf_context_t> smf_ctx;
  char imsi[IMSI_BCD_DIGITS_MAX + 1];
  int rc = 0;
  if (!amf_pop_pdu_timer_arg(timer_id, &uepdu_id)) {
    OAILOG_WARNING(
        LOG_AMF_APP, "T3550: Invalid Timer Id expiration, Timer Id: %u\n",
        timer_id);
    OAILOG_FUNC_RETURN(LOG_NAS_AMF, RETURNok);
  }

  amf_ue_ngap_id = uepdu_id.ue_id;
  pdu_session_id = uepdu_id.pdu_id;

  ue_m5gmm_context_s* ue_context =
      amf_ue_context_exists_amf_ue_ngap_id(amf_ue_ngap_id);

  if (ue_context) {
    IMSI64_TO_STRING(ue_context->amf_context.imsi64, imsi, 15);
    smf_ctx = amf_get_smf_context_by_pdu_session_id(ue_context, pdu_session_id);

    if (smf_ctx == NULL) {
      OAILOG_ERROR(
          LOG_AMF_APP, "T3592:pdu session  not found for session_id = %u\n",
          pdu_session_id);
      OAILOG_FUNC_RETURN(LOG_AMF_APP, rc);
    }
  } else {
    OAILOG_ERROR(
        LOG_AMF_APP,
        "T3592: ue context not found for UE ID = " AMF_UE_NGAP_ID_FMT,
        amf_ue_ngap_id);
    OAILOG_FUNC_RETURN(LOG_AMF_APP, rc);
  }

  OAILOG_WARNING(
      LOG_AMF_APP, "T3592: timer id: %ld expired for pdu_session_id: %d\n",
      smf_ctx->T3592.id, pdu_session_id);

  smf_ctx->retransmission_count += 1;

  OAILOG_ERROR(
      LOG_AMF_APP, "T3592: Incrementing retransmission_count to %d\n",
      smf_ctx->retransmission_count);

  if (smf_ctx->retransmission_count < REGISTRATION_COUNTER_MAX) {
    /* Send entity Registration accept message to the UE */

    ue_pdu_id_t id = {amf_ue_ngap_id, pdu_session_id};

    pdu_session_release_request_process(
        ue_context, smf_ctx, amf_ue_ngap_id, true);

    smf_ctx->T3592.id = amf_pdu_start_timer(
        PDUE_SESSION_RELEASE_TIMER_MSECS, TIMER_REPEAT_ONCE,
        pdu_session_resource_release_t3592_handler, id);

  } else {
    /* Abort the pdu session procedure */
    OAILOG_ERROR(
        LOG_AMF_APP,
        "T3592: Maximum retires:%d, for PDU_SESSION_RELEASE_COMPELETE done "
        "hence Abort "
        "the pdu sesssion release "
        "procedure\n",
        smf_ctx->retransmission_count);
    t3592_abort_handler(ue_context, smf_ctx, pdu_session_id);
  }
  OAILOG_FUNC_RETURN(LOG_NAS_AMF, RETURNok);
}

/***************************************************************************
**                                                                        **
** Name:    amf_smf_process_pdu_session_packet()                          **
**                                                                        **
** Description: handler to send session request to SMF                    **
**                                                                        **
**                                                                        **
***************************************************************************/
int amf_smf_process_pdu_session_packet(
    amf_ue_ngap_id_t ue_id, ULNASTransportMsg* msg, int amf_cause) {
  int rc                = RETURNok;
  amf_smf_t amf_smf_msg = {};
  std::shared_ptr<smf_context_t> smf_ctx;
  char imsi[IMSI_BCD_DIGITS_MAX + 1]        = {0};
  protocol_configuration_options_t* msg_pco = nullptr;

  if (!msg) {
    return RETURNerror;
  }

  if (amf_cause != AMF_CAUSE_SUCCESS) {
    rc = amf_pdu_session_establishment_reject(
        ue_id, msg->payload_container.smf_msg.header.pdu_session_id,
        msg->payload_container.smf_msg.header.procedure_transaction_id,
        amf_cause);
    return rc;
  }

  ue_m5gmm_context_s* ue_context = amf_ue_context_exists_amf_ue_ngap_id(ue_id);

  if (!ue_context) {
    OAILOG_ERROR(
        LOG_AMF_APP, "ue context not found for the ue_id :" AMF_UE_NGAP_ID_FMT,
        ue_id);
    OAILOG_FUNC_RETURN(LOG_AMF_APP, RETURNerror);
  }

  if (msg->payload_container.smf_msg.header.message_type ==
      static_cast<uint8_t>(M5GMessageType::PDU_SESSION_ESTABLISHMENT_REQUEST)) {
    M5GSmCause cause = amf_smf_get_smcause(ue_id, msg);

    if (cause != M5GSmCause::INVALID_CAUSE) {
      OAILOG_DEBUG(
          LOG_AMF_APP,
          "PDU Session establishment request rejecting with cause %u",
          static_cast<uint8_t>(cause));
      rc = amf_pdu_session_establishment_reject(
          ue_id, msg->payload_container.smf_msg.header.pdu_session_id,
          msg->payload_container.smf_msg.header.procedure_transaction_id,
          static_cast<uint8_t>(cause));
      return rc;
    }

    M5GMmCause mm_cause = amf_smf_validate_context(ue_id, msg);
    if (mm_cause == M5GMmCause::MAX_PDU_SESSIONS_REACHED) {
      OAILOG_ERROR(
          LOG_AMF_APP,
          "Max pdu session limit reached, Rejecting new session for the "
          "ue_id :" AMF_UE_NGAP_ID_FMT,
          ue_id);
      rc = handle_sm_message_routing_failure(ue_id, msg, mm_cause);
      return rc;
    }
    smf_ctx = amf_get_smf_context_by_pdu_session_id(
        ue_context, msg->payload_container.smf_msg.header.pdu_session_id);

    if (smf_ctx && smf_ctx->duplicate_pdu_session_est_req_count > 0) {
      OAILOG_DEBUG(
          LOG_AMF_APP, "Duplicate PDU Session Establishment Request, Dropped");
      return rc;
    }
  }
  IMSI64_TO_STRING(ue_context->amf_context.imsi64, imsi, 15);
  if (msg->payload_container.smf_msg.header.message_type ==
      static_cast<uint8_t>(M5GMessageType::PDU_SESSION_ESTABLISHMENT_REQUEST)) {
    smf_ctx = amf_insert_smf_context(
        ue_context, msg->payload_container.smf_msg.header.pdu_session_id);
  } else {
    smf_ctx = amf_get_smf_context_by_pdu_session_id(
        ue_context, msg->payload_container.smf_msg.header.pdu_session_id);
  }

  if (smf_ctx == NULL) {
    OAILOG_ERROR(
        LOG_AMF_APP, "pdu session  not found for session_id = %u\n",
        msg->payload_container.smf_msg.header.pdu_session_id);
    OAILOG_FUNC_RETURN(LOG_AMF_APP, RETURNerror);
  }

  amf_smf_msg.pdu_session_id =
      msg->payload_container.smf_msg.header.pdu_session_id;
  // Process the decoded NAS message
  switch (static_cast<M5GMessageType>(
      msg->payload_container.smf_msg.header.message_type)) {
    case M5GMessageType::PDU_SESSION_ESTABLISHMENT_REQUEST: {
      amf_cause = amf_smf_handle_pdu_establishment_request(
          &(msg->payload_container.smf_msg), &amf_smf_msg);

      OAILOG_INFO(LOG_AMF_APP, "Copy the contents from message to context \n");
      msg_pco = &(msg->payload_container.smf_msg.msg.pdu_session_estab_request
                      .protocolconfigurationoptions.pco);

      /* Copy the pco contents from Message to smf_context */
      sm_copy_protocol_configuration_options(&(smf_ctx->pco), msg_pco);

      /* Free the memory from Message Structure */
      sm_free_protocol_configuration_options(&msg_pco);

      if (amf_cause != SMF_CAUSE_SUCCESS) {
        rc = amf_pdu_session_establishment_reject(
            ue_id, msg->payload_container.smf_msg.header.pdu_session_id,
            msg->payload_container.smf_msg.header.procedure_transaction_id,
            static_cast<uint8_t>(amf_cause));

        return rc;
      }

      smf_ctx->requested_nssai.sst = msg->nssai.sst;
      if (msg->nssai.sd[0]) {
        memcpy(smf_ctx->requested_nssai.sd, msg->nssai.sd, SD_LENGTH);
      }
      set_amf_smf_context(
          &(msg->payload_container.smf_msg.msg.pdu_session_estab_request),
          smf_ctx);
      memset(
          amf_smf_msg.u.establish.gnb_gtp_teid_ip_addr, '\0',
          sizeof(amf_smf_msg.u.establish.gnb_gtp_teid_ip_addr));

      amf_smf_msg.u.establish.gnb_gtp_teid = 0x0;
      memcpy(
          amf_smf_msg.u.establish.gnb_gtp_teid_ip_addr,
          smf_ctx->gtp_tunnel_id.gnb_gtp_teid_ip_addr, GNB_IPV4_ADDR_LEN);

      amf_smf_msg.u.establish.gnb_gtp_teid =
          smf_ctx->gtp_tunnel_id.gnb_gtp_teid;

      // Initialize DNN
      char* default_dnn = bstr2cstr(amf_config.default_dnn, '?');

      int index_dnn    = 0;
      bool ue_sent_dnn = true;
      std::string dnn_string;

      if (msg->dnn.len <= 1) {
        ue_sent_dnn = false;
        dnn_string  = default_dnn;
      } else {
        dnn_string.assign(
            reinterpret_cast<char*>(msg->dnn.dnn), msg->dnn.len - 1);
      }

      int validate = amf_validate_dnn(
          &ue_context->amf_context, dnn_string, &index_dnn, ue_sent_dnn);
      free(default_dnn);

      if (validate == RETURNok) {
        smf_dnn_ambr_select(smf_ctx, ue_context, index_dnn);
      } else {
        OAILOG_INFO(
            LOG_AMF_APP,
            "DNN is not Supported or not Subscribed, reject with a cause: 91 "
            "\n");
        M5GMmCause cause_dnn_reject =
            M5GMmCause::DNN_NOT_SUPPORTED_OR_NOT_SUBSCRIBED;
        rc = handle_sm_message_routing_failure(ue_id, msg, cause_dnn_reject);
        ue_context->amf_context.smf_ctxt_map.erase(
            msg->payload_container.smf_msg.header.pdu_session_id);
        return rc;
      }

      smf_ctx->smf_proc_data.pti =
          msg->payload_container.smf_msg.msg.pdu_session_estab_request.pti.pti;
      // send request to SMF over grpc
      /*
       * Execute the Grpc Send call of PDU establishment Request from AMF to SMF
       */
      rc = pdu_state_handle_message(
          // ue_context->mm_state, STATE_PDU_SESSION_ESTABLISHMENT_REQUEST,
          REGISTERED_CONNECTED, STATE_PDU_SESSION_ESTABLISHMENT_REQUEST,
          // smf_ctx->pdu_session_state, ue_context, amf_smf_msg, imsi, NULL,
          // 0);
          SESSION_NULL, ue_context, amf_smf_msg, imsi, NULL, 0);
    } break;
    case M5GMessageType::PDU_SESSION_RELEASE_REQUEST: {
      smf_ctx->smf_proc_data.pti = msg->payload_container.smf_msg.msg
                                       .pdu_session_release_request.pti.pti;
      smf_ctx->retransmission_count = 0;
      if (RETURNok == pdu_session_release_request_process(
                          ue_context, smf_ctx, ue_id, false)) {
        OAILOG_INFO(
            LOG_AMF_APP,
            "T3592: PDU_SESSION_RELEASE_REQUEST timer T3592 with id  %ld "
            "Started\n",
            smf_ctx->T3592.id);
      }
    } break;
    case M5GMessageType::PDU_SESSION_RELEASE_COMPLETE: {
      if (smf_ctx->T3592.id != NAS5G_TIMER_INACTIVE_ID) {
        amf_pdu_stop_timer(smf_ctx->T3592.id);
        OAILOG_INFO(
            LOG_AMF_APP,
            "T3592: after stop PDU_SESSION_RELEASE_REQUEST timer T3592 with id "
            "= %ld\n",
            smf_ctx->T3592.id);
        smf_ctx->T3592.id = NAS5G_TIMER_INACTIVE_ID;
      }
      amf_cause = amf_smf_handle_pdu_release_request(
          &(msg->payload_container.smf_msg), &amf_smf_msg);

      pdu_session_resource_release_complete(ue_context, amf_smf_msg, smf_ctx);
    } break;
    default:
      break;
  }
  return rc;
}
/***************************************************************************
**                                                                        **
** Name:    smf_dnn_ambr_select()                                         **
**                                                                        **
** Description: Copy dnn and ambr info in smf context                     **
**                                                                        **
**                                                                        **
***************************************************************************/
void smf_dnn_ambr_select(
    const std::shared_ptr<smf_context_t>& smf_ctx,
    ue_m5gmm_context_s* ue_context, int index_dnn) {
  smf_ctx->dnn.assign(
      reinterpret_cast<char*>(ue_context->amf_context.apn_config_profile
                                  .apn_configuration[index_dnn]
                                  .service_selection),
      strlen(ue_context->amf_context.apn_config_profile
                 .apn_configuration[index_dnn]
                 .service_selection));
  OAILOG_INFO(LOG_AMF_APP, "dnn selected %s\n", smf_ctx->dnn.c_str());

  memcpy(
      &smf_ctx->apn_ambr,
      &ue_context->amf_context.apn_config_profile.apn_configuration[index_dnn]
           .ambr,
      sizeof(ambr_t));
  memcpy(
      &smf_ctx->subscribed_qos_profile,
      &ue_context->amf_context.apn_config_profile.apn_configuration[index_dnn]
           .subscribed_qos,
      sizeof(eps_subscribed_qos_profile_t));
}
/***************************************************************************
**                                                                        **
** Name:    amf_smf_get_smcause()                                         **
**                                                                        **
** Description: function to handle PDU Session Establishment Failures     **
**                                                                        **
**                                                                        **
***************************************************************************/
M5GSmCause amf_smf_get_smcause(amf_ue_ngap_id_t ue_id, ULNASTransportMsg* msg) {
  std::shared_ptr<smf_context_t> smf_ctx;
  M5GSmCause cause = M5GSmCause::INVALID_CAUSE;

  ue_m5gmm_context_s* ue_context = amf_ue_context_exists_amf_ue_ngap_id(ue_id);
  if (!ue_context) {
    return cause;
  }
  /*
  Cause #27 – Missing or unknown DNN
  the external DNN because the DNN was not included
  although required or if the DNN could not be resolved.
  */
  if (msg->dnn.len <= 1 &&
      (ue_context->amf_context.apn_config_profile.nb_apns == 0)) {
    cause = M5GSmCause::MISSING_OR_UNKNOWN_DNN;
    return cause;
  }

  /*
  Cause #28 – Unknown PDU session type
  the requested PDU session type could not be recognized or is not allowed.
  */
  M5GPduSessionType session_type = static_cast<M5GPduSessionType>(
      msg->payload_container.smf_msg.msg.pdu_session_estab_request
          .pdu_session_type.type_val);
  if (session_type == M5GPduSessionType::UNSTRUCTURED ||
      session_type == M5GPduSessionType::ETHERNET) {
    cause = M5GSmCause::UNKNOWN_PDU_SESSION_TYPE;
    return cause;
  }

  /*
  Cause #43 – Invalid PDU session identity
  Usecase: If AMF receives a new PDU Session Establishment Request and
  AMF has already another active PDU Session in progress with the Same PDU
  Session IDentity, AMF will not process PDUSession Establishment requests for 5
  times, after that AMF rejects with reason #43.
  */
  M5GRequestType requestType =
      static_cast<M5GRequestType>(msg->request_type.type_val);
  smf_ctx = amf_get_smf_context_by_pdu_session_id(
      ue_context, msg->payload_container.smf_msg.header.pdu_session_id);

  if ((msg->payload_container.smf_msg.header.message_type ==
       static_cast<uint8_t>(
           M5GMessageType::PDU_SESSION_ESTABLISHMENT_REQUEST)) &&
      (requestType == M5GRequestType::INITIAL_REQUEST) && smf_ctx &&
      (smf_ctx->pdu_session_state == ACTIVE)) {
    if (smf_ctx->duplicate_pdu_session_est_req_count >=
        MAX_UE_INITIAL_PDU_SESSION_ESTABLISHMENT_REQ_ALLOWED - 1) {
      cause = M5GSmCause::INVALID_PDU_SESSION_IDENTITY;
    } else {
      smf_ctx->duplicate_pdu_session_est_req_count += 1;
      OAILOG_INFO(
          LOG_AMF_APP,
          "Duplicate Initial PDU Session establishment request received");
    }
  }
  return cause;
}
/***************************************************************************
**                                                                        **
** Name:    amf_smf_validate_context()                                    **
**                                                                        **
** Description: function to check if max PDU sessions reached             **
**                                                                        **
**                                                                        **
***************************************************************************/
M5GMmCause amf_smf_validate_context(
    amf_ue_ngap_id_t ue_id, ULNASTransportMsg* msg) {
  M5GMmCause mm_cause = M5GMmCause::UNKNOWN_CAUSE;

  ue_m5gmm_context_s* ue_context = amf_ue_context_exists_amf_ue_ngap_id(ue_id);
  M5GRequestType requestType =
      static_cast<M5GRequestType>(msg->request_type.type_val);
  /*
   * 1) the Payload container type IE is set to "N1 SM information" and
   * 2) the Request type IE is set to "initial request" or "existing PDU
   * session" the AMF determines that the PLMN's maximum number of PDU sessions
   * has already been reached for the UE, the AMF shall send back to the UE the
   * 5GSM message which was not forwarded and 5GMM cause #65
   */

  if ((N1_SM_INFO == msg->payload_container_type.type_val) &&
      ((M5GRequestType::INITIAL_REQUEST == requestType) ||
       (M5GRequestType::EXISTING_PDU_SESSION == requestType))) {
    if (ue_context->amf_context.smf_ctxt_map.size() >=
        MAX_UE_PDU_SESSION_LIMIT) {
      mm_cause = M5GMmCause::MAX_PDU_SESSIONS_REACHED;
    }
  }
  return mm_cause;
}
/***************************************************************************
**                                                                        **
** Name:    amf_validate_dnn()                                            **
**                                                                        **
** Description:                                                           **
** This function validates the DNN string received from UE or from        **
** mme.yml againt apn stored in amf_context for a particular imsi.        **
***************************************************************************/
int amf_validate_dnn(
    const amf_context_s* amf_ctxt_p, std::string dnn_string, int* index,
    bool ue_sent_dnn) {
  // Validating apn_configuration_s
  if (dnn_string.empty()) {
    return RETURNok;
  }
  for (uint8_t i = 0; i < amf_ctxt_p->apn_config_profile.nb_apns; i++) {
    if (strcmp(
            amf_ctxt_p->apn_config_profile.apn_configuration[i]
                .service_selection,
            dnn_string.c_str()) == 0) {
      *index = i;
      return RETURNok;
    }
  }
  *index = 0;
  return ue_sent_dnn ? RETURNerror : RETURNok;
}
/***************************************************************************
**                                                                        **
** Name:    amf_smf_notification_send()                                   **
**                                                                        **
** Description:                                                           **
** This function for UE idle event notification to SMF or single PDU      **
** session state change to Inactive state and notify to SMF.              **
** 4 types of events are used in proto.                                   **
** PDU_SESSION_INACTIVE_NOTIFY => use for single PDU session notify       **
** UE_IDLE_MODE_NOTIFY     => use for idle mode support                   **
** UE_PAGING_NOTIFY                                                       **
** UE_PERIODIC_REG_ACTIVE_MODE_NOTIFY                                     **
**                                                                        **
***************************************************************************/
int amf_smf_notification_send(
    amf_ue_ngap_id_t ue_id, ue_m5gmm_context_s* ue_context,
    notify_ue_event notify_event_type) {
  /* Get gRPC structure of notification to be filled common and
   * rat type elements.
   * Only need  to be filled IMSI and ue_state_idle of UE
   */
  magma::lte::SetSmNotificationContext notify_req;
  auto* req_common       = notify_req.mutable_common_context();
  auto* req_rat_specific = notify_req.mutable_rat_specific_notification();
  char imsi[IMSI_BCD_DIGITS_MAX + 1];
  IMSI64_TO_STRING(ue_context->amf_context.imsi64, imsi, 15);
  auto imsi_str = std::string(imsi);

  req_common->mutable_sid()->set_id("IMSI" + imsi_str);
  req_common->mutable_sid()->set_type(
      magma::lte::SubscriberID_IDType::SubscriberID_IDType_IMSI);

  if (notify_event_type == UE_IDLE_MODE_NOTIFY) {
    req_rat_specific->set_notify_ue_event(
        magma::lte::NotifyUeEvents::UE_IDLE_MODE_NOTIFY);
  } else if (notify_event_type == UE_SERVICE_REQUEST_ON_PAGING) {
    req_rat_specific->set_notify_ue_event(
        magma::lte::NotifyUeEvents::UE_SERVICE_REQUEST_ON_PAGING);
  }

  for (const auto& it : ue_context->amf_context.smf_ctxt_map) {
    std::shared_ptr<smf_context_t> smf_context = it.second;

    if (smf_context->pdu_address.pdn_type == IPv4) {
      char ip_str[INET_ADDRSTRLEN];

      inet_ntop(
          AF_INET, &(smf_context->pdu_address.ipv4_address.s_addr), ip_str,
          INET_ADDRSTRLEN);
      req_common->set_ue_ipv4((char*) ip_str);
    }
  }
  // Set the PDU Address

  OAILOG_DEBUG(
      LOG_AMF_APP,
      " Notification gRPC filled with IMSI %s and "
      "ue_state_idle is set to true \n",
      imsi);

  AsyncSmfServiceClient::getInstance().set_smf_notification(notify_req);

  return RETURNok;
}

/***************************************************************************
**                                                                        **
** Name:    amf_smf_context_exists_pdu_session_id()                       **
**                                                                        **
** Description: Update IP Addrss information in SMF Context               **
**                                                                        **
**                                                                        **
***************************************************************************/
int amf_update_smf_context_pdu_ip(
    const std::shared_ptr<smf_context_t>& smf_ctx, paa_t* address_info) {
  OAILOG_INFO(LOG_AMF_APP, "SMF context PDU address updated\n");
  memcpy(&(smf_ctx->pdu_address), address_info, sizeof(paa_t));

  return RETURNok;
}

/***************************************************************************
**                                                                        **
** Name:    amf_smf_context_exists_pdu_session_id()                       **
**                                                                        **
** Description: Update IP Addrss information in SMF Context               **
**                                                                        **
**                                                                        **
***************************************************************************/
int amf_smf_handle_ip_address_response(
    itti_amf_ip_allocation_response_t* response_p) {
  ue_m5gmm_context_s* ue_context;
  std::shared_ptr<smf_context_t> smf_ctx;
  imsi64_t imsi64;
  int rc = RETURNerror;

  IMSI_STRING_TO_IMSI64(response_p->imsi, &imsi64);
  ue_context = lookup_ue_ctxt_by_imsi(imsi64);

  if (ue_context == NULL) {
    OAILOG_ERROR(
        LOG_AMF_APP, "UE Context for [%s] not found \n",
        reinterpret_cast<char*>(response_p->imsi));
    return rc;
  }

  smf_ctx = amf_get_smf_context_by_pdu_session_id(
      ue_context, response_p->pdu_session_id);
  if (NULL == smf_ctx) {
    OAILOG_ERROR(
        LOG_AMF_APP, "Smf Context not found for pdu session id: [%s] \n",
        reinterpret_cast<char*>(response_p->pdu_session_id));
    return rc;
  }

  rc = amf_update_smf_context_pdu_ip(smf_ctx, &(response_p->paa));

  if (rc < 0) {
    OAILOG_ERROR(
        LOG_AMF_APP,
        "SMF Context for PDU not found or Address "
        "type not supported\n");
    return rc;
  }

  if (response_p->paa.pdn_type == IPv4) {
    char ip_str[INET_ADDRSTRLEN];

    inet_ntop(
        AF_INET, &(response_p->paa.ipv4_address.s_addr), ip_str,
        INET_ADDRSTRLEN);

    rc = amf_smf_create_ipv4_session_grpc_req(
        response_p->imsi, response_p->apn, response_p->pdu_session_id,
        response_p->pdu_session_type, response_p->gnb_gtp_teid, response_p->pti,
<<<<<<< HEAD
        response_p->gnb_gtp_teid_ip_addr, ip_str, smf_ctx->smf_ctx_ambr,
        smf_ctx->subscribed_qos_profile);
=======
        response_p->gnb_gtp_teid_ip_addr, ip_str, smf_ctx->apn_ambr);
>>>>>>> 6c060ee8

    if (rc < 0) {
      OAILOG_ERROR(LOG_AMF_APP, "Create IPV4 Session \n");
    }
  }

  return rc;
}

int amf_send_n11_update_location_req(amf_ue_ngap_id_t ue_id) {
  OAILOG_FUNC_IN(LOG_AMF_APP);
  ue_m5gmm_context_s* ue_context_p = NULL;
  int rc                           = RETURNok;

  OAILOG_INFO(
      LOG_AMF_APP,
      "Sending UPDATE LOCATION REQ to subscriberd, ue_id = " AMF_UE_NGAP_ID_FMT,
      ue_id);

  ue_context_p = amf_ue_context_exists_amf_ue_ngap_id(ue_id);

  if (ue_context_p) {
    OAILOG_INFO(
        LOG_AMF_APP, "IMSI HANDLED =%lu\n", ue_context_p->amf_context.imsi64);
  } else {
    OAILOG_ERROR(
        LOG_AMF_APP, "ue context not found for the ue_id= " AMF_UE_NGAP_ID_FMT,
        ue_id);
    OAILOG_FUNC_RETURN(LOG_AMF_APP, rc);
  }

  s6a_update_location_req_t* s6a_ulr_p = new s6a_update_location_req_t();

  IMSI64_TO_STRING(
      ue_context_p->amf_context.imsi64, s6a_ulr_p->imsi, IMSI_LENGTH);

  s6a_ulr_p->imsi_length    = strlen(s6a_ulr_p->imsi);
  s6a_ulr_p->initial_attach = INITIAL_ATTACH;
  plmn_t visited_plmn       = {0};
  COPY_PLMN(visited_plmn, ue_context_p->amf_context.originating_tai.plmn);
  memcpy(&s6a_ulr_p->visited_plmn, &visited_plmn, sizeof(plmn_t));
  s6a_ulr_p->rat_type = RAT_NG_RAN;

  // Set regional_subscription flag
  s6a_ulr_p->supportedfeatures.regional_subscription = true;

  rc = AsyncSmfServiceClient::getInstance().n11_update_location_req(s6a_ulr_p);

  delete s6a_ulr_p;

  OAILOG_FUNC_RETURN(LOG_AMF_APP, rc);
}

/****************************************************************************
 **                                                                        **
 ** Name        :  handle_sm_message_routing_failure()                     **
 **                                                                        **
 ** Description :  Send the Downlink Transport with 5GMM Cause to gnb      **
 **                                                                        **
 ** Inputs      :  amf_ue_ngap_id_t :   pdusession response message        **
 **                ULNASTransportMsg:   received uplinktransport msg       **
 **                                                                        **
 **  Return     :  RETURNok, RETURNerror                                   **
 **                                                                        **
 ***************************************************************************/
int handle_sm_message_routing_failure(
    amf_ue_ngap_id_t ue_id, ULNASTransportMsg* ulmsg, M5GMmCause m5gmmcause) {
  int rc                   = RETURNok;
  DLNASTransportMsg* dlmsg = nullptr;
  uint32_t bytes           = 0;
  uint32_t len             = 0;
  bstring buffer;
  ue_m5gmm_context_s* ue_context = nullptr;
  amf_nas_message_t msg          = {};

  /*
        AMF shall perform if Max PDU Session limit exceeds
        a) include the PDU session ID in the PDU session ID IE;
        b) set the Payload container type IE to "N1 SM information";
        c) set the Payload container IE to the 5GSM message which was not
     forwarded; and d) set the specific 5GMM cause IE.
  */
  ue_context = amf_ue_context_exists_amf_ue_ngap_id(ue_id);

  if (!ue_context) {
    OAILOG_ERROR(
        LOG_AMF_APP, "UE Context not found for UE ID: " AMF_UE_NGAP_ID_FMT,
        ue_id);
    return RETURNerror;
  }

  // Message construction for PDU Establishment Reject
  // NAS-5GS (NAS) PDU
  msg.security_protected.plain.amf.header.extended_protocol_discriminator =
      M5G_MOBILITY_MANAGEMENT_MESSAGES;
  msg.security_protected.plain.amf.header.message_type =
      M5GMessageType::DLNASTRANSPORT;
  msg.header.security_header_type =
      SECURITY_HEADER_TYPE_INTEGRITY_PROTECTED_CYPHERED;
  msg.header.extended_protocol_discriminator = M5G_MOBILITY_MANAGEMENT_MESSAGES;
  msg.header.sequence_number =
      ue_context->amf_context._security.dl_count.seq_num;

  dlmsg = &msg.security_protected.plain.amf.msg.downlinknas5gtransport;

  // AmfHeader
  dlmsg->extended_protocol_discriminator.extended_proto_discriminator =
      M5G_MOBILITY_MANAGEMENT_MESSAGES;
  len++;
  dlmsg->spare_half_octet.spare  = 0x00;
  dlmsg->sec_header_type.sec_hdr = SECURITY_HEADER_TYPE_NOT_PROTECTED;
  len++;
  dlmsg->message_type.msg_type =
      static_cast<uint8_t>(M5GMessageType::DLNASTRANSPORT);
  len++;
  dlmsg->payload_container.iei = PAYLOAD_CONTAINER;

  // SmfMsg
  dlmsg->payload_container_type.iei      = 0;
  dlmsg->payload_container_type.type_val = N1_SM_INFO;
  len++;
  dlmsg->pdu_session_identity.iei =
      static_cast<uint8_t>(M5GIei::PDU_SESSION_IDENTITY_2);
  len++;
  dlmsg->pdu_session_identity.pdu_session_id =
      ulmsg->payload_container.smf_msg.header.pdu_session_id;
  len++;

  dlmsg->m5gmm_cause.iei         = static_cast<uint8_t>(M5GIei::M5GMM_CAUSE);
  dlmsg->m5gmm_cause.m5gmm_cause = static_cast<uint8_t>(m5gmmcause);
  len += 2;

  // Payload container IE from ulmsg
  dlmsg->payload_container.copy(ulmsg->payload_container);

  len += 2;  // 2 bytes for container.len
  len += dlmsg->payload_container.len;

  /* Ciphering algorithms, EEA1 and EEA2 expects length to be mode of 4,
   * so length is modified such that it will be mode of 4
   */
  AMF_GET_BYTE_ALIGNED_LENGTH(len);
  if (msg.header.security_header_type != SECURITY_HEADER_TYPE_NOT_PROTECTED) {
    amf_msg_header* header = &msg.security_protected.plain.amf.header;
    /*
     * Expand size of protected NAS message
     */
    len += NAS_MESSAGE_SECURITY_HEADER_SIZE;
    /*
     * Set header of plain NAS message
     */
    header->extended_protocol_discriminator = M5G_MOBILITY_MANAGEMENT_MESSAGES;
    header->security_header_type = SECURITY_HEADER_TYPE_NOT_PROTECTED;
  }

  buffer = bfromcstralloc(len, "\0");
  bytes  = nas5g_message_encode(
      buffer->data, &msg, len, &ue_context->amf_context._security);
  if (bytes > 0) {
    buffer->slen = bytes;
    rc           = amf_app_handle_nas_dl_req(ue_id, buffer, M5G_AS_SUCCESS);

  } else {
    OAILOG_WARNING(LOG_AMF_APP, "NAS encode failed \n");
    bdestroy_wrapper(&buffer);
    return RETURNerror;
  }
  return rc;
}

/****************************************************************************
 **                                                                        **
 ** Name        :  construct_pdu_session_reject_dl_req()                   **
 **                                                                        **
 ** Description :  Construct Session Establishment Reject Struct           **
 **                                                                        **
 ** Inputs      :  sequence_number     : seq to construct Secure msgs      **
 **                session_id          : PDU Session Identity              **
 **                pti                 : Procedure transaction identity    **
 **                is_security_enabled : indcates to construct plain msg   **
 **                                      secure msg                        **
 **                msg                 : out parameter Session             **
 **                                      Establishment Reject              **
 **                                                                        **
 **  Return     :  len                 : buffer required for               **
 **                                      DLNASTransportMsg                 **
 **                                                                        **
 ***************************************************************************/

int construct_pdu_session_reject_dl_req(
    uint8_t sequence_number, uint8_t session_id, uint8_t pti, uint8_t cause,
    bool is_security_enabled, amf_nas_message_t* msg) {
  uint32_t len             = 0;
  uint32_t container_len   = 0;
  DLNASTransportMsg* dlmsg = nullptr;

  if (nullptr == msg) {
    return 0;
  }
  // Message construction for PDU Establishment Reject
  // NAS-5GS (NAS) PDU
  if (is_security_enabled) {
    msg->security_protected.plain.amf.header.extended_protocol_discriminator =
        M5G_MOBILITY_MANAGEMENT_MESSAGES;
    msg->security_protected.plain.amf.header.message_type =
        M5GMessageType::DLNASTRANSPORT;
    msg->header.security_header_type =
        SECURITY_HEADER_TYPE_INTEGRITY_PROTECTED_CYPHERED;
    dlmsg = &msg->security_protected.plain.amf.msg.downlinknas5gtransport;
  } else {
    msg->plain.amf.header.extended_protocol_discriminator =
        M5G_MOBILITY_MANAGEMENT_MESSAGES;
    msg->plain.amf.header.message_type = M5GMessageType::DLNASTRANSPORT;
    msg->header.security_header_type   = SECURITY_HEADER_TYPE_NOT_PROTECTED;
    dlmsg = &msg->plain.amf.msg.downlinknas5gtransport;
  }

  msg->header.extended_protocol_discriminator =
      M5G_MOBILITY_MANAGEMENT_MESSAGES;
  msg->header.sequence_number = sequence_number;

  // AmfHeader
  dlmsg->extended_protocol_discriminator.extended_proto_discriminator =
      M5G_MOBILITY_MANAGEMENT_MESSAGES;
  len++;
  dlmsg->spare_half_octet.spare  = 0x00;
  dlmsg->sec_header_type.sec_hdr = SECURITY_HEADER_TYPE_NOT_PROTECTED;
  len++;
  dlmsg->message_type.msg_type =
      static_cast<uint8_t>(M5GMessageType::DLNASTRANSPORT);
  len++;
  dlmsg->payload_container.iei = PAYLOAD_CONTAINER;

  // SmfMsg
  dlmsg->payload_container_type.iei      = 0;
  dlmsg->payload_container_type.type_val = N1_SM_INFO;
  len++;
  dlmsg->pdu_session_identity.iei =
      static_cast<uint8_t>(M5GIei::PDU_SESSION_IDENTITY_2);
  len++;
  dlmsg->pdu_session_identity.pdu_session_id = session_id;
  len++;

  SmfMsg& pdu_sess_est_reject = dlmsg->payload_container.smf_msg;
  // header
  pdu_sess_est_reject.header.extended_protocol_discriminator =
      M5G_SESSION_MANAGEMENT_MESSAGES;
  pdu_sess_est_reject.header.pdu_session_id = session_id;
  pdu_sess_est_reject.header.message_type =
      static_cast<uint8_t>(M5GMessageType::PDU_SESSION_ESTABLISHMENT_REJECT);
  pdu_sess_est_reject.header.procedure_transaction_id = pti;

  // Smf NAS message
  pdu_sess_est_reject.msg.pdu_session_estab_reject
      .extended_protocol_discriminator.extended_proto_discriminator =
      M5G_SESSION_MANAGEMENT_MESSAGES;
  container_len++;
  pdu_sess_est_reject.msg.pdu_session_estab_reject.pdu_session_identity
      .pdu_session_id = session_id;
  container_len++;
  pdu_sess_est_reject.msg.pdu_session_estab_reject.pti.pti = pti;
  container_len++;
  pdu_sess_est_reject.msg.pdu_session_estab_reject.message_type.msg_type =
      static_cast<uint8_t>(M5GMessageType::PDU_SESSION_ESTABLISHMENT_REJECT);
  container_len++;
  pdu_sess_est_reject.msg.pdu_session_estab_reject.m5gsm_cause.cause_value =
      cause;
  container_len++;

  dlmsg->payload_container.len = container_len;
  len += PAYLOAD_CONTAINER_TAG_LENGTH;
  len += dlmsg->payload_container.len;

  /* Ciphering algorithms, EEA1 and EEA2 expects length to be mode of 4,
   * so length is modified such that it will be mode of 4
   */
  AMF_GET_BYTE_ALIGNED_LENGTH(len);
  if (SECURITY_HEADER_TYPE_NOT_PROTECTED != msg->header.security_header_type) {
    amf_msg_header* header = &msg->security_protected.plain.amf.header;
    /*
     * Expand size of protected NAS message
     */
    len += NAS_MESSAGE_SECURITY_HEADER_SIZE;
    /*
     * Set header of plain NAS message
     */
    header->extended_protocol_discriminator = M5G_MOBILITY_MANAGEMENT_MESSAGES;
    header->security_header_type = SECURITY_HEADER_TYPE_NOT_PROTECTED;
  }

  return len;
}

/****************************************************************************
 **                                                                        **
 ** Name        :  amf_pdu_session_establishment_reject()                  **
 **                                                                        **
 ** Description :  Send the Downlink Transport with 5GMM Cause to gnb      **
 **                                                                        **
 ** Inputs      :  amf_ue_ngap_id_t : pdusession response message          **
 **                session_id       : PDU Session Inputs                   **
 **                pti              : Procedure transaction identity       **
 **                5GSM cause       : 5GSM cause                           **
 **                                                                        **
 **  Return     :  RETURNok, RETURNerror                                   **
 **                                                                        **
 ***************************************************************************/
int amf_pdu_session_establishment_reject(
    amf_ue_ngap_id_t ue_id, uint8_t session_id, uint8_t pti, uint8_t cause) {
  int rc         = RETURNok;
  uint32_t bytes = 0;
  uint32_t len   = 0;
  bstring buffer;
  ue_m5gmm_context_s* ue_context = nullptr;
  amf_nas_message_t msg          = {};

  ue_context = amf_ue_context_exists_amf_ue_ngap_id(ue_id);

  if (!ue_context) {
    OAILOG_ERROR(
        LOG_AMF_APP, "UE Context not found for UE ID: " AMF_UE_NGAP_ID_FMT,
        ue_id);
    return RETURNerror;
  }

  len = construct_pdu_session_reject_dl_req(
      ue_context->amf_context._security.dl_count.seq_num, session_id, pti,
      cause, true, &msg);

  if (len <= 0) {
    OAILOG_WARNING(LOG_AMF_APP, "PDU Construction is failed \n");
    return RETURNerror;
  }
  buffer = bfromcstralloc(len, "\0");
  bytes  = nas5g_message_encode(
      buffer->data, &msg, len, &ue_context->amf_context._security);

  if (bytes > 0) {
    buffer->slen = bytes;
    rc           = amf_app_handle_nas_dl_req(ue_id, buffer, M5G_AS_SUCCESS);

  } else {
    OAILOG_WARNING(LOG_AMF_APP, "NAS encode failed \n");
    bdestroy_wrapper(&buffer);
    rc = RETURNerror;
  }
  return rc;
}

}  // namespace magma5g<|MERGE_RESOLUTION|>--- conflicted
+++ resolved
@@ -596,7 +596,7 @@
            .ambr,
       sizeof(ambr_t));
   memcpy(
-      &smf_ctx->subscribed_qos_profile,
+      &smf_ctx->subscribed_qos,
       &ue_context->amf_context.apn_config_profile.apn_configuration[index_dnn]
            .subscribed_qos,
       sizeof(eps_subscribed_qos_profile_t));
@@ -865,12 +865,8 @@
     rc = amf_smf_create_ipv4_session_grpc_req(
         response_p->imsi, response_p->apn, response_p->pdu_session_id,
         response_p->pdu_session_type, response_p->gnb_gtp_teid, response_p->pti,
-<<<<<<< HEAD
-        response_p->gnb_gtp_teid_ip_addr, ip_str, smf_ctx->smf_ctx_ambr,
-        smf_ctx->subscribed_qos_profile);
-=======
-        response_p->gnb_gtp_teid_ip_addr, ip_str, smf_ctx->apn_ambr);
->>>>>>> 6c060ee8
+        response_p->gnb_gtp_teid_ip_addr, ip_str, smf_ctx->apn_ambr,
+        smf_ctx->subscribed_qos);
 
     if (rc < 0) {
       OAILOG_ERROR(LOG_AMF_APP, "Create IPV4 Session \n");
