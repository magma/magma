--- conflicted
+++ resolved
@@ -49,8 +49,8 @@
 namespace magma5g {
 #define IMSI_LEN 15
 
-static int pdu_session_resource_release_t3592_handler(zloop_t* loop,
-                                                      int timer_id, void* arg);
+static int pdu_session_resource_release_t3592_handler(
+    zloop_t* loop, int timer_id, void* arg);
 
 /***************************************************************************
 **                                                                        **
@@ -61,8 +61,9 @@
 **                                                                        **
 ***************************************************************************/
 int esm_pt_is_reserved(int pti) {
-  return ((pti != PROCEDURE_TRANSACTION_IDENTITY_UNASSIGNED_t) &&
-          (pti > PROCEDURE_TRANSACTION_IDENTITY_LAST_t));
+  return (
+      (pti != PROCEDURE_TRANSACTION_IDENTITY_UNASSIGNED_t) &&
+      (pti > PROCEDURE_TRANSACTION_IDENTITY_LAST_t));
 }
 
 /***************************************************************************
@@ -73,19 +74,20 @@
 **                                                                        **
 **                                                                        **
 ***************************************************************************/
-int amf_smf_handle_pdu_establishment_request(SmfMsg* msg,
-                                             amf_smf_t* amf_smf_msg) {
+int amf_smf_handle_pdu_establishment_request(
+    SmfMsg* msg, amf_smf_t* amf_smf_msg) {
   int smf_cause = SMF_CAUSE_SUCCESS;
-  OAILOG_DEBUG(LOG_AMF_APP,
-               "AMF SMF Handler- Received PDN Connectivity Request message ");
+  OAILOG_DEBUG(
+      LOG_AMF_APP,
+      "AMF SMF Handler- Received PDN Connectivity Request message ");
 
   // Procedure transaction identity checking
   if ((msg->header.procedure_transaction_id ==
        PROCEDURE_TRANSACTION_IDENTITY_UNASSIGNED_t) ||
       esm_pt_is_reserved(msg->header.procedure_transaction_id)) {
     amf_smf_msg->u.establish.cause_value = SMF_CAUSE_INVALID_PTI_VALUE;
-    OAILOG_DEBUG(LOG_AMF_APP, "smf_cause : %u",
-                 amf_smf_msg->u.establish.cause_value);
+    OAILOG_DEBUG(
+        LOG_AMF_APP, "smf_cause : %u", amf_smf_msg->u.establish.cause_value);
     return (amf_smf_msg->u.establish.cause_value);
   } else {
     amf_smf_msg->u.establish.pti = msg->header.procedure_transaction_id;
@@ -95,11 +97,13 @@
   if (msg->msg.pdu_session_estab_request.pdu_session_type.type_val ==
       NET_PDN_TYPE_IPV4) {
     amf_smf_msg->u.establish.pdu_session_type = NET_PDN_TYPE_IPV4;
-  } else if (msg->msg.pdu_session_estab_request.pdu_session_type.type_val ==
-             NET_PDN_TYPE_IPV6) {
+  } else if (
+      msg->msg.pdu_session_estab_request.pdu_session_type.type_val ==
+      NET_PDN_TYPE_IPV6) {
     amf_smf_msg->u.establish.pdu_session_type = NET_PDN_TYPE_IPV6;
-  } else if (msg->msg.pdu_session_estab_request.pdu_session_type.type_val ==
-             NET_PDN_TYPE_IPV4V6) {
+  } else if (
+      msg->msg.pdu_session_estab_request.pdu_session_type.type_val ==
+      NET_PDN_TYPE_IPV4V6) {
     amf_smf_msg->u.establish.pdu_session_type = NET_PDN_TYPE_IPV4V6;
   } else {
     // Unknown PDN type
@@ -107,7 +111,7 @@
     return (amf_smf_msg->u.establish.cause_value);
   }
   amf_smf_msg->u.establish.pdu_session_id = msg->header.pdu_session_id;
-  amf_smf_msg->u.establish.cause_value = smf_cause;
+  amf_smf_msg->u.establish.cause_value    = smf_cause;
   return (smf_cause);
 }
 
@@ -120,10 +124,10 @@
 **                                                                        **
 ***************************************************************************/
 int amf_smf_handle_pdu_release_request(SmfMsg* msg, amf_smf_t* amf_smf_msg) {
-  int smf_cause = SMF_CAUSE_SUCCESS;
-  amf_smf_msg->u.release.pti = msg->header.procedure_transaction_id;
+  int smf_cause                         = SMF_CAUSE_SUCCESS;
+  amf_smf_msg->u.release.pti            = msg->header.procedure_transaction_id;
   amf_smf_msg->u.release.pdu_session_id = msg->header.pdu_session_id;
-  amf_smf_msg->u.release.cause_value = smf_cause;
+  amf_smf_msg->u.release.cause_value    = smf_cause;
   return (smf_cause);  // TODO add error checking and return
                        // appropriate cause value
 }
@@ -136,13 +140,13 @@
 **                                                                        **
 **                                                                        **
 ***************************************************************************/
-int amf_send_pdusession_reject(SmfMsg* reject_req, uint8_t session_id,
-                               uint8_t pti, uint8_t cause) {
+int amf_send_pdusession_reject(
+    SmfMsg* reject_req, uint8_t session_id, uint8_t pti, uint8_t cause) {
   uint8_t buffer[5];
   int rc;
   reject_req->header.extended_protocol_discriminator =
       M5G_SESSION_MANAGEMENT_MESSAGES;
-  reject_req->header.pdu_session_id = session_id;
+  reject_req->header.pdu_session_id           = session_id;
   reject_req->header.procedure_transaction_id = pti;
   reject_req->header.message_type =
       static_cast<uint8_t>(M5GMessageType::PDU_SESSION_ESTABLISHMENT_REJECT);
@@ -163,8 +167,9 @@
 **                                                                        **
 **                                                                        **
 ***************************************************************************/
-void set_amf_smf_context(PDUSessionEstablishmentRequestMsg* message,
-                         std::shared_ptr<smf_context_t> smf_ctx) {
+void set_amf_smf_context(
+    PDUSessionEstablishmentRequestMsg* message,
+    std::shared_ptr<smf_context_t> smf_ctx) {
   smf_ctx->smf_proc_data.pdu_session_id =
       message->pdu_session_identity.pdu_session_id;
   smf_ctx->smf_proc_data.pti = message->pti.pti;
@@ -177,9 +182,10 @@
   smf_ctx->smf_proc_data.pdu_session_type =
       static_cast<M5GPduSessionType>(message->pdu_session_type.type_val);
   smf_ctx->smf_proc_data.ssc_mode = message->ssc_mode.mode_val;
-  smf_ctx->pdu_session_version = 0;  // Initializing pdu version to 0
-  memset(smf_ctx->gtp_tunnel_id.gnb_gtp_teid_ip_addr, '\0',
-         sizeof(smf_ctx->gtp_tunnel_id.gnb_gtp_teid_ip_addr));
+  smf_ctx->pdu_session_version    = 0;  // Initializing pdu version to 0
+  memset(
+      smf_ctx->gtp_tunnel_id.gnb_gtp_teid_ip_addr, '\0',
+      sizeof(smf_ctx->gtp_tunnel_id.gnb_gtp_teid_ip_addr));
   smf_ctx->gtp_tunnel_id.gnb_gtp_teid = 0x0;
 }
 
@@ -192,8 +198,8 @@
 **                                                                        **
 ***************************************************************************/
 void clear_amf_smf_context(amf_context_t& amf_context, uint8_t pdu_session_id) {
-  OAILOG_DEBUG(LOG_AMF_APP,
-               "clearing saved context associated with the pdu session\n");
+  OAILOG_DEBUG(
+      LOG_AMF_APP, "clearing saved context associated with the pdu session\n");
   auto it = amf_context.smf_ctxt_map.find(pdu_session_id);
   if (it != amf_context.smf_ctxt_map.end()) {
     amf_context.smf_ctxt_map.erase(it);
@@ -202,27 +208,27 @@
   }
 }
 
-int pdu_session_release_request_process(ue_m5gmm_context_s* ue_context,
-                                        std::shared_ptr<smf_context_t> smf_ctx,
-                                        amf_ue_ngap_id_t amf_ue_ngap_id,
-                                        bool retransmit) {
+int pdu_session_release_request_process(
+    ue_m5gmm_context_s* ue_context, std::shared_ptr<smf_context_t> smf_ctx,
+    amf_ue_ngap_id_t amf_ue_ngap_id, bool retransmit) {
   int rc = RETURNerror;
-  OAILOG_DEBUG(LOG_AMF_APP,
-               "sending PDU session resource release request to gNB \n");
-
-  rc = pdu_session_resource_release_request(ue_context, amf_ue_ngap_id, smf_ctx,
-                                            retransmit);
+  OAILOG_DEBUG(
+      LOG_AMF_APP, "sending PDU session resource release request to gNB \n");
+
+  rc = pdu_session_resource_release_request(
+      ue_context, amf_ue_ngap_id, smf_ctx, retransmit);
 
   if (rc != RETURNok) {
-    OAILOG_DEBUG(LOG_AMF_APP,
-                 "PDU session resource release request to gNB failed"
-                 "\n");
+    OAILOG_DEBUG(
+        LOG_AMF_APP,
+        "PDU session resource release request to gNB failed"
+        "\n");
   } else {
     ue_pdu_id_t id = {amf_ue_ngap_id, smf_ctx->smf_proc_data.pdu_session_id};
 
-    smf_ctx->T3592.id =
-        amf_pdu_start_timer(PDUE_SESSION_RELEASE_TIMER_MSECS, TIMER_REPEAT_ONCE,
-                            pdu_session_resource_release_t3592_handler, id);
+    smf_ctx->T3592.id = amf_pdu_start_timer(
+        PDUE_SESSION_RELEASE_TIMER_MSECS, TIMER_REPEAT_ONCE,
+        pdu_session_resource_release_t3592_handler, id);
   }
 
   return rc;
@@ -243,9 +249,9 @@
         smf_ctx->pdu_session_state, ue_context, amf_smf_msg, imsi, NULL, 0);
   }
 
-  OAILOG_INFO(LOG_AMF_APP,
-              "notifying SMF about PDU session release n_active_pdus=%d\n",
-              smf_ctx->n_active_pdus);
+  OAILOG_INFO(
+      LOG_AMF_APP, "notifying SMF about PDU session release n_active_pdus=%d\n",
+      smf_ctx->n_active_pdus);
 
   if ((smf_ctx->pdu_address.pdn_type == IPv4) ||
       (smf_ctx->pdu_address.pdn_type == IPv4_AND_v6)) {
@@ -261,39 +267,39 @@
         imsi, smf_ctx->dnn.c_str(), &(smf_ctx->pdu_address.ipv6_address));
   }
 
-  OAILOG_DEBUG(LOG_AMF_APP,
-               "clear saved context associated with the PDU session\n");
+  OAILOG_DEBUG(
+      LOG_AMF_APP, "clear saved context associated with the PDU session\n");
   clear_amf_smf_context(ue_context->amf_context, amf_smf_msg.pdu_session_id);
   OAILOG_FUNC_RETURN(LOG_NAS_AMF, rc);
 }
 
-int t3592_abort_handler(ue_m5gmm_context_t* ue_context,
-                        std::shared_ptr<smf_context_t> smf_ctx,
-                        uint8_t pdu_session_id) {
-  int rc = RETURNerror;
-  amf_smf_t amf_smf_msg = {};
-  amf_smf_msg.pdu_session_id = pdu_session_id;
-  amf_smf_msg.u.release.pti = smf_ctx->smf_proc_data.pti;
+int t3592_abort_handler(
+    ue_m5gmm_context_t* ue_context, std::shared_ptr<smf_context_t> smf_ctx,
+    uint8_t pdu_session_id) {
+  int rc                               = RETURNerror;
+  amf_smf_t amf_smf_msg                = {};
+  amf_smf_msg.pdu_session_id           = pdu_session_id;
+  amf_smf_msg.u.release.pti            = smf_ctx->smf_proc_data.pti;
   amf_smf_msg.u.release.pdu_session_id = pdu_session_id;
-  amf_smf_msg.u.release.cause_value = SMF_CAUSE_SUCCESS;
+  amf_smf_msg.u.release.cause_value    = SMF_CAUSE_SUCCESS;
   rc = pdu_session_resource_release_complete(ue_context, amf_smf_msg, smf_ctx);
   return rc;
 }
-static int pdu_session_resource_release_t3592_handler(zloop_t* loop,
-                                                      int timer_id, void* arg) {
-  OAILOG_INFO(LOG_AMF_APP,
-              "T3592: pdu_session_resource_release_t3592_handler\n");
+static int pdu_session_resource_release_t3592_handler(
+    zloop_t* loop, int timer_id, void* arg) {
+  OAILOG_INFO(
+      LOG_AMF_APP, "T3592: pdu_session_resource_release_t3592_handler\n");
 
   amf_ue_ngap_id_t amf_ue_ngap_id = 0;
-  uint8_t pdu_session_id = 0;
+  uint8_t pdu_session_id          = 0;
   ue_pdu_id_t uepdu_id;
   std::shared_ptr<smf_context_t> smf_ctx;
   char imsi[IMSI_BCD_DIGITS_MAX + 1];
   int rc = 0;
   if (!amf_pop_pdu_timer_arg(timer_id, &uepdu_id)) {
-    OAILOG_WARNING(LOG_AMF_APP,
-                   "T3550: Invalid Timer Id expiration, Timer Id: %u\n",
-                   timer_id);
+    OAILOG_WARNING(
+        LOG_AMF_APP, "T3550: Invalid Timer Id expiration, Timer Id: %u\n",
+        timer_id);
     OAILOG_FUNC_RETURN(LOG_NAS_AMF, RETURNok);
   }
 
@@ -308,38 +314,40 @@
     smf_ctx = amf_get_smf_context_by_pdu_session_id(ue_context, pdu_session_id);
 
     if (smf_ctx == NULL) {
-      OAILOG_ERROR(LOG_AMF_APP,
-                   "T3592:pdu session  not found for session_id = %u\n",
-                   pdu_session_id);
+      OAILOG_ERROR(
+          LOG_AMF_APP, "T3592:pdu session  not found for session_id = %u\n",
+          pdu_session_id);
       OAILOG_FUNC_RETURN(LOG_AMF_APP, rc);
     }
   } else {
-    OAILOG_ERROR(LOG_AMF_APP,
-                 "T3592: ue context not found for UE ID = " AMF_UE_NGAP_ID_FMT,
-                 amf_ue_ngap_id);
+    OAILOG_ERROR(
+        LOG_AMF_APP,
+        "T3592: ue context not found for UE ID = " AMF_UE_NGAP_ID_FMT,
+        amf_ue_ngap_id);
     OAILOG_FUNC_RETURN(LOG_AMF_APP, rc);
   }
 
-  OAILOG_WARNING(LOG_AMF_APP,
-                 "T3592: timer id: %ld expired for pdu_session_id: %d\n",
-                 smf_ctx->T3592.id, pdu_session_id);
+  OAILOG_WARNING(
+      LOG_AMF_APP, "T3592: timer id: %ld expired for pdu_session_id: %d\n",
+      smf_ctx->T3592.id, pdu_session_id);
 
   smf_ctx->retransmission_count += 1;
 
-  OAILOG_ERROR(LOG_AMF_APP, "T3592: Incrementing retransmission_count to %d\n",
-               smf_ctx->retransmission_count);
+  OAILOG_ERROR(
+      LOG_AMF_APP, "T3592: Incrementing retransmission_count to %d\n",
+      smf_ctx->retransmission_count);
 
   if (smf_ctx->retransmission_count < REGISTRATION_COUNTER_MAX) {
     /* Send entity Registration accept message to the UE */
 
     ue_pdu_id_t id = {amf_ue_ngap_id, pdu_session_id};
 
-    pdu_session_release_request_process(ue_context, smf_ctx, amf_ue_ngap_id,
-                                        true);
-
-    smf_ctx->T3592.id =
-        amf_pdu_start_timer(PDUE_SESSION_RELEASE_TIMER_MSECS, TIMER_REPEAT_ONCE,
-                            pdu_session_resource_release_t3592_handler, id);
+    pdu_session_release_request_process(
+        ue_context, smf_ctx, amf_ue_ngap_id, true);
+
+    smf_ctx->T3592.id = amf_pdu_start_timer(
+        PDUE_SESSION_RELEASE_TIMER_MSECS, TIMER_REPEAT_ONCE,
+        pdu_session_resource_release_t3592_handler, id);
 
   } else {
     /* Abort the pdu session procedure */
@@ -363,12 +371,12 @@
 **                                                                        **
 **                                                                        **
 ***************************************************************************/
-int amf_smf_process_pdu_session_packet(amf_ue_ngap_id_t ue_id,
-                                       ULNASTransportMsg* msg, int amf_cause) {
-  int rc = RETURNok;
+int amf_smf_process_pdu_session_packet(
+    amf_ue_ngap_id_t ue_id, ULNASTransportMsg* msg, int amf_cause) {
+  int rc                = RETURNok;
   amf_smf_t amf_smf_msg = {};
   std::shared_ptr<smf_context_t> smf_ctx;
-  char imsi[IMSI_BCD_DIGITS_MAX + 1] = {0};
+  char imsi[IMSI_BCD_DIGITS_MAX + 1]        = {0};
   protocol_configuration_options_t* msg_pco = nullptr;
 
   if (!msg) {
@@ -386,9 +394,9 @@
   ue_m5gmm_context_s* ue_context = amf_ue_context_exists_amf_ue_ngap_id(ue_id);
 
   if (!ue_context) {
-    OAILOG_ERROR(LOG_AMF_APP,
-                 "ue context not found for the ue_id :" AMF_UE_NGAP_ID_FMT,
-                 ue_id);
+    OAILOG_ERROR(
+        LOG_AMF_APP, "ue context not found for the ue_id :" AMF_UE_NGAP_ID_FMT,
+        ue_id);
     OAILOG_FUNC_RETURN(LOG_AMF_APP, RETURNerror);
   }
 
@@ -397,9 +405,10 @@
     M5GSmCause cause = amf_smf_get_smcause(ue_id, msg);
 
     if (cause != M5GSmCause::INVALID_CAUSE) {
-      OAILOG_DEBUG(LOG_AMF_APP,
-                   "PDU Session establishment request rejecting with cause %u",
-                   static_cast<uint8_t>(cause));
+      OAILOG_DEBUG(
+          LOG_AMF_APP,
+          "PDU Session establishment request rejecting with cause %u",
+          static_cast<uint8_t>(cause));
       rc = amf_pdu_session_establishment_reject(
           ue_id, msg->payload_container.smf_msg.header.pdu_session_id,
           msg->payload_container.smf_msg.header.procedure_transaction_id,
@@ -421,8 +430,8 @@
         ue_context, msg->payload_container.smf_msg.header.pdu_session_id);
 
     if (smf_ctx && smf_ctx->duplicate_pdu_session_est_req_count > 0) {
-      OAILOG_DEBUG(LOG_AMF_APP,
-                   "Duplicate PDU Session Establishment Request, Dropped");
+      OAILOG_DEBUG(
+          LOG_AMF_APP, "Duplicate PDU Session Establishment Request, Dropped");
       return rc;
     }
   }
@@ -437,8 +446,9 @@
   }
 
   if (smf_ctx == NULL) {
-    OAILOG_ERROR(LOG_AMF_APP, "pdu session  not found for session_id = %u\n",
-                 msg->payload_container.smf_msg.header.pdu_session_id);
+    OAILOG_ERROR(
+        LOG_AMF_APP, "pdu session  not found for session_id = %u\n",
+        msg->payload_container.smf_msg.header.pdu_session_id);
     OAILOG_FUNC_RETURN(LOG_AMF_APP, RETURNerror);
   }
 
@@ -477,12 +487,14 @@
       set_amf_smf_context(
           &(msg->payload_container.smf_msg.msg.pdu_session_estab_request),
           smf_ctx);
-      memset(amf_smf_msg.u.establish.gnb_gtp_teid_ip_addr, '\0',
-             sizeof(amf_smf_msg.u.establish.gnb_gtp_teid_ip_addr));
+      memset(
+          amf_smf_msg.u.establish.gnb_gtp_teid_ip_addr, '\0',
+          sizeof(amf_smf_msg.u.establish.gnb_gtp_teid_ip_addr));
 
       amf_smf_msg.u.establish.gnb_gtp_teid = 0x0;
-      memcpy(amf_smf_msg.u.establish.gnb_gtp_teid_ip_addr,
-             smf_ctx->gtp_tunnel_id.gnb_gtp_teid_ip_addr, GNB_IPV4_ADDR_LEN);
+      memcpy(
+          amf_smf_msg.u.establish.gnb_gtp_teid_ip_addr,
+          smf_ctx->gtp_tunnel_id.gnb_gtp_teid_ip_addr, GNB_IPV4_ADDR_LEN);
 
       amf_smf_msg.u.establish.gnb_gtp_teid =
           smf_ctx->gtp_tunnel_id.gnb_gtp_teid;
@@ -490,20 +502,20 @@
       // Initialize DNN
       char* default_dnn = bstr2cstr(amf_config.default_dnn, '?');
 
-      int index_dnn = 0;
+      int index_dnn    = 0;
       bool ue_sent_dnn = true;
       std::string dnn_string;
 
       if (msg->dnn.len <= 1) {
         ue_sent_dnn = false;
-        dnn_string = default_dnn;
+        dnn_string  = default_dnn;
       } else {
-        dnn_string.assign(reinterpret_cast<char*>(msg->dnn.dnn),
-                          msg->dnn.len - 1);
+        dnn_string.assign(
+            reinterpret_cast<char*>(msg->dnn.dnn), msg->dnn.len - 1);
       }
 
-      int validate = amf_validate_dnn(&ue_context->amf_context, dnn_string,
-                                      &index_dnn, ue_sent_dnn);
+      int validate = amf_validate_dnn(
+          &ue_context->amf_context, dnn_string, &index_dnn, ue_sent_dnn);
       free(default_dnn);
 
       if (validate == RETURNok) {
@@ -538,8 +550,8 @@
       smf_ctx->smf_proc_data.pti = msg->payload_container.smf_msg.msg
                                        .pdu_session_release_request.pti.pti;
       smf_ctx->retransmission_count = 0;
-      if (RETURNok == pdu_session_release_request_process(ue_context, smf_ctx,
-                                                          ue_id, false)) {
+      if (RETURNok == pdu_session_release_request_process(
+                          ue_context, smf_ctx, ue_id, false)) {
         OAILOG_INFO(
             LOG_AMF_APP,
             "T3592: PDU_SESSION_RELEASE_REQUEST timer T3592 with id  %ld "
@@ -575,8 +587,9 @@
 **                                                                        **
 **                                                                        **
 ***************************************************************************/
-void smf_dnn_ambr_select(const std::shared_ptr<smf_context_t>& smf_ctx,
-                         ue_m5gmm_context_s* ue_context, int index_dnn) {
+void smf_dnn_ambr_select(
+    const std::shared_ptr<smf_context_t>& smf_ctx,
+    ue_m5gmm_context_s* ue_context, int index_dnn) {
   smf_ctx->dnn.assign(
       reinterpret_cast<char*>(ue_context->amf_context.apn_config_profile
                                   .apn_configuration[index_dnn]
@@ -674,8 +687,8 @@
 **                                                                        **
 **                                                                        **
 ***************************************************************************/
-M5GMmCause amf_smf_validate_context(amf_ue_ngap_id_t ue_id,
-                                    ULNASTransportMsg* msg) {
+M5GMmCause amf_smf_validate_context(
+    amf_ue_ngap_id_t ue_id, ULNASTransportMsg* msg) {
   M5GMmCause mm_cause = M5GMmCause::UNKNOWN_CAUSE;
 
   ue_m5gmm_context_s* ue_context = amf_ue_context_exists_amf_ue_ngap_id(ue_id);
@@ -707,16 +720,18 @@
 ** This function validates the DNN string received from UE or from        **
 ** mme.yml againt apn stored in amf_context for a particular imsi.        **
 ***************************************************************************/
-int amf_validate_dnn(const amf_context_s* amf_ctxt_p, std::string dnn_string,
-                     int* index, bool ue_sent_dnn) {
+int amf_validate_dnn(
+    const amf_context_s* amf_ctxt_p, std::string dnn_string, int* index,
+    bool ue_sent_dnn) {
   // Validating apn_configuration_s
   if (dnn_string.empty()) {
     return RETURNok;
   }
   for (uint8_t i = 0; i < amf_ctxt_p->apn_config_profile.nb_apns; i++) {
-    if (strcmp(amf_ctxt_p->apn_config_profile.apn_configuration[i]
-                   .service_selection,
-               dnn_string.c_str()) == 0) {
+    if (strcmp(
+            amf_ctxt_p->apn_config_profile.apn_configuration[i]
+                .service_selection,
+            dnn_string.c_str()) == 0) {
       *index = i;
       return RETURNok;
     }
@@ -738,16 +753,15 @@
 ** UE_PERIODIC_REG_ACTIVE_MODE_NOTIFY                                     **
 **                                                                        **
 ***************************************************************************/
-int amf_smf_notification_send(amf_ue_ngap_id_t ue_id,
-                              ue_m5gmm_context_s* ue_context,
-                              notify_ue_event notify_event_type,
-                              uint16_t session_id) {
+int amf_smf_notification_send(
+    amf_ue_ngap_id_t ue_id, ue_m5gmm_context_s* ue_context,
+    notify_ue_event notify_event_type, uint16_t session_id) {
   /* Get gRPC structure of notification to be filled common and
    * rat type elements.
    * Only need  to be filled IMSI and ue_state_idle of UE
    */
   magma::lte::SetSmNotificationContext notify_req;
-  auto* req_common = notify_req.mutable_common_context();
+  auto* req_common       = notify_req.mutable_common_context();
   auto* req_rat_specific = notify_req.mutable_rat_specific_notification();
   char imsi[IMSI_BCD_DIGITS_MAX + 1];
   IMSI64_TO_STRING(ue_context->amf_context.imsi64, imsi, 15);
@@ -772,17 +786,19 @@
     if (smf_context->pdu_address.pdn_type == IPv4) {
       char ip_str[INET_ADDRSTRLEN];
 
-      inet_ntop(AF_INET, &(smf_context->pdu_address.ipv4_address.s_addr),
-                ip_str, INET_ADDRSTRLEN);
-      req_common->set_ue_ipv4((char*)ip_str);
+      inet_ntop(
+          AF_INET, &(smf_context->pdu_address.ipv4_address.s_addr), ip_str,
+          INET_ADDRSTRLEN);
+      req_common->set_ue_ipv4((char*) ip_str);
     }
   }
   // Set the PDU Address
 
-  OAILOG_DEBUG(LOG_AMF_APP,
-               " Notification gRPC filled with IMSI %s and "
-               "ue_state_idle is set to true \n",
-               imsi);
+  OAILOG_DEBUG(
+      LOG_AMF_APP,
+      " Notification gRPC filled with IMSI %s and "
+      "ue_state_idle is set to true \n",
+      imsi);
 
   AsyncSmfServiceClient::getInstance().set_smf_notification(notify_req);
 
@@ -797,8 +813,8 @@
 **                                                                        **
 **                                                                        **
 ***************************************************************************/
-int amf_update_smf_context_pdu_ip(const std::shared_ptr<smf_context_t>& smf_ctx,
-                                  paa_t* address_info) {
+int amf_update_smf_context_pdu_ip(
+    const std::shared_ptr<smf_context_t>& smf_ctx, paa_t* address_info) {
   OAILOG_INFO(LOG_AMF_APP, "SMF context PDU address updated\n");
   memcpy(&(smf_ctx->pdu_address), address_info, sizeof(paa_t));
 
@@ -824,26 +840,28 @@
   ue_context = lookup_ue_ctxt_by_imsi(imsi64);
 
   if (ue_context == NULL) {
-    OAILOG_ERROR(LOG_AMF_APP, "UE Context for [%s] not found \n",
-                 reinterpret_cast<char*>(response_p->imsi));
+    OAILOG_ERROR(
+        LOG_AMF_APP, "UE Context for [%s] not found \n",
+        reinterpret_cast<char*>(response_p->imsi));
     return rc;
   }
 
-  smf_ctx = amf_get_smf_context_by_pdu_session_id(ue_context,
-                                                  response_p->pdu_session_id);
+  smf_ctx = amf_get_smf_context_by_pdu_session_id(
+      ue_context, response_p->pdu_session_id);
   if (NULL == smf_ctx) {
-    OAILOG_ERROR(LOG_AMF_APP,
-                 "Smf Context not found for pdu session id: [%s] \n",
-                 reinterpret_cast<char*>(response_p->pdu_session_id));
+    OAILOG_ERROR(
+        LOG_AMF_APP, "Smf Context not found for pdu session id: [%s] \n",
+        reinterpret_cast<char*>(response_p->pdu_session_id));
     return rc;
   }
 
   rc = amf_update_smf_context_pdu_ip(smf_ctx, &(response_p->paa));
 
   if (rc < 0) {
-    OAILOG_ERROR(LOG_AMF_APP,
-                 "SMF Context for PDU not found or Address "
-                 "type not supported\n");
+    OAILOG_ERROR(
+        LOG_AMF_APP,
+        "SMF Context for PDU not found or Address "
+        "type not supported\n");
     return rc;
   }
 
@@ -851,57 +869,54 @@
     if (response_p->paa.pdn_type == IPv4) {
       char ip_v4_str[INET_ADDRSTRLEN] = {};
 
-      inet_ntop(AF_INET, &(response_p->paa.ipv4_address.s_addr), ip_v4_str,
-                INET_ADDRSTRLEN);
+      inet_ntop(
+          AF_INET, &(response_p->paa.ipv4_address.s_addr), ip_v4_str,
+          INET_ADDRSTRLEN);
+
       rc = amf_smf_create_session_req(
           response_p->imsi, response_p->apn, response_p->pdu_session_id,
           response_p->pdu_session_type, response_p->gnb_gtp_teid,
           response_p->pti, response_p->gnb_gtp_teid_ip_addr, ip_v4_str, NULL,
-          smf_ctx->apn_ambr);
-
-<<<<<<< HEAD
-    rc = amf_smf_create_ipv4_session_grpc_req(
-        response_p->imsi, response_p->apn, response_p->pdu_session_id,
-        response_p->pdu_session_type, response_p->gnb_gtp_teid, response_p->pti,
-        response_p->gnb_gtp_teid_ip_addr, ip_str, smf_ctx->apn_ambr,
-        smf_ctx->subscribed_qos);
-=======
+          smf_ctx->apn_ambr, smf_ctx->subscribed_qos);
+
       if (rc < 0) {
         OAILOG_ERROR(LOG_AMF_APP, "Create IPV4 Session \n");
       }
     }
->>>>>>> a989e6c7
 
     if (response_p->paa.pdn_type == IPv6) {
       char ip_v6_str[INET6_ADDRSTRLEN] = {};
 
-      inet_ntop(AF_INET6, &(response_p->paa.ipv6_address.s6_addr), ip_v6_str,
-                INET6_ADDRSTRLEN);
+      inet_ntop(
+          AF_INET6, &(response_p->paa.ipv6_address.s6_addr), ip_v6_str,
+          INET6_ADDRSTRLEN);
       rc = amf_smf_create_session_req(
           response_p->imsi, response_p->apn, response_p->pdu_session_id,
           response_p->pdu_session_type, response_p->gnb_gtp_teid,
           response_p->pti, response_p->gnb_gtp_teid_ip_addr, NULL, ip_v6_str,
-          smf_ctx->apn_ambr);
+          smf_ctx->apn_ambr, smf_ctx->subscribed_qos);
       if (rc < 0) {
         OAILOG_ERROR(LOG_AMF_APP, "Create IPV6 Session \n");
       }
     }
 
     if (response_p->paa.pdn_type == IPv4_AND_v6) {
-      char ip_v4_str[INET_ADDRSTRLEN] = {};
+      char ip_v4_str[INET_ADDRSTRLEN]  = {};
       char ip_v6_str[INET6_ADDRSTRLEN] = {};
 
-      inet_ntop(AF_INET, &(response_p->paa.ipv4_address.s_addr), ip_v4_str,
-                INET_ADDRSTRLEN);
-
-      inet_ntop(AF_INET6, &(response_p->paa.ipv6_address.s6_addr), ip_v6_str,
-                INET6_ADDRSTRLEN);
+      inet_ntop(
+          AF_INET, &(response_p->paa.ipv4_address.s_addr), ip_v4_str,
+          INET_ADDRSTRLEN);
+
+      inet_ntop(
+          AF_INET6, &(response_p->paa.ipv6_address.s6_addr), ip_v6_str,
+          INET6_ADDRSTRLEN);
 
       rc = amf_smf_create_session_req(
           response_p->imsi, response_p->apn, response_p->pdu_session_id,
           response_p->pdu_session_type, response_p->gnb_gtp_teid,
           response_p->pti, response_p->gnb_gtp_teid_ip_addr, ip_v4_str,
-          ip_v6_str, smf_ctx->apn_ambr);
+          ip_v6_str, smf_ctx->apn_ambr, smf_ctx->subscribed_qos);
 
       if (rc < 0) {
         OAILOG_ERROR(LOG_AMF_APP, "Create IPV4V6 Session \n");
@@ -915,7 +930,7 @@
 int amf_send_n11_update_location_req(amf_ue_ngap_id_t ue_id) {
   OAILOG_FUNC_IN(LOG_AMF_APP);
   ue_m5gmm_context_s* ue_context_p = NULL;
-  int rc = RETURNok;
+  int rc                           = RETURNok;
 
   OAILOG_INFO(
       LOG_AMF_APP,
@@ -925,23 +940,23 @@
   ue_context_p = amf_ue_context_exists_amf_ue_ngap_id(ue_id);
 
   if (ue_context_p) {
-    OAILOG_INFO(LOG_AMF_APP, "IMSI HANDLED =%lu\n",
-                ue_context_p->amf_context.imsi64);
+    OAILOG_INFO(
+        LOG_AMF_APP, "IMSI HANDLED =%lu\n", ue_context_p->amf_context.imsi64);
   } else {
-    OAILOG_ERROR(LOG_AMF_APP,
-                 "ue context not found for the ue_id= " AMF_UE_NGAP_ID_FMT,
-                 ue_id);
+    OAILOG_ERROR(
+        LOG_AMF_APP, "ue context not found for the ue_id= " AMF_UE_NGAP_ID_FMT,
+        ue_id);
     OAILOG_FUNC_RETURN(LOG_AMF_APP, rc);
   }
 
   s6a_update_location_req_t* s6a_ulr_p = new s6a_update_location_req_t();
 
-  IMSI64_TO_STRING(ue_context_p->amf_context.imsi64, s6a_ulr_p->imsi,
-                   IMSI_LENGTH);
-
-  s6a_ulr_p->imsi_length = strlen(s6a_ulr_p->imsi);
+  IMSI64_TO_STRING(
+      ue_context_p->amf_context.imsi64, s6a_ulr_p->imsi, IMSI_LENGTH);
+
+  s6a_ulr_p->imsi_length    = strlen(s6a_ulr_p->imsi);
   s6a_ulr_p->initial_attach = INITIAL_ATTACH;
-  plmn_t visited_plmn = {0};
+  plmn_t visited_plmn       = {0};
   COPY_PLMN(visited_plmn, ue_context_p->amf_context.originating_tai.plmn);
   memcpy(&s6a_ulr_p->visited_plmn, &visited_plmn, sizeof(plmn_t));
   s6a_ulr_p->rat_type = RAT_NG_RAN;
@@ -968,16 +983,15 @@
  **  Return     :  RETURNok, RETURNerror                                   **
  **                                                                        **
  ***************************************************************************/
-int handle_sm_message_routing_failure(amf_ue_ngap_id_t ue_id,
-                                      ULNASTransportMsg* ulmsg,
-                                      M5GMmCause m5gmmcause) {
-  int rc = RETURNok;
+int handle_sm_message_routing_failure(
+    amf_ue_ngap_id_t ue_id, ULNASTransportMsg* ulmsg, M5GMmCause m5gmmcause) {
+  int rc                   = RETURNok;
   DLNASTransportMsg* dlmsg = nullptr;
-  uint32_t bytes = 0;
-  uint32_t len = 0;
+  uint32_t bytes           = 0;
+  uint32_t len             = 0;
   bstring buffer;
   ue_m5gmm_context_s* ue_context = nullptr;
-  amf_nas_message_t msg = {};
+  amf_nas_message_t msg          = {};
 
   /*
         AMF shall perform if Max PDU Session limit exceeds
@@ -989,8 +1003,9 @@
   ue_context = amf_ue_context_exists_amf_ue_ngap_id(ue_id);
 
   if (!ue_context) {
-    OAILOG_ERROR(LOG_AMF_APP,
-                 "UE Context not found for UE ID: " AMF_UE_NGAP_ID_FMT, ue_id);
+    OAILOG_ERROR(
+        LOG_AMF_APP, "UE Context not found for UE ID: " AMF_UE_NGAP_ID_FMT,
+        ue_id);
     return RETURNerror;
   }
 
@@ -1012,7 +1027,7 @@
   dlmsg->extended_protocol_discriminator.extended_proto_discriminator =
       M5G_MOBILITY_MANAGEMENT_MESSAGES;
   len++;
-  dlmsg->spare_half_octet.spare = 0x00;
+  dlmsg->spare_half_octet.spare  = 0x00;
   dlmsg->sec_header_type.sec_hdr = SECURITY_HEADER_TYPE_NOT_PROTECTED;
   len++;
   dlmsg->message_type.msg_type =
@@ -1021,7 +1036,7 @@
   dlmsg->payload_container.iei = PAYLOAD_CONTAINER;
 
   // SmfMsg
-  dlmsg->payload_container_type.iei = 0;
+  dlmsg->payload_container_type.iei      = 0;
   dlmsg->payload_container_type.type_val = N1_SM_INFO;
   len++;
   dlmsg->pdu_session_identity.iei =
@@ -1031,7 +1046,7 @@
       ulmsg->payload_container.smf_msg.header.pdu_session_id;
   len++;
 
-  dlmsg->m5gmm_cause.iei = static_cast<uint8_t>(M5GIei::M5GMM_CAUSE);
+  dlmsg->m5gmm_cause.iei         = static_cast<uint8_t>(M5GIei::M5GMM_CAUSE);
   dlmsg->m5gmm_cause.m5gmm_cause = static_cast<uint8_t>(m5gmmcause);
   len += 2;
 
@@ -1059,11 +1074,11 @@
   }
 
   buffer = bfromcstralloc(len, "\0");
-  bytes = nas5g_message_encode(buffer->data, &msg, len,
-                               &ue_context->amf_context._security);
+  bytes  = nas5g_message_encode(
+      buffer->data, &msg, len, &ue_context->amf_context._security);
   if (bytes > 0) {
     buffer->slen = bytes;
-    rc = amf_app_handle_nas_dl_req(ue_id, buffer, M5G_AS_SUCCESS);
+    rc           = amf_app_handle_nas_dl_req(ue_id, buffer, M5G_AS_SUCCESS);
 
   } else {
     OAILOG_WARNING(LOG_AMF_APP, "NAS encode failed \n");
@@ -1092,12 +1107,11 @@
  **                                                                        **
  ***************************************************************************/
 
-int construct_pdu_session_reject_dl_req(uint8_t sequence_number,
-                                        uint8_t session_id, uint8_t pti,
-                                        uint8_t cause, bool is_security_enabled,
-                                        amf_nas_message_t* msg) {
-  uint32_t len = 0;
-  uint32_t container_len = 0;
+int construct_pdu_session_reject_dl_req(
+    uint8_t sequence_number, uint8_t session_id, uint8_t pti, uint8_t cause,
+    bool is_security_enabled, amf_nas_message_t* msg) {
+  uint32_t len             = 0;
+  uint32_t container_len   = 0;
   DLNASTransportMsg* dlmsg = nullptr;
 
   if (nullptr == msg) {
@@ -1117,7 +1131,7 @@
     msg->plain.amf.header.extended_protocol_discriminator =
         M5G_MOBILITY_MANAGEMENT_MESSAGES;
     msg->plain.amf.header.message_type = M5GMessageType::DLNASTRANSPORT;
-    msg->header.security_header_type = SECURITY_HEADER_TYPE_NOT_PROTECTED;
+    msg->header.security_header_type   = SECURITY_HEADER_TYPE_NOT_PROTECTED;
     dlmsg = &msg->plain.amf.msg.downlinknas5gtransport;
   }
 
@@ -1129,7 +1143,7 @@
   dlmsg->extended_protocol_discriminator.extended_proto_discriminator =
       M5G_MOBILITY_MANAGEMENT_MESSAGES;
   len++;
-  dlmsg->spare_half_octet.spare = 0x00;
+  dlmsg->spare_half_octet.spare  = 0x00;
   dlmsg->sec_header_type.sec_hdr = SECURITY_HEADER_TYPE_NOT_PROTECTED;
   len++;
   dlmsg->message_type.msg_type =
@@ -1138,7 +1152,7 @@
   dlmsg->payload_container.iei = PAYLOAD_CONTAINER;
 
   // SmfMsg
-  dlmsg->payload_container_type.iei = 0;
+  dlmsg->payload_container_type.iei      = 0;
   dlmsg->payload_container_type.type_val = N1_SM_INFO;
   len++;
   dlmsg->pdu_session_identity.iei =
@@ -1211,21 +1225,21 @@
  **  Return     :  RETURNok, RETURNerror                                   **
  **                                                                        **
  ***************************************************************************/
-int amf_pdu_session_establishment_reject(amf_ue_ngap_id_t ue_id,
-                                         uint8_t session_id, uint8_t pti,
-                                         uint8_t cause) {
-  int rc = RETURNok;
+int amf_pdu_session_establishment_reject(
+    amf_ue_ngap_id_t ue_id, uint8_t session_id, uint8_t pti, uint8_t cause) {
+  int rc         = RETURNok;
   uint32_t bytes = 0;
-  uint32_t len = 0;
+  uint32_t len   = 0;
   bstring buffer;
   ue_m5gmm_context_s* ue_context = nullptr;
-  amf_nas_message_t msg = {};
+  amf_nas_message_t msg          = {};
 
   ue_context = amf_ue_context_exists_amf_ue_ngap_id(ue_id);
 
   if (!ue_context) {
-    OAILOG_ERROR(LOG_AMF_APP,
-                 "UE Context not found for UE ID: " AMF_UE_NGAP_ID_FMT, ue_id);
+    OAILOG_ERROR(
+        LOG_AMF_APP, "UE Context not found for UE ID: " AMF_UE_NGAP_ID_FMT,
+        ue_id);
     return RETURNerror;
   }
 
@@ -1238,12 +1252,12 @@
     return RETURNerror;
   }
   buffer = bfromcstralloc(len, "\0");
-  bytes = nas5g_message_encode(buffer->data, &msg, len,
-                               &ue_context->amf_context._security);
+  bytes  = nas5g_message_encode(
+      buffer->data, &msg, len, &ue_context->amf_context._security);
 
   if (bytes > 0) {
     buffer->slen = bytes;
-    rc = amf_app_handle_nas_dl_req(ue_id, buffer, M5G_AS_SUCCESS);
+    rc           = amf_app_handle_nas_dl_req(ue_id, buffer, M5G_AS_SUCCESS);
 
   } else {
     OAILOG_WARNING(LOG_AMF_APP, "NAS encode failed \n");
