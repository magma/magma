/*
   Copyright 2020 The Magma Authors.
   This source code is licensed under the BSD-style license found in the
   LICENSE file in the root directory of this source tree.
   Unless required by applicable law or agreed to in writing, software
   distributed under the License is distributed on an "AS IS" BASIS,
   WITHOUT WARRANTIES OR CONDITIONS OF ANY KIND, either express or implied.
   See the License for the specific language governing permissions and
   limitations under the License.
*/

#include <iostream>
#include <sstream>
#include <cstdint>
#include <cstring>
#ifdef __cplusplus
extern "C" {
#endif
#include "lte/gateway/c/core/oai/common/log.h"
#ifdef __cplusplus
}
#endif
#include "lte/gateway/c/core/oai/tasks/nas5g/include/ies/M5GPayloadContainer.h"
#include "lte/gateway/c/core/oai/tasks/nas5g/include/M5GCommonDefs.h"

namespace magma5g {
PayloadContainerMsg::PayloadContainerMsg(){};
PayloadContainerMsg::~PayloadContainerMsg(){};

int PayloadContainerMsg::DecodePayloadContainerMsg(
    PayloadContainerMsg* payload_container, uint8_t iei, uint8_t* buffer,
    uint32_t len) {
  int decoded = 0;
  uint32_t ielen = 0;
  IES_DECODE_U16(buffer, decoded, ielen);
  payload_container->len = ielen;
  memcpy(&payload_container->contents, buffer + decoded,
         static_cast<int>(ielen));

  // SMF NAS Message Decode
  decoded += payload_container->smf_msg.SmfMsgDecodeMsg(
      &payload_container->smf_msg, payload_container->contents,
      static_cast<int>(ielen));

  return (decoded);
};

int PayloadContainerMsg::EncodePayloadContainerMsg(
    PayloadContainerMsg* payload_container, uint8_t iei, uint8_t* buffer,
    uint32_t len) {
  int encoded = 0;
  uint32_t ielen = 0;
  int tmp = 0;

<<<<<<< HEAD
  MLOG(MDEBUG) << "EncodePayloadContainerMsg__: len = " << std::hex
               << int(ielen) << std::endl;
=======
  ielen = payload_container->len;
>>>>>>> f5247398

  // SMF NAS Message Decode
  encoded += payload_container->smf_msg.SmfMsgEncodeMsg(
      &payload_container->smf_msg, payload_container->contents,
      payload_container->len);

  if (static_cast<int>(ielen) != encoded) {
    OAILOG_WARNING(
        LOG_NAS5G,
        "Length missmatch : IE length : %d, Encoded SMF message length : %d",
        ielen, encoded);
  }

  IES_ENCODE_U16(buffer, tmp, encoded);
  memcpy(buffer + tmp, payload_container->contents, encoded);

  return (encoded + tmp);
}
}  // namespace magma5g<|MERGE_RESOLUTION|>--- conflicted
+++ resolved
@@ -52,12 +52,7 @@
   uint32_t ielen = 0;
   int tmp = 0;
 
-<<<<<<< HEAD
-  MLOG(MDEBUG) << "EncodePayloadContainerMsg__: len = " << std::hex
-               << int(ielen) << std::endl;
-=======
   ielen = payload_container->len;
->>>>>>> f5247398
 
   // SMF NAS Message Decode
   encoded += payload_container->smf_msg.SmfMsgEncodeMsg(
