--- conflicted
+++ resolved
@@ -126,12 +126,12 @@
                           .DecodePDUSessionModificationRequestMsg(
                               &msg->msg.pdu_session_modif_request, buffer, len);
       break;
-    case PDU_SESSION_MODIFICATION_COMPLETE:
+    case M5GMessageType::PDU_SESSION_MODIFICATION_COMPLETE:
       decode_result =
           msg->msg.pdu_sess_mod_com.DecodePDUSessionModificationComplete(
               &msg->msg.pdu_sess_mod_com, buffer, len);
       break;
-    case PDU_SESSION_MODIFICATION_COMMAND_REJECT:
+    case M5GMessageType::PDU_SESSION_MODIFICATION_COMMAND_REJECT:
       decode_result = msg->msg.pdu_sess_mod_cmd_rej
                           .DecodePDUSessionModificationCommandReject(
                               &msg->msg.pdu_sess_mod_cmd_rej, buffer, len);
@@ -182,16 +182,12 @@
                           .EncodePDUSessionModificationRejectMsg(
                               &msg->msg.pdu_session_modif_reject, buffer, len);
       break;
-<<<<<<< HEAD
-    case PDU_SESSION_MODIFICATION_COMMAND:
+    case M5GMessageType::PDU_SESSION_MODIFICATION_COMMAND:
       encode_result =
           msg->msg.pdu_sess_mod_cmd.EncodePDUSessionModificationCommand(
               &msg->msg.pdu_sess_mod_cmd, buffer, len);
       break;
-    case PDU_SESSION_RELEASE_REJECT:
-=======
     case M5GMessageType::PDU_SESSION_RELEASE_REJECT:
->>>>>>> 9a5e6182
       encode_result =
           msg->msg.pdu_session_release_reject.EncodePDUSessionReleaseRejectMsg(
               &msg->msg.pdu_session_release_reject, buffer, len);
