/*
   Copyright 2020 The Magma Authors.
   This source code is licensed under the BSD-style license found in the
   LICENSE file in the root directory of this source tree.
   Unless required by applicable law or agreed to in writing, software
   distributed under the License is distributed on an "AS IS" BASIS,
   WITHOUT WARRANTIES OR CONDITIONS OF ANY KIND, either express or implied.
   See the License for the specific language governing permissions and
   limitations under the License.
 */

#include <sstream>
#include <cstdint>
#include "lte/gateway/c/core/oai/tasks/nas5g/include/ies/M5GSessionAMBR.h"
#include "lte/gateway/c/core/oai/tasks/nas5g/include/M5GCommonDefs.h"

namespace magma5g {
SessionAMBRMsg::SessionAMBRMsg() {}
SessionAMBRMsg::~SessionAMBRMsg() {}

// Decode SessionAMBR IE
int SessionAMBRMsg::DecodeSessionAMBRMsg(SessionAMBRMsg* session_ambr,
                                         uint8_t iei, uint8_t* buffer,
                                         uint32_t len) {
  int decoded = 0;
  CHECK_PDU_POINTER_AND_LENGTH_DECODER(buffer, AMBR_MIN_LEN, len);

  if (iei > 0) {
<<<<<<< HEAD
    session_ambr->iei = *buffer;
    CHECK_IEI_DECODER((unsigned char) iei, session_ambr->iei);
=======
    CHECK_IEI_DECODER((unsigned char)iei, session_ambr->iei);
>>>>>>> 7315653e
    MLOG(MDEBUG) << "In DecodeSessionAMBRMsg: iei" << std::hex << int(*buffer);
    decoded++;
  }

  IES_DECODE_U8(buffer, decoded, session_ambr->length);

  IES_DECODE_U8(buffer, decoded, session_ambr->dl_unit);
  IES_DECODE_U16(buffer, decoded, session_ambr->dl_session_ambr);

  IES_DECODE_U8(buffer, decoded, session_ambr->ul_unit);
  IES_DECODE_U16(buffer, decoded, session_ambr->ul_session_ambr);

  return (decoded);
}

// Encode SessionAMBR IE
int SessionAMBRMsg::EncodeSessionAMBRMsg(SessionAMBRMsg* session_ambr,
                                         uint8_t iei, uint8_t* buffer,
                                         uint32_t len) {
  uint8_t* lenPtr;
  uint32_t encoded = 0;

  // Checking IEI and pointer
  CHECK_PDU_POINTER_AND_LENGTH_ENCODER(buffer, AMBR_MIN_LEN, len);

  if (iei > 0) {
    CHECK_IEI_ENCODER((unsigned char)iei, session_ambr->iei);
    *buffer = iei;
    MLOG(MDEBUG) << "In EncodeSessionAMBRMsg: iei" << std::hex << int(*buffer);
    encoded++;
  }

<<<<<<< HEAD
  lenPtr              = reinterpret_cast<uint8_t*>(buffer + encoded);
=======
  lenPtr = (uint8_t*)(buffer + encoded);
>>>>>>> 7315653e
  *(buffer + encoded) = session_ambr->length;
  encoded++;

  *(buffer + encoded) = session_ambr->dl_unit;
  encoded++;

  IES_ENCODE_U16(buffer, encoded, session_ambr->dl_session_ambr);

  *(buffer + encoded) = session_ambr->ul_unit;
  encoded++;

  IES_ENCODE_U16(buffer, encoded, session_ambr->ul_session_ambr);
  *lenPtr = encoded - 1 - ((iei > 0) ? 1 : 0);

  return (encoded);
}
}  // namespace magma5g<|MERGE_RESOLUTION|>--- conflicted
+++ resolved
@@ -26,12 +26,7 @@
   CHECK_PDU_POINTER_AND_LENGTH_DECODER(buffer, AMBR_MIN_LEN, len);
 
   if (iei > 0) {
-<<<<<<< HEAD
-    session_ambr->iei = *buffer;
-    CHECK_IEI_DECODER((unsigned char) iei, session_ambr->iei);
-=======
     CHECK_IEI_DECODER((unsigned char)iei, session_ambr->iei);
->>>>>>> 7315653e
     MLOG(MDEBUG) << "In DecodeSessionAMBRMsg: iei" << std::hex << int(*buffer);
     decoded++;
   }
@@ -64,11 +59,7 @@
     encoded++;
   }
 
-<<<<<<< HEAD
-  lenPtr              = reinterpret_cast<uint8_t*>(buffer + encoded);
-=======
-  lenPtr = (uint8_t*)(buffer + encoded);
->>>>>>> 7315653e
+  lenPtr = reinterpret_cast<uint8_t*>(buffer + encoded);
   *(buffer + encoded) = session_ambr->length;
   encoded++;
 
