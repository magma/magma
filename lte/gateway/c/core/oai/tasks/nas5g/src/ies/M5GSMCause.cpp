/*
Copyright 2020 The Magma Authors.
This source code is licensed under the BSD-style license found in the
LICENSE file in the root directory of this source tree.
Unless required by applicable law or agreed to in writing, software
distributed under the License is distributed on an "AS IS" BASIS,
WITHOUT WARRANTIES OR CONDITIONS OF ANY KIND, either express or implied.
See the License for the specific language governing permissions and
limitations under the License.
*/

#include <iostream>
#include <sstream>
#include <cstdint>
#include <cstring>
#include "lte/gateway/c/core/oai/tasks/nas5g/include/ies/M5GSMCause.h"
#include "lte/gateway/c/core/oai/tasks/nas5g/include/M5GCommonDefs.h"

namespace magma5g {
M5GSMCauseMsg::M5GSMCauseMsg() {}
M5GSMCauseMsg::~M5GSMCauseMsg() {}

// Decode M5GSMCause IE
int M5GSMCauseMsg::DecodeM5GSMCauseMsg(M5GSMCauseMsg* m5gsm_cause, uint8_t iei,
                                       uint8_t* buffer, uint32_t len) {
  int decoded = 0;

  // CHECKING IEI
  if (iei > 0) {
    m5gsm_cause->iei = *buffer;
<<<<<<< HEAD
    CHECK_IEI_DECODER(iei, (unsigned char) m5gsm_cause->iei);
    decoded++;
=======
    CHECK_IEI_DECODER(iei, (unsigned char)m5gsm_cause->iei);
>>>>>>> 7315653e
  }

  m5gsm_cause->cause_value = *buffer;
  decoded++;
  MLOG(MDEBUG) << "DecodeM5GSMCauseMsg__: iei = " << std::hex
               << int(m5gsm_cause->iei) << std::endl;
  MLOG(MDEBUG) << "DecodeM5GSMCauseMsg__: cause_value = " << std::hex
               << int(m5gsm_cause->cause_value) << std::endl;

  return (decoded);
}

// Encode M5GSMCause IE
int M5GSMCauseMsg::EncodeM5GSMCauseMsg(M5GSMCauseMsg* m5gsm_cause, uint8_t iei,
                                       uint8_t* buffer, uint32_t len) {
  int encoded = 0;

  // CHECKING IEI
  if (iei > 0) {
<<<<<<< HEAD
    *buffer = m5gsm_cause->iei;
    CHECK_IEI_DECODER(iei, (unsigned char) m5gsm_cause->iei);
=======
    m5gsm_cause->iei = *buffer;
    CHECK_IEI_DECODER(iei, (unsigned char)m5gsm_cause->iei);
>>>>>>> 7315653e
    encoded++;
  }

  *(buffer + encoded) = m5gsm_cause->cause_value;
  encoded++;
  MLOG(MDEBUG) << "EncodeM5GSMCauseMsg__: cause_value = " << std::hex
               << int(m5gsm_cause->cause_value) << std::endl;

  return (encoded);
}
}  // namespace magma5g<|MERGE_RESOLUTION|>--- conflicted
+++ resolved
@@ -28,12 +28,7 @@
   // CHECKING IEI
   if (iei > 0) {
     m5gsm_cause->iei = *buffer;
-<<<<<<< HEAD
-    CHECK_IEI_DECODER(iei, (unsigned char) m5gsm_cause->iei);
-    decoded++;
-=======
     CHECK_IEI_DECODER(iei, (unsigned char)m5gsm_cause->iei);
->>>>>>> 7315653e
   }
 
   m5gsm_cause->cause_value = *buffer;
@@ -53,13 +48,8 @@
 
   // CHECKING IEI
   if (iei > 0) {
-<<<<<<< HEAD
-    *buffer = m5gsm_cause->iei;
-    CHECK_IEI_DECODER(iei, (unsigned char) m5gsm_cause->iei);
-=======
     m5gsm_cause->iei = *buffer;
     CHECK_IEI_DECODER(iei, (unsigned char)m5gsm_cause->iei);
->>>>>>> 7315653e
     encoded++;
   }
 
