/*
 * Copyright 2020 The Magma Authors.
 *
 * This source code is licensed under the BSD-style license found in the
 * LICENSE file in the root directory of this source tree.
 *
 * Unless required by applicable law or agreed to in writing, software
 * distributed under the License is distributed on an "AS IS" BASIS,
 * WITHOUT WARRANTIES OR CONDITIONS OF ANY KIND, either express or implied.
 * See the License for the specific language governing permissions and
 * limitations under the License.
 */

#include <string>

#ifdef __cplusplus
extern "C" {
#endif
#include "lte/gateway/c/core/oai/include/amf_service_handler.h"
#include "lte/gateway/c/core/oai/common/log.h"
#include "lte/gateway/c/core/oai/common/conversions.h"
#ifdef __cplusplus
}
#endif

#include "lte/gateway/c/core/oai/tasks/grpc_service/AmfServiceImpl.h"
#include "lte/protos/session_manager.pb.h"
#include "lte/protos/subscriberdb.pb.h"

namespace grpc {

class ServerContext;
}  // namespace grpc

using grpc::ServerContext;
using grpc::Status;
using magma::lte::SetSmNotificationContext;
using magma::lte::SetSMSessionContextAccess;
using magma::lte::SmContextVoid;
using magma::lte::SmfPduSessionSmContext;

namespace magma {
using namespace lte;
#define TEID_SIZE 4
#define UPF_IPV4_ADDR_SIZE 4

AmfServiceImpl::AmfServiceImpl() {}

// Remove the Leading IMSI string if present
inline void get_subscriber_id(const std::string& subscriber_id, char* imsi) {
  // No parameter check as these should always be filled up
  uint8_t imsi_len = 0;

  // Check if the subscriber information received contains IMSI
  if (subscriber_id.compare(0, 4, "IMSI") == 0) {
    // If yes then remove the same
    imsi_len = strlen("IMSI");
  }

  strcpy(imsi, subscriber_id.c_str() + imsi_len);
}

Status AmfServiceImpl::SetAmfNotification(ServerContext* context,
                                          const SetSmNotificationContext* notif,
                                          SmContextVoid* response) {
  OAILOG_INFO(LOG_UTIL, "Received  GRPC SetSmNotificationContext request\n");
  // ToDo processing ITTI,ZMQ

  itti_n11_received_notification_t itti_msg;
  auto& notify_common = notif->common_context();
  auto& req_m5g = notif->rat_specific_notification();

  // CommonSessionContext
  get_subscriber_id(notify_common.sid().id(), itti_msg.imsi);

  itti_msg.sm_session_fsm_state =
      (SMSessionFSMState_response)notify_common.sm_session_state();
  itti_msg.sm_session_version = notify_common.sm_session_version();

  // RatSpecificContextAccess
  itti_msg.pdu_session_id = req_m5g.pdu_session_id();
  itti_msg.request_type = (RequestType_received)req_m5g.request_type();
  itti_msg.pdu_session_type = (pdu_session_type_t)req_m5g.pdu_session_type();
  itti_msg.m5g_sm_capability.reflective_qos =
      req_m5g.m5g_sm_capability().reflective_qos();
  itti_msg.m5g_sm_capability.multi_homed_ipv6_pdu_session =
      req_m5g.m5g_sm_capability().multi_homed_ipv6_pdu_session();
  itti_msg.m5gsm_cause = (m5g_sm_cause_t)req_m5g.m5gsm_cause();

  // pdu_change
  itti_msg.notify_ue_evnt = (notify_ue_event)req_m5g.notify_ue_event();

  send_n11_notification_received_itti(&itti_msg);
  return Status::OK;
}
// Set message from SessionD received
Status AmfServiceImpl::SetSmfSessionContext(
    ServerContext* context, const SetSMSessionContextAccess* request,
    SmContextVoid* response) {
  struct in_addr ip_addr = {0};
  char ip_v4_str[INET_ADDRSTRLEN] = {0};
  char ip_v6_str[INET6_ADDRSTRLEN] = {0};

  uint32_t ip_int = 0;
  OAILOG_INFO(LOG_UTIL,
              "Received GRPC SetSmfSessionContext request from SMF\n");

  itti_n11_create_pdu_session_response_t itti_msg;
  auto& req_common = request->common_context();
  auto& req_m5g = request->rat_specific_context().m5g_session_context_rsp();

  // CommonSessionContext
  get_subscriber_id(req_common.sid().id(), itti_msg.imsi);

  itti_msg.sm_session_fsm_state =
      (sm_session_fsm_state_t)req_common.sm_session_state();
  itti_msg.sm_session_version = req_common.sm_session_version();

  // RatSpecificContextAccess
  itti_msg.pdu_session_id = req_m5g.pdu_session_id();
  itti_msg.pdu_session_type = (pdu_session_type_t)req_m5g.pdu_session_type();
  itti_msg.selected_ssc_mode = (ssc_mode_t)req_m5g.selected_ssc_mode();
  itti_msg.m5gsm_cause = (m5g_sm_cause_t)req_m5g.m5gsm_cause();

<<<<<<< HEAD
  itti_msg.session_ambr.uplink_unit_type = req_m5g.subscribed_qos().br_unit();
  itti_msg.session_ambr.uplink_units = req_m5g.subscribed_qos().apn_ambr_ul();

  itti_msg.session_ambr.downlink_unit_type = req_m5g.subscribed_qos().br_unit();
  itti_msg.session_ambr.downlink_units = req_m5g.subscribed_qos().apn_ambr_dl();
=======
  itti_msg.session_ambr.uplink_unit_type = req_m5g.session_ambr().br_unit();
  itti_msg.session_ambr.uplink_units =
      (uint32_t)req_m5g.session_ambr().max_bandwidth_ul();

  itti_msg.session_ambr.downlink_unit_type = req_m5g.session_ambr().br_unit();
  itti_msg.session_ambr.downlink_units =
      (uint32_t)req_m5g.session_ambr().max_bandwidth_dl();
>>>>>>> a989e6c7

  // authorized qos profile
  itti_msg.qos_list.qos_flow_req_item.qos_flow_identifier =
      req_m5g.subscribed_qos().qos_class_id();

  itti_msg.qos_list.qos_flow_req_item.qos_flow_level_qos_param
      .qos_characteristic.non_dynamic_5QI_desc.fiveQI =
      req_m5g.subscribed_qos().qos_class_id();  // enum
  itti_msg.qos_list.qos_flow_req_item.qos_flow_level_qos_param
      .alloc_reten_priority.priority_level =
      req_m5g.subscribed_qos().priority_level();  // uint32
  itti_msg.qos_list.qos_flow_req_item.qos_flow_level_qos_param
      .alloc_reten_priority.pre_emption_cap =
<<<<<<< HEAD
      (pre_emption_capability) req_m5g.subscribed_qos()
          .preemption_capability();  // enum
  itti_msg.qos_list.qos_flow_req_item.qos_flow_level_qos_param
      .alloc_reten_priority.pre_emption_vul =
      (pre_emption_vulnerability) req_m5g.subscribed_qos()
          .preemption_vulnerability();  // enum
=======
      (pre_emption_capability)req_m5g.qos().arp().pre_capability();  // enum
  itti_msg.qos_list.qos_flow_req_item.qos_flow_level_qos_param
      .alloc_reten_priority.pre_emption_vul =
      (pre_emption_vulnerability)req_m5g.qos()
          .arp()
          .pre_vulnerability();  // enum
>>>>>>> a989e6c7

  // get the 4 byte UPF TEID and UPF IP message
  uint32_t nteid = req_m5g.upf_endpoint().teid();
  itti_msg.upf_endpoint.teid[0] = (nteid >> 24) & 0xFF;
  itti_msg.upf_endpoint.teid[1] = (nteid >> 16) & 0xFF;
  itti_msg.upf_endpoint.teid[2] = (nteid >> 8) & 0xFF;
  itti_msg.upf_endpoint.teid[3] = nteid & 0xFF;

  if (req_m5g.upf_endpoint().end_ipv4_addr().size() > 0) {
    inet_pton(AF_INET, req_m5g.upf_endpoint().end_ipv4_addr().c_str(),
              itti_msg.upf_endpoint.end_ipv4_addr);
  }

  strcpy((char*)itti_msg.procedure_trans_identity,
         req_m5g.procedure_trans_identity().c_str());  // pdu_change
  itti_msg.always_on_pdu_session_indication =
      req_m5g.always_on_pdu_session_indication();
  itti_msg.allowed_ssc_mode = (ssc_mode_t)req_m5g.allowed_ssc_mode();
  itti_msg.m5gsm_congetion_re_attempt_indicator =
      req_m5g.m5g_sm_congestion_reattempt_indicator();

  // PDU IP address coming from SMF in human-readable format has to be packed
  // into 4 raw bytes in hex for NAS5G layer

  if (req_common.ue_ipv4().size() > 0) {
    inet_pton(AF_INET, req_common.ue_ipv4().c_str(),
              &(itti_msg.pdu_address.ipv4_address));
    uint32_t ip_int = ntohl(ip_addr.s_addr);

    itti_msg.pdu_address.pdn_type = IPv4;
  }

  if (req_common.ue_ipv6().size() > 0) {
    inet_pton(AF_INET6, req_common.ue_ipv6().c_str(),
              &(itti_msg.pdu_address.ipv6_address));

    if (req_common.ue_ipv4().size() == 0) {
      itti_msg.pdu_address.pdn_type = IPv6;
    } else {
      itti_msg.pdu_address.pdn_type = IPv4_AND_v6;
    }

    itti_msg.pdu_address.ipv6_prefix_length = IPV6_PREFIX_LEN;
  }

  send_n11_create_pdu_session_resp_itti(&itti_msg);
  OAILOG_INFO(LOG_UTIL, "Received  GRPC SetSMSessionContextAccess request \n");
  return Status::OK;
}

}  // namespace magma<|MERGE_RESOLUTION|>--- conflicted
+++ resolved
@@ -60,35 +60,35 @@
   strcpy(imsi, subscriber_id.c_str() + imsi_len);
 }
 
-Status AmfServiceImpl::SetAmfNotification(ServerContext* context,
-                                          const SetSmNotificationContext* notif,
-                                          SmContextVoid* response) {
+Status AmfServiceImpl::SetAmfNotification(
+    ServerContext* context, const SetSmNotificationContext* notif,
+    SmContextVoid* response) {
   OAILOG_INFO(LOG_UTIL, "Received  GRPC SetSmNotificationContext request\n");
   // ToDo processing ITTI,ZMQ
 
   itti_n11_received_notification_t itti_msg;
   auto& notify_common = notif->common_context();
-  auto& req_m5g = notif->rat_specific_notification();
+  auto& req_m5g       = notif->rat_specific_notification();
 
   // CommonSessionContext
   get_subscriber_id(notify_common.sid().id(), itti_msg.imsi);
 
   itti_msg.sm_session_fsm_state =
-      (SMSessionFSMState_response)notify_common.sm_session_state();
+      (SMSessionFSMState_response) notify_common.sm_session_state();
   itti_msg.sm_session_version = notify_common.sm_session_version();
 
   // RatSpecificContextAccess
-  itti_msg.pdu_session_id = req_m5g.pdu_session_id();
-  itti_msg.request_type = (RequestType_received)req_m5g.request_type();
-  itti_msg.pdu_session_type = (pdu_session_type_t)req_m5g.pdu_session_type();
+  itti_msg.pdu_session_id   = req_m5g.pdu_session_id();
+  itti_msg.request_type     = (RequestType_received) req_m5g.request_type();
+  itti_msg.pdu_session_type = (pdu_session_type_t) req_m5g.pdu_session_type();
   itti_msg.m5g_sm_capability.reflective_qos =
       req_m5g.m5g_sm_capability().reflective_qos();
   itti_msg.m5g_sm_capability.multi_homed_ipv6_pdu_session =
       req_m5g.m5g_sm_capability().multi_homed_ipv6_pdu_session();
-  itti_msg.m5gsm_cause = (m5g_sm_cause_t)req_m5g.m5gsm_cause();
+  itti_msg.m5gsm_cause = (m5g_sm_cause_t) req_m5g.m5gsm_cause();
 
   // pdu_change
-  itti_msg.notify_ue_evnt = (notify_ue_event)req_m5g.notify_ue_event();
+  itti_msg.notify_ue_evnt = (notify_ue_event) req_m5g.notify_ue_event();
 
   send_n11_notification_received_itti(&itti_msg);
   return Status::OK;
@@ -97,46 +97,36 @@
 Status AmfServiceImpl::SetSmfSessionContext(
     ServerContext* context, const SetSMSessionContextAccess* request,
     SmContextVoid* response) {
-  struct in_addr ip_addr = {0};
-  char ip_v4_str[INET_ADDRSTRLEN] = {0};
+  struct in_addr ip_addr           = {0};
+  char ip_v4_str[INET_ADDRSTRLEN]  = {0};
   char ip_v6_str[INET6_ADDRSTRLEN] = {0};
 
   uint32_t ip_int = 0;
-  OAILOG_INFO(LOG_UTIL,
-              "Received GRPC SetSmfSessionContext request from SMF\n");
+  OAILOG_INFO(
+      LOG_UTIL, "Received GRPC SetSmfSessionContext request from SMF\n");
 
   itti_n11_create_pdu_session_response_t itti_msg;
   auto& req_common = request->common_context();
-  auto& req_m5g = request->rat_specific_context().m5g_session_context_rsp();
+  auto& req_m5g    = request->rat_specific_context().m5g_session_context_rsp();
 
   // CommonSessionContext
   get_subscriber_id(req_common.sid().id(), itti_msg.imsi);
 
   itti_msg.sm_session_fsm_state =
-      (sm_session_fsm_state_t)req_common.sm_session_state();
+      (sm_session_fsm_state_t) req_common.sm_session_state();
   itti_msg.sm_session_version = req_common.sm_session_version();
 
   // RatSpecificContextAccess
-  itti_msg.pdu_session_id = req_m5g.pdu_session_id();
-  itti_msg.pdu_session_type = (pdu_session_type_t)req_m5g.pdu_session_type();
-  itti_msg.selected_ssc_mode = (ssc_mode_t)req_m5g.selected_ssc_mode();
-  itti_msg.m5gsm_cause = (m5g_sm_cause_t)req_m5g.m5gsm_cause();
-
-<<<<<<< HEAD
+  itti_msg.pdu_session_id    = req_m5g.pdu_session_id();
+  itti_msg.pdu_session_type  = (pdu_session_type_t) req_m5g.pdu_session_type();
+  itti_msg.selected_ssc_mode = (ssc_mode_t) req_m5g.selected_ssc_mode();
+  itti_msg.m5gsm_cause       = (m5g_sm_cause_t) req_m5g.m5gsm_cause();
+
   itti_msg.session_ambr.uplink_unit_type = req_m5g.subscribed_qos().br_unit();
   itti_msg.session_ambr.uplink_units = req_m5g.subscribed_qos().apn_ambr_ul();
 
   itti_msg.session_ambr.downlink_unit_type = req_m5g.subscribed_qos().br_unit();
   itti_msg.session_ambr.downlink_units = req_m5g.subscribed_qos().apn_ambr_dl();
-=======
-  itti_msg.session_ambr.uplink_unit_type = req_m5g.session_ambr().br_unit();
-  itti_msg.session_ambr.uplink_units =
-      (uint32_t)req_m5g.session_ambr().max_bandwidth_ul();
-
-  itti_msg.session_ambr.downlink_unit_type = req_m5g.session_ambr().br_unit();
-  itti_msg.session_ambr.downlink_units =
-      (uint32_t)req_m5g.session_ambr().max_bandwidth_dl();
->>>>>>> a989e6c7
 
   // authorized qos profile
   itti_msg.qos_list.qos_flow_req_item.qos_flow_identifier =
@@ -150,39 +140,32 @@
       req_m5g.subscribed_qos().priority_level();  // uint32
   itti_msg.qos_list.qos_flow_req_item.qos_flow_level_qos_param
       .alloc_reten_priority.pre_emption_cap =
-<<<<<<< HEAD
       (pre_emption_capability) req_m5g.subscribed_qos()
           .preemption_capability();  // enum
   itti_msg.qos_list.qos_flow_req_item.qos_flow_level_qos_param
       .alloc_reten_priority.pre_emption_vul =
       (pre_emption_vulnerability) req_m5g.subscribed_qos()
           .preemption_vulnerability();  // enum
-=======
-      (pre_emption_capability)req_m5g.qos().arp().pre_capability();  // enum
-  itti_msg.qos_list.qos_flow_req_item.qos_flow_level_qos_param
-      .alloc_reten_priority.pre_emption_vul =
-      (pre_emption_vulnerability)req_m5g.qos()
-          .arp()
-          .pre_vulnerability();  // enum
->>>>>>> a989e6c7
 
   // get the 4 byte UPF TEID and UPF IP message
-  uint32_t nteid = req_m5g.upf_endpoint().teid();
+  uint32_t nteid                = req_m5g.upf_endpoint().teid();
   itti_msg.upf_endpoint.teid[0] = (nteid >> 24) & 0xFF;
   itti_msg.upf_endpoint.teid[1] = (nteid >> 16) & 0xFF;
   itti_msg.upf_endpoint.teid[2] = (nteid >> 8) & 0xFF;
   itti_msg.upf_endpoint.teid[3] = nteid & 0xFF;
 
   if (req_m5g.upf_endpoint().end_ipv4_addr().size() > 0) {
-    inet_pton(AF_INET, req_m5g.upf_endpoint().end_ipv4_addr().c_str(),
-              itti_msg.upf_endpoint.end_ipv4_addr);
-  }
-
-  strcpy((char*)itti_msg.procedure_trans_identity,
-         req_m5g.procedure_trans_identity().c_str());  // pdu_change
+    inet_pton(
+        AF_INET, req_m5g.upf_endpoint().end_ipv4_addr().c_str(),
+        itti_msg.upf_endpoint.end_ipv4_addr);
+  }
+
+  strcpy(
+      (char*) itti_msg.procedure_trans_identity,
+      req_m5g.procedure_trans_identity().c_str());  // pdu_change
   itti_msg.always_on_pdu_session_indication =
       req_m5g.always_on_pdu_session_indication();
-  itti_msg.allowed_ssc_mode = (ssc_mode_t)req_m5g.allowed_ssc_mode();
+  itti_msg.allowed_ssc_mode = (ssc_mode_t) req_m5g.allowed_ssc_mode();
   itti_msg.m5gsm_congetion_re_attempt_indicator =
       req_m5g.m5g_sm_congestion_reattempt_indicator();
 
@@ -190,16 +173,18 @@
   // into 4 raw bytes in hex for NAS5G layer
 
   if (req_common.ue_ipv4().size() > 0) {
-    inet_pton(AF_INET, req_common.ue_ipv4().c_str(),
-              &(itti_msg.pdu_address.ipv4_address));
+    inet_pton(
+        AF_INET, req_common.ue_ipv4().c_str(),
+        &(itti_msg.pdu_address.ipv4_address));
     uint32_t ip_int = ntohl(ip_addr.s_addr);
 
     itti_msg.pdu_address.pdn_type = IPv4;
   }
 
   if (req_common.ue_ipv6().size() > 0) {
-    inet_pton(AF_INET6, req_common.ue_ipv6().c_str(),
-              &(itti_msg.pdu_address.ipv6_address));
+    inet_pton(
+        AF_INET6, req_common.ue_ipv6().c_str(),
+        &(itti_msg.pdu_address.ipv6_address));
 
     if (req_common.ue_ipv4().size() == 0) {
       itti_msg.pdu_address.pdn_type = IPv6;
