/*
 * Copyright 2020 The Magma Authors.
 *
 * This source code is licensed under the BSD-style license found in the
 * LICENSE file in the root directory of this source tree.
 *
 * Unless required by applicable law or agreed to in writing, software
 * distributed under the License is distributed on an "AS IS" BASIS,
 * WITHOUT WARRANTIES OR CONDITIONS OF ANY KIND, either express or implied.
 * See the License for the specific language governing permissions and
 * limitations under the License.
 */

#include <string>
#include <folly/IPAddress.h>

#ifdef __cplusplus
extern "C" {
#endif
#include "lte/gateway/c/core/oai/include/amf_service_handler.h"
#include "lte/gateway/c/core/oai/common/log.h"
#include "lte/gateway/c/core/oai/common/conversions.h"
#ifdef __cplusplus
}
#endif

#include "lte/gateway/c/core/oai/tasks/grpc_service/AmfServiceImpl.h"
#include "lte/protos/session_manager.pb.h"
#include "lte/protos/subscriberdb.pb.h"

namespace grpc {

class ServerContext;
}  // namespace grpc

using grpc::ServerContext;
using grpc::Status;
using magma::lte::SetSmNotificationContext;
using magma::lte::SetSMSessionContextAccess;
using magma::lte::SmContextVoid;
using magma::lte::SmfPduSessionSmContext;

namespace magma {
using namespace lte;
#define TEID_SIZE 4
#define UPF_IPV4_ADDR_SIZE 4

AmfServiceImpl::AmfServiceImpl() {}

// Remove the Leading IMSI string if present
inline void get_subscriber_id(const std::string& subscriber_id, char* imsi) {
  // No parameter check as these should always be filled up
  uint8_t imsi_len = 0;

  // Check if the subscriber information received contains IMSI
  if (subscriber_id.compare(0, 4, "IMSI") == 0) {
    // If yes then remove the same
    imsi_len = strlen("IMSI");
  }

  strcpy(imsi, subscriber_id.c_str() + imsi_len);
}

Status AmfServiceImpl::SetAmfNotification(
    ServerContext* context, const SetSmNotificationContext* notif,
    SmContextVoid* response) {
  OAILOG_INFO(LOG_UTIL, "Received  GRPC SetSmNotificationContext request\n");
  // ToDo processing ITTI,ZMQ

  itti_n11_received_notification_t itti_msg;
  auto& notify_common = notif->common_context();
  auto& req_m5g       = notif->rat_specific_notification();

  // CommonSessionContext
  get_subscriber_id(notify_common.sid().id(), itti_msg.imsi);

  itti_msg.sm_session_fsm_state =
      (SMSessionFSMState_response) notify_common.sm_session_state();
  itti_msg.sm_session_version = notify_common.sm_session_version();

  // RatSpecificContextAccess
  itti_msg.pdu_session_id   = req_m5g.pdu_session_id();
  itti_msg.request_type     = (RequestType_received) req_m5g.request_type();
  itti_msg.pdu_session_type = (pdu_session_type_t) req_m5g.pdu_session_type();
  itti_msg.m5g_sm_capability.reflective_qos =
      req_m5g.m5g_sm_capability().reflective_qos();
  itti_msg.m5g_sm_capability.multi_homed_ipv6_pdu_session =
      req_m5g.m5g_sm_capability().multi_homed_ipv6_pdu_session();
  itti_msg.m5gsm_cause = (m5g_sm_cause_t) req_m5g.m5gsm_cause();

  // pdu_change
  itti_msg.notify_ue_evnt = (notify_ue_event) req_m5g.notify_ue_event();

  send_n11_notification_received_itti(&itti_msg);
  return Status::OK;
}
// Set message from SessionD received
Status AmfServiceImpl::SetSmfSessionContext(
    ServerContext* context, const SetSMSessionContextAccess* request,
    SmContextVoid* response) {
  struct in_addr ip_addr          = {0};
  char ip_str[INET_ADDRSTRLEN]    = {0};
  uint32_t ip_int                 = 0;
  uint32_t index1                 = 0;
  uint32_t index2                 = 0;
  traffic_flow_template_t* ul_tft = NULL;
  traffic_flow_template_t* dl_tft = NULL;
  int ul_count_packetfilters      = 0;
  int dl_count_packetfilters      = 0;
  OAILOG_INFO(
      LOG_UTIL, "Received GRPC SetSmfSessionContext request from SMF\n");

  itti_n11_create_pdu_session_response_t itti_msg;
  auto& req_common = request->common_context();
  auto& req_m5g    = request->rat_specific_context().m5g_session_context_rsp();

  // CommonSessionContext
  get_subscriber_id(req_common.sid().id(), itti_msg.imsi);

  itti_msg.sm_session_fsm_state =
      (sm_session_fsm_state_t) req_common.sm_session_state();
  itti_msg.sm_session_version = req_common.sm_session_version();

  // RatSpecificContextAccess
  itti_msg.pdu_session_id    = req_m5g.pdu_session_id();
  itti_msg.pdu_session_type  = (pdu_session_type_t) req_m5g.pdu_session_type();
  itti_msg.selected_ssc_mode = (ssc_mode_t) req_m5g.selected_ssc_mode();
  itti_msg.m5gsm_cause       = (m5g_sm_cause_t) req_m5g.m5gsm_cause();

  itti_msg.session_ambr.uplink_unit_type = req_m5g.subscribed_qos().br_unit();
  itti_msg.session_ambr.uplink_units = req_m5g.subscribed_qos().apn_ambr_ul();

  itti_msg.session_ambr.downlink_unit_type = req_m5g.subscribed_qos().br_unit();
  itti_msg.session_ambr.downlink_units = req_m5g.subscribed_qos().apn_ambr_dl();

<<<<<<< HEAD
  itti_msg.qos_flow_list.maxNumOfQosFlows = req_m5g.qospolicy_size();
  for (int i = 0; i < req_m5g.qospolicy_size(); i++) {
    ul_tft         = &itti_msg.qos_flow_list.item[i].qos_flow_req_item.ul_tft;
    auto& qos_rule = req_m5g.qospolicy(i);
    itti_msg.qos_flow_list.item[i].qos_flow_req_item.qos_flow_identifier =
        qos_rule.qos().qos().qci();

    itti_msg.qos_flow_list.item[i]
        .qos_flow_req_item.qos_flow_level_qos_param.qos_characteristic
        .non_dynamic_5QI_desc.fiveQI = qos_rule.qos().qos().qci();  // enum
    itti_msg.qos_flow_list.item[i]
        .qos_flow_req_item.qos_flow_level_qos_param.alloc_reten_priority
        .priority_level =
        qos_rule.qos().qos().arp().priority_level();  // uint32
    itti_msg.qos_flow_list.item[i]
        .qos_flow_req_item.qos_flow_level_qos_param.alloc_reten_priority
        .pre_emption_cap = (pre_emption_capability) qos_rule.qos()
                               .qos()
                               .arp()
                               .pre_capability();  // enum
    itti_msg.qos_flow_list.item[i]
        .qos_flow_req_item.qos_flow_level_qos_param.alloc_reten_priority
        .pre_emption_vul = (pre_emption_vulnerability) qos_rule.qos()
                               .qos()
                               .arp()
                               .pre_vulnerability();  // enum
    itti_msg.qos_flow_list.item[i].qos_flow_req_item.qos_flow_action =
        (qos_flow_action_t) qos_rule.policy_action();  // enum
    itti_msg.qos_flow_list.item[i].qos_flow_req_item.qos_flow_version =
        qos_rule.version();  // uint32
    strcpy(
        reinterpret_cast<char*>(
            itti_msg.qos_flow_list.item[i].qos_flow_req_item.rule_id),
        qos_rule.qos().id().c_str());

    // flow descriptor
    itti_msg.qos_flow_list.item[i]
        .qos_flow_req_item.qos_flow_descriptor.qos_flow_identifier =
        qos_rule.qos().qos().qci();
    itti_msg.qos_flow_list.item[i]
        .qos_flow_req_item.qos_flow_descriptor.fiveQi =
        qos_rule.qos().qos().qci();
    itti_msg.qos_flow_list.item[i]
        .qos_flow_req_item.qos_flow_descriptor.mbr_dl =
        qos_rule.qos().qos().max_req_bw_dl();
    itti_msg.qos_flow_list.item[i]
        .qos_flow_req_item.qos_flow_descriptor.mbr_ul =
        qos_rule.qos().qos().max_req_bw_ul();
    itti_msg.qos_flow_list.item[i]
        .qos_flow_req_item.qos_flow_descriptor.gbr_dl =
        qos_rule.qos().qos().gbr_dl();
    itti_msg.qos_flow_list.item[i]
        .qos_flow_req_item.qos_flow_descriptor.mbr_ul =
        qos_rule.qos().qos().gbr_ul();
    for (const auto& flow : qos_rule.qos().flow_list()) {
      if (flow.action() == FlowDescription::DENY) {
        continue;
      }

      if ((flow.match().direction() == FlowMatch::UPLINK) &&
          (ul_count_packetfilters <
           TRAFFIC_FLOW_TEMPLATE_NB_PACKET_FILTERS_MAX)) {
        ul_tft->packetfilterlist.createnewtft[ul_count_packetfilters]
            .direction = TRAFFIC_FLOW_TEMPLATE_UPLINK_ONLY;
        ul_tft->packetfilterlist.createnewtft[ul_count_packetfilters]
            .eval_precedence = qos_rule.qos().priority();
        if (!fillUpPacketFilterContents(
                &ul_tft->packetfilterlist.createnewtft[ul_count_packetfilters]
                     .packetfiltercontents,
                &flow.match())) {
          OAILOG_ERROR(
              LOG_UTIL,
              "The uplink packet filter contents are not formatted correctly."
              "Cancelling dedicated bearer request. \n");
          return Status::CANCELLED;
        }
        ++ul_count_packetfilters;
        ul_tft->numberofpacketfilters++;
      }
    }
  }
=======
  // authorized qos profile
  itti_msg.qos_list.qos_flow_req_item.qos_flow_identifier =
      req_m5g.subscribed_qos().qos_class_id();

  itti_msg.qos_list.qos_flow_req_item.qos_flow_level_qos_param
      .qos_characteristic.non_dynamic_5QI_desc.fiveQI =
      req_m5g.subscribed_qos().qos_class_id();  // enum
  itti_msg.qos_list.qos_flow_req_item.qos_flow_level_qos_param
      .alloc_reten_priority.priority_level =
      req_m5g.subscribed_qos().priority_level();  // uint32
  itti_msg.qos_list.qos_flow_req_item.qos_flow_level_qos_param
      .alloc_reten_priority.pre_emption_cap =
      (pre_emption_capability) req_m5g.subscribed_qos()
          .preemption_capability();  // enum
  itti_msg.qos_list.qos_flow_req_item.qos_flow_level_qos_param
      .alloc_reten_priority.pre_emption_vul =
      (pre_emption_vulnerability) req_m5g.subscribed_qos()
          .preemption_vulnerability();  // enum
>>>>>>> 9a5e6182

  // get the 4 byte UPF TEID and UPF IP message
  uint32_t nteid                = req_m5g.upf_endpoint().teid();
  itti_msg.upf_endpoint.teid[0] = (nteid >> 24) & 0xFF;
  itti_msg.upf_endpoint.teid[1] = (nteid >> 16) & 0xFF;
  itti_msg.upf_endpoint.teid[2] = (nteid >> 8) & 0xFF;
  itti_msg.upf_endpoint.teid[3] = nteid & 0xFF;

  if (req_m5g.upf_endpoint().end_ipv4_addr().size() > 0) {
    inet_pton(
        AF_INET, req_m5g.upf_endpoint().end_ipv4_addr().c_str(),
        itti_msg.upf_endpoint.end_ipv4_addr);
  }

  strcpy(
      reinterpret_cast<char*>(itti_msg.procedure_trans_identity),
      req_m5g.procedure_trans_identity().c_str());  // pdu_change
  itti_msg.always_on_pdu_session_indication =
      req_m5g.always_on_pdu_session_indication();
  itti_msg.allowed_ssc_mode = (ssc_mode_t) req_m5g.allowed_ssc_mode();
  itti_msg.m5gsm_congetion_re_attempt_indicator =
      req_m5g.m5g_sm_congestion_reattempt_indicator();
  itti_msg.pdu_address.redirect_address_type =
      (redirect_address_type_t) req_m5g.pdu_address().redirect_address_type();
  // PDU IP address coming from SMF in human-readable format has to be packed
  // into 4 raw bytes in hex for NAS5G layer
  strcpy(ip_str, req_common.ue_ipv4().c_str());
  inet_pton(AF_INET, ip_str, &(ip_addr.s_addr));
  ip_int = ntohl(ip_addr.s_addr);
  INT32_TO_BUFFER(ip_int, itti_msg.pdu_address.redirect_server_address);
  send_n11_create_pdu_session_resp_itti(&itti_msg);
  OAILOG_INFO(LOG_UTIL, "Received  GRPC SetSMSessionContextAccess request \n");
  return Status::OK;
}

bool AmfServiceImpl::fillUpPacketFilterContents(
    packet_filter_contents_t* pf_content, const FlowMatch* flow_match_rule) {
  uint16_t flags                            = 0;
  pf_content->protocolidentifier_nextheader = flow_match_rule->ip_proto();
  if (pf_content->protocolidentifier_nextheader) {
    flags |= TRAFFIC_FLOW_TEMPLATE_PROTOCOL_NEXT_HEADER_FLAG;
  }
  // If flow match rule is for UL, remote server is TCP destination
  // Else, remote server is TCP source
  // GRPC interface does not support a third option (e.g., bidirectional)
  if (flow_match_rule->direction() == FlowMatch::UPLINK) {
    if (!flow_match_rule->ip_dst().address().empty()) {
      if (flow_match_rule->ip_dst().version() ==
          flow_match_rule->ip_dst().IPV4) {
        flags |= TRAFFIC_FLOW_TEMPLATE_IPV4_REMOTE_ADDR_FLAG;
        if (!fillIpv4(pf_content, flow_match_rule->ip_dst().address())) {
          return false;
        }
      }
      if (flow_match_rule->ip_dst().version() ==
          flow_match_rule->ip_dst().IPV6) {
        flags |= TRAFFIC_FLOW_TEMPLATE_IPV6_REMOTE_ADDR_FLAG;
        if (!fillIpv6(pf_content, flow_match_rule->ip_dst().address())) {
          return false;
        }
      }
    }
    if (flow_match_rule->tcp_src() != 0) {
      flags |= TRAFFIC_FLOW_TEMPLATE_SINGLE_LOCAL_PORT_FLAG;
      pf_content->singlelocalport = flow_match_rule->tcp_src();
    } else if (flow_match_rule->udp_src() != 0) {
      flags |= TRAFFIC_FLOW_TEMPLATE_SINGLE_LOCAL_PORT_FLAG;
      pf_content->singlelocalport = flow_match_rule->udp_src();
    }
    if (flow_match_rule->tcp_dst() != 0) {
      flags |= TRAFFIC_FLOW_TEMPLATE_SINGLE_REMOTE_PORT_FLAG;
      pf_content->singleremoteport = flow_match_rule->tcp_dst();
    } else if (flow_match_rule->udp_dst() != 0) {
      flags |= TRAFFIC_FLOW_TEMPLATE_SINGLE_REMOTE_PORT_FLAG;
      pf_content->singleremoteport = flow_match_rule->udp_dst();
    }
  } else if (flow_match_rule->direction() == FlowMatch::DOWNLINK) {
    if (!flow_match_rule->ip_src().address().empty()) {
      if (flow_match_rule->ip_src().version() ==
          flow_match_rule->ip_src().IPV4) {
        flags |= TRAFFIC_FLOW_TEMPLATE_IPV4_REMOTE_ADDR_FLAG;
        if (!fillIpv4(pf_content, flow_match_rule->ip_src().address())) {
          return false;
        }
      }
      if (flow_match_rule->ip_src().version() ==
          flow_match_rule->ip_src().IPV6) {
        flags |= TRAFFIC_FLOW_TEMPLATE_IPV6_REMOTE_ADDR_FLAG;
        if (!fillIpv6(pf_content, flow_match_rule->ip_src().address())) {
          return false;
        }
      }
    }
    if (flow_match_rule->tcp_dst() != 0) {
      flags |= TRAFFIC_FLOW_TEMPLATE_SINGLE_LOCAL_PORT_FLAG;
      pf_content->singlelocalport = flow_match_rule->tcp_dst();
    } else if (flow_match_rule->udp_dst() != 0) {
      flags |= TRAFFIC_FLOW_TEMPLATE_SINGLE_LOCAL_PORT_FLAG;
      pf_content->singlelocalport = flow_match_rule->udp_dst();
    }
    if (flow_match_rule->tcp_src() != 0) {
      flags |= TRAFFIC_FLOW_TEMPLATE_SINGLE_REMOTE_PORT_FLAG;
      pf_content->singleremoteport = flow_match_rule->tcp_src();
    } else if (flow_match_rule->udp_src() != 0) {
      flags |= TRAFFIC_FLOW_TEMPLATE_SINGLE_REMOTE_PORT_FLAG;
      pf_content->singleremoteport = flow_match_rule->udp_src();
    }
  }

  pf_content->flags = flags;
  return true;
}
// IPv4 address format ex.: 192.176.128.10/24
// FEG can provide an empty string which indicates
// ANY and it is equivalent to 0.0.0.0/0
// But this function is called only for non-empty ipv4 string
bool AmfServiceImpl::fillIpv4(
    packet_filter_contents_t* pf_content, const std::string ipv4addr) {
  const auto cidrNetworkExpect = folly::IPAddress::tryCreateNetwork(ipv4addr);
  if (cidrNetworkExpect.hasError()) {
    OAILOG_ERROR(LOG_UTIL, "Invalid address string %s \n", ipv4addr.c_str());
    return false;
  }
  // Host Byte Order
  uint32_t ipv4addrHBO = cidrNetworkExpect.value().first.asV4().toLongHBO();
  for (int i = (TRAFFIC_FLOW_TEMPLATE_IPV4_ADDR_SIZE - 1); i >= 0; --i) {
    pf_content->ipv4remoteaddr[i].addr = (unsigned char) ipv4addrHBO & 0xFF;
    ipv4addrHBO                        = ipv4addrHBO >> 8;
  }

  // Get the mask length:
  // folly takes care of absence of mask_len by defaulting to 32
  // i.e., 255.255.255.255.
  int mask_len  = cidrNetworkExpect.value().second;
  uint32_t mask = UINT32_MAX;        // all ones
  mask = (mask << (32 - mask_len));  // first mask_len bits are 1s, rest 0s
  for (int i = (TRAFFIC_FLOW_TEMPLATE_IPV4_ADDR_SIZE - 1); i >= 0; --i) {
    pf_content->ipv4remoteaddr[i].mask = (unsigned char) mask & 0xFF;
    mask                               = mask >> 8;
  }

  OAILOG_DEBUG(
      LOG_UTIL,
      "Network Address: %d.%d.%d.%d "
      "Network Mask: %d.%d.%d.%d \n",
      pf_content->ipv4remoteaddr[0].addr, pf_content->ipv4remoteaddr[1].addr,
      pf_content->ipv4remoteaddr[2].addr, pf_content->ipv4remoteaddr[3].addr,
      pf_content->ipv4remoteaddr[0].mask, pf_content->ipv4remoteaddr[1].mask,
      pf_content->ipv4remoteaddr[2].mask, pf_content->ipv4remoteaddr[3].mask);
  return true;
}

bool AmfServiceImpl::fillIpv6(
    packet_filter_contents_t* pf_content, const std::string ipv6addr) {
  struct in6_addr in6addr;
  if (inet_pton(AF_INET6, ipv6addr.c_str(), &in6addr) != 1) {
    OAILOG_ERROR(LOG_UTIL, "Invalid address string %s \n", ipv6addr.c_str());
    return false;
  }
  for (int i = 0; i < TRAFFIC_FLOW_TEMPLATE_IPV6_ADDR_SIZE; i++) {
    pf_content->ipv6remoteaddr[i].addr = in6addr.s6_addr[i];
  }

  OAILOG_DEBUG(
      LOG_UTIL,
      "Network Address: %x:%x:%x:%x:%x:%x:%x:%x:%x:%x:%x:%x:%x:%x:%x:%x\n",
      pf_content->ipv6remoteaddr[0].addr, pf_content->ipv6remoteaddr[1].addr,
      pf_content->ipv6remoteaddr[2].addr, pf_content->ipv6remoteaddr[3].addr,
      pf_content->ipv6remoteaddr[4].addr, pf_content->ipv6remoteaddr[5].addr,
      pf_content->ipv6remoteaddr[6].addr, pf_content->ipv6remoteaddr[7].addr,
      pf_content->ipv6remoteaddr[8].addr, pf_content->ipv6remoteaddr[9].addr,
      pf_content->ipv6remoteaddr[10].addr, pf_content->ipv6remoteaddr[11].addr,
      pf_content->ipv6remoteaddr[12].addr, pf_content->ipv6remoteaddr[13].addr,
      pf_content->ipv6remoteaddr[14].addr, pf_content->ipv6remoteaddr[15].addr);
  return true;
}
}  // namespace magma<|MERGE_RESOLUTION|>--- conflicted
+++ resolved
@@ -103,6 +103,7 @@
   uint32_t ip_int                 = 0;
   uint32_t index1                 = 0;
   uint32_t index2                 = 0;
+  uint32_t i                      = 0;
   traffic_flow_template_t* ul_tft = NULL;
   traffic_flow_template_t* dl_tft = NULL;
   int ul_count_packetfilters      = 0;
@@ -127,15 +128,39 @@
   itti_msg.selected_ssc_mode = (ssc_mode_t) req_m5g.selected_ssc_mode();
   itti_msg.m5gsm_cause       = (m5g_sm_cause_t) req_m5g.m5gsm_cause();
 
-  itti_msg.session_ambr.uplink_unit_type = req_m5g.subscribed_qos().br_unit();
-  itti_msg.session_ambr.uplink_units = req_m5g.subscribed_qos().apn_ambr_ul();
-
-  itti_msg.session_ambr.downlink_unit_type = req_m5g.subscribed_qos().br_unit();
-  itti_msg.session_ambr.downlink_units = req_m5g.subscribed_qos().apn_ambr_dl();
-
-<<<<<<< HEAD
+  if (req_m5g.has_subscribed_qos()) {
+    itti_msg.session_ambr.uplink_unit_type = req_m5g.subscribed_qos().br_unit();
+    itti_msg.session_ambr.uplink_units = req_m5g.subscribed_qos().apn_ambr_ul();
+
+    itti_msg.session_ambr.downlink_unit_type =
+        req_m5g.subscribed_qos().br_unit();
+    itti_msg.session_ambr.downlink_units =
+        req_m5g.subscribed_qos().apn_ambr_dl();
+
+    // authorized qos profile
+    itti_msg.qos_flow_list.item[i].qos_flow_req_item.qos_flow_identifier =
+        req_m5g.subscribed_qos().qos_class_id();
+
+    itti_msg.qos_flow_list.item[i]
+        .qos_flow_req_item.qos_flow_level_qos_param.qos_characteristic
+        .non_dynamic_5QI_desc.fiveQI =
+        req_m5g.subscribed_qos().qos_class_id();  // enum
+    itti_msg.qos_flow_list.item[i]
+        .qos_flow_req_item.qos_flow_level_qos_param.alloc_reten_priority
+        .priority_level = req_m5g.subscribed_qos().priority_level();  // uint32
+    itti_msg.qos_flow_list.item[i]
+        .qos_flow_req_item.qos_flow_level_qos_param.alloc_reten_priority
+        .pre_emption_cap = (pre_emption_capability) req_m5g.subscribed_qos()
+                               .preemption_capability();  // enum
+    itti_msg.qos_flow_list.item[i]
+        .qos_flow_req_item.qos_flow_level_qos_param.alloc_reten_priority
+        .pre_emption_vul = (pre_emption_vulnerability) req_m5g.subscribed_qos()
+                               .preemption_vulnerability();  // enum
+    i++;
+  }
+
   itti_msg.qos_flow_list.maxNumOfQosFlows = req_m5g.qospolicy_size();
-  for (int i = 0; i < req_m5g.qospolicy_size(); i++) {
+  for (; i < req_m5g.qospolicy_size(); i++) {
     ul_tft         = &itti_msg.qos_flow_list.item[i].qos_flow_req_item.ul_tft;
     auto& qos_rule = req_m5g.qospolicy(i);
     itti_msg.qos_flow_list.item[i].qos_flow_req_item.qos_flow_identifier =
@@ -215,26 +240,6 @@
       }
     }
   }
-=======
-  // authorized qos profile
-  itti_msg.qos_list.qos_flow_req_item.qos_flow_identifier =
-      req_m5g.subscribed_qos().qos_class_id();
-
-  itti_msg.qos_list.qos_flow_req_item.qos_flow_level_qos_param
-      .qos_characteristic.non_dynamic_5QI_desc.fiveQI =
-      req_m5g.subscribed_qos().qos_class_id();  // enum
-  itti_msg.qos_list.qos_flow_req_item.qos_flow_level_qos_param
-      .alloc_reten_priority.priority_level =
-      req_m5g.subscribed_qos().priority_level();  // uint32
-  itti_msg.qos_list.qos_flow_req_item.qos_flow_level_qos_param
-      .alloc_reten_priority.pre_emption_cap =
-      (pre_emption_capability) req_m5g.subscribed_qos()
-          .preemption_capability();  // enum
-  itti_msg.qos_list.qos_flow_req_item.qos_flow_level_qos_param
-      .alloc_reten_priority.pre_emption_vul =
-      (pre_emption_vulnerability) req_m5g.subscribed_qos()
-          .preemption_vulnerability();  // enum
->>>>>>> 9a5e6182
 
   // get the 4 byte UPF TEID and UPF IP message
   uint32_t nteid                = req_m5g.upf_endpoint().teid();
