--- conflicted
+++ resolved
@@ -98,28 +98,18 @@
 Status AmfServiceImpl::SetSmfSessionContext(
     ServerContext* context, const SetSMSessionContextAccess* request,
     SmContextVoid* response) {
-<<<<<<< HEAD
-  struct in_addr ip_addr          = {0};
-  char ip_str[INET_ADDRSTRLEN]    = {0};
-  uint32_t ip_int                 = 0;
-  uint32_t index1                 = 0;
-  uint32_t index2                 = 0;
-  uint32_t i                      = 0;
-  traffic_flow_template_t* ul_tft = NULL;
-  traffic_flow_template_t* dl_tft = NULL;
-  int ul_count_packetfilters      = 0;
-  int dl_count_packetfilters      = 0;
-  OAILOG_INFO(
-      LOG_UTIL, "Received GRPC SetSmfSessionContext request from SMF\n");
-=======
   struct in_addr ip_addr = {0};
   char ip_v4_str[INET_ADDRSTRLEN] = {0};
   char ip_v6_str[INET6_ADDRSTRLEN] = {0};
 
   uint32_t ip_int = 0;
+  uint32_t i = 0;
+  traffic_flow_template_t* ul_tft = NULL;
+  traffic_flow_template_t* dl_tft = NULL;
+  int ul_count_packetfilters = 0;
+  int dl_count_packetfilters = 0;
   OAILOG_INFO(LOG_UTIL,
               "Received GRPC SetSmfSessionContext request from SMF\n");
->>>>>>> 7315653e
 
   itti_n11_create_pdu_session_response_t itti_msg;
   memset(&itti_msg, 0, sizeof(itti_n11_create_pdu_session_response_t));
@@ -139,7 +129,6 @@
   itti_msg.selected_ssc_mode = (ssc_mode_t)req_m5g.selected_ssc_mode();
   itti_msg.m5gsm_cause = (m5g_sm_cause_t)req_m5g.m5gsm_cause();
 
-<<<<<<< HEAD
   if (req_m5g.has_subscribed_qos()) {
     itti_msg.session_ambr.uplink_unit_type = req_m5g.subscribed_qos().br_unit();
     itti_msg.session_ambr.uplink_units = req_m5g.subscribed_qos().apn_ambr_ul();
@@ -162,11 +151,11 @@
         .priority_level = req_m5g.subscribed_qos().priority_level();  // uint32
     itti_msg.qos_flow_list.item[i]
         .qos_flow_req_item.qos_flow_level_qos_param.alloc_reten_priority
-        .pre_emption_cap = (pre_emption_capability) req_m5g.subscribed_qos()
+        .pre_emption_cap = (pre_emption_capability)req_m5g.subscribed_qos()
                                .preemption_capability();  // enum
     itti_msg.qos_flow_list.item[i]
         .qos_flow_req_item.qos_flow_level_qos_param.alloc_reten_priority
-        .pre_emption_vul = (pre_emption_vulnerability) req_m5g.subscribed_qos()
+        .pre_emption_vul = (pre_emption_vulnerability)req_m5g.subscribed_qos()
                                .preemption_vulnerability();  // enum
     i++;
   }
@@ -187,24 +176,23 @@
         qos_rule.qos().qos().arp().priority_level();  // uint32
     itti_msg.qos_flow_list.item[i]
         .qos_flow_req_item.qos_flow_level_qos_param.alloc_reten_priority
-        .pre_emption_cap = (pre_emption_capability) qos_rule.qos()
+        .pre_emption_cap = (pre_emption_capability)qos_rule.qos()
                                .qos()
                                .arp()
                                .pre_capability();  // enum
     itti_msg.qos_flow_list.item[i]
         .qos_flow_req_item.qos_flow_level_qos_param.alloc_reten_priority
-        .pre_emption_vul = (pre_emption_vulnerability) qos_rule.qos()
+        .pre_emption_vul = (pre_emption_vulnerability)qos_rule.qos()
                                .qos()
                                .arp()
                                .pre_vulnerability();  // enum
     itti_msg.qos_flow_list.item[i].qos_flow_req_item.qos_flow_action =
-        (qos_flow_action_t) qos_rule.policy_action();  // enum
+        (qos_flow_action_t)qos_rule.policy_action();  // enum
     itti_msg.qos_flow_list.item[i].qos_flow_req_item.qos_flow_version =
         qos_rule.version();  // uint32
-    strcpy(
-        reinterpret_cast<char*>(
-            itti_msg.qos_flow_list.item[i].qos_flow_req_item.rule_id),
-        qos_rule.qos().id().c_str());
+    strcpy(reinterpret_cast<char*>(
+               itti_msg.qos_flow_list.item[i].qos_flow_req_item.rule_id),
+           qos_rule.qos().id().c_str());
 
     // flow descriptor
     if (qos_rule.qos().has_qos()) {
@@ -260,32 +248,6 @@
     }
   }
   itti_msg.qos_flow_list.maxNumOfQosFlows = i;
-=======
-  itti_msg.session_ambr.uplink_unit_type = req_m5g.session_ambr().br_unit();
-  itti_msg.session_ambr.uplink_units =
-      (uint32_t)req_m5g.session_ambr().max_bandwidth_ul();
-
-  itti_msg.session_ambr.downlink_unit_type = req_m5g.session_ambr().br_unit();
-  itti_msg.session_ambr.downlink_units =
-      (uint32_t)req_m5g.session_ambr().max_bandwidth_dl();
-
-  itti_msg.qos_list.qos_flow_req_item.qos_flow_identifier = req_m5g.qos().qci();
-
-  itti_msg.qos_list.qos_flow_req_item.qos_flow_level_qos_param
-      .qos_characteristic.non_dynamic_5QI_desc.fiveQI =
-      req_m5g.qos().qci();  // enum
-  itti_msg.qos_list.qos_flow_req_item.qos_flow_level_qos_param
-      .alloc_reten_priority.priority_level =
-      req_m5g.qos().arp().priority_level();  // uint32
-  itti_msg.qos_list.qos_flow_req_item.qos_flow_level_qos_param
-      .alloc_reten_priority.pre_emption_cap =
-      (pre_emption_capability)req_m5g.qos().arp().pre_capability();  // enum
-  itti_msg.qos_list.qos_flow_req_item.qos_flow_level_qos_param
-      .alloc_reten_priority.pre_emption_vul =
-      (pre_emption_vulnerability)req_m5g.qos()
-          .arp()
-          .pre_vulnerability();  // enum
->>>>>>> 7315653e
 
   // get the 4 byte UPF TEID and UPF IP message
   uint32_t nteid = req_m5g.upf_endpoint().teid();
@@ -299,14 +261,8 @@
               itti_msg.upf_endpoint.end_ipv4_addr);
   }
 
-<<<<<<< HEAD
-  strcpy(
-      reinterpret_cast<char*>(itti_msg.procedure_trans_identity),
-      req_m5g.procedure_trans_identity().c_str());  // pdu_change
-=======
-  strcpy((char*)itti_msg.procedure_trans_identity,
+  strcpy(reinterpret_cast<char*>(itti_msg.procedure_trans_identity),
          req_m5g.procedure_trans_identity().c_str());  // pdu_change
->>>>>>> 7315653e
   itti_msg.always_on_pdu_session_indication =
       req_m5g.always_on_pdu_session_indication();
   itti_msg.allowed_ssc_mode = (ssc_mode_t)req_m5g.allowed_ssc_mode();
@@ -344,7 +300,7 @@
 
 bool AmfServiceImpl::fillUpPacketFilterContents(
     packet_filter_contents_t* pf_content, const FlowMatch* flow_match_rule) {
-  uint16_t flags                            = 0;
+  uint16_t flags = 0;
   pf_content->protocolidentifier_nextheader = flow_match_rule->ip_proto();
   if (pf_content->protocolidentifier_nextheader) {
     flags |= TRAFFIC_FLOW_TEMPLATE_PROTOCOL_NEXT_HEADER_FLAG;
@@ -423,8 +379,8 @@
 // FEG can provide an empty string which indicates
 // ANY and it is equivalent to 0.0.0.0/0
 // But this function is called only for non-empty ipv4 string
-bool AmfServiceImpl::fillIpv4(
-    packet_filter_contents_t* pf_content, const std::string ipv4addr) {
+bool AmfServiceImpl::fillIpv4(packet_filter_contents_t* pf_content,
+                              const std::string ipv4addr) {
   const auto cidrNetworkExpect = folly::IPAddress::tryCreateNetwork(ipv4addr);
   if (cidrNetworkExpect.hasError()) {
     OAILOG_ERROR(LOG_UTIL, "Invalid address string %s \n", ipv4addr.c_str());
@@ -433,19 +389,19 @@
   // Host Byte Order
   uint32_t ipv4addrHBO = cidrNetworkExpect.value().first.asV4().toLongHBO();
   for (int i = (TRAFFIC_FLOW_TEMPLATE_IPV4_ADDR_SIZE - 1); i >= 0; --i) {
-    pf_content->ipv4remoteaddr[i].addr = (unsigned char) ipv4addrHBO & 0xFF;
-    ipv4addrHBO                        = ipv4addrHBO >> 8;
+    pf_content->ipv4remoteaddr[i].addr = (unsigned char)ipv4addrHBO & 0xFF;
+    ipv4addrHBO = ipv4addrHBO >> 8;
   }
 
   // Get the mask length:
   // folly takes care of absence of mask_len by defaulting to 32
   // i.e., 255.255.255.255.
-  int mask_len  = cidrNetworkExpect.value().second;
+  int mask_len = cidrNetworkExpect.value().second;
   uint32_t mask = UINT32_MAX;        // all ones
   mask = (mask << (32 - mask_len));  // first mask_len bits are 1s, rest 0s
   for (int i = (TRAFFIC_FLOW_TEMPLATE_IPV4_ADDR_SIZE - 1); i >= 0; --i) {
-    pf_content->ipv4remoteaddr[i].mask = (unsigned char) mask & 0xFF;
-    mask                               = mask >> 8;
+    pf_content->ipv4remoteaddr[i].mask = (unsigned char)mask & 0xFF;
+    mask = mask >> 8;
   }
 
   OAILOG_DEBUG(
@@ -459,8 +415,8 @@
   return true;
 }
 
-bool AmfServiceImpl::fillIpv6(
-    packet_filter_contents_t* pf_content, const std::string ipv6addr) {
+bool AmfServiceImpl::fillIpv6(packet_filter_contents_t* pf_content,
+                              const std::string ipv6addr) {
   struct in6_addr in6addr;
   if (inet_pton(AF_INET6, ipv6addr.c_str(), &in6addr) != 1) {
     OAILOG_ERROR(LOG_UTIL, "Invalid address string %s \n", ipv6addr.c_str());
