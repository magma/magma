--- conflicted
+++ resolved
@@ -25,11 +25,7 @@
     "s11_bearer_context_information_htbl";
 constexpr char SGW_STATE_TABLE_NAME[] = "sgw_state";
 constexpr char SGW_TASK_NAME[] = "SGW";
-<<<<<<< HEAD
-constexpr char SGW_S8_CSR_PROC_ID_MAP_NAME[] = "sgw_s8_csr_proc_id_map";
-=======
 constexpr char SGW_S8_CSR_PROC_ID_MAP[] = "sgw_s8_csr_proc_id_map";
->>>>>>> f274cf5b
 }  // namespace
 
 namespace magma {
