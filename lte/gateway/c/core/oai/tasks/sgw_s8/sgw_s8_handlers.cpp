/*
Copyright 2020 The Magma Authors.

This source code is licensed under the BSD-style license found in the
LICENSE file in the root directory of this source tree.

Unless required by applicable law or agreed to in writing, software
distributed under the License is distributed on an "AS IS" BASIS,
WITHOUT WARRANTIES OR CONDITIONS OF ANY KIND, either express or implied.
See the License for the specific language governing permissions and
limitations under the License.
*/

#include <stdio.h>
#include <stdint.h>
#include <stdlib.h>

#ifdef __cplusplus
extern "C" {
#endif
#include "lte/gateway/c/core/common/common_defs.h"
#include "lte/gateway/c/core/oai/common/conversions.h"
#include "lte/gateway/c/core/oai/common/log.h"
#include "lte/gateway/c/core/oai/lib/3gpp/3gpp_29.274.h"
#include "lte/gateway/c/core/oai/lib/itti/intertask_interface.h"
#ifdef __cplusplus
}
#endif

#include "lte/gateway/c/core/common/dynamic_memory_check.h"
#include "lte/gateway/c/core/oai/include/sgw_context_manager.hpp"
#include "lte/gateway/c/core/oai/include/sgw_s8_state.hpp"
#include "lte/gateway/c/core/oai/include/spgw_types.hpp"
#include "lte/gateway/c/core/oai/lib/directoryd/directoryd.hpp"
#include "lte/gateway/c/core/oai/lib/s8_proxy/s8_client_api.hpp"
#include "lte/gateway/c/core/oai/tasks/gtpv1-u/gtpv1u.hpp"
#include "lte/gateway/c/core/oai/tasks/sgw/pgw_procedures.hpp"
#include "lte/gateway/c/core/oai/tasks/sgw/sgw_handlers.hpp"
#include "lte/gateway/c/core/oai/tasks/sgw_s8/sgw_s8_s11_handlers.hpp"
#include "orc8r/gateway/c/common/service303/MetricsHelpers.hpp"

extern task_zmq_ctx_t sgw_s8_task_zmq_ctx;
extern struct gtp_tunnel_ops* gtp_tunnel_ops;

#if !MME_UNIT_TEST
static int sgw_s8_add_gtp_up_tunnel(
    sgw_eps_bearer_ctxt_t* eps_bearer_ctxt_p,
    sgw_eps_bearer_context_information_t* sgw_context_p);
#endif

static void sgw_send_modify_bearer_response(
    sgw_eps_bearer_context_information_t* sgw_context_p,
    const itti_sgi_update_end_point_response_t* const resp_pP, imsi64_t imsi64);

static void sgw_s8_send_failed_delete_session_response(
    sgw_eps_bearer_context_information_t* sgw_context_p,
    gtpv2c_cause_value_t cause, sgw_state_t* sgw_state,
    const itti_s11_delete_session_request_t* const delete_session_req_p,
    imsi64_t imsi64);

static void insert_sgw_cp_and_up_teid_to_directoryd(sgw_state_t* state,
                                                    imsi64_t imsi64,
                                                    uint8_t teid_type);

uint32_t sgw_get_new_s1u_teid(sgw_state_t* state) {
  if (state->s1u_teid == 0) {
    state->s1u_teid = INITIAL_SGW_S8_S1U_TEID;
  }
  __sync_fetch_and_add(&state->s1u_teid, 1);
  return state->s1u_teid;
}

static void sgw_s8_populate_mbr_bearer_contexts_modified(
    const itti_sgi_update_end_point_response_t* const resp_pP, imsi64_t imsi64,
    sgw_eps_bearer_context_information_t* sgw_context_p,
    itti_s11_modify_bearer_response_t* modify_response_p);

static sgw_eps_bearer_context_information_t* update_sgw_context_to_s11_teid_map(
    sgw_state_t* sgw_state, s8_create_session_response_t* session_rsp_p,
    imsi64_t imsi64);

// TODO(rsarwad): shall be removed while porting sgw_s8 context to protobuf
// github issue: 11191

static void populate_s8_sgi_end_point_update(
    uint8_t sgi_rsp_idx, uint8_t idx,
    const itti_s11_modify_bearer_request_t* const modify_bearer_pP,
    sgw_eps_bearer_ctxt_t* eps_bearer_ctxt_p,
    itti_sgi_update_end_point_response_t* sgi_update_end_point_resp);

static void sgw_s8_process_release_access_bearer_request(
    log_proto_t module, imsi64_t imsi64,
    sgw_eps_bearer_context_information_t* sgw_context);

static void sgw_s8_release_all_enb_related_information(
    sgw_eps_bearer_ctxt_t* const eps_bearer_ctxt);

status_code_e sgw_build_and_send_s11_create_bearer_request(
    sgw_eps_bearer_context_information_t* sgw_eps_bearer_context_information,
    const itti_gx_nw_init_actv_bearer_request_t* const bearer_req_p,
    pdn_type_t pdn_type, uint32_t sgw_ip_address_S1u_S12_S4_up,
    struct in6_addr* sgw_ipv6_address_S1u_S12_S4_up, teid_t s1_u_sgw_fteid,
    log_proto_t module);

void sgw_s8_populate_mbr_bearer_contexts_removed(
    const itti_sgi_update_end_point_response_t* const resp_pP, imsi64_t imsi64,
    sgw_eps_bearer_context_information_t* sgw_context_p,
    itti_s11_modify_bearer_response_t* modify_response_p);

sgw_eps_bearer_ctxt_t* sgw_cm_insert_eps_bearer_ctxt_in_collection(
    sgw_pdn_connection_t* const sgw_pdn_connection,
    sgw_eps_bearer_ctxt_t* const sgw_eps_bearer_ctxt);

bool is_sgw_enb_ip_address_same(const fteid_t* fte_p, ip_address_t* ip_p);

void sgw_remove_sgw_bearer_context_information(sgw_state_t* sgw_state,
                                               teid_t teid, imsi64_t imsi64) {
  OAILOG_FUNC_IN(LOG_SGW_S8);

  map_uint32_sgw_eps_bearer_context_t* state_teid_map = get_s8_state_teid_map();
  if (!state_teid_map) {
    OAILOG_ERROR_UE(LOG_SGW_S8, imsi64, "Failed to get state_teid_map");
    OAILOG_FUNC_OUT(LOG_SGW_S8);
  }
  if (state_teid_map->remove(teid) != magma::PROTO_MAP_OK) {
    OAILOG_ERROR_UE(LOG_SGW_S8, imsi64,
                    "Failed to free teid :" TEID_FMT "from state_teid_map",
                    teid);
    OAILOG_FUNC_OUT(LOG_SGW_S8);
  }
  spgw_ue_context_t* ue_context_p = nullptr;
  sgw_state->imsi_ue_context_map.get(imsi64, &ue_context_p);
  if (ue_context_p) {
    sgw_s11_teid_t* p1 = LIST_FIRST(&(ue_context_p->sgw_s11_teid_list));
    while (p1) {
      if (p1->sgw_s11_teid == teid) {
        LIST_REMOVE(p1, entries);
        free_cpp_wrapper(reinterpret_cast<void**>(&p1));
        break;
      }
      p1 = LIST_NEXT(p1, entries);
    }
    if (LIST_EMPTY(&ue_context_p->sgw_s11_teid_list)) {
      if (sgw_state->imsi_ue_context_map.remove(imsi64) !=
          magma::PROTO_MAP_OK) {
        OAILOG_ERROR_UE(LOG_SGW_S8, imsi64,
                        "Failed to remove imsi64 from imsi_ue_context_map\n");
        OAILOG_FUNC_OUT(LOG_SGW_S8);
      }
      delete_sgw_ue_state(imsi64);
    }
    insert_sgw_cp_and_up_teid_to_directoryd(sgw_state, imsi64, UP_TEID);
  }
  OAILOG_FUNC_OUT(LOG_SGW_S8);
}

sgw_eps_bearer_context_information_t* sgw_get_sgw_eps_bearer_context(
    teid_t teid) {
  OAILOG_FUNC_IN(LOG_SGW_S8);
  sgw_eps_bearer_context_information_t* sgw_bearer_context_info = nullptr;
  map_uint32_sgw_eps_bearer_context_t* state_teid_map = get_s8_state_teid_map();
  if (!state_teid_map) {
    OAILOG_ERROR(LOG_SGW_S8, "Failed to get state_teid_map");
    OAILOG_FUNC_RETURN(LOG_SGW_S8, nullptr);
  }

  state_teid_map->get(teid, &sgw_bearer_context_info);
  OAILOG_FUNC_RETURN(LOG_SGW_S8, sgw_bearer_context_info);
}

// Re-using the spgw_ue context structure, that contains the list sgw_s11_teids
// and is common across both sgw_s8 and spgw tasks.
spgw_ue_context_t* sgw_create_or_get_ue_context(sgw_state_t* sgw_state,
                                                imsi64_t imsi64) {
  OAILOG_FUNC_IN(LOG_SGW_S8);
  spgw_ue_context_t* ue_context_p = nullptr;
  sgw_state->imsi_ue_context_map.get(imsi64, &ue_context_p);
  if (!ue_context_p) {
    ue_context_p = new spgw_ue_context_t();
    if (ue_context_p) {
      LIST_INIT(&ue_context_p->sgw_s11_teid_list);
      sgw_state->imsi_ue_context_map.insert(imsi64, ue_context_p);
    }
  }
  OAILOG_FUNC_RETURN(LOG_SGW_S8, ue_context_p);
}

status_code_e sgw_update_teid_in_ue_context(sgw_state_t* sgw_state,
                                            imsi64_t imsi64, teid_t teid) {
  OAILOG_FUNC_IN(LOG_SGW_S8);
  spgw_ue_context_t* ue_context_p =
      sgw_create_or_get_ue_context(sgw_state, imsi64);
  if (!ue_context_p) {
    OAILOG_ERROR_UE(LOG_SGW_S8, imsi64,
                    "Failed to get UE context for sgw_s11_teid " TEID_FMT "\n",
                    teid);
    OAILOG_FUNC_RETURN(LOG_SGW_S8, RETURNerror);
  }

  sgw_s11_teid_t* sgw_s11_teid_p = new sgw_s11_teid_t();
  sgw_s11_teid_p->sgw_s11_teid = teid;
  LIST_INSERT_HEAD(&ue_context_p->sgw_s11_teid_list, sgw_s11_teid_p, entries);
  OAILOG_DEBUG(LOG_SGW_S8,
               "Inserted sgw_s11_teid to list of teids of UE context" TEID_FMT
               "\n",
               teid);
  OAILOG_FUNC_RETURN(LOG_SGW_S8, RETURNok);
}

sgw_eps_bearer_context_information_t*
sgw_create_bearer_context_information_in_collection(
    sgw_state_t* sgw_state, uint32_t* temporary_create_session_procedure_id_p) {
  OAILOG_FUNC_IN(LOG_SGW_S8);

  *temporary_create_session_procedure_id_p = (uint32_t)rand();
  sgw_eps_bearer_context_information_t* new_sgw_bearer_context_information =
      new sgw_eps_bearer_context_information_t();

  sgw_state->temporary_create_session_procedure_id_map.insert(
      *temporary_create_session_procedure_id_p,
      new_sgw_bearer_context_information);

  OAILOG_DEBUG(LOG_SGW_S8,
               "Inserted new sgw eps bearer context into map, "
               "temporary_create_session_procedure_id_map with "
               "key as temporary_create_session_procedure_id_p :%u \n",
               *temporary_create_session_procedure_id_p);
  return new_sgw_bearer_context_information;
}

bool check_empty_apn(char* apn) {
  OAILOG_FUNC_IN(LOG_SGW_S8);
#define MAX_APN_LEN (ACCESS_POINT_NAME_MAX_LENGTH + 1)

  char zerobuf[MAX_APN_LEN] = {0};
  if (memcmp(apn, zerobuf, MAX_APN_LEN) == 0) {
    OAILOG_FUNC_RETURN(LOG_SGW_S8, true);
  }
  OAILOG_FUNC_RETURN(LOG_SGW_S8, false);
}

int sgw_update_bearer_context_information_on_csreq(
    sgw_state_t* sgw_state,
    sgw_eps_bearer_context_information_t* new_sgw_eps_context,
    itti_s11_create_session_request_t* session_req_pP, imsi64_t imsi64) {
  OAILOG_FUNC_IN(LOG_SGW_S8);
  sgw_eps_bearer_ctxt_t* eps_bearer_ctxt_p = nullptr;
  memcpy(new_sgw_eps_context->imsi.digit, session_req_pP->imsi.digit,
         IMSI_BCD_DIGITS_MAX);
  new_sgw_eps_context->imsi.length = session_req_pP->imsi.length;
  new_sgw_eps_context->imsi64 = imsi64;
  new_sgw_eps_context->imsi_unauthenticated_indicator = 1;
  new_sgw_eps_context->mme_teid_S11 = session_req_pP->sender_fteid_for_cp.teid;
  new_sgw_eps_context->trxn = session_req_pP->trxn;
  // Update PDN details
  if (check_empty_apn(session_req_pP->apn)) {
    new_sgw_eps_context->pdn_connection.apn_in_use = strdup("NO APN");
  } else {
    new_sgw_eps_context->pdn_connection.apn_in_use =
        strdup(session_req_pP->apn);
  }
  bearer_context_to_be_created_t* csr_bearer_context =
      &session_req_pP->bearer_contexts_to_be_created.bearer_contexts[0];
  new_sgw_eps_context->pdn_connection.default_bearer =
      csr_bearer_context->eps_bearer_id;
  /* creating an eps bearer entry
   * copy informations from create session request to bearer context information
   */

  eps_bearer_ctxt_p = sgw_cm_create_eps_bearer_ctxt_in_collection(
      &new_sgw_eps_context->pdn_connection, csr_bearer_context->eps_bearer_id);
  if (eps_bearer_ctxt_p == nullptr) {
    OAILOG_ERROR_UE(LOG_SGW_S8, imsi64,
                    "Failed to create new EPS bearer entry\n");
    increment_counter("sgw_s8_create_session", 1, 2, "result", "failure",
                      "cause", "internal_software_error");
    OAILOG_FUNC_RETURN(LOG_SGW_S8, RETURNerror);
  }
  eps_bearer_ctxt_p->eps_bearer_qos = csr_bearer_context->bearer_level_qos;
  eps_bearer_ctxt_p->s_gw_teid_S1u_S12_S4_up = sgw_get_new_s1u_teid(sgw_state);
  csr_bearer_context->s5_s8_u_sgw_fteid.ipv4 = 1;
  csr_bearer_context->s5_s8_u_sgw_fteid.ipv4_address =
      sgw_state->sgw_ip_address_S5S8_up;
  OAILOG_FUNC_RETURN(LOG_SGW_S8, RETURNok);
}

status_code_e sgw_s8_handle_s11_create_session_request(
    sgw_state_t* sgw_state, itti_s11_create_session_request_t* session_req_pP,
    imsi64_t imsi64) {
  OAILOG_FUNC_IN(LOG_SGW_S8);
  OAILOG_INFO_UE(LOG_SGW_S8, imsi64,
                 "Received S11 CREATE SESSION REQUEST from MME_APP\n");
  sgw_eps_bearer_context_information_t* new_sgw_eps_context = NULL;
  mme_sgw_tunnel_t sgw_s11_tunnel = {0};

  increment_counter("sgw_s8_create_session", 1, NO_LABELS);
  if (session_req_pP->rat_type != RAT_EUTRAN) {
    OAILOG_WARNING_UE(
        LOG_SGW_S8, imsi64,
        "Received session request with RAT != RAT_TYPE_EUTRAN: type %d\n",
        session_req_pP->rat_type);
    OAILOG_FUNC_RETURN(LOG_SGW_S8, RETURNerror);
  }
  /*
   * As we are abstracting GTP-C transport, FTeid ip address is useless.
   * We just use the teid to identify MME tunnel. Normally we received either:
   * - ipv4 address if ipv4 flag is set
   * - ipv6 address if ipv6 flag is set
   * - ipv4 and ipv6 if both flags are set
   * Communication between MME and S-GW involves S11 interface so we are
   * expecting S11_MME_GTP_C (11) as interface_type.
   */
  if ((session_req_pP->sender_fteid_for_cp.teid == 0) &&
      (session_req_pP->sender_fteid_for_cp.interface_type != S11_MME_GTP_C)) {
    // MME sent request with teid = 0. This is not valid...
    OAILOG_ERROR_UE(LOG_SGW_S8, imsi64, "Received invalid teid \n");
    increment_counter("sgw_s8_create_session", 1, 2, "result", "failure",
                      "cause", "sender_fteid_incorrect_parameters");
    OAILOG_FUNC_RETURN(LOG_SGW_S8, RETURNerror);
  }

  sgw_s11_tunnel.remote_teid = session_req_pP->sender_fteid_for_cp.teid;
  OAILOG_DEBUG_UE(
      LOG_SGW_S8, imsi64,
      "Rx CREATE-SESSION-REQUEST MME S11 teid " TEID_FMT
      " APN %s EPS bearer Id %u\n",
      sgw_s11_tunnel.remote_teid, session_req_pP->apn,
      session_req_pP->bearer_contexts_to_be_created.bearer_contexts[0]
          .eps_bearer_id);

  uint32_t temporary_create_session_procedure_id = 0;
  new_sgw_eps_context = sgw_create_bearer_context_information_in_collection(
      sgw_state, &temporary_create_session_procedure_id);
  if (!new_sgw_eps_context) {
    OAILOG_ERROR_UE(
        LOG_SGW_S8, imsi64,
        "Could not create new sgw context for create session req message for "
        "mme_s11_teid " TEID_FMT "\n",
        session_req_pP->sender_fteid_for_cp.teid);
    increment_counter("sgw_s8_create_session", 1, 2, "result", "failure",
                      "cause", "internal_software_error");
    OAILOG_FUNC_RETURN(LOG_SGW_S8, RETURNerror);
  }
  if (sgw_update_bearer_context_information_on_csreq(
          sgw_state, new_sgw_eps_context, session_req_pP, imsi64) != RETURNok) {
    OAILOG_ERROR_UE(LOG_SGW_S8, imsi64,
                    "Failed to update sgw_eps_bearer_context_information for "
                    "mme_s11_teid " TEID_FMT "\n",
                    session_req_pP->sender_fteid_for_cp.teid);
    OAILOG_FUNC_RETURN(LOG_SGW_S8, RETURNerror);
  }

  send_s8_create_session_request(temporary_create_session_procedure_id,
                                 session_req_pP, imsi64);
  sgw_s8_display_s11_bearer_context_information(LOG_SGW_S8,
                                                new_sgw_eps_context);
  OAILOG_FUNC_RETURN(LOG_SGW_S8, RETURNok);
}

int sgw_update_bearer_context_information_on_csrsp(
    sgw_eps_bearer_context_information_t* sgw_context_p,
    const s8_create_session_response_t* const session_rsp_p,
    sgw_state_t* sgw_state) {
  OAILOG_FUNC_IN(LOG_SGW_S8);
  sgw_eps_bearer_ctxt_t* default_bearer_ctx_p = sgw_s8_cm_get_eps_bearer_entry(
      &sgw_context_p->pdn_connection, session_rsp_p->eps_bearer_id);
  if (!default_bearer_ctx_p) {
    OAILOG_ERROR_UE(
        LOG_SGW_S8, sgw_context_p->imsi64,
        "Failed to get default eps bearer context for context teid " TEID_FMT
        "and bearer_id :%u \n",
        session_rsp_p->context_teid, session_rsp_p->eps_bearer_id);
    OAILOG_FUNC_RETURN(LOG_SGW_S8, RETURNerror);
  }
  memcpy(&default_bearer_ctx_p->paa, &session_rsp_p->paa, sizeof(paa_t));
  if (session_rsp_p->eps_bearer_id !=
      session_rsp_p->bearer_context[0].eps_bearer_id) {
    OAILOG_ERROR_UE(
        LOG_SGW_S8, sgw_context_p->imsi64,
        "Mismatch of eps bearer id between bearer context's bearer id:%d and "
        "default eps bearer id:%u for context teid " TEID_FMT "\n",
        session_rsp_p->bearer_context[0].eps_bearer_id,
        session_rsp_p->eps_bearer_id, session_rsp_p->context_teid);
    OAILOG_FUNC_RETURN(LOG_SGW_S8, RETURNerror);
  }
  s8_bearer_context_t s5s8_bearer_context = session_rsp_p->bearer_context[0];
  FTEID_T_2_IP_ADDRESS_T((&s5s8_bearer_context.pgw_s8_up),
                         (&default_bearer_ctx_p->p_gw_address_in_use_up));
  default_bearer_ctx_p->p_gw_teid_S5_S8_up = s5s8_bearer_context.pgw_s8_up.teid;
  default_bearer_ctx_p->s_gw_teid_S5_S8_up = session_rsp_p->sgw_s8_up_teid;
  insert_sgw_cp_and_up_teid_to_directoryd(sgw_state, sgw_context_p->imsi64,
                                          UP_TEID);

  memcpy(&default_bearer_ctx_p->eps_bearer_qos, &s5s8_bearer_context.qos,
         sizeof(bearer_qos_t));
  OAILOG_FUNC_RETURN(LOG_SGW_S8, RETURNok);
}

static int sgw_s8_send_create_session_response(
    sgw_state_t* sgw_state, sgw_eps_bearer_context_information_t* sgw_context_p,
    s8_create_session_response_t* session_rsp_p) {
  OAILOG_FUNC_IN(LOG_SGW_S8);
  MessageDef* message_p = NULL;
  itti_s11_create_session_response_t* create_session_response_p = NULL;

  message_p = itti_alloc_new_message(TASK_SGW_S8, S11_CREATE_SESSION_RESPONSE);
  if (message_p == NULL) {
    OAILOG_CRITICAL_UE(
        LOG_SGW_S8, sgw_context_p->imsi64,
        "Failed to allocate memory for S11_create_session_response \n");
    OAILOG_FUNC_RETURN(LOG_SGW_S8, RETURNerror);
  }
  if (!sgw_context_p) {
    OAILOG_ERROR_UE(LOG_SGW_S8, sgw_context_p->imsi64,
                    "sgw_context_p is NULL \n");
    OAILOG_FUNC_RETURN(LOG_SGW_S8, RETURNerror);
  }

  create_session_response_p = &message_p->ittiMsg.s11_create_session_response;
  if (!create_session_response_p) {
    OAILOG_ERROR_UE(LOG_SGW_S8, sgw_context_p->imsi64,
                    "create_session_response_p is NULL \n");
    OAILOG_FUNC_RETURN(LOG_SGW_S8, RETURNerror);
  }
  create_session_response_p->teid = sgw_context_p->mme_teid_S11;
  create_session_response_p->cause.cause_value =
      (gtpv2c_cause_value_t)session_rsp_p->cause;
  create_session_response_p->s11_sgw_fteid.teid =
      sgw_context_p->s_gw_teid_S11_S4;
  create_session_response_p->s11_sgw_fteid.interface_type = S11_SGW_GTP_C;
  create_session_response_p->s11_sgw_fteid.ipv4 = 1;
  create_session_response_p->s11_sgw_fteid.ipv4_address.s_addr =
      spgw_config.sgw_config.ipv4.S11.s_addr;

  if (session_rsp_p->cause == REQUEST_ACCEPTED) {
    sgw_eps_bearer_ctxt_t* default_bearer_ctxt_p =
        sgw_s8_cm_get_eps_bearer_entry(&sgw_context_p->pdn_connection,
                                       session_rsp_p->eps_bearer_id);
    if (!default_bearer_ctxt_p) {
      OAILOG_ERROR_UE(
          LOG_SGW_S8, sgw_context_p->imsi64,
          "Failed to get default eps bearer context for sgw_s11_teid " TEID_FMT
          "and bearer_id :%u \n",
          session_rsp_p->context_teid, session_rsp_p->eps_bearer_id);
      OAILOG_FUNC_RETURN(LOG_SGW_S8, RETURNerror);
    }
    memcpy(&create_session_response_p->paa, &default_bearer_ctxt_p->paa,
           sizeof(paa_t));
    create_session_response_p->bearer_contexts_created.num_bearer_context = 1;
    bearer_context_created_t* bearer_context =
        &create_session_response_p->bearer_contexts_created.bearer_contexts[0];

    bearer_context->s1u_sgw_fteid.teid =
        default_bearer_ctxt_p->s_gw_teid_S1u_S12_S4_up;
    bearer_context->s1u_sgw_fteid.interface_type = S1_U_SGW_GTP_U;

    if (session_rsp_p->pdn_type == IPv4 ||
        session_rsp_p->pdn_type == IPv4_AND_v6) {
      bearer_context->s1u_sgw_fteid.ipv4 = 1;
      bearer_context->s1u_sgw_fteid.ipv4_address.s_addr =
          sgw_state->sgw_ip_address_S1u_S12_S4_up.s_addr;
    } else {
      bearer_context->s1u_sgw_fteid.ipv6 = 1;
      memcpy(&bearer_context->s1u_sgw_fteid.ipv6_address,
             &sgw_state->sgw_ipv6_address_S1u_S12_S4_up,
             sizeof(bearer_context->s1u_sgw_fteid.ipv6_address));
    }

    bearer_context->eps_bearer_id = session_rsp_p->eps_bearer_id;
    /*
     * Set the Cause information from bearer context created.
     * "Request accepted" is returned when the GTPv2 entity has accepted a
     * control plane request.
     */
    create_session_response_p->bearer_contexts_created.bearer_contexts[0]
        .cause.cause_value = (gtpv2c_cause_value_t)session_rsp_p->cause;
    if (session_rsp_p->pco.num_protocol_or_container_id) {
      copy_protocol_configuration_options(&create_session_response_p->pco,
                                          &session_rsp_p->pco);
      clear_protocol_configuration_options(&session_rsp_p->pco);
    }
  } else {
    create_session_response_p->bearer_contexts_marked_for_removal
        .num_bearer_context = 1;
    bearer_context_marked_for_removal_t* bearer_context =
        &create_session_response_p->bearer_contexts_marked_for_removal
             .bearer_contexts[0];
    bearer_context->cause.cause_value =
        (gtpv2c_cause_value_t)session_rsp_p->cause;
    bearer_context->eps_bearer_id = session_rsp_p->eps_bearer_id;
    create_session_response_p->trxn = sgw_context_p->trxn;
  }
  message_p->ittiMsgHeader.imsi = sgw_context_p->imsi64;
  OAILOG_DEBUG_UE(
      LOG_SGW_S8, sgw_context_p->imsi64,
      "Sending S11 Create Session Response to mme for mme_s11_teid: " TEID_FMT
      "\n",
      create_session_response_p->teid);

  send_msg_to_task(&sgw_s8_task_zmq_ctx, TASK_MME_APP, message_p);

  OAILOG_FUNC_RETURN(LOG_SGW_S8, RETURNok);
}

status_code_e sgw_s8_handle_create_session_response(
    sgw_state_t* sgw_state, s8_create_session_response_t* session_rsp_p,
    imsi64_t imsi64) {
  OAILOG_FUNC_IN(LOG_SGW_S8);
  if (!session_rsp_p) {
    OAILOG_ERROR_UE(LOG_SGW_S8, imsi64,
                    "Received null create session response from s8_proxy\n");
    OAILOG_FUNC_RETURN(LOG_SGW_S8, RETURNerror);
  }
  OAILOG_INFO_UE(LOG_SGW_S8, imsi64,
                 " Rx S5S8_CREATE_SESSION_RSP for context_teid " TEID_FMT "\n",
                 session_rsp_p->context_teid);

  sgw_eps_bearer_context_information_t* sgw_context_p =
      update_sgw_context_to_s11_teid_map(sgw_state, session_rsp_p, imsi64);
  if (!sgw_context_p) {
    OAILOG_ERROR_UE(LOG_SGW_S8, imsi64,
                    "Failed to fetch sgw_eps_bearer_context_info from map of "
                    "temporary_create_session_procedure_id_map for "
                    "temporary_create_session_procedure_id:%u \n",
                    session_rsp_p->temporary_create_session_procedure_id);
    OAILOG_FUNC_RETURN(LOG_SGW_S8, RETURNerror);
  }
  if (sgw_update_teid_in_ue_context(
          sgw_state, imsi64, session_rsp_p->context_teid) == RETURNerror) {
    OAILOG_ERROR_UE(LOG_SGW_S8, imsi64,
                    "Failed to update sgw_s11_teid" TEID_FMT
                    " in UE context \n",
                    session_rsp_p->context_teid);
    OAILOG_FUNC_RETURN(LOG_SGW_S8, RETURNerror);
  }
  if (session_rsp_p->cause == REQUEST_ACCEPTED) {
    // update pdn details received from PGW
    sgw_context_p->pdn_connection.p_gw_teid_S5_S8_cp =
        session_rsp_p->pgw_s8_cp_teid.teid;
    // update bearer context details received from PGW
    if ((sgw_update_bearer_context_information_on_csrsp(
            sgw_context_p, session_rsp_p, sgw_state)) != RETURNok) {
      send_s8_delete_session_request(
          sgw_context_p->imsi64, sgw_context_p->imsi,
          sgw_context_p->s_gw_teid_S11_S4,
          sgw_context_p->pdn_connection.p_gw_teid_S5_S8_cp,
          sgw_context_p->pdn_connection.default_bearer, NULL);
      session_rsp_p->cause = CONTEXT_NOT_FOUND;
    }
  }
  // send Create session response to mme
  if ((sgw_s8_send_create_session_response(sgw_state, sgw_context_p,
                                           session_rsp_p)) != RETURNok) {
    OAILOG_ERROR_UE(LOG_SGW_S8, imsi64,
                    "Failed to send create session response to mme for "
                    "sgw_s11_teid " TEID_FMT "\n",
                    session_rsp_p->context_teid);
  }
  if (session_rsp_p->cause != REQUEST_ACCEPTED) {
    OAILOG_ERROR_UE(
        LOG_SGW_S8, imsi64,
        "Received failed create session response with cause: %d for "
        "context_id: " TEID_FMT "\n",
        session_rsp_p->cause, session_rsp_p->context_teid);
    sgw_remove_sgw_bearer_context_information(
        sgw_state, session_rsp_p->context_teid, imsi64);
  } else {
    insert_sgw_cp_and_up_teid_to_directoryd(sgw_state, imsi64, CP_TEID);
  }
  OAILOG_FUNC_RETURN(LOG_SGW_S8, RETURNok);
}

// The function generates comma separated list of sgw's control plane teid of
// s8 interface for each pdn session and updates the list to directoryd.
static void insert_sgw_cp_and_up_teid_to_directoryd(sgw_state_t* sgw_state,
                                                    imsi64_t imsi64,
                                                    uint8_t teid_type) {
  OAILOG_FUNC_IN(LOG_SGW_S8);
  char teidString[512] = {0};
  uint32_t teidlist[16] = {0};
  char imsi_str[IMSI_BCD_DIGITS_MAX + 1] = {0};
  uint8_t teid_list_idx = 0;
  IMSI64_TO_STRING(imsi64, (char*)imsi_str, IMSI_BCD_DIGITS_MAX);
  spgw_ue_context_t* ue_context_p = nullptr;

  if (!((teid_type == CP_TEID) || (teid_type == UP_TEID))) {
    OAILOG_ERROR_UE(LOG_SGW_S8, imsi64, "Invalid teid type :%u \n", teid_type);
    OAILOG_FUNC_OUT(LOG_SGW_S8);
  }
  sgw_state->imsi_ue_context_map.get(imsi64, &ue_context_p);
  if (!ue_context_p) {
    OAILOG_ERROR_UE(LOG_SGW_S8, imsi64, "Failed to find ue context");
    OAILOG_FUNC_OUT(LOG_SGW_S8);
  }  // end of ue context
  sgw_s11_teid_t* s11_teid_p = nullptr;
  LIST_FOREACH(s11_teid_p, &ue_context_p->sgw_s11_teid_list, entries) {
    if (!s11_teid_p) {
      OAILOG_ERROR_UE(
          LOG_SGW_S8, imsi64,
          "Failed to find s11 teid entry within ue context's s11 teid list");
      OAILOG_FUNC_OUT(LOG_SGW_S8);
    }
    if (teid_type == CP_TEID) {
      teidlist[teid_list_idx++] = s11_teid_p->sgw_s11_teid;
    } else if (teid_type == UP_TEID) {
      uint8_t idx = 0;
      sgw_eps_bearer_context_information_t* sgw_session_ctxt_p =
          sgw_get_sgw_eps_bearer_context(s11_teid_p->sgw_s11_teid);
      if (sgw_session_ctxt_p) {
        for (; idx < BEARERS_PER_UE; idx++) {
          if (sgw_session_ctxt_p->pdn_connection.sgw_eps_bearers_array[idx]) {
            teidlist[teid_list_idx++] =
                sgw_session_ctxt_p->pdn_connection.sgw_eps_bearers_array[idx]
                    ->s_gw_teid_S5_S8_up;
          }
        }  // end of bearer list
      }    // check for sgw_session_ctxt_p
    }      // switch based on teid type
  }        // end of s11_teid_list

  char separator = ',';
  for (uint8_t idx = 0; idx < teid_list_idx; idx++) {
    if (idx == teid_list_idx - 1) {
      separator = '\0';
    }
    snprintf(teidString + strlen(teidString),
             sizeof(teidString) - strlen(teidString), "%u%c", teidlist[idx],
             separator);
  }
<<<<<<< HEAD
  std::string ptr = "sgw_c_teid";
=======
  const char* ptr = "sgw_c_teid";
>>>>>>> 4916020f
  if (teid_type == UP_TEID) {
    ptr.assign("sgw_u_teid");
  }
  directoryd_update_record_field(imsi_str, ptr, teidString);
  OAILOG_DEBUG_UE(
      LOG_SGW_S8, imsi64,
      "teid type is %d and teid string to be written to directoryd is %s",
      teid_type, teidString);
  OAILOG_FUNC_OUT(LOG_SGW_S8);
}

void sgw_s8_handle_modify_bearer_request(
    sgw_state_t* state,
    const itti_s11_modify_bearer_request_t* const modify_bearer_pP,
    imsi64_t imsi64) {
  OAILOG_FUNC_IN(LOG_SGW_S8);

  uint8_t idx = 0;
  uint8_t sgi_rsp_idx = 0;
  itti_sgi_update_end_point_response_t sgi_update_end_point_resp = {0};
  struct in_addr enb = {.s_addr = 0};
  struct in6_addr* enb_ipv6 = NULL;
  struct in_addr pgw = {.s_addr = 0};
  struct in6_addr* pgw_ipv6 = NULL;
  sgw_eps_bearer_ctxt_t* bearer_ctx_p = NULL;

  OAILOG_INFO_UE(LOG_SGW_S8, imsi64,
                 "Rx MODIFY_BEARER_REQUEST, teid " TEID_FMT "\n",
                 modify_bearer_pP->teid);

  sgw_eps_bearer_context_information_t* sgw_context_p =
      sgw_get_sgw_eps_bearer_context(modify_bearer_pP->teid);
  if (!sgw_context_p) {
    OAILOG_ERROR_UE(LOG_SGW_S8, imsi64,
                    "Failed to fetch sgw_eps_bearer_context_info from "
                    "context_teid " TEID_FMT " \n",
                    modify_bearer_pP->teid);
    if ((send_mbr_failure(LOG_SGW_S8, modify_bearer_pP, imsi64) != RETURNok)) {
      OAILOG_ERROR(
          LOG_SGW_S8,
          "Error in sending modify bearer response to MME App for context "
          "teid " TEID_FMT "\n",
          modify_bearer_pP->teid);
    }
    OAILOG_FUNC_OUT(LOG_SGW_S8);
  }
  sgw_context_p->trxn = modify_bearer_pP->trxn;
  sgi_update_end_point_resp.context_teid = modify_bearer_pP->teid;
  // Traversing through the list of bearers to be modified
  for (; idx <
         modify_bearer_pP->bearer_contexts_to_be_modified.num_bearer_context;
       idx++) {
    bearer_context_to_be_modified_t mbr_bearer_ctxt_p =
        modify_bearer_pP->bearer_contexts_to_be_modified.bearer_contexts[idx];
    bearer_ctx_p = sgw_s8_cm_get_eps_bearer_entry(
        &sgw_context_p->pdn_connection, mbr_bearer_ctxt_p.eps_bearer_id);
    if (!bearer_ctx_p) {
      OAILOG_ERROR_UE(
          LOG_SGW_S8, imsi64,
          "Failed to get eps bearer context for context teid " TEID_FMT
          "and bearer_id :%u \n",
          modify_bearer_pP->teid, mbr_bearer_ctxt_p.eps_bearer_id);
      sgi_update_end_point_resp.bearer_contexts_not_found[sgi_rsp_idx++] =
          mbr_bearer_ctxt_p.eps_bearer_id;
      sgi_update_end_point_resp.num_bearers_not_found++;
    } else {
      enb.s_addr = bearer_ctx_p->enb_ip_address_S1u.address.ipv4_address.s_addr;

      if (spgw_config.sgw_config.ipv6.s1_ipv6_enabled &&
          bearer_ctx_p->enb_ip_address_S1u.pdn_type == IPv6) {
        enb_ipv6 = &bearer_ctx_p->enb_ip_address_S1u.address.ipv6_address;
      }
      pgw.s_addr =
          bearer_ctx_p->p_gw_address_in_use_up.address.ipv4_address.s_addr;
      if (spgw_config.sgw_config.ipv6.s1_ipv6_enabled &&
          bearer_ctx_p->p_gw_address_in_use_up.pdn_type == IPv6) {
        pgw_ipv6 = &bearer_ctx_p->p_gw_address_in_use_up.address.ipv6_address;
      }

#if !MME_UNIT_TEST
      // Send end marker to eNB and then delete the tunnel if enb_ip is
      // different
      if (does_sgw_bearer_context_hold_valid_enb_ip(
              bearer_ctx_p->enb_ip_address_S1u) &&
          is_sgw_enb_ip_address_same(&mbr_bearer_ctxt_p.s1_eNB_fteid,
                                     &bearer_ctx_p->enb_ip_address_S1u) ==
              false) {
        struct in_addr ue_ipv4 = bearer_ctx_p->paa.ipv4_address;
        struct in6_addr* ue_ipv6 = NULL;
        if ((bearer_ctx_p->paa.pdn_type == IPv6) ||
            (bearer_ctx_p->paa.pdn_type == IPv4_AND_v6)) {
          ue_ipv6 = &bearer_ctx_p->paa.ipv6_address;
        }

        OAILOG_DEBUG_UE(
            LOG_SGW_S8, imsi64,
            "Delete GTPv1-U tunnel for sgw_teid:" TEID_FMT "for bearer %u\n",
            bearer_ctx_p->s_gw_teid_S1u_S12_S4_up, bearer_ctx_p->eps_bearer_id);
        // This is best effort, ignore return code.
        gtp_tunnel_ops->send_end_marker(enb, modify_bearer_pP->teid);
        // delete GTPv1-U tunnel
        gtpv1u_del_s8_tunnel(enb, enb_ipv6, pgw, pgw_ipv6, ue_ipv4, ue_ipv6,
                             bearer_ctx_p->s_gw_teid_S1u_S12_S4_up,
                             bearer_ctx_p->s_gw_teid_S5_S8_up);
      }
#endif
      populate_s8_sgi_end_point_update(sgi_rsp_idx, idx, modify_bearer_pP,
                                       bearer_ctx_p,
                                       &sgi_update_end_point_resp);
      sgi_rsp_idx++;
    }
  }  // for loop

  sgi_rsp_idx = 0;
  for (idx = 0;
       idx < modify_bearer_pP->bearer_contexts_to_be_removed.num_bearer_context;
       idx++) {
    bearer_ctx_p = sgw_s8_cm_get_eps_bearer_entry(
        &sgw_context_p->pdn_connection,
        modify_bearer_pP->bearer_contexts_to_be_removed.bearer_contexts[idx]
            .eps_bearer_id);
    if (bearer_ctx_p) {
      sgi_update_end_point_resp.bearer_contexts_to_be_removed[sgi_rsp_idx++] =
          bearer_ctx_p->eps_bearer_id;
      sgi_update_end_point_resp.num_bearers_removed++;
    }
  }
  sgw_send_modify_bearer_response(sgw_context_p, &sgi_update_end_point_resp,
                                  imsi64);
  OAILOG_FUNC_OUT(LOG_SGW_S8);
}

static void sgw_send_modify_bearer_response(
    sgw_eps_bearer_context_information_t* sgw_context_p,
    const itti_sgi_update_end_point_response_t* const resp_pP,
    imsi64_t imsi64) {
  OAILOG_FUNC_IN(LOG_SGW_S8);
  itti_s11_modify_bearer_response_t* modify_response_p = NULL;
  MessageDef* message_p = NULL;

  OAILOG_DEBUG_UE(LOG_SGW_S8, imsi64,
                  "send modify bearer response for Context teid " TEID_FMT "\n",
                  resp_pP->context_teid);
  message_p = itti_alloc_new_message(TASK_SGW_S8, S11_MODIFY_BEARER_RESPONSE);

  if (!message_p) {
    OAILOG_ERROR_UE(
        LOG_SGW_S8, imsi64,
        "Failed to allocate memory for S11_MODIFY_BEARER_RESPONSE\n");
    OAILOG_FUNC_OUT(LOG_SGW_S8);
  }

  modify_response_p = &message_p->ittiMsg.s11_modify_bearer_response;

  if (sgw_context_p) {
    modify_response_p->teid = sgw_context_p->mme_teid_S11;
    modify_response_p->cause.cause_value = REQUEST_ACCEPTED;
    modify_response_p->trxn = sgw_context_p->trxn;
    message_p->ittiMsgHeader.imsi = imsi64;

    sgw_s8_populate_mbr_bearer_contexts_modified(resp_pP, imsi64, sgw_context_p,
                                                 modify_response_p);
    sgw_s8_populate_mbr_bearer_contexts_removed(resp_pP, imsi64, sgw_context_p,
                                                modify_response_p);
    sgw_populate_mbr_bearer_contexts_not_found(LOG_SGW_S8, resp_pP,
                                               modify_response_p);
    send_msg_to_task(&sgw_s8_task_zmq_ctx, TASK_MME_APP, message_p);
  }
  OAILOG_FUNC_OUT(LOG_SGW_S8);
}

static void sgw_s8_populate_mbr_bearer_contexts_modified(
    const itti_sgi_update_end_point_response_t* const resp_pP, imsi64_t imsi64,
    sgw_eps_bearer_context_information_t* sgw_context_p,
    itti_s11_modify_bearer_response_t* modify_response_p) {
  OAILOG_FUNC_IN(LOG_SGW_S8);
  uint8_t rsp_idx = 0;
  sgw_eps_bearer_ctxt_t* eps_bearer_ctxt_p = NULL;

  for (uint8_t idx = 0; idx < resp_pP->num_bearers_modified; idx++) {
    eps_bearer_ctxt_p = sgw_s8_cm_get_eps_bearer_entry(
        &sgw_context_p->pdn_connection,
        resp_pP->bearer_contexts_to_be_modified[idx].eps_bearer_id);

    if (NULL != eps_bearer_ctxt_p) {
      OAILOG_DEBUG_UE(
          LOG_SGW_S8, imsi64,
          "Modify bearer request is accepted for bearer_id :%u\n",
          resp_pP->bearer_contexts_to_be_modified[idx].eps_bearer_id);
      modify_response_p->bearer_contexts_modified.bearer_contexts[rsp_idx]
          .eps_bearer_id =
          resp_pP->bearer_contexts_to_be_modified[idx].eps_bearer_id;
      modify_response_p->bearer_contexts_modified.bearer_contexts[rsp_idx++]
          .cause.cause_value = REQUEST_ACCEPTED;
      modify_response_p->bearer_contexts_modified.num_bearer_context++;

#if !MME_UNIT_TEST
      // setup GTPv1-U tunnels, both s1-u and s8-u tunnels
      sgw_s8_add_gtp_up_tunnel(eps_bearer_ctxt_p, sgw_context_p);
#endif
      if (TRAFFIC_FLOW_TEMPLATE_NB_PACKET_FILTERS_MAX >
          eps_bearer_ctxt_p->num_sdf) {
        int i = 0;
        while ((i < eps_bearer_ctxt_p->num_sdf) &&
               (SDF_ID_NGBR_DEFAULT != eps_bearer_ctxt_p->sdf_id[i]))
          i++;
        if (i >= eps_bearer_ctxt_p->num_sdf) {
          eps_bearer_ctxt_p->sdf_id[eps_bearer_ctxt_p->num_sdf] =
              SDF_ID_NGBR_DEFAULT;
          eps_bearer_ctxt_p->num_sdf += 1;
        }
      }
    }
  }
  OAILOG_FUNC_OUT(LOG_SGW_S8);
}

#if !MME_UNIT_TEST
// Helper function to add gtp tunnels for default and dedicated bearers
static int sgw_s8_add_gtp_up_tunnel(
    sgw_eps_bearer_ctxt_t* eps_bearer_ctxt_p,
    sgw_eps_bearer_context_information_t* sgw_context_p) {
  int rv = RETURNok;
  struct in_addr enb = {.s_addr = 0};
  struct in6_addr* enb_ipv6 = NULL;
  struct in_addr pgw = {.s_addr = 0};
  struct in6_addr* pgw_ipv6 = NULL;
  pgw.s_addr =
      eps_bearer_ctxt_p->p_gw_address_in_use_up.address.ipv4_address.s_addr;
  if (spgw_config.sgw_config.ipv6.s1_ipv6_enabled &&
      eps_bearer_ctxt_p->p_gw_address_in_use_up.pdn_type == IPv6) {
    pgw_ipv6 = &eps_bearer_ctxt_p->p_gw_address_in_use_up.address.ipv6_address;
  }
  if ((pgw.s_addr == 0) && (eps_bearer_ctxt_p->p_gw_teid_S5_S8_up == 0)) {
    OAILOG_ERROR_UE(LOG_SGW_S8, sgw_context_p->imsi64,
                    "bearer context has invalid pgw_s8_teid " TEID_FMT
                    "pgw_ip address :%x \n",
                    eps_bearer_ctxt_p->p_gw_teid_S5_S8_up, pgw.s_addr);
    OAILOG_FUNC_RETURN(LOG_SGW_S8, RETURNerror);
  }
  enb.s_addr =
      eps_bearer_ctxt_p->enb_ip_address_S1u.address.ipv4_address.s_addr;
  if (spgw_config.sgw_config.ipv6.s1_ipv6_enabled &&
      eps_bearer_ctxt_p->enb_ip_address_S1u.pdn_type == IPv6) {
    enb_ipv6 = &eps_bearer_ctxt_p->enb_ip_address_S1u.address.ipv6_address;
  }

  struct in_addr ue_ipv4 = {.s_addr = 0};
  struct in6_addr* ue_ipv6 = NULL;
  ue_ipv4.s_addr = eps_bearer_ctxt_p->paa.ipv4_address.s_addr;
  if ((eps_bearer_ctxt_p->paa.pdn_type == IPv6) ||
      (eps_bearer_ctxt_p->paa.pdn_type == IPv4_AND_v6)) {
    ue_ipv6 = &eps_bearer_ctxt_p->paa.ipv6_address;
  }

  int vlan = eps_bearer_ctxt_p->paa.vlan;
  Imsi_t imsi = sgw_context_p->imsi;

  char ip6_str[INET6_ADDRSTRLEN];
  if (ue_ipv6) {
    inet_ntop(AF_INET6, ue_ipv6, ip6_str, INET6_ADDRSTRLEN);
  }
  OAILOG_DEBUG_UE(
      LOG_SGW_S8, sgw_context_p->imsi64,
      "Adding tunnel for bearer_id %u ue addr %x enb %x "
      "s_gw_teid_S1u_S12_S4_up %x, enb_teid_S1u %x pgw_up_ip %x pgw_up_teid %x "
      "s_gw_ip_address_S5_S8_up %x"
      "s_gw_teid_S5_S8_up %x \n ",
      eps_bearer_ctxt_p->eps_bearer_id, ue_ipv4.s_addr, enb.s_addr,
      eps_bearer_ctxt_p->s_gw_teid_S1u_S12_S4_up,
      eps_bearer_ctxt_p->enb_teid_S1u, pgw.s_addr,
      eps_bearer_ctxt_p->p_gw_teid_S5_S8_up,
      eps_bearer_ctxt_p->s_gw_ip_address_S5_S8_up.address.ipv4_address.s_addr,
      eps_bearer_ctxt_p->s_gw_teid_S5_S8_up);
  if (eps_bearer_ctxt_p->eps_bearer_id ==
      sgw_context_p->pdn_connection.default_bearer) {
    // Set default precedence and tft for default bearer
    if (ue_ipv6) {
      OAILOG_INFO_UE(
          LOG_SGW_S8, sgw_context_p->imsi64,
          "Adding tunnel for ipv6 ue addr %s, enb %x, "
          "s_gw_teid_S5_S8_up %x, s_gw_ip_address_S5_S8_up %x pgw_up_ip %x "
          "pgw_up_teid %x \n",
          ip6_str, enb.s_addr, eps_bearer_ctxt_p->s_gw_teid_S5_S8_up,
          eps_bearer_ctxt_p->s_gw_ip_address_S5_S8_up.address.ipv4_address
              .s_addr,
          pgw.s_addr, eps_bearer_ctxt_p->p_gw_teid_S5_S8_up);
    }
    rv = gtpv1u_add_s8_tunnel(
        ue_ipv4, ue_ipv6, vlan, enb, enb_ipv6, pgw, pgw_ipv6,
        eps_bearer_ctxt_p->s_gw_teid_S1u_S12_S4_up,
        eps_bearer_ctxt_p->enb_teid_S1u, eps_bearer_ctxt_p->s_gw_teid_S5_S8_up,
        eps_bearer_ctxt_p->p_gw_teid_S5_S8_up, imsi);
    if (rv < 0) {
      OAILOG_ERROR_UE(LOG_SGW_S8, sgw_context_p->imsi64,
                      "ERROR in setting up TUNNEL err=%d\n", rv);
    }
  } else {
    if (ue_ipv6) {
      OAILOG_INFO_UE(
          LOG_SGW_S8, sgw_context_p->imsi64,
          "Adding tunnel for ipv6 ue addr %s, enb %x, "
          "s_gw_teid_S5_S8_up %x, s_gw_ip_address_S5_S8_up %x pgw_up_ip %x "
          "pgw_up_teid %x \n",
          ip6_str, enb.s_addr, eps_bearer_ctxt_p->s_gw_teid_S5_S8_up,
          eps_bearer_ctxt_p->s_gw_ip_address_S5_S8_up.address.ipv4_address
              .s_addr,
          pgw.s_addr, eps_bearer_ctxt_p->p_gw_teid_S5_S8_up);
    }
    for (int i = 0; i < eps_bearer_ctxt_p->tft.numberofpacketfilters; ++i) {
      rv = gtpv1u_add_s8_tunnel(ue_ipv4, ue_ipv6, vlan, enb, enb_ipv6, pgw,
                                pgw_ipv6,
                                eps_bearer_ctxt_p->s_gw_teid_S1u_S12_S4_up,
                                eps_bearer_ctxt_p->enb_teid_S1u,
                                eps_bearer_ctxt_p->s_gw_teid_S5_S8_up,
                                eps_bearer_ctxt_p->p_gw_teid_S5_S8_up, imsi);
      if (rv < 0) {
        OAILOG_ERROR_UE(LOG_SGW_S8, sgw_context_p->imsi64,
                        "ERROR in setting up TUNNEL err=%d\n", rv);
      }
    }
  }
  OAILOG_FUNC_RETURN(LOG_SGW_S8, rv);
}
#endif

status_code_e sgw_s8_handle_s11_delete_session_request(
    sgw_state_t* sgw_state,
    const itti_s11_delete_session_request_t* const delete_session_req_p,
    imsi64_t imsi64) {
  OAILOG_FUNC_IN(LOG_SGW_S8);
  gtpv2c_cause_value_t gtpv2c_cause = (gtpv2c_cause_value_t)0;
  if (!delete_session_req_p) {
    OAILOG_ERROR_UE(LOG_SGW_S8, imsi64,
                    "Received NULL delete_session_req_p from mme app \n");
    OAILOG_FUNC_RETURN(LOG_SGW_S8, RETURNerror);
  }
  OAILOG_INFO_UE(
      LOG_SGW_S8, imsi64,
      "Received S11 DELETE SESSION REQUEST for sgw_s11_teid " TEID_FMT "\n",
      delete_session_req_p->teid);
  increment_counter("sgw_delete_session", 1, NO_LABELS);
  if (delete_session_req_p->indication_flags.oi) {
    OAILOG_DEBUG_UE(LOG_SGW_S8, imsi64,
                    "OI flag is set for this message indicating the request"
                    "should be forwarded to P-GW entity\n");
  }

  sgw_eps_bearer_context_information_t* sgw_context_p =
      sgw_get_sgw_eps_bearer_context(delete_session_req_p->teid);
  if (!sgw_context_p) {
    OAILOG_ERROR_UE(LOG_SGW_S8, imsi64,
                    "Failed to fetch sgw_eps_bearer_context_info from "
                    "sgw_s11_teid " TEID_FMT " \n",
                    delete_session_req_p->teid);
    gtpv2c_cause = CONTEXT_NOT_FOUND;
    sgw_s8_send_failed_delete_session_response(
        sgw_context_p, gtpv2c_cause, sgw_state, delete_session_req_p, imsi64);
    OAILOG_FUNC_RETURN(LOG_SGW_S8, RETURNerror);
  }
  if ((delete_session_req_p->sender_fteid_for_cp.ipv4) &&
      (delete_session_req_p->sender_fteid_for_cp.ipv6)) {
    // Sender F-TEID IE present
    if (delete_session_req_p->teid != sgw_context_p->mme_teid_S11) {
      OAILOG_ERROR_UE(
          LOG_SGW_S8, imsi64,
          "Mismatch in MME Teid for CP teid recevied in delete session "
          "req: " TEID_FMT " teid present in sgw_context :" TEID_FMT "\n",
          delete_session_req_p->teid, sgw_context_p->mme_teid_S11);
      gtpv2c_cause = INVALID_PEER;
      sgw_s8_send_failed_delete_session_response(
          sgw_context_p, gtpv2c_cause, sgw_state, delete_session_req_p, imsi64);
      OAILOG_FUNC_RETURN(LOG_SGW_S8, RETURNerror);
    }
  }
  if (delete_session_req_p->lbi !=
      sgw_context_p->pdn_connection.default_bearer) {
    OAILOG_ERROR_UE(
        LOG_SGW_S8, imsi64,
        "Mismatch in default eps bearer_id, bearer_id recevied in delete "
        "session req :%d and bearer_id present in sgw_context :%d \n",
        delete_session_req_p->lbi,
        sgw_context_p->pdn_connection.default_bearer);
    sgw_s8_send_failed_delete_session_response(
        sgw_context_p, gtpv2c_cause, sgw_state, delete_session_req_p, imsi64);
    OAILOG_FUNC_RETURN(LOG_SGW_S8, RETURNerror);
  }

  send_s8_delete_session_request(
      sgw_context_p->imsi64, sgw_context_p->imsi,
      sgw_context_p->s_gw_teid_S11_S4,
      sgw_context_p->pdn_connection.p_gw_teid_S5_S8_cp,
      sgw_context_p->pdn_connection.default_bearer, delete_session_req_p);
  OAILOG_FUNC_RETURN(LOG_SGW_S8, RETURNok);
}

#if !MME_UNIT_TEST
static void delete_userplane_tunnels(
    sgw_eps_bearer_context_information_t* sgw_context_p) {
  OAILOG_FUNC_IN(LOG_SGW_S8);
  struct in_addr enb = {.s_addr = 0};
  struct in6_addr* enb_ipv6 = NULL;
  struct in_addr pgw = {.s_addr = 0};
  struct in6_addr* pgw_ipv6 = NULL;
  sgw_eps_bearer_ctxt_t* bearer_ctxt_p = NULL;
  int rv = RETURNerror;
  struct in_addr ue_ipv4 = {.s_addr = 0};

  for (int ebix = 0; ebix < BEARERS_PER_UE; ebix++) {
    ebi_t ebi = INDEX_TO_EBI(ebix);
    bearer_ctxt_p =
        sgw_s8_cm_get_eps_bearer_entry(&sgw_context_p->pdn_connection, ebi);

    if (bearer_ctxt_p) {
      enb.s_addr =
          bearer_ctxt_p->enb_ip_address_S1u.address.ipv4_address.s_addr;

      if (spgw_config.sgw_config.ipv6.s1_ipv6_enabled &&
          bearer_ctxt_p->enb_ip_address_S1u.pdn_type == IPv6) {
        enb_ipv6 = &bearer_ctxt_p->enb_ip_address_S1u.address.ipv6_address;
      }
      pgw.s_addr =
          bearer_ctxt_p->p_gw_address_in_use_up.address.ipv4_address.s_addr;
      if (spgw_config.sgw_config.ipv6.s1_ipv6_enabled &&
          bearer_ctxt_p->p_gw_address_in_use_up.pdn_type == IPv6) {
        pgw_ipv6 = &bearer_ctxt_p->p_gw_address_in_use_up.address.ipv6_address;
      }
      struct in6_addr* ue_ipv6 = NULL;
      if ((bearer_ctxt_p->paa.pdn_type == IPv6) ||
          (bearer_ctxt_p->paa.pdn_type == IPv4_AND_v6)) {
        ue_ipv6 = &bearer_ctxt_p->paa.ipv6_address;
      }
      ue_ipv4 = bearer_ctxt_p->paa.ipv4_address;
      // Delete S1-U tunnel and S8-U tunnel
      rv = gtpv1u_del_s8_tunnel(enb, enb_ipv6, pgw, pgw_ipv6, ue_ipv4, ue_ipv6,
                                bearer_ctxt_p->s_gw_teid_S1u_S12_S4_up,
                                bearer_ctxt_p->s_gw_teid_S5_S8_up);
      if (rv < 0) {
        OAILOG_ERROR_UE(LOG_SGW_S8, sgw_context_p->imsi64,
                        "ERROR in deleting S1-U TUNNEL " TEID_FMT
                        " (eNB) <-> (SGW) " TEID_FMT "\n",
                        bearer_ctxt_p->enb_teid_S1u,
                        bearer_ctxt_p->s_gw_teid_S1u_S12_S4_up);
      }
      // delete paging rule
      char* ip_str = inet_ntoa(ue_ipv4);
      rv = gtp_tunnel_ops->delete_paging_rule(ue_ipv4, ue_ipv6);
      if (rv < 0) {
        OAILOG_ERROR(LOG_SGW_S8,
                     "ERROR in deleting paging rule for IP Addr: %s\n", ip_str);
      } else {
        OAILOG_DEBUG(LOG_SGW_S8, "Stopped paging for IP Addr: %s\n", ip_str);
      }
    }
  }
  OAILOG_FUNC_OUT(LOG_SGW_S8);
}
#endif

status_code_e sgw_s8_handle_delete_session_response(
    sgw_state_t* sgw_state, s8_delete_session_response_t* session_rsp_p,
    imsi64_t imsi64) {
  OAILOG_FUNC_IN(LOG_SGW_S8);
  MessageDef* message_p = NULL;
  itti_s11_delete_session_response_t* delete_session_response_p = NULL;

  if (!session_rsp_p) {
    OAILOG_ERROR_UE(LOG_SGW_S8, imsi64,
                    "Received null delete session response from s8_proxy\n");
    OAILOG_FUNC_RETURN(LOG_SGW_S8, RETURNerror);
  }
  OAILOG_INFO_UE(
      LOG_SGW_S8, imsi64,
      " Rx S5S8_DELETE_SESSION_RSP from s8_proxy for context_teid " TEID_FMT
      "\n",
      session_rsp_p->context_teid);

  sgw_eps_bearer_context_information_t* sgw_context_p =
      sgw_get_sgw_eps_bearer_context(session_rsp_p->context_teid);
  if (!sgw_context_p) {
    OAILOG_ERROR_UE(LOG_SGW_S8, imsi64,
                    "Failed to fetch sgw_eps_bearer_context_info from "
                    "context_teid " TEID_FMT " \n",
                    session_rsp_p->context_teid);
    OAILOG_FUNC_RETURN(LOG_SGW_S8, RETURNerror);
  }
  message_p = itti_alloc_new_message(TASK_SGW_S8, S11_DELETE_SESSION_RESPONSE);
  if (message_p == NULL) {
    OAILOG_CRITICAL_UE(
        LOG_SGW_S8, sgw_context_p->imsi64,
        "Failed to allocate memory for S11_delete_session_response for "
        "context_teid " TEID_FMT "\n",
        session_rsp_p->context_teid);
    OAILOG_FUNC_RETURN(LOG_SGW_S8, RETURNerror);
  }

  delete_session_response_p = &message_p->ittiMsg.s11_delete_session_response;
  message_p->ittiMsgHeader.imsi = imsi64;
  if (!delete_session_response_p) {
    OAILOG_ERROR_UE(LOG_SGW_S8, sgw_context_p->imsi64,
                    "delete_session_response_p is NULL \n");
    OAILOG_FUNC_RETURN(LOG_SGW_S8, RETURNerror);
  }
  delete_session_response_p->teid = sgw_context_p->mme_teid_S11;
  delete_session_response_p->cause.cause_value =
      (gtpv2c_cause_value_t)session_rsp_p->cause;
  delete_session_response_p->trxn = sgw_context_p->trxn;
  delete_session_response_p->lbi = sgw_context_p->pdn_connection.default_bearer;

#if !MME_UNIT_TEST
  // Delete ovs rules
  delete_userplane_tunnels(sgw_context_p);
#endif
  sgw_remove_sgw_bearer_context_information(
      sgw_state, session_rsp_p->context_teid, imsi64);
  // send delete session response to mme
  if (send_msg_to_task(&sgw_s8_task_zmq_ctx, TASK_MME_APP, message_p) !=
      RETURNok) {
    OAILOG_ERROR_UE(LOG_SGW_S8, imsi64,
                    "Failed to send delete session response to mme for "
                    "sgw_s11_teid " TEID_FMT "\n",
                    session_rsp_p->context_teid);
    increment_counter("sgw_s8_delete_session", 1, 1, "result", "failed");
    OAILOG_FUNC_RETURN(LOG_SGW_S8, RETURNerror);
  }
  increment_counter("sgw_s8_delete_session", 1, 1, "result", "success");
  OAILOG_FUNC_RETURN(LOG_SGW_S8, RETURNok);
}

static void sgw_s8_send_failed_delete_session_response(
    sgw_eps_bearer_context_information_t* sgw_context_p,
    gtpv2c_cause_value_t cause, sgw_state_t* sgw_state,
    const itti_s11_delete_session_request_t* const delete_session_req_p,
    imsi64_t imsi64) {
  OAILOG_FUNC_IN(LOG_SGW_S8);
  MessageDef* message_p = NULL;
  itti_s11_delete_session_response_t* delete_session_response_p = NULL;
  teid_t teid = 0;

  message_p = itti_alloc_new_message(TASK_SGW_S8, S11_DELETE_SESSION_RESPONSE);
  if (message_p == NULL) {
    OAILOG_CRITICAL_UE(
        LOG_SGW_S8, sgw_context_p->imsi64,
        "Failed to allocate memory for S11_delete_session_response \n");
    OAILOG_FUNC_OUT(LOG_SGW_S8);
  }

  delete_session_response_p = &message_p->ittiMsg.s11_delete_session_response;
  message_p->ittiMsgHeader.imsi = imsi64;
  if (!delete_session_response_p) {
    OAILOG_ERROR_UE(LOG_SGW_S8, sgw_context_p->imsi64,
                    "delete_session_response_p is NULL \n");
    OAILOG_FUNC_OUT(LOG_SGW_S8);
  }
  if (sgw_context_p) {
    delete_session_response_p->teid = sgw_context_p->mme_teid_S11;
    delete_session_response_p->cause.cause_value = cause;
    delete_session_response_p->trxn = sgw_context_p->trxn;
    delete_session_response_p->lbi =
        sgw_context_p->pdn_connection.default_bearer;

    // Delete ovs rules
#if !MME_UNIT_TEST
    delete_userplane_tunnels(sgw_context_p);
#endif
    sgw_remove_sgw_bearer_context_information(
        sgw_state, sgw_context_p->s_gw_teid_S11_S4, imsi64);
    teid = sgw_context_p->s_gw_teid_S11_S4;
  } else {
    if (delete_session_req_p) {
      delete_session_response_p->teid = delete_session_req_p->local_teid;
      delete_session_response_p->cause.cause_value = cause;
      delete_session_response_p->trxn = delete_session_req_p->trxn;
      delete_session_response_p->lbi = delete_session_req_p->lbi;
      teid = delete_session_req_p->teid;
    }
  }
  increment_counter("sgw_delete_session", 1, 1, "result", "failed");
  // send delete session response to mme
  if (send_msg_to_task(&sgw_s8_task_zmq_ctx, TASK_MME_APP, message_p) !=
      RETURNok) {
    OAILOG_ERROR_UE(LOG_SGW_S8, imsi64,
                    "Failed to send delete session response to mme for "
                    "sgw_s11_teid " TEID_FMT "\n",
                    teid);
  }
  OAILOG_FUNC_OUT(LOG_SGW_S8);
}

/* From GPP TS 23.401 version 11.11.0 Release 11, section 5.3.5 S1 release
   procedure: The S-GW releases all eNodeB related information (address and
   TEIDs) for the UE and responds with a Release Access Bearers Response message
   to the MME. Other elements of the UE's S-GW context are not affected. The
   S-GW retains the S1-U configuration that the S-GW allocated for the UE's
   bearers. The S-GW starts buffering downlink packets received for the UE and
   initiating the "Network Triggered Service Request" procedure, described in
   clause 5.3.4.3, if downlink packets arrive for the UE.
*/
//------------------------------------------------------------------------------
void sgw_s8_handle_release_access_bearers_request(
    sgw_state_t* sgw_state,
    const itti_s11_release_access_bearers_request_t* const
        release_access_bearers_req_pP,
    imsi64_t imsi64) {
  OAILOG_FUNC_IN(LOG_SGW_S8);
  OAILOG_DEBUG_UE(LOG_SGW_S8, imsi64,
                  "Release Access Bearer Request Received in SGW_S8 task");

  spgw_ue_context_t* ue_context_p = nullptr;
  gtpv2c_cause_value_t cause = CONTEXT_NOT_FOUND;

  sgw_state->imsi_ue_context_map.get(imsi64, &ue_context_p);

  if (!ue_context_p) {
    OAILOG_ERROR_UE(LOG_SGW_S8, imsi64, "Failed to find ue context");
    OAILOG_FUNC_OUT(LOG_SGW_S8);
  }  // end of ue context
  sgw_s11_teid_t* s11_teid_p = nullptr;
  LIST_FOREACH(s11_teid_p, &ue_context_p->sgw_s11_teid_list, entries) {
    if (!s11_teid_p) {
      OAILOG_ERROR_UE(
          LOG_SGW_S8, imsi64,
          "Failed to find s11 teid entry within ue context's s11 teid list");
      OAILOG_FUNC_OUT(LOG_SGW_S8);
    }
    sgw_eps_bearer_context_information_t* sgw_session_ctxt_p =
        sgw_get_sgw_eps_bearer_context(s11_teid_p->sgw_s11_teid);
    if (sgw_session_ctxt_p) {
      sgw_s8_process_release_access_bearer_request(LOG_SGW_S8, imsi64,
                                                   sgw_session_ctxt_p);
      cause = REQUEST_ACCEPTED;
    }
  }
  sgw_send_release_access_bearer_response(
      LOG_SGW_S8, TASK_SGW_S8, imsi64, cause, release_access_bearers_req_pP,
      release_access_bearers_req_pP->local_teid);
  OAILOG_FUNC_OUT(LOG_SGW_S8);
}

int update_pgw_info_to_temp_dedicated_bearer_context(
    sgw_eps_bearer_context_information_t* sgw_context_p, teid_t s1_u_sgw_fteid,
    s8_bearer_context_t* bc_cbreq, sgw_state_t* sgw_state, char* pgw_cp_ip_port,
    teid_t sgw_s8_u_teid) {
  OAILOG_FUNC_IN(LOG_SGW_S8);
  pgw_ni_cbr_proc_t* pgw_ni_cbr_proc =
      pgw_get_procedure_create_bearer(sgw_context_p);
  if (!pgw_ni_cbr_proc) {
    OAILOG_ERROR_UE(
        LOG_SPGW_APP, sgw_context_p->imsi64,
        "Failed to get Create bearer procedure from temporary stored contexts "
        "for lbi :%u \n",
        bc_cbreq->eps_bearer_id);
    OAILOG_FUNC_RETURN(LOG_SGW_S8, RETURNerror);
  }
  struct sgw_eps_bearer_entry_wrapper_s* spgw_eps_bearer_entry_p =
      LIST_FIRST(pgw_ni_cbr_proc->pending_eps_bearers);
  while (spgw_eps_bearer_entry_p &&
         spgw_eps_bearer_entry_p->sgw_eps_bearer_entry) {
    if (s1_u_sgw_fteid == spgw_eps_bearer_entry_p->sgw_eps_bearer_entry
                              ->s_gw_teid_S1u_S12_S4_up) {
      // update PGW teid and ip address
      spgw_eps_bearer_entry_p->sgw_eps_bearer_entry->p_gw_teid_S5_S8_up =
          bc_cbreq->pgw_s8_up.teid;
      spgw_eps_bearer_entry_p->sgw_eps_bearer_entry->p_gw_address_in_use_up
          .address.ipv4_address.s_addr =
          bc_cbreq->pgw_s8_up.ipv4_address.s_addr;
      if (pgw_cp_ip_port) {
        uint8_t pgw_ip_port_len = strlen(pgw_cp_ip_port);
        spgw_eps_bearer_entry_p->sgw_eps_bearer_entry->pgw_cp_ip_port =
            reinterpret_cast<char*>(calloc(1, pgw_ip_port_len + 1));
        memcpy(spgw_eps_bearer_entry_p->sgw_eps_bearer_entry->pgw_cp_ip_port,
               pgw_cp_ip_port, pgw_ip_port_len);
        spgw_eps_bearer_entry_p->sgw_eps_bearer_entry
            ->pgw_cp_ip_port[pgw_ip_port_len] = '\0';
      }
      spgw_eps_bearer_entry_p->sgw_eps_bearer_entry->s_gw_teid_S5_S8_up =
          sgw_s8_u_teid;
      break;
    }
    spgw_eps_bearer_entry_p = LIST_NEXT(spgw_eps_bearer_entry_p, entries);
  }
  OAILOG_FUNC_RETURN(LOG_SGW_S8, RETURNok);
}

imsi64_t sgw_s8_handle_create_bearer_request(
    sgw_state_t* sgw_state, const s8_create_bearer_request_t* const cb_req,
    gtpv2c_cause_value_t* cause_value) {
  OAILOG_FUNC_IN(LOG_SGW_S8);
  uint8_t bearer_idx = 0;

  if (!cb_req) {
    OAILOG_ERROR(LOG_SGW_S8,
                 "Received null create bearer request from s8_proxy\n");
    OAILOG_FUNC_RETURN(LOG_SGW_S8, INVALID_IMSI64);
  }
  OAILOG_INFO(
      LOG_SGW_S8,
      "Received S8_CREATE_BEARER_REQ from s8_proxy for context_teid " TEID_FMT
      "\n",
      cb_req->context_teid);

  sgw_eps_bearer_context_information_t* sgw_context_p =
      sgw_get_sgw_eps_bearer_context(cb_req->context_teid);
  if (!sgw_context_p) {
    OAILOG_ERROR(LOG_SGW_S8,
                 "Failed to fetch sgw_eps_bearer_context_info from "
                 "context_teid " TEID_FMT " \n",
                 cb_req->context_teid);
    *cause_value = CONTEXT_NOT_FOUND;
    OAILOG_FUNC_RETURN(LOG_SGW_S8, INVALID_IMSI64);
  }

  if (sgw_context_p->pdn_connection.default_bearer !=
      cb_req->linked_eps_bearer_id) {
    OAILOG_ERROR_UE(
        LOG_SGW_S8, sgw_context_p->imsi64,
        "No matching lbi found for context_teid: " TEID_FMT
        "lbi within create bearer request: %u, lbi with sgw_context: %u "
        "Sending dedicated_bearer_actv_rsp with REQUEST_REJECTED cause to NW\n",
        cb_req->context_teid, cb_req->linked_eps_bearer_id,
        sgw_context_p->pdn_connection.default_bearer);
    OAILOG_FUNC_RETURN(LOG_SGW_S8, INVALID_IMSI64);
  }

  itti_gx_nw_init_actv_bearer_request_t itti_bearer_req = {0};
  s8_bearer_context_t bc_cbreq = cb_req->bearer_context[bearer_idx];

  sgw_eps_bearer_ctxt_t* bearer_ctxt_p = NULL;
  bearer_ctxt_p = sgw_s8_cm_get_eps_bearer_entry(&sgw_context_p->pdn_connection,
                                                 cb_req->linked_eps_bearer_id);
  if (bearer_ctxt_p == NULL) {
    OAILOG_ERROR_UE(LOG_SGW_S8, sgw_context_p->imsi64,
                    "Failed to retrieve bearer ctxt\n");
    OAILOG_FUNC_RETURN(LOG_SGW_S8, RETURNerror);
  }

  itti_bearer_req.lbi = cb_req->linked_eps_bearer_id;

  memcpy(&itti_bearer_req.ul_tft, &bc_cbreq.tft,
         sizeof(traffic_flow_template_t));
  memcpy(&itti_bearer_req.dl_tft, &bc_cbreq.tft,
         sizeof(traffic_flow_template_t));
  memcpy(&itti_bearer_req.eps_bearer_qos, &bc_cbreq.qos, sizeof(bearer_qos_t));
  teid_t s1_u_sgw_fteid = sgw_get_new_s1u_teid(sgw_state);
  int rc = create_temporary_s8_dedicated_bearer_context(
      sgw_context_p, &itti_bearer_req,
      bearer_ctxt_p->s_gw_ip_address_S1u_S12_S4_up.pdn_type,
      sgw_state->sgw_ip_address_S1u_S12_S4_up.s_addr,
      &sgw_state->sgw_ipv6_address_S1u_S12_S4_up, s1_u_sgw_fteid,
      cb_req->sequence_number, LOG_SGW_S8);
  if (rc != RETURNok) {
    OAILOG_ERROR_UE(
        LOG_SGW_S8, sgw_context_p->imsi64,
        "Failed to create temporary dedicated bearer context for lbi: %u"
        " and context_teid " TEID_FMT "\n ",
        itti_bearer_req.lbi, cb_req->context_teid);
    OAILOG_FUNC_RETURN(LOG_SGW_S8, INVALID_IMSI64);
  }

  rc = update_pgw_info_to_temp_dedicated_bearer_context(
      sgw_context_p, s1_u_sgw_fteid, &bc_cbreq, sgw_state,
      cb_req->pgw_cp_address, cb_req->sgw_s8_up_teid);
  free_wrapper((void**)&cb_req->pgw_cp_address);
  if (rc != RETURNok) {
    OAILOG_ERROR_UE(
        LOG_SGW_S8, sgw_context_p->imsi64,
        "Failed to update PGW info to temporary dedicated bearer context for "
        "lbi %u and context_teid " TEID_FMT " \n ",
        itti_bearer_req.lbi, cb_req->context_teid);
    OAILOG_FUNC_RETURN(LOG_SGW_S8, INVALID_IMSI64);
  }

  if (sgw_build_and_send_s11_create_bearer_request(
          sgw_context_p, &itti_bearer_req,
          bearer_ctxt_p->s_gw_ip_address_S1u_S12_S4_up.pdn_type,
          sgw_state->sgw_ip_address_S1u_S12_S4_up.s_addr,
          &sgw_state->sgw_ipv6_address_S1u_S12_S4_up, s1_u_sgw_fteid,
          LOG_SGW_S8) != RETURNok) {
    OAILOG_ERROR_UE(
        LOG_SGW_S8, sgw_context_p->imsi64,
        "Failed to send create bearer request from s8_proxy for lbi:%u "
        "context_teid:" TEID_FMT " \n",
        itti_bearer_req.lbi, cb_req->context_teid);
    OAILOG_FUNC_RETURN(LOG_SGW_S8, INVALID_IMSI64);
  }
  OAILOG_FUNC_RETURN(LOG_SGW_S8, sgw_context_p->imsi64);
}

void sgw_s8_proc_s11_create_bearer_rsp(
    sgw_eps_bearer_context_information_t* sgw_context_p,
    bearer_context_within_create_bearer_response_t* bc_cbrsp,
    itti_s11_nw_init_actv_bearer_rsp_t* s11_actv_bearer_rsp, imsi64_t imsi64,
    sgw_state_t* sgw_state) {
  OAILOG_FUNC_IN(LOG_SGW_S8);
  struct sgw_eps_bearer_entry_wrapper_s* sgw_eps_bearer_entry_p = nullptr;
  sgw_eps_bearer_ctxt_t* eps_bearer_ctxt_p = nullptr;
  pgw_ni_cbr_proc_t* pgw_ni_cbr_proc = nullptr;
  pgw_ni_cbr_proc = pgw_get_procedure_create_bearer(sgw_context_p);

  if (!pgw_ni_cbr_proc) {
    OAILOG_ERROR_UE(
        LOG_SGW_S8, imsi64,
        "Failed to get create bearer procedure from temporary stored context, "
        "so did not create new EPS bearer entry for EBI %u for "
        "sgw_s11_teid " TEID_FMT "\n",
        bc_cbrsp->eps_bearer_id, s11_actv_bearer_rsp->sgw_s11_teid);
    handle_failed_s8_create_bearer_response(
        sgw_context_p, s11_actv_bearer_rsp->cause.cause_value, imsi64, bc_cbrsp,
        nullptr, LOG_SGW_S8);
    OAILOG_FUNC_OUT(LOG_SGW_S8);
  }

  sgw_eps_bearer_entry_p = LIST_FIRST(pgw_ni_cbr_proc->pending_eps_bearers);
  while (sgw_eps_bearer_entry_p) {
    if (bc_cbrsp->s1u_sgw_fteid.teid ==
        sgw_eps_bearer_entry_p->sgw_eps_bearer_entry->s_gw_teid_S1u_S12_S4_up) {
      eps_bearer_ctxt_p = sgw_eps_bearer_entry_p->sgw_eps_bearer_entry;
      if (eps_bearer_ctxt_p) {
        eps_bearer_ctxt_p->eps_bearer_id = bc_cbrsp->eps_bearer_id;

        // Store enb-s1u teid and ip address
        get_fteid_ip_address(&bc_cbrsp->s1u_enb_fteid,
                             &eps_bearer_ctxt_p->enb_ip_address_S1u);
        eps_bearer_ctxt_p->enb_teid_S1u = bc_cbrsp->s1u_enb_fteid.teid;
        sgw_eps_bearer_ctxt_t* eps_bearer_ctxt_entry_p =
            sgw_cm_insert_eps_bearer_ctxt_in_collection(
                &sgw_context_p->pdn_connection, eps_bearer_ctxt_p);
        if (eps_bearer_ctxt_entry_p == nullptr) {
          OAILOG_ERROR_UE(
              LOG_SGW_S8, imsi64,
              "Failed to create new EPS bearer entry for bearer_id :%u \n",
              eps_bearer_ctxt_p->eps_bearer_id);
          increment_counter("s11_actv_bearer_rsp", 1, 2, "result", "failure",
                            "cause", "internal_software_error");
        } else {
          OAILOG_INFO_UE(
              LOG_SGW_S8, imsi64,
              "Successfully created new EPS bearer entry with EBI %d ip:%x "
              "enb_s1u_teid :" TEID_FMT "\n",
              eps_bearer_ctxt_p->eps_bearer_id,
              eps_bearer_ctxt_p->enb_ip_address_S1u.address.ipv4_address.s_addr,
              eps_bearer_ctxt_p->enb_teid_S1u);
#if !MME_UNIT_TEST
          if (sgw_s8_add_gtp_up_tunnel(eps_bearer_ctxt_p, sgw_context_p) ==
              RETURNerror) {
            OAILOG_ERROR_UE(
                LOG_SGW_S8, imsi64,
                "Failed to create OVS rules for dedicated bearer with "
                "bearer_id:%u \n",
                eps_bearer_ctxt_p->eps_bearer_id);
            bc_cbrsp->cause.cause_value = REQUEST_REJECTED;
          }
#endif
          bc_cbrsp->cause.cause_value = REQUEST_ACCEPTED;
        }
      }
      // Remove the temporary spgw entry
      LIST_REMOVE(sgw_eps_bearer_entry_p, entries);
      free_cpp_wrapper(reinterpret_cast<void**>(&sgw_eps_bearer_entry_p));
      break;
    }
    sgw_eps_bearer_entry_p = LIST_NEXT(sgw_eps_bearer_entry_p, entries);
  }
  if (pgw_ni_cbr_proc && (LIST_EMPTY(pgw_ni_cbr_proc->pending_eps_bearers))) {
    pgw_base_proc_t* base_proc1 = LIST_FIRST(sgw_context_p->pending_procedures);
    LIST_REMOVE(base_proc1, entries);
    free_cpp_wrapper(
        reinterpret_cast<void**>(&sgw_context_p->pending_procedures));
    free_cpp_wrapper(
        reinterpret_cast<void**>(&pgw_ni_cbr_proc->pending_eps_bearers));
    pgw_free_procedure_create_bearer((pgw_ni_cbr_proc_t**)&pgw_ni_cbr_proc);
  }
  OAILOG_FUNC_OUT(LOG_SGW_S8);
}

void sgw_s8_handle_s11_create_bearer_response(
    sgw_state_t* sgw_state,
    itti_s11_nw_init_actv_bearer_rsp_t* s11_actv_bearer_rsp, imsi64_t imsi64) {
  OAILOG_FUNC_IN(LOG_SGW_S8);
  uint32_t msg_bearer_index = 0;
  sgw_eps_bearer_ctxt_t dedicated_bearer_ctxt = {};
  bearer_context_within_create_bearer_response_t bc_cbrsp = {0};

  if (!s11_actv_bearer_rsp) {
    OAILOG_ERROR_UE(
        LOG_SGW_S8, imsi64,
        "Received null itti:s11_actv_bearer_rsp message from MME \n");
    OAILOG_FUNC_OUT(LOG_SGW_S8);
  }
  bc_cbrsp =
      s11_actv_bearer_rsp->bearer_contexts.bearer_contexts[msg_bearer_index];
  OAILOG_INFO_UE(LOG_SGW_S8, imsi64,
                 "Received S11_create_bearer_response from MME with EBI %u for "
                 "sgw_s11_teid " TEID_FMT "\n",
                 bc_cbrsp.eps_bearer_id, s11_actv_bearer_rsp->sgw_s11_teid);

  sgw_eps_bearer_context_information_t* sgw_context_p =
      sgw_get_sgw_eps_bearer_context(s11_actv_bearer_rsp->sgw_s11_teid);
  if (!sgw_context_p) {
    OAILOG_ERROR_UE(LOG_SGW_S8, imsi64,
                    "Failed to retrieve sgw_context from sgw_s11_teid " TEID_FMT
                    "\n",
                    s11_actv_bearer_rsp->sgw_s11_teid);
    OAILOG_FUNC_OUT(LOG_SGW_S8);
  }
  // If UE did not accept the request send reject to NW
  if (s11_actv_bearer_rsp->cause.cause_value != REQUEST_ACCEPTED) {
    OAILOG_ERROR_UE(
        LOG_SGW_S8, imsi64,
        "Did not create new EPS bearer entry as "
        "UE rejected the request for EBI %u for sgw_s11_teid " TEID_FMT "\n",
        bc_cbrsp.eps_bearer_id, s11_actv_bearer_rsp->sgw_s11_teid);
    handle_failed_s8_create_bearer_response(
        sgw_context_p, s11_actv_bearer_rsp->cause.cause_value, imsi64,
        &bc_cbrsp, &dedicated_bearer_ctxt, LOG_SGW_S8);
    sgw_s8_send_failed_create_bearer_response(
        sgw_state, dedicated_bearer_ctxt.sgw_sequence_number,
        dedicated_bearer_ctxt.pgw_cp_ip_port,
        s11_actv_bearer_rsp->cause.cause_value, sgw_context_p->imsi,
        sgw_context_p->pdn_connection.p_gw_teid_S5_S8_cp);
    OAILOG_FUNC_OUT(LOG_SGW_S8);
  }
  sgw_s8_proc_s11_create_bearer_rsp(sgw_context_p, &bc_cbrsp,
                                    s11_actv_bearer_rsp, imsi64, sgw_state);

  insert_sgw_cp_and_up_teid_to_directoryd(sgw_state, imsi64, UP_TEID);
  char* pgw_cp_ip_port = NULL;
  sgw_eps_bearer_ctxt_t* dedicated_bearer_ctx_p = NULL;
  for (uint8_t idx = 0;
       idx < s11_actv_bearer_rsp->bearer_contexts.num_bearer_context; idx++) {
    bearer_context_within_create_bearer_response_t* bc_cbresp_msg =
        &s11_actv_bearer_rsp->bearer_contexts.bearer_contexts[idx];
    dedicated_bearer_ctx_p = sgw_s8_cm_get_eps_bearer_entry(
        &sgw_context_p->pdn_connection, bc_cbresp_msg->eps_bearer_id);
    if (!dedicated_bearer_ctx_p) {
      OAILOG_ERROR_UE(LOG_SGW_S8, sgw_context_p->imsi64,
                      "Failed to get dedicated eps bearer context for context "
                      "teid " TEID_FMT "and bearer_id :%u \n",
                      s11_actv_bearer_rsp->sgw_s11_teid,
                      bc_cbrsp.eps_bearer_id);
      OAILOG_FUNC_OUT(LOG_SGW_S8);
    }
    bc_cbresp_msg->s5_s8_u_sgw_fteid.teid =
        dedicated_bearer_ctx_p->s_gw_teid_S5_S8_up;
    bc_cbresp_msg->s5_s8_u_sgw_fteid.ipv4 = 1;
    bc_cbresp_msg->s5_s8_u_sgw_fteid.ipv4_address =
        sgw_state->sgw_ip_address_S5S8_up;
    memcpy(&bc_cbresp_msg->bearer_level_qos,
           &dedicated_bearer_ctx_p->eps_bearer_qos, sizeof(bearer_qos_t));
    pgw_cp_ip_port = dedicated_bearer_ctx_p->pgw_cp_ip_port;

    bc_cbresp_msg->s5_s8_u_pgw_fteid.teid =
        dedicated_bearer_ctx_p->p_gw_teid_S5_S8_up;
    bc_cbresp_msg->s5_s8_u_pgw_fteid.ipv4 = 1;
    bc_cbresp_msg->s5_s8_u_pgw_fteid.ipv4_address =
        dedicated_bearer_ctx_p->p_gw_address_in_use_up.address.ipv4_address;
  }

  send_s8_create_bearer_response(
      s11_actv_bearer_rsp, sgw_context_p->pdn_connection.p_gw_teid_S5_S8_cp,
      dedicated_bearer_ctx_p->sgw_sequence_number, pgw_cp_ip_port,
      sgw_context_p->imsi);
  OAILOG_FUNC_OUT(LOG_SGW_S8);
}

void sgw_s8_send_failed_create_bearer_response(
    sgw_state_t* sgw_state, uint32_t sequence_number, char* pgw_cp_address,
    gtpv2c_cause_value_t cause_value, Imsi_t imsi, teid_t pgw_s8_teid) {
  OAILOG_FUNC_IN(LOG_SGW_S8);
  itti_s11_nw_init_actv_bearer_rsp_t s11_actv_bearer_rsp = {};
  s11_actv_bearer_rsp.cause.cause_value = cause_value;
  s11_actv_bearer_rsp.bearer_contexts.num_bearer_context = 1;
  s11_actv_bearer_rsp.bearer_contexts.bearer_contexts[0].cause.cause_value =
      cause_value;
  send_s8_create_bearer_response(&s11_actv_bearer_rsp, pgw_s8_teid,
                                 sequence_number, pgw_cp_address, imsi);
  OAILOG_FUNC_OUT(LOG_SGW_S8);
}

int sgw_s8_handle_delete_bearer_request(
    sgw_state_t* sgw_state, const s8_delete_bearer_request_t* const db_req) {
  OAILOG_FUNC_IN(LOG_SGW_S8);

  ebi_t ebi_to_be_deactivated[BEARERS_PER_UE] = {0};
  bool is_ebi_found = false;
  uint32_t no_of_bearers_to_be_deact = 0;
  uint32_t no_of_bearers_rej = 0;
  ebi_t invalid_bearer_id[BEARERS_PER_UE] = {0};

  if (!db_req) {
    OAILOG_ERROR(LOG_SGW_S8,
                 "Received null delete bearer request from s8_proxy\n");
    OAILOG_FUNC_RETURN(LOG_SGW_S8, RETURNerror);
  }
  OAILOG_INFO(
      LOG_SGW_S8,
      "Received S8_DELETE_BEARER_REQ from s8_proxy for context_teid " TEID_FMT
      "\n",
      db_req->context_teid);

  sgw_eps_bearer_context_information_t* sgw_context_p =
      sgw_get_sgw_eps_bearer_context(db_req->context_teid);
  if (!sgw_context_p) {
    OAILOG_ERROR(LOG_SGW_S8,
                 "Failed to fetch sgw_eps_bearer_context_info from "
                 "context_teid " TEID_FMT " \n",
                 db_req->context_teid);
    Imsi_t imsi = {0};
    sgw_s8_send_failed_delete_bearer_response(db_req, CONTEXT_NOT_FOUND, imsi,
                                              0);
    OAILOG_FUNC_RETURN(LOG_SGW_S8, RETURNerror);
  }
  // Check if the received EBI is valid
  for (uint8_t idx = 0; idx < db_req->num_eps_bearer_id; idx++) {
    sgw_eps_bearer_ctxt_t* bearer_ctxt_p = sgw_s8_cm_get_eps_bearer_entry(
        &sgw_context_p->pdn_connection, db_req->eps_bearer_id[idx]);
    if (bearer_ctxt_p) {
      bearer_ctxt_p->sgw_sequence_number = db_req->sequence_number;
      is_ebi_found = true;
      ebi_to_be_deactivated[no_of_bearers_to_be_deact] =
          db_req->eps_bearer_id[idx];
      no_of_bearers_to_be_deact++;
    } else {
      invalid_bearer_id[no_of_bearers_rej] = db_req->eps_bearer_id[idx];
      no_of_bearers_rej++;
    }
  }
  /* Send reject to NW if we did not find ebi/lbi
   * Also in case of multiple bearers, if some EBIs are valid and some are not,
   * send reject to those for which we did not find EBI.
   * Proceed with deactivation by sending s5_nw_init_deactv_bearer_request to
   * SGW for valid EBIs
   */
  if ((!is_ebi_found) || (no_of_bearers_rej > 0)) {
    OAILOG_INFO_UE(LOG_SGW_S8, sgw_context_p->imsi64,
                   "is_ebi_found: %d no_of_bearers_rej: %d\n", is_ebi_found,
                   no_of_bearers_rej);
    OAILOG_ERROR_UE(LOG_SGW_S8, sgw_context_p->imsi64,
                    "Sending dedicated bearer deactivation reject to NW\n");
    print_bearer_ids_helper(invalid_bearer_id, no_of_bearers_rej);
    sgw_s8_send_failed_delete_bearer_response(
        db_req, REQUEST_REJECTED, sgw_context_p->imsi,
        sgw_context_p->pdn_connection.p_gw_teid_S5_S8_cp);
    OAILOG_FUNC_RETURN(LOG_SGW_S8, RETURNerror);
  }
  if (no_of_bearers_to_be_deact > 0) {
    bool delete_default_bearer =
        (sgw_context_p->pdn_connection.default_bearer ==
         db_req->eps_bearer_id[0])
            ? true
            : false;
    spgw_build_and_send_s11_deactivate_bearer_req(
        sgw_context_p->imsi64, no_of_bearers_to_be_deact, ebi_to_be_deactivated,
        delete_default_bearer, sgw_context_p->mme_teid_S11, LOG_SGW_S8);
  }
  OAILOG_FUNC_RETURN(LOG_SGW_S8, RETURNok);
}

// Handle NW-initiated dedicated bearer dectivation response from MME
status_code_e sgw_s8_handle_s11_delete_bearer_response(
    sgw_state_t* sgw_state,
    const itti_s11_nw_init_deactv_bearer_rsp_t* const
        s11_delete_bearer_response_p,
    imsi64_t imsi64) {
  status_code_e rc = RETURNok;
  ebi_t ebi = {0};
  uint32_t sequence_number = 0;
  char* pgw_cp_ip_port = NULL;
  sgw_eps_bearer_ctxt_t* eps_bearer_ctxt_p = NULL;

  if (!s11_delete_bearer_response_p) {
    OAILOG_ERROR_UE(LOG_SGW_S8, imsi64,
                    "Received null delete bearer response from MME\n");
    OAILOG_FUNC_RETURN(LOG_SGW_S8, RETURNerror);
  }
  OAILOG_INFO_UE(
      LOG_SGW_S8, imsi64,
      "Received S11 delete bearer response from MME for teid " TEID_FMT "\n",
      s11_delete_bearer_response_p->s_gw_teid_s11_s4);

  sgw_eps_bearer_context_information_t* sgw_context_p =
      sgw_get_sgw_eps_bearer_context(
          s11_delete_bearer_response_p->s_gw_teid_s11_s4);
  if (!sgw_context_p) {
    OAILOG_ERROR_UE(
        LOG_SGW_S8, imsi64,
        "Failed to fetch sgw_eps_bearer_context_info from teid " TEID_FMT "\n",
        s11_delete_bearer_response_p->s_gw_teid_s11_s4);
    OAILOG_FUNC_RETURN(LOG_SGW_S8, RETURNerror);
  }

  /* If delete bearer request is initiated for default bearer
   * then delete all the dedicated bearers linked to this default bearer
   */
  if (s11_delete_bearer_response_p->delete_default_bearer) {
    if (!s11_delete_bearer_response_p->lbi) {
      OAILOG_ERROR_UE(LOG_SGW_S8, imsi64, "LBI received from MME is NULL\n");
      OAILOG_FUNC_RETURN(LOG_SGW_S8, RETURNerror);
    }
    eps_bearer_ctxt_p = sgw_s8_cm_get_eps_bearer_entry(
        &sgw_context_p->pdn_connection, *(s11_delete_bearer_response_p->lbi));
    if (!eps_bearer_ctxt_p) {
      OAILOG_ERROR_UE(LOG_SGW_S8, imsi64,
                      "Failed to get bearer context for bearer_id :%u\n",
                      *(s11_delete_bearer_response_p->lbi));
      OAILOG_FUNC_RETURN(LOG_SGW_S8, RETURNerror);
    }
    sequence_number = eps_bearer_ctxt_p->sgw_sequence_number;
    uint8_t pgw_ip_port_len = strlen(eps_bearer_ctxt_p->pgw_cp_ip_port) + 1;
    pgw_cp_ip_port = reinterpret_cast<char*>(calloc(1, pgw_ip_port_len));
    memcpy(pgw_cp_ip_port, eps_bearer_ctxt_p->pgw_cp_ip_port, pgw_ip_port_len);
#if !MME_UNIT_TEST
    // Delete ovs rules
    delete_userplane_tunnels(sgw_context_p);
#endif
    sgw_remove_sgw_bearer_context_information(
        sgw_state, s11_delete_bearer_response_p->s_gw_teid_s11_s4, imsi64);

    OAILOG_INFO_UE(LOG_SPGW_APP, imsi64,
                   "Remove default bearer context for (ebi = %u)\n",
                   *(s11_delete_bearer_response_p->lbi));
  } else {
    // Remove the dedicated bearer/s context
    uint32_t no_of_bearers =
        s11_delete_bearer_response_p->bearer_contexts.num_bearer_context;
    for (uint8_t i = 0; i < no_of_bearers; i++) {
      ebi = s11_delete_bearer_response_p->bearer_contexts.bearer_contexts[i]
                .eps_bearer_id;
      eps_bearer_ctxt_p =
          sgw_s8_cm_get_eps_bearer_entry(&sgw_context_p->pdn_connection, ebi);
      if (eps_bearer_ctxt_p) {
        OAILOG_INFO_UE(LOG_SPGW_APP, imsi64,
                       "Removed bearer context for (ebi = %u)\n", ebi);
        struct in6_addr* ue_ipv6 = NULL;
        if ((eps_bearer_ctxt_p->paa.pdn_type == IPv6) ||
            (eps_bearer_ctxt_p->paa.pdn_type == IPv4_AND_v6)) {
          ue_ipv6 = &eps_bearer_ctxt_p->paa.ipv6_address;
        }
        struct in_addr ue_ipv4 = eps_bearer_ctxt_p->paa.ipv4_address;
        struct in_addr enb = {.s_addr = 0};
        struct in6_addr* enb_ipv6 = NULL;
        struct in_addr pgw = {.s_addr = 0};
        struct in6_addr* pgw_ipv6 = NULL;
        enb.s_addr =
            eps_bearer_ctxt_p->enb_ip_address_S1u.address.ipv4_address.s_addr;

        if (spgw_config.sgw_config.ipv6.s1_ipv6_enabled &&
            eps_bearer_ctxt_p->enb_ip_address_S1u.pdn_type == IPv6) {
          enb_ipv6 =
              &eps_bearer_ctxt_p->enb_ip_address_S1u.address.ipv6_address;
        }
        pgw.s_addr = eps_bearer_ctxt_p->p_gw_address_in_use_up.address
                         .ipv4_address.s_addr;
        if (spgw_config.sgw_config.ipv6.s1_ipv6_enabled &&
            eps_bearer_ctxt_p->p_gw_address_in_use_up.pdn_type == IPv6) {
          pgw_ipv6 =
              &eps_bearer_ctxt_p->p_gw_address_in_use_up.address.ipv6_address;
        }
        OAILOG_INFO_UE(
            LOG_SGW_S8, imsi64,
            "Successfully created new EPS bearer entry with enb_ip:%x "
            "pgw_ip :%x"
            "sgw_enb_s1u_teid :" TEID_FMT "sgw_s5s8u_teid " TEID_FMT "\n",
            enb.s_addr, pgw.s_addr, eps_bearer_ctxt_p->s_gw_teid_S1u_S12_S4_up,
            eps_bearer_ctxt_p->s_gw_teid_S5_S8_up);

#if !MME_UNIT_TEST
        if (RETURNok != (gtpv1u_del_s8_tunnel(
                            enb, enb_ipv6, pgw, pgw_ipv6, ue_ipv4, ue_ipv6,
                            eps_bearer_ctxt_p->s_gw_teid_S1u_S12_S4_up,
                            eps_bearer_ctxt_p->s_gw_teid_S5_S8_up))) {
          OAILOG_ERROR_UE(LOG_SPGW_APP, imsi64,
                          "ERROR in deleting TUNNEL " TEID_FMT
                          " (eNB) <-> (SGW) " TEID_FMT "\n",
                          eps_bearer_ctxt_p->s_gw_teid_S5_S8_up,
                          eps_bearer_ctxt_p->s_gw_teid_S1u_S12_S4_up);
        }
#endif
        uint8_t pgw_ip_port_len = strlen(eps_bearer_ctxt_p->pgw_cp_ip_port) + 1;
        pgw_cp_ip_port = reinterpret_cast<char*>(calloc(1, pgw_ip_port_len));
        memcpy(pgw_cp_ip_port, eps_bearer_ctxt_p->pgw_cp_ip_port,
               pgw_ip_port_len);
        sequence_number = eps_bearer_ctxt_p->sgw_sequence_number;
        sgw_s8_free_eps_bearer_context(&eps_bearer_ctxt_p);
        sgw_context_p->pdn_connection.sgw_eps_bearers_array[EBI_TO_INDEX(ebi)] =
            NULL;
        insert_sgw_cp_and_up_teid_to_directoryd(sgw_state, imsi64, UP_TEID);
        break;
      }
    }
  }
  send_s8_delete_bearer_response(
      s11_delete_bearer_response_p,
      sgw_context_p->pdn_connection.p_gw_teid_S5_S8_cp, sequence_number,
      pgw_cp_ip_port, sgw_context_p->imsi);
  OAILOG_FUNC_RETURN(LOG_SPGW_APP, rc);
}

void sgw_s8_send_failed_delete_bearer_response(
    const s8_delete_bearer_request_t* const db_req,
    gtpv2c_cause_value_t cause_value, Imsi_t imsi, teid_t pgw_s8_teid) {
  OAILOG_FUNC_IN(LOG_SGW_S8);
  itti_s11_nw_init_deactv_bearer_rsp_t s11_delete_bearer_rsp = {0};
  s11_delete_bearer_rsp.cause.cause_value = cause_value;
  s11_delete_bearer_rsp.bearer_contexts.num_bearer_context =
      db_req->num_eps_bearer_id;
  for (uint8_t idx = 0; idx < db_req->num_eps_bearer_id; idx++) {
    s11_delete_bearer_rsp.bearer_contexts.bearer_contexts[idx]
        .cause.cause_value = cause_value;
    s11_delete_bearer_rsp.bearer_contexts.bearer_contexts[idx].eps_bearer_id =
        db_req->eps_bearer_id[idx];
  }
  send_s8_delete_bearer_response(&s11_delete_bearer_rsp, pgw_s8_teid,
                                 db_req->sequence_number,
                                 db_req->pgw_cp_address, imsi);
  OAILOG_FUNC_OUT(LOG_SGW_S8);
}

sgw_eps_bearer_context_information_t* update_sgw_context_to_s11_teid_map(
    sgw_state_t* sgw_state, s8_create_session_response_t* session_rsp_p,
    imsi64_t imsi64) {
  /* Once sgw_s8_teid is obtained from orc8r, move sgw_eps_bearer_context
   * from temporary_create_session_procedure_id_map to state_teid_map
   */
  sgw_eps_bearer_context_information_t* sgw_context_p = nullptr;
  sgw_state->temporary_create_session_procedure_id_map.get(
      session_rsp_p->temporary_create_session_procedure_id, &sgw_context_p);
  if (!sgw_context_p) {
    OAILOG_ERROR_UE(LOG_SGW_S8, imsi64,
                    "Failed to fetch sgw_eps_bearer_context_info from "
                    "temporary_create_session_procedure_id:%u \n",
                    session_rsp_p->temporary_create_session_procedure_id);
    OAILOG_FUNC_RETURN(LOG_SGW_S8, sgw_context_p);
  }

  if (sgw_state->temporary_create_session_procedure_id_map.remove(
          session_rsp_p->temporary_create_session_procedure_id, false) !=
      magma::PROTO_MAP_OK) {
    OAILOG_ERROR_UE(LOG_SGW_S8, imsi64,
                    "Failed to remove sgw_eps_bearer_context_info from map "
                    "with temporary procedure id"
                    "temporary_create_session_procedure_id:%u \n",
                    session_rsp_p->temporary_create_session_procedure_id);
    OAILOG_FUNC_RETURN(LOG_SGW_S8, nullptr);
  }

  /* Teid shall remain same for both sgw's s11 interface and s8 interface as
   * teid is allocated per PDN
   */
  sgw_context_p->s_gw_teid_S11_S4 = session_rsp_p->context_teid;
  sgw_context_p->pdn_connection.s_gw_teid_S5_S8_cp =
      session_rsp_p->context_teid;
  // Insert the new tunnel with sgw_s11_teid into the state_teid_map
  map_uint32_sgw_eps_bearer_context_t* state_teid_map = get_s8_state_teid_map();
  if (!state_teid_map) {
    OAILOG_ERROR(LOG_SGW_S8, "Failed to get state_teid_map");
    OAILOG_FUNC_RETURN(LOG_SGW_S8, nullptr);
  }
  state_teid_map->insert(session_rsp_p->context_teid, sgw_context_p);

  OAILOG_DEBUG(LOG_SGW_S8,
               "Inserted new sgw eps bearer context into state_teid_map with "
               "key as sgw_s11_teid " TEID_FMT "\n ",
               session_rsp_p->context_teid);
  OAILOG_FUNC_RETURN(LOG_SGW_S8, sgw_context_p);
}

//------------------------------------------------------------------------------
static void sgw_s8_release_all_enb_related_information(
    sgw_eps_bearer_ctxt_t* const eps_bearer_ctxt) {
  OAILOG_FUNC_IN(LOG_SPGW_APP);
  if (eps_bearer_ctxt) {
    memset(&eps_bearer_ctxt->enb_ip_address_S1u, 0,
           sizeof(eps_bearer_ctxt->enb_ip_address_S1u));
    eps_bearer_ctxt->enb_teid_S1u = INVALID_TEID;
  }
  OAILOG_FUNC_OUT(LOG_SPGW_APP);
}

void sgw_s8_process_release_access_bearer_request(
    log_proto_t module, imsi64_t imsi64,
    sgw_eps_bearer_context_information_t* sgw_context) {
  OAILOG_FUNC_IN(module);
  int rv = RETURNok;
  /*
   * Release the tunnels so that in idle state, DL packets are not sent
   * towards eNB.
   * These tunnels will be added again when UE moves back to connected mode.
   */
  for (uint8_t ebx = 0; ebx < BEARERS_PER_UE; ebx++) {
    sgw_eps_bearer_ctxt_t* eps_bearer_ctxt =
        sgw_context->pdn_connection.sgw_eps_bearers_array[ebx];
    if (eps_bearer_ctxt) {
      struct in_addr enb = {.s_addr = 0};
      struct in6_addr* enb_ipv6 = nullptr;
      enb.s_addr =
          eps_bearer_ctxt->enb_ip_address_S1u.address.ipv4_address.s_addr;
      if (spgw_config.sgw_config.ipv6.s1_ipv6_enabled &&
          eps_bearer_ctxt->enb_ip_address_S1u.pdn_type == IPv6) {
        enb_ipv6 = &eps_bearer_ctxt->enb_ip_address_S1u.address.ipv6_address;
      }

      struct in6_addr* ue_ipv6 = nullptr;
      if ((eps_bearer_ctxt->paa.pdn_type == IPv6) ||
          (eps_bearer_ctxt->paa.pdn_type == IPv4_AND_v6)) {
        ue_ipv6 = &eps_bearer_ctxt->paa.ipv6_address;
      }
      struct in_addr ue_ipv4 = {.s_addr = 0};
      ue_ipv4.s_addr = eps_bearer_ctxt->paa.ipv4_address.s_addr;
      struct in_addr pgw = {.s_addr = 0};
      pgw.s_addr =
          eps_bearer_ctxt->p_gw_address_in_use_up.address.ipv4_address.s_addr;
      struct in6_addr* pgw_ipv6 = nullptr;
      if ((eps_bearer_ctxt->p_gw_address_in_use_up.pdn_type == IPv6) ||
          (eps_bearer_ctxt->p_gw_address_in_use_up.pdn_type == IPv4_AND_v6)) {
        pgw_ipv6 =
            &eps_bearer_ctxt->p_gw_address_in_use_up.address.ipv6_address;
      }
      OAILOG_DEBUG_UE(
          module, imsi64,
          "Deleting tunnel for bearer_id %u ue addr %x enb_ip %x "
          "sgw_teid_s1u_s12_s4_up " TEID_FMT "enb_teid_S1u " TEID_FMT
          " pgw_up_ip %x "
          "pgw_up_teid " TEID_FMT
          "s_gw_ip_address_S5_S8_up %x"
          "s_gw_teid_S5_S8_up " TEID_FMT,
          eps_bearer_ctxt->eps_bearer_id, ue_ipv4.s_addr, enb.s_addr,
          eps_bearer_ctxt->s_gw_teid_S1u_S12_S4_up,
          eps_bearer_ctxt->enb_teid_S1u, pgw.s_addr,
          eps_bearer_ctxt->p_gw_teid_S5_S8_up,
          eps_bearer_ctxt->s_gw_ip_address_S5_S8_up.address.ipv4_address.s_addr,
          eps_bearer_ctxt->s_gw_teid_S5_S8_up);
#if !MME_UNIT_TEST  // skip tunnel deletion for unit tests
      if (module == LOG_SPGW_APP) {
        rv = gtp_tunnel_ops->del_tunnel(
            enb, enb_ipv6, eps_bearer_ctxt->paa.ipv4_address, ue_ipv6,
            eps_bearer_ctxt->s_gw_teid_S1u_S12_S4_up,
            eps_bearer_ctxt->enb_teid_S1u, nullptr);
      } else if (module == LOG_SGW_S8) {
        rv = gtpv1u_del_s8_tunnel(enb, enb_ipv6, pgw, pgw_ipv6,
                                  eps_bearer_ctxt->paa.ipv4_address, ue_ipv6,
                                  eps_bearer_ctxt->s_gw_teid_S1u_S12_S4_up,
                                  eps_bearer_ctxt->s_gw_teid_S5_S8_up);
      }

      // TODO Need to add handling on failing to delete s1-u tunnel rules from
      // ovs flow table
      if (rv < 0) {
        OAILOG_ERROR_UE(module, imsi64,
                        "ERROR in deleting TUNNEL " TEID_FMT
                        " (eNB) <-> (SGW) " TEID_FMT "\n",
                        eps_bearer_ctxt->enb_teid_S1u,
                        eps_bearer_ctxt->s_gw_teid_S1u_S12_S4_up);
      }
      // Paging is performed without packet buffering
      rv = gtp_tunnel_ops->add_paging_rule(
          sgw_context->imsi, eps_bearer_ctxt->paa.ipv4_address, ue_ipv6);
      // Convert to string for logging
      char* ip_str = inet_ntoa(eps_bearer_ctxt->paa.ipv4_address);
      if (rv < 0) {
        OAILOG_ERROR_UE(module, imsi64,
                        "ERROR in setting paging rule for IP Addr: %s\n",
                        ip_str);
      }
      if ((eps_bearer_ctxt->paa.pdn_type == IPv6) ||
          (eps_bearer_ctxt->paa.pdn_type == IPv4_AND_v6)) {
        char ip6_str[INET6_ADDRSTRLEN];
        inet_ntop(AF_INET6,
                  reinterpret_cast<void*>(&eps_bearer_ctxt->paa.ipv6_address),
                  ip6_str, INET6_ADDRSTRLEN);
        OAILOG_DEBUG(module, "Set the paging rule for IPv6 Addr: %s\n",
                     ip6_str);
      } else {
        OAILOG_DEBUG(module, "Set the paging rule for IP Addr: %s\n", ip_str);
      }
#endif
      sgw_s8_release_all_enb_related_information(eps_bearer_ctxt);
    }
  }
  OAILOG_FUNC_OUT(module);
}

// Create temporary dedicated bearer context
status_code_e create_temporary_s8_dedicated_bearer_context(
    sgw_eps_bearer_context_information_t* sgw_ctxt_p,
    const itti_gx_nw_init_actv_bearer_request_t* const bearer_req_p,
    pdn_type_t pdn_type, uint32_t sgw_ip_address_S1u_S12_S4_up,
    struct in6_addr* sgw_ipv6_address_S1u_S12_S4_up, teid_t s1_u_sgw_fteid,
    uint32_t sequence_number, log_proto_t module) {
  OAILOG_FUNC_IN(module);
  sgw_eps_bearer_ctxt_t* eps_bearer_ctxt_p = new sgw_eps_bearer_ctxt_t();

  // Copy PAA from default bearer cntxt
  sgw_eps_bearer_ctxt_t* default_eps_bearer_entry_p =
      sgw_s8_cm_get_eps_bearer_entry(&sgw_ctxt_p->pdn_connection,
                                     sgw_ctxt_p->pdn_connection.default_bearer);

  if (!default_eps_bearer_entry_p) {
    OAILOG_ERROR_UE(module, sgw_ctxt_p->imsi64,
                    "Failed to get default bearer context for bearer id :%u",
                    sgw_ctxt_p->pdn_connection.default_bearer);
    OAILOG_FUNC_RETURN(module, RETURNerror);
  }

  eps_bearer_ctxt_p->eps_bearer_id = 0;
  eps_bearer_ctxt_p->paa = default_eps_bearer_entry_p->paa;
  // SGW FTEID
  eps_bearer_ctxt_p->s_gw_teid_S1u_S12_S4_up = s1_u_sgw_fteid;

  if (pdn_type == IPv4 || pdn_type == IPv4_AND_v6) {
    eps_bearer_ctxt_p->s_gw_ip_address_S1u_S12_S4_up.pdn_type = IPv4;
    eps_bearer_ctxt_p->s_gw_ip_address_S1u_S12_S4_up.address.ipv4_address
        .s_addr = sgw_ip_address_S1u_S12_S4_up;
  } else {
    eps_bearer_ctxt_p->s_gw_ip_address_S1u_S12_S4_up.pdn_type = IPv6;
    memcpy(
        &eps_bearer_ctxt_p->s_gw_ip_address_S1u_S12_S4_up.address.ipv6_address,
        &sgw_ipv6_address_S1u_S12_S4_up,
        sizeof(eps_bearer_ctxt_p->s_gw_ip_address_S1u_S12_S4_up.address
                   .ipv6_address));
  }
  // DL TFT
  memcpy(&eps_bearer_ctxt_p->tft, &bearer_req_p->dl_tft,
         sizeof(traffic_flow_template_t));
  // QoS
  memcpy(&eps_bearer_ctxt_p->eps_bearer_qos, &bearer_req_p->eps_bearer_qos,
         sizeof(bearer_qos_t));
  // Save Policy Rule Name
  snprintf(eps_bearer_ctxt_p->policy_rule_name, POLICY_RULE_NAME_MAXLEN + 1,
           "%s", bearer_req_p->policy_rule_name);
  eps_bearer_ctxt_p->sgw_sequence_number = sequence_number;
  OAILOG_INFO_UE(module, sgw_ctxt_p->imsi64,
                 "Number of DL packet filter rules: %d\n",
                 eps_bearer_ctxt_p->tft.numberofpacketfilters);

  // Create temporary spgw bearer context entry
  pgw_ni_cbr_proc_t* pgw_ni_cbr_proc =
      pgw_get_procedure_create_bearer(sgw_ctxt_p);
  if (!pgw_ni_cbr_proc) {
    OAILOG_DEBUG_UE(module, sgw_ctxt_p->imsi64,
                    "Creating a new temporary eps bearer context entry\n");
    pgw_ni_cbr_proc = pgw_create_procedure_create_bearer(sgw_ctxt_p);
    if (!pgw_ni_cbr_proc) {
      OAILOG_ERROR_UE(module, sgw_ctxt_p->imsi64,
                      "Failed to create temporary eps bearer context entry\n");
      OAILOG_FUNC_RETURN(module, RETURNerror);
    }
  }
  struct sgw_eps_bearer_entry_wrapper_s* sgw_eps_bearer_entry_p =
      new sgw_eps_bearer_entry_wrapper_s();
  sgw_eps_bearer_entry_p->sgw_eps_bearer_entry = eps_bearer_ctxt_p;
  LIST_INSERT_HEAD((pgw_ni_cbr_proc->pending_eps_bearers),
                   sgw_eps_bearer_entry_p, entries);
  OAILOG_FUNC_RETURN(module, RETURNok);
}

// Build and send ITTI message, s11_create_bearer_request to MME APP
status_code_e sgw_build_and_send_s11_create_bearer_request(
    sgw_eps_bearer_context_information_t* sgw_eps_bearer_context_information,
    const itti_gx_nw_init_actv_bearer_request_t* const bearer_req_p,
    pdn_type_t pdn_type, uint32_t sgw_ip_address_S1u_S12_S4_up,
    struct in6_addr* sgw_ipv6_address_S1u_S12_S4_up, teid_t s1_u_sgw_fteid,
    log_proto_t module) {
  OAILOG_FUNC_IN(module);
  MessageDef* message_p = NULL;
  status_code_e rc = RETURNerror;

  message_p = itti_alloc_new_message(
      (module == LOG_SPGW_APP ? TASK_SPGW_APP : TASK_SGW_S8),
      S11_NW_INITIATED_ACTIVATE_BEARER_REQUEST);
  if (!message_p) {
    OAILOG_ERROR_UE(module, sgw_eps_bearer_context_information->imsi64,
                    "Failed to allocate message_p for"
                    "S11_NW_INITIATED_BEARER_ACTV_REQUEST\n");
    OAILOG_FUNC_RETURN(module, rc);
  }

  itti_s11_nw_init_actv_bearer_request_t* s11_actv_bearer_request =
      &message_p->ittiMsg.s11_nw_init_actv_bearer_request;
  memset(s11_actv_bearer_request, 0,
         sizeof(itti_s11_nw_init_actv_bearer_request_t));
  // Context TEID
  s11_actv_bearer_request->s11_mme_teid =
      sgw_eps_bearer_context_information->mme_teid_S11;
  // LBI
  s11_actv_bearer_request->lbi = bearer_req_p->lbi;
  // UL TFT to be sent to UE
  memcpy(&s11_actv_bearer_request->tft, &bearer_req_p->ul_tft,
         sizeof(traffic_flow_template_t));
  // QoS
  memcpy(&s11_actv_bearer_request->eps_bearer_qos,
         &bearer_req_p->eps_bearer_qos, sizeof(bearer_qos_t));
  // S1U SGW F-TEID
  s11_actv_bearer_request->s1_u_sgw_fteid.teid = s1_u_sgw_fteid;
  s11_actv_bearer_request->s1_u_sgw_fteid.interface_type = S1_U_SGW_GTP_U;
  // Set IPv4 address type bit

  if (pdn_type == IPv4 || pdn_type == IPv4_AND_v6) {
    s11_actv_bearer_request->s1_u_sgw_fteid.ipv4 = true;
    s11_actv_bearer_request->s1_u_sgw_fteid.ipv4_address.s_addr =
        sgw_ip_address_S1u_S12_S4_up;
  } else {
    s11_actv_bearer_request->s1_u_sgw_fteid.ipv6 = true;
    memcpy(&s11_actv_bearer_request->s1_u_sgw_fteid.ipv6_address,
           sgw_ipv6_address_S1u_S12_S4_up,
           sizeof(s11_actv_bearer_request->s1_u_sgw_fteid.ipv6_address));
  }
  message_p->ittiMsgHeader.imsi = sgw_eps_bearer_context_information->imsi64;
  OAILOG_INFO_UE(module, sgw_eps_bearer_context_information->imsi64,
                 "Sending S11 Create Bearer Request to MME_APP for LBI %d \n",
                 bearer_req_p->lbi);
  if (module == LOG_SPGW_APP) {
    rc = send_msg_to_task(&spgw_app_task_zmq_ctx, TASK_MME_APP, message_p);
  } else if (module == LOG_SGW_S8) {
    rc = send_msg_to_task(&sgw_s8_task_zmq_ctx, TASK_MME_APP, message_p);
  } else {
    OAILOG_ERROR_UE(module, sgw_eps_bearer_context_information->imsi64,
                    "Invalid module \n");
  }
  OAILOG_FUNC_RETURN(module, rc);
}

//-----------------------------------------------------------------------------
sgw_eps_bearer_ctxt_t* sgw_cm_insert_eps_bearer_ctxt_in_collection(
    sgw_pdn_connection_t* const sgw_pdn_connection,
    sgw_eps_bearer_ctxt_t* const sgw_eps_bearer_ctxt) {
  if (!sgw_eps_bearer_ctxt) {
    OAILOG_ERROR(LOG_SPGW_APP,
                 "Failed to insert EPS bearer context : nullptr context\n");
    return nullptr;
  }

  if (!sgw_pdn_connection->sgw_eps_bearers_array[EBI_TO_INDEX(
          sgw_eps_bearer_ctxt->eps_bearer_id)]) {
    sgw_pdn_connection->sgw_eps_bearers_array[EBI_TO_INDEX(
        sgw_eps_bearer_ctxt->eps_bearer_id)] = sgw_eps_bearer_ctxt;
    OAILOG_DEBUG(LOG_SPGW_APP,
                 "Inserted new EPS bearer entry for EPS bearer id %u \n",
                 sgw_eps_bearer_ctxt->eps_bearer_id);
  } else {
    OAILOG_WARNING(
        LOG_SPGW_APP,
        "Could not create new EPS bearer ctxt for EPS bearer id %u : already "
        "exist\n",
        sgw_eps_bearer_ctxt->eps_bearer_id);
  }
  return sgw_eps_bearer_ctxt;
}

bool is_sgw_enb_ip_address_same(const fteid_t* fte_p, ip_address_t* ip_p) {
  bool rc = true;

  switch ((ip_p)->pdn_type) {
    case IPv4:
      if ((ip_p)->address.ipv4_address.s_addr != (fte_p)->ipv4_address.s_addr) {
        rc = false;
      }
      break;
    case IPv4_AND_v6:
    case IPv6:
      if (memcmp(&(ip_p)->address.ipv6_address, &(fte_p)->ipv6_address,
                 sizeof((ip_p)->address.ipv6_address)) != 0) {
        rc = false;
      }
      break;
    default:
      rc = true;
      break;
  }
  OAILOG_FUNC_RETURN(LOG_SPGW_APP, rc);
}

void sgw_s8_populate_mbr_bearer_contexts_removed(
    const itti_sgi_update_end_point_response_t* const resp_pP, imsi64_t imsi64,
    sgw_eps_bearer_context_information_t* sgw_context_p,
    itti_s11_modify_bearer_response_t* modify_response_p) {
  OAILOG_FUNC_IN(LOG_SPGW_APP);
  uint8_t rsp_idx = 0;
  sgw_eps_bearer_ctxt_t* eps_bearer_ctxt_p = nullptr;
  for (uint8_t idx = 0; idx < resp_pP->num_bearers_removed; idx++) {
    eps_bearer_ctxt_p = sgw_s8_cm_get_eps_bearer_entry(
        &(sgw_context_p->pdn_connection),
        resp_pP->bearer_contexts_to_be_removed[idx]);
    /* If context is found, delete the context and set cause as
     * REQUEST_ACCEPTED. If context is not found set the cause as
     * CONTEXT_NOT_FOUND. MME App sends bearer deactivation message to UE for
     * the bearers with cause CONTEXT_NOT_FOUND
     */
    if (eps_bearer_ctxt_p != nullptr) {
      sgw_s8_free_eps_bearer_context(
          &(sgw_context_p->pdn_connection.sgw_eps_bearers_array[EBI_TO_INDEX(
              eps_bearer_ctxt_p->eps_bearer_id)]));
      modify_response_p->bearer_contexts_marked_for_removal
          .bearer_contexts[rsp_idx]
          .cause.cause_value = REQUEST_ACCEPTED;
    } else {
      OAILOG_ERROR_UE(
          LOG_SPGW_APP, imsi64,
          "Rx SGI_UPDATE_ENDPOINT_RESPONSE: eps_bearer_ctxt_p not found for "
          "bearer to be removed ebi %u\n",
          resp_pP->bearer_contexts_to_be_removed[idx]);
      modify_response_p->bearer_contexts_marked_for_removal
          .bearer_contexts[rsp_idx]
          .cause.cause_value = CONTEXT_NOT_FOUND;
    }
    modify_response_p->bearer_contexts_marked_for_removal
        .bearer_contexts[rsp_idx++]
        .eps_bearer_id = resp_pP->bearer_contexts_to_be_removed[idx];
    modify_response_p->bearer_contexts_marked_for_removal.num_bearer_context++;
  }
  OAILOG_FUNC_OUT(LOG_SPGW_APP);
}

void populate_s8_sgi_end_point_update(
    uint8_t sgi_rsp_idx, uint8_t idx,
    const itti_s11_modify_bearer_request_t* const modify_bearer_pP,
    sgw_eps_bearer_ctxt_t* eps_bearer_ctxt_p,
    itti_sgi_update_end_point_response_t* sgi_update_end_point_resp) {
  OAILOG_FUNC_IN(LOG_SPGW_APP);

  FTEID_T_2_IP_ADDRESS_T(
      (&modify_bearer_pP->bearer_contexts_to_be_modified.bearer_contexts[idx]
            .s1_eNB_fteid),
      (&eps_bearer_ctxt_p->enb_ip_address_S1u));
  eps_bearer_ctxt_p->enb_teid_S1u =
      modify_bearer_pP->bearer_contexts_to_be_modified.bearer_contexts[idx]
          .s1_eNB_fteid.teid;
  sgi_update_end_point_resp->bearer_contexts_to_be_modified[sgi_rsp_idx]
      .sgw_S1u_teid = eps_bearer_ctxt_p->s_gw_teid_S1u_S12_S4_up;
  sgi_update_end_point_resp->bearer_contexts_to_be_modified[sgi_rsp_idx]
      .enb_S1u_teid = eps_bearer_ctxt_p->enb_teid_S1u;
  sgi_update_end_point_resp->bearer_contexts_to_be_modified[sgi_rsp_idx]
      .eps_bearer_id = eps_bearer_ctxt_p->eps_bearer_id;
  sgi_update_end_point_resp->num_bearers_modified++;

  OAILOG_FUNC_OUT(LOG_SPGW_APP);
}<|MERGE_RESOLUTION|>--- conflicted
+++ resolved
@@ -627,11 +627,7 @@
              sizeof(teidString) - strlen(teidString), "%u%c", teidlist[idx],
              separator);
   }
-<<<<<<< HEAD
   std::string ptr = "sgw_c_teid";
-=======
-  const char* ptr = "sgw_c_teid";
->>>>>>> 4916020f
   if (teid_type == UP_TEID) {
     ptr.assign("sgw_u_teid");
   }
