/*
Copyright 2020 The Magma Authors.

This source code is licensed under the BSD-style license found in the
LICENSE file in the root directory of this source tree.

Unless required by applicable law or agreed to in writing, software
distributed under the License is distributed on an "AS IS" BASIS,
WITHOUT WARRANTIES OR CONDITIONS OF ANY KIND, either express or implied.
See the License for the specific language governing permissions and
limitations under the License.
*/
#include <stdio.h>
#include <stdint.h>
#include <stdlib.h>
#include "3gpp_29.274.h"
#include "log.h"
#include "common_defs.h"
#include "intertask_interface.h"
#include "sgw_context_manager.h"
#include "spgw_types.h"
#include "sgw_s8_state.h"
#include "sgw_s8_s11_handlers.h"
#include "s8_client_api.h"
#include "gtpv1u.h"
#include "dynamic_memory_check.h"
#include "sgw_handlers.h"
#include "directoryd.h"
#include "conversions.h"
#include "includes/MetricsHelpers.h"
#include "pgw_procedures.h"

extern task_zmq_ctx_t sgw_s8_task_zmq_ctx;
extern struct gtp_tunnel_ops* gtp_tunnel_ops;
static int sgw_s8_add_gtp_up_tunnel(
    sgw_eps_bearer_ctxt_t* eps_bearer_ctxt_p,
    sgw_eps_bearer_context_information_t* sgw_context_p);

static void sgw_send_modify_bearer_response(
    sgw_eps_bearer_context_information_t* sgw_context_p,
    const itti_sgi_update_end_point_response_t* const resp_pP, imsi64_t imsi64);

static void sgw_s8_send_failed_delete_session_response(
    sgw_eps_bearer_context_information_t* sgw_context_p,
    gtpv2c_cause_value_t cause, sgw_state_t* sgw_state,
    const itti_s11_delete_session_request_t* const delete_session_req_p,
    imsi64_t imsi64);

static void insert_sgw_c_teid_to_directoryd(
    sgw_state_t* state, imsi64_t imsi64);

uint32_t sgw_get_new_s1u_teid(sgw_state_t* state) {
  if (state->s1u_teid == 0) {
    state->s1u_teid = INITIAL_SGW_S8_S1U_TEID;
  }
  __sync_fetch_and_add(&state->s1u_teid, 1);
  return state->s1u_teid;
}

uint32_t sgw_get_new_s5s8u_teid(sgw_state_t* state) {
  __sync_fetch_and_add(&state->s5s8u_teid, 1);
  return (state->s5s8u_teid);
}
static void sgw_s8_populate_mbr_bearer_contexts_modified(
    const itti_sgi_update_end_point_response_t* const resp_pP, imsi64_t imsi64,
    sgw_eps_bearer_context_information_t* sgw_context_p,
    itti_s11_modify_bearer_response_t* modify_response_p);

void sgw_remove_sgw_bearer_context_information(
    sgw_state_t* sgw_state, teid_t teid, imsi64_t imsi64) {
  OAILOG_FUNC_IN(LOG_SGW_S8);
  int rc = 0;

  hash_table_ts_t* state_imsi_ht = get_sgw_ue_state();
  rc                             = hashtable_ts_free(state_imsi_ht, teid);
  if (rc != HASH_TABLE_OK) {
    OAILOG_ERROR_UE(
        LOG_SGW_S8, imsi64, "Failed to free teid from state_imsi_ht\n");
    OAILOG_FUNC_OUT(LOG_SGW_S8);
  }
  spgw_ue_context_t* ue_context_p = NULL;
  hashtable_ts_get(
      sgw_state->imsi_ue_context_htbl, (const hash_key_t) imsi64,
      (void**) &ue_context_p);
  if (ue_context_p) {
    sgw_s11_teid_t* p1 = LIST_FIRST(&(ue_context_p->sgw_s11_teid_list));
    while (p1) {
      if (p1->sgw_s11_teid == teid) {
        LIST_REMOVE(p1, entries);
        free_wrapper((void**) &p1);
        break;
      }
      p1 = LIST_NEXT(p1, entries);
    }
    if (LIST_EMPTY(&ue_context_p->sgw_s11_teid_list)) {
      rc = hashtable_ts_free(
          sgw_state->imsi_ue_context_htbl, (const hash_key_t) imsi64);
      if (rc != HASH_TABLE_OK) {
        OAILOG_ERROR_UE(
            LOG_SGW_S8, imsi64,
            "Failed to free imsi64 from imsi_ue_context_htbl\n");
        OAILOG_FUNC_OUT(LOG_SGW_S8);
      }
      delete_sgw_ue_state(imsi64);
    }
  }
  OAILOG_FUNC_OUT(LOG_SGW_S8);
}

sgw_eps_bearer_context_information_t* sgw_get_sgw_eps_bearer_context(
    teid_t teid) {
  OAILOG_FUNC_IN(LOG_SGW_S8);
  sgw_eps_bearer_context_information_t* sgw_bearer_context_info = NULL;
  hash_table_ts_t* state_imsi_ht = get_sgw_ue_state();

  hashtable_ts_get(
      state_imsi_ht, (const hash_key_t) teid,
      (void**) &sgw_bearer_context_info);
  OAILOG_FUNC_RETURN(LOG_SGW_S8, sgw_bearer_context_info);
}

// Re-using the spgw_ue context structure, that contains the list sgw_s11_teids
// and is common across both sgw_s8 and spgw tasks.
spgw_ue_context_t* sgw_create_or_get_ue_context(
    sgw_state_t* sgw_state, imsi64_t imsi64) {
  OAILOG_FUNC_IN(LOG_SGW_S8);
  spgw_ue_context_t* ue_context_p = NULL;
  hashtable_ts_get(
      sgw_state->imsi_ue_context_htbl, (const hash_key_t) imsi64,
      (void**) &ue_context_p);
  if (!ue_context_p) {
    ue_context_p = (spgw_ue_context_t*) calloc(1, sizeof(spgw_ue_context_t));
    if (ue_context_p) {
      LIST_INIT(&ue_context_p->sgw_s11_teid_list);
      hashtable_ts_insert(
          sgw_state->imsi_ue_context_htbl, (const hash_key_t) imsi64,
          (void*) ue_context_p);
    } else {
      OAILOG_ERROR_UE(
          LOG_SGW_S8, imsi64, "Failed to allocate memory for UE context\n");
    }
  }
  OAILOG_FUNC_RETURN(LOG_SGW_S8, ue_context_p);
}

status_code_e sgw_update_teid_in_ue_context(
    sgw_state_t* sgw_state, imsi64_t imsi64, teid_t teid) {
  OAILOG_FUNC_IN(LOG_SGW_S8);
  spgw_ue_context_t* ue_context_p =
      sgw_create_or_get_ue_context(sgw_state, imsi64);
  if (!ue_context_p) {
    OAILOG_ERROR_UE(
        LOG_SGW_S8, imsi64,
        "Failed to get UE context for sgw_s11_teid " TEID_FMT "\n", teid);
    OAILOG_FUNC_RETURN(LOG_SGW_S8, RETURNerror);
  }

  sgw_s11_teid_t* sgw_s11_teid_p =
      (sgw_s11_teid_t*) calloc(1, sizeof(sgw_s11_teid_t));
  if (!sgw_s11_teid_p) {
    OAILOG_ERROR_UE(
        LOG_SGW_S8, imsi64,
        "Failed to allocate memory for sgw_s11_teid:" TEID_FMT "\n", teid);
    OAILOG_FUNC_RETURN(LOG_SGW_S8, RETURNerror);
  }

  sgw_s11_teid_p->sgw_s11_teid = teid;
  LIST_INSERT_HEAD(&ue_context_p->sgw_s11_teid_list, sgw_s11_teid_p, entries);
  OAILOG_DEBUG(
      LOG_SGW_S8,
      "Inserted sgw_s11_teid to list of teids of UE context" TEID_FMT "\n",
      teid);
  OAILOG_FUNC_RETURN(LOG_SGW_S8, RETURNok);
}

sgw_eps_bearer_context_information_t*
sgw_create_bearer_context_information_in_collection(teid_t teid) {
  OAILOG_FUNC_IN(LOG_SGW_S8);
  sgw_eps_bearer_context_information_t* new_sgw_bearer_context_information =
      calloc(1, sizeof(sgw_eps_bearer_context_information_t));

  if (new_sgw_bearer_context_information == NULL) {
    OAILOG_ERROR(
        LOG_SGW_S8,
        "Failed to create new sgw bearer context information object for "
        "sgw_s11_teid " TEID_FMT "\n",
        teid);
    return NULL;
  }
  // Insert the new tunnel with sgw_s11_teid into the hash list.
  hash_table_ts_t* state_imsi_ht = get_sgw_ue_state();
  hashtable_ts_insert(
      state_imsi_ht, (const hash_key_t) teid,
      new_sgw_bearer_context_information);

  OAILOG_DEBUG(
      LOG_SGW_S8,
      "Inserted new sgw eps bearer context into hash list,state_imsi_ht with "
      "key as sgw_s11_teid " TEID_FMT "\n ",
      teid);
  return new_sgw_bearer_context_information;
}
bool check_empty_apn(char* apn) {
  OAILOG_FUNC_IN(LOG_SGW_S8);
#define MAX_APN_LEN (ACCESS_POINT_NAME_MAX_LENGTH + 1)

  char zerobuf[MAX_APN_LEN] = {0};
  if (memcmp(apn, zerobuf, MAX_APN_LEN) == 0) {
    OAILOG_FUNC_RETURN(LOG_SGW_S8, true);
  }
  OAILOG_FUNC_RETURN(LOG_SGW_S8, false);
}

int sgw_update_bearer_context_information_on_csreq(
    sgw_state_t* sgw_state,
    sgw_eps_bearer_context_information_t* new_sgw_eps_context,
    mme_sgw_tunnel_t sgw_s11_tunnel,
    itti_s11_create_session_request_t* session_req_pP, imsi64_t imsi64) {
  OAILOG_FUNC_IN(LOG_SGW_S8);
  sgw_eps_bearer_ctxt_t* eps_bearer_ctxt_p = NULL;
  memcpy(
      new_sgw_eps_context->imsi.digit, session_req_pP->imsi.digit,
      IMSI_BCD_DIGITS_MAX);
  new_sgw_eps_context->imsi.length = session_req_pP->imsi.length;
  new_sgw_eps_context->imsi64      = imsi64;
  new_sgw_eps_context->imsi_unauthenticated_indicator = 1;
  new_sgw_eps_context->mme_teid_S11 = session_req_pP->sender_fteid_for_cp.teid;
  new_sgw_eps_context->s_gw_teid_S11_S4 = sgw_s11_tunnel.local_teid;
  new_sgw_eps_context->trxn             = session_req_pP->trxn;
  // Update PDN details
  if (check_empty_apn(session_req_pP->apn)) {
    new_sgw_eps_context->pdn_connection.apn_in_use = strdup("NO APN");
  } else {
    new_sgw_eps_context->pdn_connection.apn_in_use =
        strdup(session_req_pP->apn);
  }
  new_sgw_eps_context->pdn_connection.s_gw_teid_S5_S8_cp =
      sgw_s11_tunnel.local_teid;
  bearer_context_to_be_created_t* csr_bearer_context =
      &session_req_pP->bearer_contexts_to_be_created.bearer_contexts[0];
  new_sgw_eps_context->pdn_connection.default_bearer =
      csr_bearer_context->eps_bearer_id;
  /* creating an eps bearer entry
   * copy informations from create session request to bearer context information
   */

  eps_bearer_ctxt_p = sgw_cm_create_eps_bearer_ctxt_in_collection(
      &new_sgw_eps_context->pdn_connection, csr_bearer_context->eps_bearer_id);
  if (eps_bearer_ctxt_p == NULL) {
    OAILOG_ERROR_UE(
        LOG_SGW_S8, imsi64, "Failed to create new EPS bearer entry\n");
    increment_counter(
        "sgw_s8_create_session", 1, 2, "result", "failure", "cause",
        "internal_software_error");
    OAILOG_FUNC_RETURN(LOG_SGW_S8, RETURNerror);
  }
  eps_bearer_ctxt_p->eps_bearer_qos = csr_bearer_context->bearer_level_qos;
  eps_bearer_ctxt_p->s_gw_teid_S1u_S12_S4_up = sgw_get_new_s1u_teid(sgw_state);
  eps_bearer_ctxt_p->s_gw_teid_S5_S8_up = sgw_get_new_s5s8u_teid(sgw_state);
  csr_bearer_context->s5_s8_u_sgw_fteid.teid =
      eps_bearer_ctxt_p->s_gw_teid_S5_S8_up;
  csr_bearer_context->s5_s8_u_sgw_fteid.ipv4 = 1;
  csr_bearer_context->s5_s8_u_sgw_fteid.ipv4_address =
      sgw_state->sgw_ip_address_S5S8_up;
  OAILOG_FUNC_RETURN(LOG_SGW_S8, RETURNok);
}

void sgw_s8_handle_s11_create_session_request(
    sgw_state_t* sgw_state, itti_s11_create_session_request_t* session_req_pP,
    imsi64_t imsi64) {
  OAILOG_FUNC_IN(LOG_SGW_S8);
  OAILOG_INFO_UE(
      LOG_SGW_S8, imsi64, "Received S11 CREATE SESSION REQUEST from MME_APP\n");
  sgw_eps_bearer_context_information_t* new_sgw_eps_context = NULL;
  mme_sgw_tunnel_t sgw_s11_tunnel                           = {0};

  increment_counter("sgw_s8_create_session", 1, NO_LABELS);
  if (session_req_pP->rat_type != RAT_EUTRAN) {
    OAILOG_WARNING_UE(
        LOG_SGW_S8, imsi64,
        "Received session request with RAT != RAT_TYPE_EUTRAN: type %d\n",
        session_req_pP->rat_type);
    OAILOG_FUNC_OUT(LOG_SGW_S8);
  }
  /*
   * As we are abstracting GTP-C transport, FTeid ip address is useless.
   * We just use the teid to identify MME tunnel. Normally we received either:
   * - ipv4 address if ipv4 flag is set
   * - ipv6 address if ipv6 flag is set
   * - ipv4 and ipv6 if both flags are set
   * Communication between MME and S-GW involves S11 interface so we are
   * expecting S11_MME_GTP_C (11) as interface_type.
   */
  if ((session_req_pP->sender_fteid_for_cp.teid == 0) &&
      (session_req_pP->sender_fteid_for_cp.interface_type != S11_MME_GTP_C)) {
    // MME sent request with teid = 0. This is not valid...
    OAILOG_ERROR_UE(LOG_SGW_S8, imsi64, "Received invalid teid \n");
    increment_counter(
        "sgw_s8_create_session", 1, 2, "result", "failure", "cause",
        "sender_fteid_incorrect_parameters");
    OAILOG_FUNC_OUT(LOG_SGW_S8);
  }

  sgw_s11_tunnel.local_teid  = sgw_s8_generate_new_cp_teid();
  sgw_s11_tunnel.remote_teid = session_req_pP->sender_fteid_for_cp.teid;
  OAILOG_DEBUG_UE(
      LOG_SGW_S8, imsi64,
      "Rx CREATE-SESSION-REQUEST MME S11 teid " TEID_FMT
      " SGW S11 teid " TEID_FMT " APN %s EPS bearer Id %u\n",
      sgw_s11_tunnel.remote_teid, sgw_s11_tunnel.local_teid,
      session_req_pP->apn,
      session_req_pP->bearer_contexts_to_be_created.bearer_contexts[0]
          .eps_bearer_id);

  if (sgw_update_teid_in_ue_context(
          sgw_state, imsi64, sgw_s11_tunnel.local_teid) == RETURNerror) {
    OAILOG_ERROR_UE(
        LOG_SGW_S8, imsi64,
        "Failed to update sgw_s11_teid" TEID_FMT " in UE context \n",
        sgw_s11_tunnel.local_teid);
    OAILOG_FUNC_OUT(LOG_SGW_S8);
  }

  new_sgw_eps_context = sgw_create_bearer_context_information_in_collection(
      sgw_s11_tunnel.local_teid);
  if (!new_sgw_eps_context) {
    OAILOG_ERROR_UE(
        LOG_SGW_S8, imsi64,
        "Could not create new sgw context for create session req message for "
        "mme_s11_teid " TEID_FMT "\n",
        session_req_pP->sender_fteid_for_cp.teid);
    increment_counter(
        "sgw_s8_create_session", 1, 2, "result", "failure", "cause",
        "internal_software_error");
    OAILOG_FUNC_OUT(LOG_SGW_S8);
  }
  if (sgw_update_bearer_context_information_on_csreq(
          sgw_state, new_sgw_eps_context, sgw_s11_tunnel, session_req_pP,
          imsi64) != RETURNok) {
    OAILOG_ERROR_UE(
        LOG_SGW_S8, imsi64,
        "Failed to update sgw_eps_bearer_context_information for "
        "mme_s11_teid " TEID_FMT "\n",
        session_req_pP->sender_fteid_for_cp.teid);
    OAILOG_FUNC_OUT(LOG_SGW_S8);
  }

  send_s8_create_session_request(
      sgw_s11_tunnel.local_teid, session_req_pP, imsi64);
  sgw_display_s11_bearer_context_information(LOG_SGW_S8, new_sgw_eps_context);
  OAILOG_FUNC_OUT(LOG_SGW_S8);
}

int sgw_update_bearer_context_information_on_csrsp(
    sgw_eps_bearer_context_information_t* sgw_context_p,
    const s8_create_session_response_t* const session_rsp_p) {
  OAILOG_FUNC_IN(LOG_SGW_S8);
  sgw_eps_bearer_ctxt_t* default_bearer_ctx_p = sgw_cm_get_eps_bearer_entry(
      &sgw_context_p->pdn_connection, session_rsp_p->eps_bearer_id);
  if (!default_bearer_ctx_p) {
    OAILOG_ERROR_UE(
        LOG_SGW_S8, sgw_context_p->imsi64,
        "Failed to get default eps bearer context for context teid " TEID_FMT
        "and bearer_id :%u \n",
        session_rsp_p->context_teid, session_rsp_p->eps_bearer_id);
    OAILOG_FUNC_RETURN(LOG_SGW_S8, RETURNerror);
  }
  memcpy(&default_bearer_ctx_p->paa, &session_rsp_p->paa, sizeof(paa_t));
  if (session_rsp_p->eps_bearer_id !=
      session_rsp_p->bearer_context[0].eps_bearer_id) {
    OAILOG_ERROR_UE(
        LOG_SGW_S8, sgw_context_p->imsi64,
        "Mismatch of eps bearer id between bearer context's bearer id:%d and "
        "default eps bearer id:%u for context teid " TEID_FMT "\n",
        session_rsp_p->bearer_context[0].eps_bearer_id,
        session_rsp_p->eps_bearer_id, session_rsp_p->context_teid);
    OAILOG_FUNC_RETURN(LOG_SGW_S8, RETURNerror);
  }
  s8_bearer_context_t s5s8_bearer_context = session_rsp_p->bearer_context[0];
  FTEID_T_2_IP_ADDRESS_T(
      (&s5s8_bearer_context.pgw_s8_up),
      (&default_bearer_ctx_p->p_gw_address_in_use_up));
  default_bearer_ctx_p->p_gw_teid_S5_S8_up = s5s8_bearer_context.pgw_s8_up.teid;

  memcpy(
      &default_bearer_ctx_p->eps_bearer_qos, &s5s8_bearer_context.qos,
      sizeof(bearer_qos_t));
  OAILOG_FUNC_RETURN(LOG_SGW_S8, RETURNok);
}

static int sgw_s8_send_create_session_response(
    sgw_state_t* sgw_state, sgw_eps_bearer_context_information_t* sgw_context_p,
    s8_create_session_response_t* session_rsp_p) {
  OAILOG_FUNC_IN(LOG_SGW_S8);
  MessageDef* message_p                                         = NULL;
  itti_s11_create_session_response_t* create_session_response_p = NULL;

  message_p = itti_alloc_new_message(TASK_SGW_S8, S11_CREATE_SESSION_RESPONSE);
  if (message_p == NULL) {
    OAILOG_CRITICAL_UE(
        LOG_SGW_S8, sgw_context_p->imsi64,
        "Failed to allocate memory for S11_create_session_response \n");
    OAILOG_FUNC_RETURN(LOG_SGW_S8, RETURNerror);
  }
  if (!sgw_context_p) {
    OAILOG_ERROR_UE(
        LOG_SGW_S8, sgw_context_p->imsi64, "sgw_context_p is NULL \n");
    OAILOG_FUNC_RETURN(LOG_SGW_S8, RETURNerror);
  }

  create_session_response_p = &message_p->ittiMsg.s11_create_session_response;
  if (!create_session_response_p) {
    OAILOG_ERROR_UE(
        LOG_SGW_S8, sgw_context_p->imsi64,
        "create_session_response_p is NULL \n");
    OAILOG_FUNC_RETURN(LOG_SGW_S8, RETURNerror);
  }
  create_session_response_p->teid              = sgw_context_p->mme_teid_S11;
  create_session_response_p->cause.cause_value = session_rsp_p->cause;
  create_session_response_p->s11_sgw_fteid.teid =
      sgw_context_p->s_gw_teid_S11_S4;
  create_session_response_p->s11_sgw_fteid.interface_type = S11_SGW_GTP_C;
  create_session_response_p->s11_sgw_fteid.ipv4           = 1;
  create_session_response_p->s11_sgw_fteid.ipv4_address.s_addr =
      spgw_config.sgw_config.ipv4.S11.s_addr;

  if (session_rsp_p->cause == REQUEST_ACCEPTED) {
    sgw_eps_bearer_ctxt_t* default_bearer_ctxt_p = sgw_cm_get_eps_bearer_entry(
        &sgw_context_p->pdn_connection, session_rsp_p->eps_bearer_id);
    if (!default_bearer_ctxt_p) {
      OAILOG_ERROR_UE(
          LOG_SGW_S8, sgw_context_p->imsi64,
          "Failed to get default eps bearer context for sgw_s11_teid " TEID_FMT
          "and bearer_id :%u \n",
          session_rsp_p->context_teid, session_rsp_p->eps_bearer_id);
      OAILOG_FUNC_RETURN(LOG_SGW_S8, RETURNerror);
    }
    memcpy(
        &create_session_response_p->paa, &default_bearer_ctxt_p->paa,
        sizeof(paa_t));
    create_session_response_p->bearer_contexts_created.num_bearer_context = 1;
    bearer_context_created_t* bearer_context =
        &create_session_response_p->bearer_contexts_created.bearer_contexts[0];

    bearer_context->s1u_sgw_fteid.teid =
        default_bearer_ctxt_p->s_gw_teid_S1u_S12_S4_up;
    bearer_context->s1u_sgw_fteid.interface_type = S1_U_SGW_GTP_U;
    bearer_context->s1u_sgw_fteid.ipv4           = 1;
    bearer_context->s1u_sgw_fteid.ipv4_address.s_addr =
        sgw_state->sgw_ip_address_S1u_S12_S4_up.s_addr;
    bearer_context->eps_bearer_id = session_rsp_p->eps_bearer_id;
    /*
     * Set the Cause information from bearer context created.
     * "Request accepted" is returned when the GTPv2 entity has accepted a
     * control plane request.
     */
    create_session_response_p->bearer_contexts_created.bearer_contexts[0]
        .cause.cause_value = session_rsp_p->cause;
    if (session_rsp_p->pco.num_protocol_or_container_id) {
      copy_protocol_configuration_options(
          &create_session_response_p->pco, &session_rsp_p->pco);
      clear_protocol_configuration_options(&session_rsp_p->pco);
    }
  } else {
    create_session_response_p->bearer_contexts_marked_for_removal
        .num_bearer_context = 1;
    bearer_context_marked_for_removal_t* bearer_context =
        &create_session_response_p->bearer_contexts_marked_for_removal
             .bearer_contexts[0];
    bearer_context->cause.cause_value = session_rsp_p->cause;
    bearer_context->eps_bearer_id     = session_rsp_p->eps_bearer_id;
    create_session_response_p->trxn   = sgw_context_p->trxn;
  }
  message_p->ittiMsgHeader.imsi = sgw_context_p->imsi64;
  OAILOG_DEBUG_UE(
      LOG_SGW_S8, sgw_context_p->imsi64,
      "Sending S11 Create Session Response to mme for mme_s11_teid: " TEID_FMT
      "\n",
      create_session_response_p->teid);

  send_msg_to_task(&sgw_s8_task_zmq_ctx, TASK_MME_APP, message_p);

  OAILOG_FUNC_RETURN(LOG_SGW_S8, RETURNok);
}

void sgw_s8_handle_create_session_response(
    sgw_state_t* sgw_state, s8_create_session_response_t* session_rsp_p,
    imsi64_t imsi64) {
  OAILOG_FUNC_IN(LOG_SGW_S8);
  if (!session_rsp_p) {
    OAILOG_ERROR_UE(
        LOG_SGW_S8, imsi64,
        "Received null create session response from s8_proxy\n");
    OAILOG_FUNC_OUT(LOG_SGW_S8);
  }
  OAILOG_INFO_UE(
      LOG_SGW_S8, imsi64,
      " Rx S5S8_CREATE_SESSION_RSP for context_teid " TEID_FMT "\n",
      session_rsp_p->context_teid);

  sgw_eps_bearer_context_information_t* sgw_context_p =
      sgw_get_sgw_eps_bearer_context(session_rsp_p->context_teid);
  if (!sgw_context_p) {
    OAILOG_ERROR_UE(
        LOG_SGW_S8, imsi64,
        "Failed to fetch sgw_eps_bearer_context_info from "
        "context_teid " TEID_FMT " \n",
        session_rsp_p->context_teid);
    OAILOG_FUNC_OUT(LOG_SGW_S8);
  }

  if (session_rsp_p->cause == REQUEST_ACCEPTED) {
    // update pdn details received from PGW
    sgw_context_p->pdn_connection.p_gw_teid_S5_S8_cp =
        session_rsp_p->pgw_s8_cp_teid.teid;
    // update bearer context details received from PGW
    if ((sgw_update_bearer_context_information_on_csrsp(
            sgw_context_p, session_rsp_p)) != RETURNok) {
      /*TODO need to send delete session request to pgw */
      session_rsp_p->cause = CONTEXT_NOT_FOUND;
    }
  }
  // send Create session response to mme
  if ((sgw_s8_send_create_session_response(
          sgw_state, sgw_context_p, session_rsp_p)) != RETURNok) {
    OAILOG_ERROR_UE(
        LOG_SGW_S8, imsi64,
        "Failed to send create session response to mme for "
        "sgw_s11_teid " TEID_FMT "\n",
        session_rsp_p->context_teid);
  }
  if (session_rsp_p->cause != REQUEST_ACCEPTED) {
    OAILOG_ERROR_UE(
        LOG_SGW_S8, imsi64,
        "Received failed create session response with cause: %d for "
        "context_id: " TEID_FMT "\n",
        session_rsp_p->cause, session_rsp_p->context_teid);
    sgw_remove_sgw_bearer_context_information(
        sgw_state, session_rsp_p->context_teid, imsi64);
  } else {
    insert_sgw_c_teid_to_directoryd(sgw_state, imsi64);
  }
  OAILOG_FUNC_OUT(LOG_SGW_S8);
}

// The function generates comma separated list of sgw's control plane teid of
// s8 interface for each pdn session and updates the list to directoryd.
static void insert_sgw_c_teid_to_directoryd(
    sgw_state_t* sgw_state, imsi64_t imsi64) {
  OAILOG_FUNC_IN(LOG_SGW_S8);
  char teidString[16]                    = {0};
  char imsi_str[IMSI_BCD_DIGITS_MAX + 1] = {0};
  IMSI64_TO_STRING(imsi64, (char*) imsi_str, IMSI_BCD_DIGITS_MAX);
  spgw_ue_context_t* ue_context_p = NULL;
  // TODO move imsi_ue_context_htbl from sgw_state to sgw_s8's state manager
  hashtable_ts_get(
      sgw_state->imsi_ue_context_htbl, (const hash_key_t) imsi64,
      (void**) &ue_context_p);
  if (ue_context_p) {
    sgw_s11_teid_t* s11_teid_p = NULL;
    LIST_FOREACH(s11_teid_p, &ue_context_p->sgw_s11_teid_list, entries) {
      if (s11_teid_p) {
        if (s11_teid_p->entries.le_next) {
          snprintf(
              teidString + strlen(teidString),
              sizeof(teidString) - strlen(teidString), "%u,",
              s11_teid_p->sgw_s11_teid);
        } else {
          snprintf(
              teidString + strlen(teidString),
              sizeof(teidString) - strlen(teidString), "%u",
              s11_teid_p->sgw_s11_teid);
        }
      }
    }
    directoryd_update_record_field(imsi_str, "sgw_c_teid", teidString);
  }
  OAILOG_FUNC_OUT(LOG_SGW_S8);
}

void sgw_s8_handle_modify_bearer_request(
    sgw_state_t* state,
    const itti_s11_modify_bearer_request_t* const modify_bearer_pP,
    imsi64_t imsi64) {
  OAILOG_FUNC_IN(LOG_SGW_S8);

  uint8_t idx                                                    = 0;
  uint8_t sgi_rsp_idx                                            = 0;
  itti_sgi_update_end_point_response_t sgi_update_end_point_resp = {0};
  struct in_addr enb                  = {.s_addr = 0};
  struct in_addr pgw                  = {.s_addr = 0};
  sgw_eps_bearer_ctxt_t* bearer_ctx_p = NULL;

  OAILOG_INFO_UE(
      LOG_SGW_S8, imsi64, "Rx MODIFY_BEARER_REQUEST, teid " TEID_FMT "\n",
      modify_bearer_pP->teid);

  sgw_eps_bearer_context_information_t* sgw_context_p =
      sgw_get_sgw_eps_bearer_context(modify_bearer_pP->teid);
  if (!sgw_context_p) {
    OAILOG_ERROR_UE(
        LOG_SGW_S8, imsi64,
        "Failed to fetch sgw_eps_bearer_context_info from "
        "context_teid " TEID_FMT " \n",
        modify_bearer_pP->teid);
    if ((send_mbr_failure(LOG_SGW_S8, modify_bearer_pP, imsi64) != RETURNok)) {
      OAILOG_ERROR(
          LOG_SGW_S8,
          "Error in sending modify bearer response to MME App for context "
          "teid " TEID_FMT "\n",
          modify_bearer_pP->teid);
    }
    OAILOG_FUNC_OUT(LOG_SGW_S8);
  }
  sgw_context_p->trxn                    = modify_bearer_pP->trxn;
  sgi_update_end_point_resp.context_teid = modify_bearer_pP->teid;
  // Traversing through the list of bearers to be modified
  for (; idx <
         modify_bearer_pP->bearer_contexts_to_be_modified.num_bearer_context;
       idx++) {
    bearer_context_to_be_modified_t mbr_bearer_ctxt_p =
        modify_bearer_pP->bearer_contexts_to_be_modified.bearer_contexts[idx];
    bearer_ctx_p = sgw_cm_get_eps_bearer_entry(
        &sgw_context_p->pdn_connection, mbr_bearer_ctxt_p.eps_bearer_id);
    if (!bearer_ctx_p) {
      OAILOG_ERROR_UE(
          LOG_SGW_S8, imsi64,
          "Failed to get eps bearer context for context teid " TEID_FMT
          "and bearer_id :%u \n",
          modify_bearer_pP->teid, mbr_bearer_ctxt_p.eps_bearer_id);
      sgi_update_end_point_resp.bearer_contexts_not_found[sgi_rsp_idx++] =
          mbr_bearer_ctxt_p.eps_bearer_id;
      sgi_update_end_point_resp.num_bearers_not_found++;
    } else {
      enb.s_addr = bearer_ctx_p->enb_ip_address_S1u.address.ipv4_address.s_addr;
      pgw.s_addr =
          bearer_ctx_p->p_gw_address_in_use_up.address.ipv4_address.s_addr;

      // Send end marker to eNB and then delete the tunnel if enb_ip is
      // different
      if (does_bearer_context_hold_valid_enb_ip(
              bearer_ctx_p->enb_ip_address_S1u) &&
          is_enb_ip_address_same(
              &mbr_bearer_ctxt_p.s1_eNB_fteid,
              &bearer_ctx_p->enb_ip_address_S1u) == false) {
        struct in_addr ue_ipv4   = bearer_ctx_p->paa.ipv4_address;
        struct in6_addr* ue_ipv6 = NULL;
        if ((bearer_ctx_p->paa.pdn_type == IPv6) ||
            (bearer_ctx_p->paa.pdn_type == IPv4_AND_v6)) {
          ue_ipv6 = &bearer_ctx_p->paa.ipv6_address;
        }

        OAILOG_DEBUG_UE(
            LOG_SGW_S8, imsi64,
            "Delete GTPv1-U tunnel for sgw_teid:" TEID_FMT "for bearer %u\n",
            bearer_ctx_p->s_gw_teid_S1u_S12_S4_up, bearer_ctx_p->eps_bearer_id);
        // This is best effort, ignore return code.
        gtp_tunnel_ops->send_end_marker(enb, modify_bearer_pP->teid);
        // delete GTPv1-U tunnel
        gtpv1u_del_s8_tunnel(
            enb, pgw, ue_ipv4, ue_ipv6, bearer_ctx_p->s_gw_teid_S1u_S12_S4_up,
            bearer_ctx_p->s_gw_teid_S5_S8_up);
      }
      populate_sgi_end_point_update(
          sgi_rsp_idx, idx, modify_bearer_pP, bearer_ctx_p,
          &sgi_update_end_point_resp);
      sgi_rsp_idx++;
    }
  }  // for loop

  sgi_rsp_idx = 0;
  for (idx = 0;
       idx < modify_bearer_pP->bearer_contexts_to_be_removed.num_bearer_context;
       idx++) {
    bearer_ctx_p = sgw_cm_get_eps_bearer_entry(
        &sgw_context_p->pdn_connection,
        modify_bearer_pP->bearer_contexts_to_be_removed.bearer_contexts[idx]
            .eps_bearer_id);
    if (bearer_ctx_p) {
      sgi_update_end_point_resp.bearer_contexts_to_be_removed[sgi_rsp_idx++] =
          bearer_ctx_p->eps_bearer_id;
      sgi_update_end_point_resp.num_bearers_removed++;
    }
  }
  sgw_send_modify_bearer_response(
      sgw_context_p, &sgi_update_end_point_resp, imsi64);
  OAILOG_FUNC_OUT(LOG_SGW_S8);
}

static void sgw_send_modify_bearer_response(
    sgw_eps_bearer_context_information_t* sgw_context_p,
    const itti_sgi_update_end_point_response_t* const resp_pP,
    imsi64_t imsi64) {
  OAILOG_FUNC_IN(LOG_SGW_S8);
  itti_s11_modify_bearer_response_t* modify_response_p = NULL;
  MessageDef* message_p                                = NULL;

  OAILOG_DEBUG_UE(
      LOG_SGW_S8, imsi64,
      "send modify bearer response for Context teid " TEID_FMT "\n",
      resp_pP->context_teid);
  message_p = itti_alloc_new_message(TASK_SGW_S8, S11_MODIFY_BEARER_RESPONSE);

  if (!message_p) {
    OAILOG_ERROR_UE(
        LOG_SGW_S8, imsi64,
        "Failed to allocate memory for S11_MODIFY_BEARER_RESPONSE\n");
    OAILOG_FUNC_OUT(LOG_SGW_S8);
  }

  modify_response_p = &message_p->ittiMsg.s11_modify_bearer_response;

  if (sgw_context_p) {
    modify_response_p->teid              = sgw_context_p->mme_teid_S11;
    modify_response_p->cause.cause_value = REQUEST_ACCEPTED;
    modify_response_p->trxn              = sgw_context_p->trxn;
    message_p->ittiMsgHeader.imsi        = imsi64;

    sgw_s8_populate_mbr_bearer_contexts_modified(
        resp_pP, imsi64, sgw_context_p, modify_response_p);
    sgw_populate_mbr_bearer_contexts_removed(
        resp_pP, imsi64, sgw_context_p, modify_response_p);
    sgw_populate_mbr_bearer_contexts_not_found(
        LOG_SGW_S8, resp_pP, modify_response_p);
    send_msg_to_task(&sgw_s8_task_zmq_ctx, TASK_MME_APP, message_p);
  }
  OAILOG_FUNC_OUT(LOG_SGW_S8);
}

static void sgw_s8_populate_mbr_bearer_contexts_modified(
    const itti_sgi_update_end_point_response_t* const resp_pP, imsi64_t imsi64,
    sgw_eps_bearer_context_information_t* sgw_context_p,
    itti_s11_modify_bearer_response_t* modify_response_p) {
  OAILOG_FUNC_IN(LOG_SGW_S8);
  uint8_t rsp_idx                          = 0;
  sgw_eps_bearer_ctxt_t* eps_bearer_ctxt_p = NULL;

  for (uint8_t idx = 0; idx < resp_pP->num_bearers_modified; idx++) {
    eps_bearer_ctxt_p = sgw_cm_get_eps_bearer_entry(
        &sgw_context_p->pdn_connection,
        resp_pP->bearer_contexts_to_be_modified[idx].eps_bearer_id);

    if (NULL != eps_bearer_ctxt_p) {
      OAILOG_DEBUG_UE(
          LOG_SGW_S8, imsi64,
          "Modify bearer request is accepted for bearer_id :%u\n",
          resp_pP->bearer_contexts_to_be_modified[idx].eps_bearer_id);
      modify_response_p->bearer_contexts_modified.bearer_contexts[rsp_idx]
          .eps_bearer_id =
          resp_pP->bearer_contexts_to_be_modified[idx].eps_bearer_id;
      modify_response_p->bearer_contexts_modified.bearer_contexts[rsp_idx++]
          .cause.cause_value = REQUEST_ACCEPTED;
      modify_response_p->bearer_contexts_modified.num_bearer_context++;

      // setup GTPv1-U tunnels, both s1-u and s8-u tunnels
      sgw_s8_add_gtp_up_tunnel(eps_bearer_ctxt_p, sgw_context_p);
      // may be removed TODO rashmi remove after testing
      if (TRAFFIC_FLOW_TEMPLATE_NB_PACKET_FILTERS_MAX >
          eps_bearer_ctxt_p->num_sdf) {
        int i = 0;
        while ((i < eps_bearer_ctxt_p->num_sdf) &&
               (SDF_ID_NGBR_DEFAULT != eps_bearer_ctxt_p->sdf_id[i]))
          i++;
        if (i >= eps_bearer_ctxt_p->num_sdf) {
          eps_bearer_ctxt_p->sdf_id[eps_bearer_ctxt_p->num_sdf] =
              SDF_ID_NGBR_DEFAULT;
          eps_bearer_ctxt_p->num_sdf += 1;
        }
      }
    }
  }
  OAILOG_FUNC_OUT(LOG_SGW_S8);
}

// Helper function to add gtp tunnels for default and dedicated bearers
static int sgw_s8_add_gtp_up_tunnel(
    sgw_eps_bearer_ctxt_t* eps_bearer_ctxt_p,
    sgw_eps_bearer_context_information_t* sgw_context_p) {
  int rv             = RETURNok;
  struct in_addr enb = {.s_addr = 0};
  struct in_addr pgw = {.s_addr = 0};
  pgw.s_addr =
      eps_bearer_ctxt_p->p_gw_address_in_use_up.address.ipv4_address.s_addr;
  if ((pgw.s_addr == 0) && (eps_bearer_ctxt_p->p_gw_teid_S5_S8_up == 0)) {
    OAILOG_ERROR_UE(
        LOG_SGW_S8, sgw_context_p->imsi64,
        "bearer context has invalid pgw_s8_teid " TEID_FMT
        "pgw_ip address :%x \n",
        eps_bearer_ctxt_p->p_gw_teid_S5_S8_up, pgw.s_addr);
    OAILOG_FUNC_RETURN(LOG_SGW_S8, RETURNerror);
  }
  enb.s_addr =
      eps_bearer_ctxt_p->enb_ip_address_S1u.address.ipv4_address.s_addr;

  struct in_addr ue_ipv4   = {.s_addr = 0};
  struct in6_addr* ue_ipv6 = NULL;
  ue_ipv4.s_addr           = eps_bearer_ctxt_p->paa.ipv4_address.s_addr;
  if ((eps_bearer_ctxt_p->paa.pdn_type == IPv6) ||
      (eps_bearer_ctxt_p->paa.pdn_type == IPv4_AND_v6)) {
    ue_ipv6 = &eps_bearer_ctxt_p->paa.ipv6_address;
  }

  int vlan    = eps_bearer_ctxt_p->paa.vlan;
  Imsi_t imsi = sgw_context_p->imsi;

  char ip6_str[INET6_ADDRSTRLEN];
  if (ue_ipv6) {
    inet_ntop(AF_INET6, ue_ipv6, ip6_str, INET6_ADDRSTRLEN);
  }
  OAILOG_DEBUG_UE(
      LOG_SGW_S8, sgw_context_p->imsi64,
      "Adding tunnel for bearer_id %u ue addr %x enb %x "
      "s_gw_teid_S1u_S12_S4_up %x, enb_teid_S1u %x pgw_up_ip %x pgw_up_teid %x "
      "s_gw_ip_address_S5_S8_up %x"
      "s_gw_teid_S5_S8_up %x \n ",
      eps_bearer_ctxt_p->eps_bearer_id, ue_ipv4.s_addr, enb.s_addr,
      eps_bearer_ctxt_p->s_gw_teid_S1u_S12_S4_up,
      eps_bearer_ctxt_p->enb_teid_S1u, pgw.s_addr,
      eps_bearer_ctxt_p->p_gw_teid_S5_S8_up,
      eps_bearer_ctxt_p->s_gw_ip_address_S5_S8_up.address.ipv4_address.s_addr,
      eps_bearer_ctxt_p->s_gw_teid_S5_S8_up);
  if (eps_bearer_ctxt_p->eps_bearer_id ==
      sgw_context_p->pdn_connection.default_bearer) {
    // Set default precedence and tft for default bearer
    if (ue_ipv6) {
      OAILOG_INFO_UE(
          LOG_SGW_S8, sgw_context_p->imsi64,
          "Adding tunnel for ipv6 ue addr %s, enb %x, "
          "s_gw_teid_S5_S8_up %x, s_gw_ip_address_S5_S8_up %x pgw_up_ip %x "
          "pgw_up_teid %x \n",
          ip6_str, enb.s_addr, eps_bearer_ctxt_p->s_gw_teid_S5_S8_up,
          eps_bearer_ctxt_p->s_gw_ip_address_S5_S8_up.address.ipv4_address
              .s_addr,
          pgw.s_addr, eps_bearer_ctxt_p->p_gw_teid_S5_S8_up);
    }
    rv = gtpv1u_add_s8_tunnel(
        ue_ipv4, ue_ipv6, vlan, enb, pgw,
        eps_bearer_ctxt_p->s_gw_teid_S1u_S12_S4_up,
        eps_bearer_ctxt_p->enb_teid_S1u, eps_bearer_ctxt_p->s_gw_teid_S5_S8_up,
        eps_bearer_ctxt_p->p_gw_teid_S5_S8_up, imsi);
    if (rv < 0) {
      OAILOG_ERROR_UE(
          LOG_SGW_S8, sgw_context_p->imsi64,
          "ERROR in setting up TUNNEL err=%d\n", rv);
    }
  } else {
    if (ue_ipv6) {
      OAILOG_INFO_UE(
          LOG_SGW_S8, sgw_context_p->imsi64,
          "Adding tunnel for ipv6 ue addr %s, enb %x, "
          "s_gw_teid_S5_S8_up %x, s_gw_ip_address_S5_S8_up %x pgw_up_ip %x "
          "pgw_up_teid %x \n",
          ip6_str, enb.s_addr, eps_bearer_ctxt_p->s_gw_teid_S5_S8_up,
          eps_bearer_ctxt_p->s_gw_ip_address_S5_S8_up.address.ipv4_address
              .s_addr,
          pgw.s_addr, eps_bearer_ctxt_p->p_gw_teid_S5_S8_up);
    }
    for (int i = 0; i < eps_bearer_ctxt_p->tft.numberofpacketfilters; ++i) {
      struct ip_flow_dl dlflow = {0};
      generate_dl_flow(
          &(eps_bearer_ctxt_p->tft.packetfilterlist.createnewtft[i]
                .packetfiltercontents),
          ue_ipv4.s_addr, ue_ipv6, &dlflow);
      rv = gtpv1u_add_s8_tunnel(
          ue_ipv4, ue_ipv6, vlan, enb, pgw,
          eps_bearer_ctxt_p->s_gw_teid_S1u_S12_S4_up,
          eps_bearer_ctxt_p->enb_teid_S1u,
          eps_bearer_ctxt_p->s_gw_teid_S5_S8_up,
          eps_bearer_ctxt_p->p_gw_teid_S5_S8_up, imsi);
      if (rv < 0) {
        OAILOG_ERROR_UE(
            LOG_SGW_S8, sgw_context_p->imsi64,
            "ERROR in setting up TUNNEL err=%d\n", rv);
      }
    }
  }
  OAILOG_FUNC_RETURN(LOG_SGW_S8, rv);
}

void sgw_s8_handle_s11_delete_session_request(
    sgw_state_t* sgw_state,
    const itti_s11_delete_session_request_t* const delete_session_req_p,
    imsi64_t imsi64) {
  OAILOG_FUNC_IN(LOG_SGW_S8);
  gtpv2c_cause_value_t gtpv2c_cause = 0;
  if (!delete_session_req_p) {
    OAILOG_ERROR_UE(
        LOG_SGW_S8, imsi64,
        "Received NULL delete_session_req_p from mme app \n");
    OAILOG_FUNC_OUT(LOG_SGW_S8);
  }
  OAILOG_INFO_UE(
      LOG_SGW_S8, imsi64,
      "Received S11 DELETE SESSION REQUEST for sgw_s11_teid " TEID_FMT "\n",
      delete_session_req_p->teid);
  increment_counter("sgw_delete_session", 1, NO_LABELS);
  if (delete_session_req_p->indication_flags.oi) {
    OAILOG_DEBUG_UE(
        LOG_SGW_S8, imsi64,
        "OI flag is set for this message indicating the request"
        "should be forwarded to P-GW entity\n");
  }

  sgw_eps_bearer_context_information_t* sgw_context_p =
      sgw_get_sgw_eps_bearer_context(delete_session_req_p->teid);
  if (!sgw_context_p) {
    OAILOG_ERROR_UE(
        LOG_SGW_S8, imsi64,
        "Failed to fetch sgw_eps_bearer_context_info from "
        "sgw_s11_teid " TEID_FMT " \n",
        delete_session_req_p->teid);
    gtpv2c_cause = CONTEXT_NOT_FOUND;
    sgw_s8_send_failed_delete_session_response(
        sgw_context_p, gtpv2c_cause, sgw_state, delete_session_req_p, imsi64);
    OAILOG_FUNC_OUT(LOG_SGW_S8);
  }
  if ((delete_session_req_p->sender_fteid_for_cp.ipv4) &&
      (delete_session_req_p->sender_fteid_for_cp.ipv6)) {
    // Sender F-TEID IE present
    if (delete_session_req_p->teid != sgw_context_p->mme_teid_S11) {
      OAILOG_ERROR_UE(
          LOG_SGW_S8, imsi64,
          "Mismatch in MME Teid for CP teid recevied in delete session "
          "req: " TEID_FMT " teid present in sgw_context :" TEID_FMT "\n",
          delete_session_req_p->teid, sgw_context_p->mme_teid_S11);
      gtpv2c_cause = INVALID_PEER;
      sgw_s8_send_failed_delete_session_response(
          sgw_context_p, gtpv2c_cause, sgw_state, delete_session_req_p, imsi64);
      OAILOG_FUNC_OUT(LOG_SGW_S8);
    }
  }
  if (delete_session_req_p->lbi !=
      sgw_context_p->pdn_connection.default_bearer) {
    OAILOG_ERROR_UE(
        LOG_SGW_S8, imsi64,
        "Mismatch in default eps bearer_id, bearer_id recevied in delete "
        "session req :%d and bearer_id present in sgw_context :%d \n",
        delete_session_req_p->lbi,
        sgw_context_p->pdn_connection.default_bearer);
    sgw_s8_send_failed_delete_session_response(
        sgw_context_p, gtpv2c_cause, sgw_state, delete_session_req_p, imsi64);
    OAILOG_FUNC_OUT(LOG_SGW_S8);
  }

  send_s8_delete_session_request(
      sgw_context_p->imsi64, sgw_context_p->imsi,
      sgw_context_p->s_gw_teid_S11_S4,
      sgw_context_p->pdn_connection.p_gw_teid_S5_S8_cp,
      sgw_context_p->pdn_connection.default_bearer, delete_session_req_p);
  OAILOG_FUNC_OUT(LOG_SGW_S8);
}

static void delete_userplane_tunnels(
    sgw_eps_bearer_context_information_t* sgw_context_p) {
  OAILOG_FUNC_IN(LOG_SGW_S8);
  struct in_addr enb                   = {.s_addr = 0};
  struct in_addr pgw                   = {.s_addr = 0};
  sgw_eps_bearer_ctxt_t* bearer_ctxt_p = NULL;
  int rv                               = RETURNerror;
  struct in_addr ue_ipv4               = {.s_addr = 0};

  for (int ebix = 0; ebix < BEARERS_PER_UE; ebix++) {
    ebi_t ebi = INDEX_TO_EBI(ebix);
    bearer_ctxt_p =
        sgw_cm_get_eps_bearer_entry(&sgw_context_p->pdn_connection, ebi);

    if (bearer_ctxt_p) {
      enb.s_addr =
          bearer_ctxt_p->enb_ip_address_S1u.address.ipv4_address.s_addr;
      pgw.s_addr =
          bearer_ctxt_p->p_gw_address_in_use_up.address.ipv4_address.s_addr;
      struct in6_addr* ue_ipv6 = NULL;
      if ((bearer_ctxt_p->paa.pdn_type == IPv6) ||
          (bearer_ctxt_p->paa.pdn_type == IPv4_AND_v6)) {
        ue_ipv6 = &bearer_ctxt_p->paa.ipv6_address;
      }
      ue_ipv4 = bearer_ctxt_p->paa.ipv4_address;
      // Delete S1-U tunnel and S8-U tunnel
      rv = gtpv1u_del_s8_tunnel(
          enb, pgw, ue_ipv4, ue_ipv6, bearer_ctxt_p->s_gw_teid_S1u_S12_S4_up,
          bearer_ctxt_p->s_gw_teid_S5_S8_up);
      if (rv < 0) {
        OAILOG_ERROR_UE(
            LOG_SGW_S8, sgw_context_p->imsi64,
            "ERROR in deleting S1-U TUNNEL " TEID_FMT
            " (eNB) <-> (SGW) " TEID_FMT "\n",
            bearer_ctxt_p->enb_teid_S1u,
            bearer_ctxt_p->s_gw_teid_S1u_S12_S4_up);
      }
      // delete paging rule
      char* ip_str = inet_ntoa(ue_ipv4);
      rv           = gtp_tunnel_ops->delete_paging_rule(ue_ipv4);
      if (rv < 0) {
        OAILOG_ERROR(
            LOG_SGW_S8, "ERROR in deleting paging rule for IP Addr: %s\n",
            ip_str);
      } else {
        OAILOG_DEBUG(LOG_SGW_S8, "Stopped paging for IP Addr: %s\n", ip_str);
      }
    }
  }
  OAILOG_FUNC_OUT(LOG_SGW_S8);
}

void sgw_s8_handle_delete_session_response(
    sgw_state_t* sgw_state, s8_delete_session_response_t* session_rsp_p,
    imsi64_t imsi64) {
  OAILOG_FUNC_IN(LOG_SGW_S8);
  MessageDef* message_p                                         = NULL;
  itti_s11_delete_session_response_t* delete_session_response_p = NULL;

  if (!session_rsp_p) {
    OAILOG_ERROR_UE(
        LOG_SGW_S8, imsi64,
        "Received null delete session response from s8_proxy\n");
    OAILOG_FUNC_OUT(LOG_SGW_S8);
  }
  OAILOG_INFO_UE(
      LOG_SGW_S8, imsi64,
      " Rx S5S8_DELETE_SESSION_RSP from s8_proxy for context_teid " TEID_FMT
      "\n",
      session_rsp_p->context_teid);

  sgw_eps_bearer_context_information_t* sgw_context_p =
      sgw_get_sgw_eps_bearer_context(session_rsp_p->context_teid);
  if (!sgw_context_p) {
    OAILOG_ERROR_UE(
        LOG_SGW_S8, imsi64,
        "Failed to fetch sgw_eps_bearer_context_info from "
        "context_teid " TEID_FMT " \n",
        session_rsp_p->context_teid);
    OAILOG_FUNC_OUT(LOG_SGW_S8);
  }
  message_p = itti_alloc_new_message(TASK_SGW_S8, S11_DELETE_SESSION_RESPONSE);
  if (message_p == NULL) {
    OAILOG_CRITICAL_UE(
        LOG_SGW_S8, sgw_context_p->imsi64,
        "Failed to allocate memory for S11_delete_session_response for "
        "context_teid " TEID_FMT "\n",
        session_rsp_p->context_teid);
    OAILOG_FUNC_OUT(LOG_SGW_S8);
  }

  delete_session_response_p = &message_p->ittiMsg.s11_delete_session_response;
  message_p->ittiMsgHeader.imsi = imsi64;
  if (!delete_session_response_p) {
    OAILOG_ERROR_UE(
        LOG_SGW_S8, sgw_context_p->imsi64,
        "delete_session_response_p is NULL \n");
    OAILOG_FUNC_OUT(LOG_SGW_S8);
  }
  delete_session_response_p->teid              = sgw_context_p->mme_teid_S11;
  delete_session_response_p->cause.cause_value = session_rsp_p->cause;
  delete_session_response_p->trxn              = sgw_context_p->trxn;
  delete_session_response_p->lbi = sgw_context_p->pdn_connection.default_bearer;

  // Delete ovs rules
  delete_userplane_tunnels(sgw_context_p);
  sgw_remove_sgw_bearer_context_information(
      sgw_state, session_rsp_p->context_teid, imsi64);
  // send delete session response to mme
  if (send_msg_to_task(&sgw_s8_task_zmq_ctx, TASK_MME_APP, message_p) !=
      RETURNok) {
    OAILOG_ERROR_UE(
        LOG_SGW_S8, imsi64,
        "Failed to send delete session response to mme for "
        "sgw_s11_teid " TEID_FMT "\n",
        session_rsp_p->context_teid);
  }
  increment_counter("sgw_delete_session", 1, 1, "result", "success");
  OAILOG_FUNC_OUT(LOG_SGW_S8);
}

static void sgw_s8_send_failed_delete_session_response(
    sgw_eps_bearer_context_information_t* sgw_context_p,
    gtpv2c_cause_value_t cause, sgw_state_t* sgw_state,
    const itti_s11_delete_session_request_t* const delete_session_req_p,
    imsi64_t imsi64) {
  OAILOG_FUNC_IN(LOG_SGW_S8);
  MessageDef* message_p                                         = NULL;
  itti_s11_delete_session_response_t* delete_session_response_p = NULL;
  teid_t teid                                                   = 0;

  message_p = itti_alloc_new_message(TASK_SGW_S8, S11_DELETE_SESSION_RESPONSE);
  if (message_p == NULL) {
    OAILOG_CRITICAL_UE(
        LOG_SGW_S8, sgw_context_p->imsi64,
        "Failed to allocate memory for S11_delete_session_response \n");
    OAILOG_FUNC_OUT(LOG_SGW_S8);
  }

  delete_session_response_p = &message_p->ittiMsg.s11_delete_session_response;
  message_p->ittiMsgHeader.imsi = imsi64;
  if (!delete_session_response_p) {
    OAILOG_ERROR_UE(
        LOG_SGW_S8, sgw_context_p->imsi64,
        "delete_session_response_p is NULL \n");
    OAILOG_FUNC_OUT(LOG_SGW_S8);
  }
  if (sgw_context_p) {
    delete_session_response_p->teid              = sgw_context_p->mme_teid_S11;
    delete_session_response_p->cause.cause_value = cause;
    delete_session_response_p->trxn              = sgw_context_p->trxn;
    delete_session_response_p->lbi =
        sgw_context_p->pdn_connection.default_bearer;

    // Delete ovs rules
    delete_userplane_tunnels(sgw_context_p);
    sgw_remove_sgw_bearer_context_information(
        sgw_state, sgw_context_p->s_gw_teid_S11_S4, imsi64);
    teid = sgw_context_p->s_gw_teid_S11_S4;
  } else {
    if (delete_session_req_p) {
      delete_session_response_p->teid = delete_session_req_p->local_teid;
      delete_session_response_p->cause.cause_value = cause;
      delete_session_response_p->trxn              = delete_session_req_p->trxn;
      delete_session_response_p->lbi               = delete_session_req_p->lbi;
      teid                                         = delete_session_req_p->teid;
    }
  }
  increment_counter("sgw_delete_session", 1, 1, "result", "failed");
  // send delete session response to mme
  if (send_msg_to_task(&sgw_s8_task_zmq_ctx, TASK_MME_APP, message_p) !=
      RETURNok) {
    OAILOG_ERROR_UE(
        LOG_SGW_S8, imsi64,
        "Failed to send delete session response to mme for "
        "sgw_s11_teid " TEID_FMT "\n",
        teid);
  }
  OAILOG_FUNC_OUT(LOG_SGW_S8);
}

/* From GPP TS 23.401 version 11.11.0 Release 11, section 5.3.5 S1 release
   procedure: The S-GW releases all eNodeB related information (address and
   TEIDs) for the UE and responds with a Release Access Bearers Response message
   to the MME. Other elements of the UE's S-GW context are not affected. The
   S-GW retains the S1-U configuration that the S-GW allocated for the UE's
   bearers. The S-GW starts buffering downlink packets received for the UE and
   initiating the "Network Triggered Service Request" procedure, described in
   clause 5.3.4.3, if downlink packets arrive for the UE.
*/
//------------------------------------------------------------------------------
void sgw_s8_handle_release_access_bearers_request(
    const itti_s11_release_access_bearers_request_t* const
        release_access_bearers_req_pP,
    imsi64_t imsi64) {
  OAILOG_FUNC_IN(LOG_SGW_S8);
  OAILOG_DEBUG_UE(
      LOG_SGW_S8, imsi64,
      "Release Access Bearer Request Received in SGW_S8 task \n");

  sgw_eps_bearer_context_information_t* sgw_context_p =
      sgw_get_sgw_eps_bearer_context(release_access_bearers_req_pP->teid);
  if (sgw_context_p) {
    sgw_send_release_access_bearer_response(
        LOG_SGW_S8, imsi64, REQUEST_ACCEPTED, release_access_bearers_req_pP,
        sgw_context_p->mme_teid_S11);
    sgw_process_release_access_bearer_request(
        LOG_SGW_S8, imsi64, sgw_context_p);
  } else {
    sgw_send_release_access_bearer_response(
        LOG_SGW_S8, imsi64, CONTEXT_NOT_FOUND, release_access_bearers_req_pP,
        0);
  }
  OAILOG_FUNC_OUT(LOG_SGW_S8);
}

/* Generates random control plane teid and is used for both s11 and
 * s8 interface to uniquely identify sgw_s8_context for pdn session
 */
teid_t sgw_s8_generate_new_cp_teid(void) {
  OAILOG_FUNC_IN(LOG_SGW_S8);
  sgw_eps_bearer_context_information_t* sgw_context_p = NULL;
  teid_t teid                                         = INVALID_TEID;
  // note srand with seed is initialized at main
  do {
    teid          = (teid_t) rand();
    sgw_context_p = sgw_get_sgw_eps_bearer_context(teid);
  } while (sgw_context_p);

  OAILOG_FUNC_RETURN(LOG_SGW_S8, teid);
}

int update_pgw_info_to_temp_dedicated_bearer_context(
    sgw_eps_bearer_context_information_t* sgw_context_p, teid_t s1_u_sgw_fteid,
    s8_bearer_context_t* bc_cbreq, sgw_state_t* sgw_state,
    char* pgw_cp_ip_port) {
  OAILOG_FUNC_IN(LOG_SGW_S8);
  pgw_ni_cbr_proc_t* pgw_ni_cbr_proc =
      pgw_get_procedure_create_bearer(sgw_context_p);
  if (!pgw_ni_cbr_proc) {
    OAILOG_ERROR_UE(
        LOG_SPGW_APP, sgw_context_p->imsi64,
        "Failed to get Create bearer procedure from temporary stored contexts "
        "for lbi :%u \n",
        bc_cbreq->eps_bearer_id);
    OAILOG_FUNC_RETURN(LOG_SGW_S8, RETURNerror);
  }
  struct sgw_eps_bearer_entry_wrapper_s* spgw_eps_bearer_entry_p =
      LIST_FIRST(pgw_ni_cbr_proc->pending_eps_bearers);
  while (spgw_eps_bearer_entry_p &&
         spgw_eps_bearer_entry_p->sgw_eps_bearer_entry) {
    if (s1_u_sgw_fteid == spgw_eps_bearer_entry_p->sgw_eps_bearer_entry
                              ->s_gw_teid_S1u_S12_S4_up) {
      // update PGW teid and ip address
      spgw_eps_bearer_entry_p->sgw_eps_bearer_entry->p_gw_teid_S5_S8_up =
          bc_cbreq->pgw_s8_up.teid;
      spgw_eps_bearer_entry_p->sgw_eps_bearer_entry->p_gw_address_in_use_up
          .address.ipv4_address.s_addr =
          bc_cbreq->pgw_s8_up.ipv4_address.s_addr;
      spgw_eps_bearer_entry_p->sgw_eps_bearer_entry->s_gw_teid_S5_S8_up =
          sgw_get_new_s5s8u_teid(sgw_state);
      if (pgw_cp_ip_port) {
        uint8_t pgw_ip_port_len = strlen(pgw_cp_ip_port);
        spgw_eps_bearer_entry_p->sgw_eps_bearer_entry->pgw_cp_ip_port =
            calloc(1, pgw_ip_port_len + 1);
        memcpy(
            spgw_eps_bearer_entry_p->sgw_eps_bearer_entry->pgw_cp_ip_port,
            pgw_cp_ip_port, pgw_ip_port_len);
        spgw_eps_bearer_entry_p->sgw_eps_bearer_entry
            ->pgw_cp_ip_port[pgw_ip_port_len] = '\0';
      }
      break;
    }
    spgw_eps_bearer_entry_p = LIST_NEXT(spgw_eps_bearer_entry_p, entries);
  }
  OAILOG_FUNC_RETURN(LOG_SGW_S8, RETURNok);
}

imsi64_t sgw_s8_handle_create_bearer_request(
    sgw_state_t* sgw_state, const s8_create_bearer_request_t* const cb_req,
    gtpv2c_cause_value_t* cause_value) {
  OAILOG_FUNC_IN(LOG_SGW_S8);
  uint8_t bearer_idx = 0;

  if (!cb_req) {
    OAILOG_ERROR(
        LOG_SGW_S8, "Received null create bearer request from s8_proxy\n");
    OAILOG_FUNC_RETURN(LOG_SGW_S8, INVALID_IMSI64);
  }
  OAILOG_INFO(
      LOG_SGW_S8,
      "Received S8_CREATE_BEARER_REQ from s8_proxy for context_teid " TEID_FMT
      "\n",
      cb_req->context_teid);

  sgw_eps_bearer_context_information_t* sgw_context_p =
      sgw_get_sgw_eps_bearer_context(cb_req->context_teid);
  if (!sgw_context_p) {
    OAILOG_ERROR(
        LOG_SGW_S8,
        "Failed to fetch sgw_eps_bearer_context_info from "
        "context_teid " TEID_FMT " \n",
        cb_req->context_teid);
    *cause_value = CONTEXT_NOT_FOUND;
    OAILOG_FUNC_RETURN(LOG_SGW_S8, INVALID_IMSI64);
  }

  if (sgw_context_p->pdn_connection.default_bearer !=
      cb_req->linked_eps_bearer_id) {
    OAILOG_ERROR_UE(
        LOG_SGW_S8, sgw_context_p->imsi64,
        "No matching lbi found for context_teid: " TEID_FMT
        "lbi within create bearer request: %u, lbi with sgw_context: %u "
        "Sending dedicated_bearer_actv_rsp with REQUEST_REJECTED cause to NW\n",
        cb_req->context_teid, cb_req->linked_eps_bearer_id,
        sgw_context_p->pdn_connection.default_bearer);
    OAILOG_FUNC_RETURN(LOG_SGW_S8, INVALID_IMSI64);
  }

  itti_gx_nw_init_actv_bearer_request_t itti_bearer_req = {0};
  s8_bearer_context_t bc_cbreq = cb_req->bearer_context[bearer_idx];

  itti_bearer_req.lbi = cb_req->linked_eps_bearer_id;

  memcpy(
      &itti_bearer_req.ul_tft, &bc_cbreq.tft, sizeof(traffic_flow_template_t));
  memcpy(
      &itti_bearer_req.dl_tft, &bc_cbreq.tft, sizeof(traffic_flow_template_t));
  memcpy(&itti_bearer_req.eps_bearer_qos, &bc_cbreq.qos, sizeof(bearer_qos_t));
  teid_t s1_u_sgw_fteid = sgw_get_new_s1u_teid(sgw_state);
  int rc                = create_temporary_dedicated_bearer_context(
      sgw_context_p, &itti_bearer_req,
      sgw_state->sgw_ip_address_S1u_S12_S4_up.s_addr, s1_u_sgw_fteid,
      cb_req->sequence_number, LOG_SGW_S8);
  if (rc != RETURNok) {
    OAILOG_ERROR_UE(
        LOG_SGW_S8, sgw_context_p->imsi64,
        "Failed to create temporary dedicated bearer context for lbi: %u"
        " and context_teid " TEID_FMT "\n ",
        itti_bearer_req.lbi, cb_req->context_teid);
    OAILOG_FUNC_RETURN(LOG_SGW_S8, INVALID_IMSI64);
  }

  rc = update_pgw_info_to_temp_dedicated_bearer_context(
      sgw_context_p, s1_u_sgw_fteid, &bc_cbreq, sgw_state,
      cb_req->pgw_cp_address);
  free_wrapper((void**) &cb_req->pgw_cp_address);
  if (rc != RETURNok) {
    OAILOG_ERROR_UE(
        LOG_SGW_S8, sgw_context_p->imsi64,
        "Failed to update PGW info to temporary dedicated bearer context for "
        "lbi %u and context_teid " TEID_FMT " \n ",
        itti_bearer_req.lbi, cb_req->context_teid);
    OAILOG_FUNC_RETURN(LOG_SGW_S8, INVALID_IMSI64);
  }

  if (sgw_build_and_send_s11_create_bearer_request(
          sgw_context_p, &itti_bearer_req,
          sgw_state->sgw_ip_address_S1u_S12_S4_up.s_addr, s1_u_sgw_fteid,
          LOG_SGW_S8) != RETURNok) {
    OAILOG_ERROR_UE(
        LOG_SGW_S8, sgw_context_p->imsi64,
        "Failed to send create bearer request from s8_proxy for lbi:%u "
        "context_teid:" TEID_FMT " \n",
        itti_bearer_req.lbi, cb_req->context_teid);
    OAILOG_FUNC_RETURN(LOG_SGW_S8, INVALID_IMSI64);
  }
  OAILOG_FUNC_RETURN(LOG_SGW_S8, sgw_context_p->imsi64);
}

void sgw_s8_proc_s11_create_bearer_rsp(
    sgw_eps_bearer_context_information_t* sgw_context_p,
    bearer_context_within_create_bearer_response_t* bc_cbrsp,
    itti_s11_nw_init_actv_bearer_rsp_t* s11_actv_bearer_rsp, imsi64_t imsi64,
    sgw_state_t* sgw_state) {
  OAILOG_FUNC_IN(LOG_SGW_S8);
  struct sgw_eps_bearer_entry_wrapper_s* sgw_eps_bearer_entry_p = NULL;
  sgw_eps_bearer_ctxt_t* eps_bearer_ctxt_p                      = NULL;
  pgw_ni_cbr_proc_t* pgw_ni_cbr_proc                            = NULL;
  uint32_t sequence_number                                      = 0;
  pgw_ni_cbr_proc = pgw_get_procedure_create_bearer(sgw_context_p);

  if (!pgw_ni_cbr_proc) {
    OAILOG_ERROR_UE(
        LOG_SGW_S8, imsi64,
        "Failed to get create bearer procedure from temporary stored context, "
        "so did not create new EPS bearer entry for EBI %u for "
        "sgw_s11_teid " TEID_FMT "\n",
        bc_cbrsp->eps_bearer_id, s11_actv_bearer_rsp->sgw_s11_teid);
    handle_failed_create_bearer_response(
        sgw_context_p, s11_actv_bearer_rsp->cause.cause_value, imsi64, bc_cbrsp,
        NULL, LOG_SGW_S8);
    OAILOG_FUNC_OUT(LOG_SGW_S8);
  }

  sgw_eps_bearer_entry_p = LIST_FIRST(pgw_ni_cbr_proc->pending_eps_bearers);
  while (sgw_eps_bearer_entry_p) {
    if (bc_cbrsp->s1u_sgw_fteid.teid ==
        sgw_eps_bearer_entry_p->sgw_eps_bearer_entry->s_gw_teid_S1u_S12_S4_up) {
      eps_bearer_ctxt_p = sgw_eps_bearer_entry_p->sgw_eps_bearer_entry;
      if (eps_bearer_ctxt_p) {
        eps_bearer_ctxt_p->eps_bearer_id = bc_cbrsp->eps_bearer_id;

        // Store enb-s1u teid and ip address
        get_fteid_ip_address(
            &bc_cbrsp->s1u_enb_fteid, &eps_bearer_ctxt_p->enb_ip_address_S1u);
        eps_bearer_ctxt_p->enb_teid_S1u = bc_cbrsp->s1u_enb_fteid.teid;
        sgw_eps_bearer_ctxt_t* eps_bearer_ctxt_entry_p =
            sgw_cm_insert_eps_bearer_ctxt_in_collection(
                &sgw_context_p->pdn_connection, eps_bearer_ctxt_p);
        if (eps_bearer_ctxt_entry_p == NULL) {
          OAILOG_ERROR_UE(
              LOG_SGW_S8, imsi64,
              "Failed to create new EPS bearer entry for bearer_id :%u \n",
              eps_bearer_ctxt_p->eps_bearer_id);
          increment_counter(
              "s11_actv_bearer_rsp", 1, 2, "result", "failure", "cause",
              "internal_software_error");
        } else {
          OAILOG_INFO_UE(
              LOG_SGW_S8, imsi64,
              "Successfully created new EPS bearer entry with EBI %d ip:%x "
              "enb_s1u_teid :" TEID_FMT "\n",
              eps_bearer_ctxt_p->eps_bearer_id,
              eps_bearer_ctxt_p->enb_ip_address_S1u.address.ipv4_address.s_addr,
              eps_bearer_ctxt_p->enb_teid_S1u);

          if (sgw_s8_add_gtp_up_tunnel(eps_bearer_ctxt_p, sgw_context_p) ==
              RETURNerror) {
            OAILOG_ERROR_UE(
                LOG_SGW_S8, imsi64,
                "Failed to create OVS rules for dedicated bearer with "
                "bearer_id:%u \n",
                eps_bearer_ctxt_p->eps_bearer_id);
            bc_cbrsp->cause.cause_value = REQUEST_REJECTED;
          }
          bc_cbrsp->cause.cause_value = REQUEST_ACCEPTED;
          sequence_number             = eps_bearer_ctxt_p->sgw_sequence_number;
        }
      }
      // Remove the temporary spgw entry
      LIST_REMOVE(sgw_eps_bearer_entry_p, entries);
      free_wrapper((void**) &sgw_eps_bearer_entry_p);
      break;
    }
    sgw_eps_bearer_entry_p = LIST_NEXT(sgw_eps_bearer_entry_p, entries);
  }
  if (pgw_ni_cbr_proc && (LIST_EMPTY(pgw_ni_cbr_proc->pending_eps_bearers))) {
    pgw_base_proc_t* base_proc1 = LIST_FIRST(sgw_context_p->pending_procedures);
    LIST_REMOVE(base_proc1, entries);
    free_wrapper((void**) &sgw_context_p->pending_procedures);
    free_wrapper((void**) &pgw_ni_cbr_proc->pending_eps_bearers);
    pgw_free_procedure_create_bearer((pgw_ni_cbr_proc_t**) &pgw_ni_cbr_proc);
  }
<<<<<<< HEAD

  for (uint8_t idx = 0;
       idx < s11_actv_bearer_rsp->bearer_contexts.num_bearer_context; idx++) {
    bearer_context_within_create_bearer_response_t* bc_cbresp_msg =
        &s11_actv_bearer_rsp->bearer_contexts.bearer_contexts[idx];
    sgw_eps_bearer_ctxt_t* dedicated_bearer_ctx_p = sgw_cm_get_eps_bearer_entry(
        &sgw_context_p->pdn_connection, bc_cbresp_msg->eps_bearer_id);
    if (!dedicated_bearer_ctx_p) {
      OAILOG_ERROR_UE(
          LOG_SGW_S8, sgw_context_p->imsi64,
          "Failed to get dedicated eps bearer context for context "
          "teid " TEID_FMT "and bearer_id :%u \n",
          s11_actv_bearer_rsp->sgw_s11_teid, bc_cbrsp->eps_bearer_id);
      OAILOG_FUNC_OUT(LOG_SGW_S8);
    }
    bc_cbresp_msg->s5_s8_u_sgw_fteid.teid =
        dedicated_bearer_ctx_p->s_gw_teid_S5_S8_up;
    bc_cbresp_msg->s5_s8_u_sgw_fteid.ipv4 = 1;
    bc_cbresp_msg->s5_s8_u_sgw_fteid.ipv4_address =
        sgw_state->sgw_ip_address_S5S8_up;
    memcpy(
        &bc_cbresp_msg->bearer_level_qos,
        &dedicated_bearer_ctx_p->eps_bearer_qos, sizeof(bearer_qos_t));
    pgw_cp_ip_port = dedicated_bearer_ctx_p->pgw_cp_ip_port;

    bc_cbresp_msg->s5_s8_u_pgw_fteid.teid =
        dedicated_bearer_ctx_p->p_gw_teid_S5_S8_up;
    bc_cbresp_msg->s5_s8_u_pgw_fteid.ipv4 = 1;
    bc_cbresp_msg->s5_s8_u_pgw_fteid.ipv4_address =
        dedicated_bearer_ctx_p->p_gw_address_in_use_up.address.ipv4_address;
  }

  send_s8_create_bearer_response(
      s11_actv_bearer_rsp, sgw_context_p->pdn_connection.p_gw_teid_S5_S8_cp,
      sequence_number, pgw_cp_ip_port, sgw_context_p->imsi);
=======
>>>>>>> a3648874
  OAILOG_FUNC_OUT(LOG_SGW_S8);
}

void sgw_s8_handle_s11_create_bearer_response(
    sgw_state_t* sgw_state,
    itti_s11_nw_init_actv_bearer_rsp_t* s11_actv_bearer_rsp, imsi64_t imsi64) {
  OAILOG_FUNC_IN(LOG_SGW_S8);
  uint32_t msg_bearer_index                               = 0;
  sgw_eps_bearer_ctxt_t dedicated_bearer_ctxt             = {0};
  bearer_context_within_create_bearer_response_t bc_cbrsp = {0};

  if (!s11_actv_bearer_rsp) {
    OAILOG_ERROR_UE(
        LOG_SGW_S8, imsi64,
        "Received null itti:s11_actv_bearer_rsp message from MME \n");
    OAILOG_FUNC_OUT(LOG_SGW_S8);
  }
  bc_cbrsp =
      s11_actv_bearer_rsp->bearer_contexts.bearer_contexts[msg_bearer_index];
  OAILOG_INFO_UE(
      LOG_SGW_S8, imsi64,
      "Received S11_create_bearer_response from MME with EBI %u for "
      "sgw_s11_teid " TEID_FMT "\n",
      bc_cbrsp.eps_bearer_id, s11_actv_bearer_rsp->sgw_s11_teid);

  sgw_eps_bearer_context_information_t* sgw_context_p =
      sgw_get_sgw_eps_bearer_context(s11_actv_bearer_rsp->sgw_s11_teid);
  if (!sgw_context_p) {
    OAILOG_ERROR_UE(
        LOG_SGW_S8, imsi64,
        "Failed to retrieve sgw_context from sgw_s11_teid " TEID_FMT "\n",
        s11_actv_bearer_rsp->sgw_s11_teid);
<<<<<<< HEAD
    Imsi_t imsi = {0};
=======
>>>>>>> a3648874
    OAILOG_FUNC_OUT(LOG_SGW_S8);
  }
  // If UE did not accept the request send reject to NW
  if (s11_actv_bearer_rsp->cause.cause_value != REQUEST_ACCEPTED) {
    OAILOG_ERROR_UE(
        LOG_SGW_S8, imsi64,
        "Did not create new EPS bearer entry as "
        "UE rejected the request for EBI %u for sgw_s11_teid " TEID_FMT "\n",
        bc_cbrsp.eps_bearer_id, s11_actv_bearer_rsp->sgw_s11_teid);
    handle_failed_create_bearer_response(
        sgw_context_p, s11_actv_bearer_rsp->cause.cause_value, imsi64,
        &bc_cbrsp, &dedicated_bearer_ctxt, LOG_SGW_S8);
    sgw_s8_send_failed_create_bearer_response(
        sgw_state, dedicated_bearer_ctxt.sgw_sequence_number,
        dedicated_bearer_ctxt.pgw_cp_ip_port,
        s11_actv_bearer_rsp->cause.cause_value, sgw_context_p->imsi,
        sgw_context_p->pdn_connection.p_gw_teid_S5_S8_cp);
    OAILOG_FUNC_OUT(LOG_SGW_S8);
  }
  sgw_s8_proc_s11_create_bearer_rsp(
      sgw_context_p, &bc_cbrsp, s11_actv_bearer_rsp, imsi64, sgw_state);

  char* pgw_cp_ip_port                          = NULL;
  sgw_eps_bearer_ctxt_t* dedicated_bearer_ctx_p = NULL;
  for (uint8_t idx = 0;
       idx < s11_actv_bearer_rsp->bearer_contexts.num_bearer_context; idx++) {
    bearer_context_within_create_bearer_response_t* bc_cbresp_msg =
        &s11_actv_bearer_rsp->bearer_contexts.bearer_contexts[idx];
    dedicated_bearer_ctx_p = sgw_cm_get_eps_bearer_entry(
        &sgw_context_p->pdn_connection, bc_cbresp_msg->eps_bearer_id);
    if (!dedicated_bearer_ctx_p) {
      OAILOG_ERROR_UE(
          LOG_SGW_S8, sgw_context_p->imsi64,
          "Failed to get dedicated eps bearer context for context "
          "teid " TEID_FMT "and bearer_id :%u \n",
          s11_actv_bearer_rsp->sgw_s11_teid, bc_cbrsp.eps_bearer_id);
      OAILOG_FUNC_OUT(LOG_SGW_S8);
    }
    bc_cbresp_msg->s5_s8_u_sgw_fteid.teid =
        dedicated_bearer_ctx_p->s_gw_teid_S5_S8_up;
    bc_cbresp_msg->s5_s8_u_sgw_fteid.ipv4 = 1;
    bc_cbresp_msg->s5_s8_u_sgw_fteid.ipv4_address =
        sgw_state->sgw_ip_address_S5S8_up;
    memcpy(
        &bc_cbresp_msg->bearer_level_qos,
        &dedicated_bearer_ctx_p->eps_bearer_qos, sizeof(bearer_qos_t));
    pgw_cp_ip_port = dedicated_bearer_ctx_p->pgw_cp_ip_port;

    bc_cbresp_msg->s5_s8_u_pgw_fteid.teid =
        dedicated_bearer_ctx_p->p_gw_teid_S5_S8_up;
    bc_cbresp_msg->s5_s8_u_pgw_fteid.ipv4 = 1;
    bc_cbresp_msg->s5_s8_u_pgw_fteid.ipv4_address =
        dedicated_bearer_ctx_p->p_gw_address_in_use_up.address.ipv4_address;
  }

  send_s8_create_bearer_response(
      s11_actv_bearer_rsp, sgw_context_p->pdn_connection.p_gw_teid_S5_S8_cp,
      dedicated_bearer_ctx_p->sgw_sequence_number, pgw_cp_ip_port,
      sgw_context_p->imsi);
  free_wrapper((void**) &pgw_cp_ip_port);
  OAILOG_FUNC_OUT(LOG_SGW_S8);
}

void sgw_s8_send_failed_create_bearer_response(
    sgw_state_t* sgw_state, uint32_t sequence_number, char* pgw_cp_address,
    gtpv2c_cause_value_t cause_value, Imsi_t imsi, teid_t pgw_s8_teid) {
  OAILOG_FUNC_IN(LOG_SGW_S8);
  itti_s11_nw_init_actv_bearer_rsp_t s11_actv_bearer_rsp = {0};
  s11_actv_bearer_rsp.cause.cause_value                  = cause_value;
  s11_actv_bearer_rsp.bearer_contexts.num_bearer_context = 1;
  s11_actv_bearer_rsp.bearer_contexts.bearer_contexts[0].cause.cause_value =
      cause_value;
  send_s8_create_bearer_response(
      &s11_actv_bearer_rsp, pgw_s8_teid, sequence_number, pgw_cp_address, imsi);
  OAILOG_FUNC_OUT(LOG_SGW_S8);
}

imsi64_t sgw_s8_handle_delete_bearer_request(
    sgw_state_t* sgw_state, const s8_delete_bearer_request_t* const db_req,
    gtpv2c_cause_value_t* cause_value) {
  OAILOG_FUNC_IN(LOG_SGW_S8);

  ebi_t ebi_to_be_deactivated[BEARERS_PER_UE] = {0};
  bool is_ebi_found                           = false;
  uint32_t no_of_bearers_to_be_deact          = 0;
  uint32_t no_of_bearers_rej                  = 0;
  ebi_t invalid_bearer_id[BEARERS_PER_UE]     = {0};

  if (!db_req) {
    OAILOG_ERROR(
        LOG_SGW_S8, "Received null delete bearer request from s8_proxy\n");
    OAILOG_FUNC_RETURN(LOG_SGW_S8, INVALID_IMSI64);
  }
  OAILOG_INFO(
      LOG_SGW_S8,
      "Received S8_DELETE_BEARER_REQ from s8_proxy for context_teid " TEID_FMT
      "\n",
      db_req->context_teid);

  sgw_eps_bearer_context_information_t* sgw_context_p =
      sgw_get_sgw_eps_bearer_context(db_req->context_teid);
  if (!sgw_context_p) {
    OAILOG_ERROR(
        LOG_SGW_S8,
        "Failed to fetch sgw_eps_bearer_context_info from "
        "context_teid " TEID_FMT " \n",
        db_req->context_teid);
    *cause_value = CONTEXT_NOT_FOUND;
    OAILOG_FUNC_RETURN(LOG_SGW_S8, INVALID_IMSI64);
  }
  if (sgw_context_p->pdn_connection.default_bearer !=
      db_req->linked_eps_bearer_id) {
    OAILOG_ERROR_UE(
        LOG_SGW_S8, sgw_context_p->imsi64,
        "No matching lbi found for context_teid: " TEID_FMT
        "lbi within delete bearer request: %u, lbi with sgw_context: %u "
        "Sending delete dedicated_bearer response with REQUEST_REJECTED cause "
        "to NW\n",
        db_req->context_teid, db_req->linked_eps_bearer_id,
        sgw_context_p->pdn_connection.default_bearer);
    OAILOG_FUNC_RETURN(LOG_SGW_S8, INVALID_IMSI64);
  }

  // Check if the received EBI is valid
  sgw_eps_bearer_ctxt_t* bearer_ctxt_p = sgw_cm_get_eps_bearer_entry(
      &sgw_context_p->pdn_connection, db_req->eps_bearer_id);
  if (bearer_ctxt_p) {
    bearer_ctxt_p->sgw_sequence_number = db_req->sequence_number;
    is_ebi_found                       = true;
    ebi_to_be_deactivated[no_of_bearers_to_be_deact] = db_req->eps_bearer_id;
    no_of_bearers_to_be_deact++;
  } else {
    invalid_bearer_id[no_of_bearers_rej] = db_req->eps_bearer_id;
    no_of_bearers_rej++;
  }
  /* Send reject to NW if we did not find ebi/lbi
   * Also in case of multiple bearers, if some EBIs are valid and some are not,
   * send reject to those for which we did not find EBI.
   * Proceed with deactivation by sending s5_nw_init_deactv_bearer_request to
   * SGW for valid EBIs
   */
  if ((!is_ebi_found) || (no_of_bearers_rej > 0)) {
    OAILOG_INFO_UE(
        LOG_SGW_S8, sgw_context_p->imsi64,
        "is_ebi_found: %d no_of_bearers_rej: %d\n", is_ebi_found,
        no_of_bearers_rej);
    OAILOG_ERROR_UE(
        LOG_SGW_S8, sgw_context_p->imsi64,
        "Sending dedicated bearer deactivation reject to NW\n");
    print_bearer_ids_helper(invalid_bearer_id, no_of_bearers_rej);
    /*TODO Rashmi send failed response */
    /* rc = send_dedicated_bearer_deactv_rsp(invalid_bearer_id,
         REQUEST_REJECTED);*/
  }
  if (no_of_bearers_to_be_deact > 0) {
    bool delete_default_bearer =
        (sgw_context_p->pdn_connection.default_bearer ==
         db_req->eps_bearer_id) ?
            true :
            false;
    spgw_build_and_send_s11_deactivate_bearer_req(
        sgw_context_p->imsi64, no_of_bearers_to_be_deact, ebi_to_be_deactivated,
        delete_default_bearer, sgw_context_p->mme_teid_S11, LOG_SGW_S8);
  }
  OAILOG_FUNC_RETURN(LOG_SGW_S8, sgw_context_p->imsi64);
}

// Handle NW-initiated dedicated bearer dectivation response from MME
status_code_e sgw_s8_handle_s11_delete_bearer_response(
    sgw_state_t* sgw_state,
    const itti_s11_nw_init_deactv_bearer_rsp_t* const
        s11_delete_bearer_response_p,
    imsi64_t imsi64) {
  uint32_t rc            = RETURNok;
  ebi_t ebi              = {0};
  uint32_t sequence_number = 0;
  char* pgw_cp_ip_port     = NULL;
  itti_sgi_delete_end_point_request_t sgi_delete_end_point_request;
  sgw_eps_bearer_ctxt_t* eps_bearer_ctxt_p = NULL;

  if (!s11_delete_bearer_response_p) {
    OAILOG_ERROR_UE(
        LOG_SGW_S8, imsi64, "Received null delete bearer response from MME\n");
    OAILOG_FUNC_RETURN(LOG_SGW_S8, rc);
  }
  OAILOG_INFO_UE(
      LOG_SGW_S8, imsi64,
      "Received S11 delete bearer response from MME for teid " TEID_FMT "\n",
      s11_delete_bearer_response_p->s_gw_teid_s11_s4);

  sgw_eps_bearer_context_information_t* sgw_context_p =
      sgw_get_sgw_eps_bearer_context(
          s11_delete_bearer_response_p->s_gw_teid_s11_s4);
  if (!sgw_context_p) {
    OAILOG_ERROR_UE(
        LOG_SGW_S8, imsi64,
        "Failed to fetch sgw_eps_bearer_context_info from teid " TEID_FMT "\n",
        s11_delete_bearer_response_p->s_gw_teid_s11_s4);
    OAILOG_FUNC_RETURN(LOG_SGW_S8, rc);
  }

  /* If delete bearer request is initiated for default bearer
   * then delete all the dedicated bearers linked to this default bearer
   */
  if (s11_delete_bearer_response_p->delete_default_bearer) {
    if (!s11_delete_bearer_response_p->lbi) {
      OAILOG_ERROR_UE(LOG_SGW_S8, imsi64, "LBI received from MME is NULL\n");
      OAILOG_FUNC_RETURN(LOG_SGW_S8, rc);
    }
    eps_bearer_ctxt_p = sgw_cm_get_eps_bearer_entry(
        &sgw_context_p->pdn_connection, *(s11_delete_bearer_response_p->lbi));
    if (eps_bearer_ctxt_p) {
      OAILOG_ERROR_UE(
          LOG_SGW_S8, imsi64,
          "Failed to get bearer context for bearer_id :%u\n",
          *(s11_delete_bearer_response_p->lbi));
      OAILOG_FUNC_RETURN(LOG_SGW_S8, rc);
    }
    sequence_number = eps_bearer_ctxt_p->sgw_sequence_number;
    pgw_cp_ip_port  = eps_bearer_ctxt_p->pgw_cp_ip_port;
    // Delete ovs rules
    delete_userplane_tunnels(sgw_context_p);
    sgw_remove_sgw_bearer_context_information(
        sgw_state, s11_delete_bearer_response_p->s_gw_teid_s11_s4, imsi64);

    OAILOG_INFO_UE(
        LOG_SPGW_APP, imsi64, "Remove default bearer context for (ebi = %u)\n",
        *(s11_delete_bearer_response_p->lbi));
    } else {
      // Remove the dedicated bearer/s context
      uint32_t no_of_bearers =
          s11_delete_bearer_response_p->bearer_contexts.num_bearer_context;
      for (uint8_t i = 0; i < no_of_bearers; i++) {
        eps_bearer_ctxt_p = sgw_cm_get_eps_bearer_entry(
            &sgw_context_p->pdn_connection,
            s11_delete_bearer_response_p->bearer_contexts.bearer_contexts[i]
                .eps_bearer_id);
        if (eps_bearer_ctxt_p) {
          ebi = s11_delete_bearer_response_p->bearer_contexts.bearer_contexts[i]
                    .eps_bearer_id;
          OAILOG_INFO_UE(
              LOG_SPGW_APP, imsi64, "Removed bearer context for (ebi = %u)\n",
              ebi);
          // Get all the DL flow rules for this dedicated bearer
          for (int itrn = 0;
               itrn < eps_bearer_ctxt_p->tft.numberofpacketfilters; ++itrn) {
            // Prepare DL flow rule from stored packet filters
            struct ip_flow_dl dlflow = {0};
            struct in6_addr* ue_ipv6 = NULL;
            if ((eps_bearer_ctxt_p->paa.pdn_type == IPv6) ||
                (eps_bearer_ctxt_p->paa.pdn_type == IPv4_AND_v6)) {
              ue_ipv6 = &eps_bearer_ctxt_p->paa.ipv6_address;
            }
            struct in_addr ue_ipv4 = eps_bearer_ctxt_p->paa.ipv4_address;
            generate_dl_flow(
                &(eps_bearer_ctxt_p->tft.packetfilterlist.createnewtft[itrn]
                      .packetfiltercontents),
                ue_ipv4.s_addr, ue_ipv6, &dlflow);
            struct in_addr enb = {.s_addr = 0};
            struct in_addr pgw = {.s_addr = 0};
            enb.s_addr         = eps_bearer_ctxt_p->enb_ip_address_S1u.address
                             .ipv4_address.s_addr;
            pgw.s_addr = eps_bearer_ctxt_p->p_gw_address_in_use_up.address
                             .ipv4_address.s_addr;
            OAILOG_INFO_UE(
                LOG_SGW_S8, imsi64,
                "Successfully created new EPS bearer entry with enb_ip:%x "
                "pgw_ip :%x"
                "enb_s1u_teid :" TEID_FMT "sgw_s1-ulocal_teid " TEID_FMT "\n",
                enb, pgw, eps_bearer_ctxt_p->enb_teid_S1u,
                eps_bearer_ctxt_p->s_gw_teid_S1u_S12_S4_up);

            rc = gtpv1u_del_s8_tunnel(
                enb, pgw, ue_ipv4, ue_ipv6,
                eps_bearer_ctxt_p->s_gw_teid_S1u_S12_S4_up,
                eps_bearer_ctxt_p->enb_teid_S1u, &dlflow);
            if (rc != RETURNok) {
              OAILOG_ERROR_UE(
                  LOG_SPGW_APP, imsi64,
                  "ERROR in deleting TUNNEL " TEID_FMT
                  " (eNB) <-> (SGW) " TEID_FMT "\n",
                  eps_bearer_ctxt_p->enb_teid_S1u,
                  eps_bearer_ctxt_p->s_gw_teid_S1u_S12_S4_up);
            }
          }

          sgw_free_eps_bearer_context(
              &sgw_context_p->pdn_connection
                   .sgw_eps_bearers_array[EBI_TO_INDEX(ebi)]);
          break;
        }
      }
    }
    send_s8_delete_bearer_response(
        s11_delete_bearer_response_p,
        sgw_context_p->pdn_connection.p_gw_teid_S5_S8_cp, sequence_number,
        pgw_cp_ip_port, sgw_context_p->imsi);
    OAILOG_FUNC_RETURN(LOG_SPGW_APP, rc);
}
<|MERGE_RESOLUTION|>--- conflicted
+++ resolved
@@ -1404,44 +1404,6 @@
     free_wrapper((void**) &pgw_ni_cbr_proc->pending_eps_bearers);
     pgw_free_procedure_create_bearer((pgw_ni_cbr_proc_t**) &pgw_ni_cbr_proc);
   }
-<<<<<<< HEAD
-
-  for (uint8_t idx = 0;
-       idx < s11_actv_bearer_rsp->bearer_contexts.num_bearer_context; idx++) {
-    bearer_context_within_create_bearer_response_t* bc_cbresp_msg =
-        &s11_actv_bearer_rsp->bearer_contexts.bearer_contexts[idx];
-    sgw_eps_bearer_ctxt_t* dedicated_bearer_ctx_p = sgw_cm_get_eps_bearer_entry(
-        &sgw_context_p->pdn_connection, bc_cbresp_msg->eps_bearer_id);
-    if (!dedicated_bearer_ctx_p) {
-      OAILOG_ERROR_UE(
-          LOG_SGW_S8, sgw_context_p->imsi64,
-          "Failed to get dedicated eps bearer context for context "
-          "teid " TEID_FMT "and bearer_id :%u \n",
-          s11_actv_bearer_rsp->sgw_s11_teid, bc_cbrsp->eps_bearer_id);
-      OAILOG_FUNC_OUT(LOG_SGW_S8);
-    }
-    bc_cbresp_msg->s5_s8_u_sgw_fteid.teid =
-        dedicated_bearer_ctx_p->s_gw_teid_S5_S8_up;
-    bc_cbresp_msg->s5_s8_u_sgw_fteid.ipv4 = 1;
-    bc_cbresp_msg->s5_s8_u_sgw_fteid.ipv4_address =
-        sgw_state->sgw_ip_address_S5S8_up;
-    memcpy(
-        &bc_cbresp_msg->bearer_level_qos,
-        &dedicated_bearer_ctx_p->eps_bearer_qos, sizeof(bearer_qos_t));
-    pgw_cp_ip_port = dedicated_bearer_ctx_p->pgw_cp_ip_port;
-
-    bc_cbresp_msg->s5_s8_u_pgw_fteid.teid =
-        dedicated_bearer_ctx_p->p_gw_teid_S5_S8_up;
-    bc_cbresp_msg->s5_s8_u_pgw_fteid.ipv4 = 1;
-    bc_cbresp_msg->s5_s8_u_pgw_fteid.ipv4_address =
-        dedicated_bearer_ctx_p->p_gw_address_in_use_up.address.ipv4_address;
-  }
-
-  send_s8_create_bearer_response(
-      s11_actv_bearer_rsp, sgw_context_p->pdn_connection.p_gw_teid_S5_S8_cp,
-      sequence_number, pgw_cp_ip_port, sgw_context_p->imsi);
-=======
->>>>>>> a3648874
   OAILOG_FUNC_OUT(LOG_SGW_S8);
 }
 
@@ -1474,10 +1436,6 @@
         LOG_SGW_S8, imsi64,
         "Failed to retrieve sgw_context from sgw_s11_teid " TEID_FMT "\n",
         s11_actv_bearer_rsp->sgw_s11_teid);
-<<<<<<< HEAD
-    Imsi_t imsi = {0};
-=======
->>>>>>> a3648874
     OAILOG_FUNC_OUT(LOG_SGW_S8);
   }
   // If UE did not accept the request send reject to NW
@@ -1747,13 +1705,13 @@
                 "Successfully created new EPS bearer entry with enb_ip:%x "
                 "pgw_ip :%x"
                 "enb_s1u_teid :" TEID_FMT "sgw_s1-ulocal_teid " TEID_FMT "\n",
-                enb, pgw, eps_bearer_ctxt_p->enb_teid_S1u,
+                enb.s_addr, pgw.s_addr, eps_bearer_ctxt_p->enb_teid_S1u,
                 eps_bearer_ctxt_p->s_gw_teid_S1u_S12_S4_up);
 
             rc = gtpv1u_del_s8_tunnel(
                 enb, pgw, ue_ipv4, ue_ipv6,
                 eps_bearer_ctxt_p->s_gw_teid_S1u_S12_S4_up,
-                eps_bearer_ctxt_p->enb_teid_S1u, &dlflow);
+                eps_bearer_ctxt_p->enb_teid_S1u);
             if (rc != RETURNok) {
               OAILOG_ERROR_UE(
                   LOG_SPGW_APP, imsi64,
