/*
Copyright 2020 The Magma Authors.

This source code is licensed under the BSD-style license found in the
LICENSE file in the root directory of this source tree.

Unless required by applicable law or agreed to in writing, software
distributed under the License is distributed on an "AS IS" BASIS,
WITHOUT WARRANTIES OR CONDITIONS OF ANY KIND, either express or implied.
See the License for the specific language governing permissions and
limitations under the License.
*/

#pragma once
#include "common_types.h"
#include "s11_messages_types.h"
#include "intertask_interface.h"
#include "spgw_types.h"

void sgw_s8_handle_s11_create_session_request(
    sgw_state_t* sgw_state, itti_s11_create_session_request_t* session_req_p,
    imsi64_t imsi64);

void sgw_s8_handle_create_session_response(
    sgw_state_t* sgw_state, s8_create_session_response_t* session_rsp_p,
    imsi64_t imsi64);

void sgw_s8_handle_modify_bearer_request(
    sgw_state_t* state,
    const itti_s11_modify_bearer_request_t* const modify_bearer_pP,
    imsi64_t imsi64);

void sgw_s8_handle_delete_session_response(
    sgw_state_t* sgw_state, s8_delete_session_response_t* session_rsp_p,
    imsi64_t imsi64);

void sgw_s8_handle_release_access_bearers_request(
    const itti_s11_release_access_bearers_request_t* const
        release_access_bearers_req_pP,
    imsi64_t imsi64);

void sgw_s8_handle_s11_delete_session_request(
    sgw_state_t* sgw_state,
    const itti_s11_delete_session_request_t* const delete_session_req_p,
    imsi64_t imsi64);

imsi64_t sgw_s8_handle_create_bearer_request(
    sgw_state_t* sgw_state, const s8_create_bearer_request_t* const cb_req,
    gtpv2c_cause_value_t* cause_value);

void sgw_s8_handle_s11_create_bearer_response(
    sgw_state_t* sgw_state,
    itti_s11_nw_init_actv_bearer_rsp_t* s11_actv_bearer_rsp, imsi64_t imsi64);

<<<<<<< HEAD
imsi64_t sgw_s8_handle_delete_bearer_request(
    sgw_state_t* sgw_state, const s8_delete_bearer_request_t* const db_req,
    gtpv2c_cause_value_t* cause_value);

status_code_e sgw_s8_handle_s11_delete_bearer_response(
    sgw_state_t* sgw_state,
    const itti_s11_nw_init_deactv_bearer_rsp_t* const
        s11_delete_bearer_response_p,
    imsi64_t imsi64);
=======
void sgw_s8_send_failed_create_bearer_response(
    sgw_state_t* sgw_state, uint32_t sequence_number, char* pgw_cp_address,
    gtpv2c_cause_value_t cause_value, Imsi_t imsi, teid_t pgw_s8_teid);
teid_t sgw_s8_generate_new_cp_teid(void);

uint32_t sgw_get_new_s5s8u_teid(sgw_state_t* state);

status_code_e sgw_update_teid_in_ue_context(
    sgw_state_t* sgw_state, imsi64_t imsi64, teid_t teid);

sgw_eps_bearer_context_information_t*
sgw_create_bearer_context_information_in_collection(teid_t teid);

sgw_eps_bearer_context_information_t* sgw_get_sgw_eps_bearer_context(
    teid_t teid);

int sgw_update_bearer_context_information_on_csrsp(
    sgw_eps_bearer_context_information_t* sgw_context_p,
    const s8_create_session_response_t* const session_rsp_p);

int sgw_update_bearer_context_information_on_csreq(
    sgw_state_t* sgw_state,
    sgw_eps_bearer_context_information_t* new_sgw_eps_context,
    mme_sgw_tunnel_t sgw_s11_tunnel,
    itti_s11_create_session_request_t* session_req_pP, imsi64_t imsi64);

uint32_t sgw_get_new_s1u_teid(sgw_state_t* state);

int update_pgw_info_to_temp_dedicated_bearer_context(
    sgw_eps_bearer_context_information_t* sgw_context_p, teid_t s1_u_sgw_fteid,
    s8_bearer_context_t* bc_cbreq, sgw_state_t* sgw_state,
    char* pgw_cp_ip_port);

void sgw_s8_proc_s11_create_bearer_rsp(
    sgw_eps_bearer_context_information_t* sgw_context_p,
    bearer_context_within_create_bearer_response_t* bc_cbrsp,
    itti_s11_nw_init_actv_bearer_rsp_t* s11_actv_bearer_rsp, imsi64_t imsi64,
    sgw_state_t* sgw_state);
>>>>>>> a3648874
<|MERGE_RESOLUTION|>--- conflicted
+++ resolved
@@ -52,7 +52,6 @@
     sgw_state_t* sgw_state,
     itti_s11_nw_init_actv_bearer_rsp_t* s11_actv_bearer_rsp, imsi64_t imsi64);
 
-<<<<<<< HEAD
 imsi64_t sgw_s8_handle_delete_bearer_request(
     sgw_state_t* sgw_state, const s8_delete_bearer_request_t* const db_req,
     gtpv2c_cause_value_t* cause_value);
@@ -62,7 +61,7 @@
     const itti_s11_nw_init_deactv_bearer_rsp_t* const
         s11_delete_bearer_response_p,
     imsi64_t imsi64);
-=======
+
 void sgw_s8_send_failed_create_bearer_response(
     sgw_state_t* sgw_state, uint32_t sequence_number, char* pgw_cp_address,
     gtpv2c_cause_value_t cause_value, Imsi_t imsi, teid_t pgw_s8_teid);
@@ -100,5 +99,4 @@
     sgw_eps_bearer_context_information_t* sgw_context_p,
     bearer_context_within_create_bearer_response_t* bc_cbrsp,
     itti_s11_nw_init_actv_bearer_rsp_t* s11_actv_bearer_rsp, imsi64_t imsi64,
-    sgw_state_t* sgw_state);
->>>>>>> a3648874
+    sgw_state_t* sgw_state);