/*
Copyright 2020 The Magma Authors.

This source code is licensed under the BSD-style license found in the
LICENSE file in the root directory of this source tree.

Unless required by applicable law or agreed to in writing, software
distributed under the License is distributed on an "AS IS" BASIS,
WITHOUT WARRANTIES OR CONDITIONS OF ANY KIND, either express or implied.
See the License for the specific language governing permissions and
limitations under the License.
*/

#pragma once
#include "common_types.h"
#include "s11_messages_types.h"
#include "intertask_interface.h"
#include "spgw_types.h"

void sgw_s8_handle_s11_create_session_request(
    sgw_state_t* sgw_state, itti_s11_create_session_request_t* session_req_p,
    imsi64_t imsi64);

void sgw_s8_handle_create_session_response(
    sgw_state_t* sgw_state, s8_create_session_response_t* session_rsp_p,
    imsi64_t imsi64);

void sgw_s8_handle_modify_bearer_request(
    sgw_state_t* state,
    const itti_s11_modify_bearer_request_t* const modify_bearer_pP,
    imsi64_t imsi64);

void sgw_s8_handle_delete_session_response(
    sgw_state_t* sgw_state, s8_delete_session_response_t* session_rsp_p,
    imsi64_t imsi64);

void sgw_s8_handle_release_access_bearers_request(
    const itti_s11_release_access_bearers_request_t* const
        release_access_bearers_req_pP,
    imsi64_t imsi64);

void sgw_s8_handle_s11_delete_session_request(
    sgw_state_t* sgw_state,
    const itti_s11_delete_session_request_t* const delete_session_req_p,
    imsi64_t imsi64);

<<<<<<< HEAD
imsi64_t sgw_s8_handle_create_bearer_request(
    sgw_state_t* sgw_state, const s8_create_bearer_request_t* const cb_req,
    gtpv2c_cause_value_t* cause_value);

void sgw_s8_handle_s11_create_bearer_response(
    sgw_state_t* sgw_state,
    itti_s11_nw_init_actv_bearer_rsp_t* s11_actv_bearer_rsp, imsi64_t imsi64);

void sgw_s8_send_failed_create_bearer_response(
    sgw_state_t* sgw_state, uint32_t sequence_number, char* pgw_cp_address,
    gtpv2c_cause_value_t cause_value, Imsi_t imsi, teid_t pgw_s8_teid);
=======
teid_t sgw_s8_generate_new_cp_teid(void);

uint32_t sgw_get_new_s5s8u_teid(sgw_state_t* state);

status_code_e sgw_update_teid_in_ue_context(
    sgw_state_t* sgw_state, imsi64_t imsi64, teid_t teid);

sgw_eps_bearer_context_information_t*
sgw_create_bearer_context_information_in_collection(teid_t teid);

sgw_eps_bearer_context_information_t* sgw_get_sgw_eps_bearer_context(
    teid_t teid);

int sgw_update_bearer_context_information_on_csrsp(
    sgw_eps_bearer_context_information_t* sgw_context_p,
    const s8_create_session_response_t* const session_rsp_p);

int sgw_update_bearer_context_information_on_csreq(
    sgw_state_t* sgw_state,
    sgw_eps_bearer_context_information_t* new_sgw_eps_context,
    mme_sgw_tunnel_t sgw_s11_tunnel,
    itti_s11_create_session_request_t* session_req_pP, imsi64_t imsi64);
>>>>>>> 340b46ff
<|MERGE_RESOLUTION|>--- conflicted
+++ resolved
@@ -44,7 +44,6 @@
     const itti_s11_delete_session_request_t* const delete_session_req_p,
     imsi64_t imsi64);
 
-<<<<<<< HEAD
 imsi64_t sgw_s8_handle_create_bearer_request(
     sgw_state_t* sgw_state, const s8_create_bearer_request_t* const cb_req,
     gtpv2c_cause_value_t* cause_value);
@@ -56,7 +55,6 @@
 void sgw_s8_send_failed_create_bearer_response(
     sgw_state_t* sgw_state, uint32_t sequence_number, char* pgw_cp_address,
     gtpv2c_cause_value_t cause_value, Imsi_t imsi, teid_t pgw_s8_teid);
-=======
 teid_t sgw_s8_generate_new_cp_teid(void);
 
 uint32_t sgw_get_new_s5s8u_teid(sgw_state_t* state);
@@ -78,5 +76,4 @@
     sgw_state_t* sgw_state,
     sgw_eps_bearer_context_information_t* new_sgw_eps_context,
     mme_sgw_tunnel_t sgw_s11_tunnel,
-    itti_s11_create_session_request_t* session_req_pP, imsi64_t imsi64);
->>>>>>> 340b46ff
+    itti_s11_create_session_request_t* session_req_pP, imsi64_t imsi64);