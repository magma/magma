--- conflicted
+++ resolved
@@ -62,15 +62,6 @@
   s8_state_teid_map.map =
       new google::protobuf::Map<unsigned int,
                                 struct sgw_eps_bearer_context_information_s*>();
-<<<<<<< HEAD
-  if (!(s8_state_teid_map.map)) {
-    OAILOG_CRITICAL(LOG_SGW_S8,
-                    "Failed to create s8_state_teid_map for "
-                    "SGW_S8 task \n");
-    return;
-  }
-=======
->>>>>>> 0a83b01f
   s8_state_teid_map.set_name(S11_BEARER_CONTEXT_INFO_MAP_NAME);
   s8_state_teid_map.bind_callback(sgw_free_s11_bearer_context_information);
 
@@ -115,7 +106,6 @@
                    "An error occurred while destroying "
                    "temporary_create_session_procedure_id_map ");
     }
-<<<<<<< HEAD
   }
 
   if (state_cache_p->imsi_ue_context_map.map) {
@@ -124,8 +114,6 @@
                    "An error occurred while destroying "
                    "imsi_ue_context_map ");
     }
-=======
->>>>>>> 0a83b01f
   }
 
   if (state_cache_p->temporary_create_session_procedure_id_map.map) {
