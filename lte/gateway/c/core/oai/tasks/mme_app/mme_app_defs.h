/*
 * Licensed to the OpenAirInterface (OAI) Software Alliance under one or more
 * contributor license agreements.  See the NOTICE file distributed with
 * this work for additional information regarding copyright ownership.
 * The OpenAirInterface Software Alliance licenses this file to You under
 * the terms found in the LICENSE file in the root of this source tree.
 *
 * Unless required by applicable law or agreed to in writing, software
 * distributed under the License is distributed on an "AS IS" BASIS,
 * WITHOUT WARRANTIES OR CONDITIONS OF ANY KIND, either express or implied.
 * See the License for the specific language governing permissions and
 * limitations under the License.
 *-------------------------------------------------------------------------------
 * For more information about the OpenAirInterface (OAI) Software Alliance:
 *      contact@openairinterface.org
 */

/*! \file mme_app_defs.h
  \brief
  \author Sebastien ROUX, Lionel Gauthier
  \company Eurecom
  \email: lionel.gauthier@eurecom.fr
*/

/* This file contains definitions related to mme applicative layer and should
 * not be included within other layers.
 * Use mme_app_extern.h to expose mme applicative layer procedures/data.
 */

#ifndef FILE_MME_APP_DEFS_SEEN
#define FILE_MME_APP_DEFS_SEEN

#include "lte/gateway/c/core/oai/lib/itti/intertask_interface.h"

#include "lte/gateway/c/core/oai/include/mme_app_desc.h"
#include "lte/gateway/c/core/oai/include/mme_app_ue_context.h"
#include "lte/gateway/c/core/oai/tasks/mme_app/mme_app_sgs_fsm.h"
#include "lte/gateway/c/core/oai/tasks/nas/emm/emm_proc.h"
#include <czmq.h>

#define INVALID_BEARER_INDEX (-1)
#define IPV6_ADDRESS_SIZE 16
#define IPV4_ADDRESS_SIZE 4

#define MME_APP_ZMQ_LATENCY_CONGEST_TH                                         \
  (mme_congestion_params.mme_app_zmq_congest_th)  // microseconds
#define MME_APP_ZMQ_LATENCY_AUTH_TH                                            \
  (mme_congestion_params.mme_app_zmq_auth_th)  // microseconds
#define MME_APP_ZMQ_LATENCY_IDENT_TH                                           \
  (mme_congestion_params.mme_app_zmq_ident_th)  // microseconds
#define MME_APP_ZMQ_LATENCY_SMC_TH                                             \
  (mme_congestion_params.mme_app_zmq_smc_th)  // microseconds

extern task_zmq_ctx_t mme_app_task_zmq_ctx;

typedef struct mme_congestion_params_s {
  long mme_app_zmq_congest_th;
  long mme_app_zmq_auth_th;
  long mme_app_zmq_ident_th;
  long mme_app_zmq_smc_th;
} mme_congestion_params_t;

int mme_app_handle_s1ap_ue_capabilities_ind(
    const itti_s1ap_ue_cap_ind_t* s1ap_ue_cap_ind_pP);

void mme_app_handle_s1ap_ue_context_release_complete(
    mme_app_desc_t* mme_app_desc_p,
    const itti_s1ap_ue_context_release_complete_t*
        s1ap_ue_context_release_complete);

int mme_app_send_s6a_update_location_req(
    struct ue_mm_context_s* const ue_context_pP);

int mme_app_handle_s6a_update_location_ans(
    mme_app_desc_t* mme_app_desc_p, const s6a_update_location_ans_t* ula_pP);

int mme_app_handle_s6a_cancel_location_req(
    mme_app_desc_t* mme_app_desc_p, const s6a_cancel_location_req_t* clr_pP);

int mme_app_handle_nas_extended_service_req(
    mme_ue_s1ap_id_t ue_id, uint8_t servicetype, uint8_t csfb_response);

void mme_app_handle_detach_req(mme_ue_s1ap_id_t ue_id);

void mme_app_handle_sgs_detach_req(
    ue_mm_context_t* ue_context_p, emm_proc_sgs_detach_type_t detach_type);

int mme_app_handle_sgs_eps_detach_ack(
    mme_app_desc_t* mme_app_desc_p,
    const itti_sgsap_eps_detach_ack_t* eps_detach_ack_p);

int mme_app_handle_sgs_imsi_detach_ack(
    mme_app_desc_t* mme_app_desc_p,
    const itti_sgsap_imsi_detach_ack_t* imsi_detach_ack_p);

void mme_app_handle_conn_est_cnf(nas_establish_rsp_t* nas_conn_est_cnf_pP);

imsi64_t mme_app_handle_initial_ue_message(
    mme_app_desc_t* mme_app_desc_p,
    itti_s1ap_initial_ue_message_t* conn_est_ind_pP);

int mme_app_handle_create_sess_resp(
    mme_app_desc_t* mme_app_desc_p,
    itti_s11_create_session_response_t*
        create_sess_resp_pP);  // not const because we need to free internal
                               // structs

void mme_app_handle_delete_session_rsp(
    mme_app_desc_t* mme_app_desc_p,
    const itti_s11_delete_session_response_t* delete_sess_respP);

void mme_app_handle_erab_setup_req(
    mme_ue_s1ap_id_t ue_id, ebi_t ebi, bitrate_t mbr_dl, bitrate_t mbr_ul,
    bitrate_t gbr_dl, bitrate_t gbr_ul, bstring nas_msg);

void mme_app_handle_release_access_bearers_resp(
    mme_app_desc_t* mme_app_desc_p,
    const itti_s11_release_access_bearers_response_t*
        rel_access_bearers_rsp_pP);

void mme_app_handle_s11_create_bearer_req(
    mme_app_desc_t* mme_app_desc_p,
    const itti_s11_create_bearer_request_t* create_bearer_request_pP);

void mme_app_handle_initial_context_setup_rsp(
    itti_mme_app_initial_context_setup_rsp_t* initial_ctxt_setup_rsp_pP);

void mme_app_handle_initial_context_setup_failure(
    const itti_mme_app_initial_context_setup_failure_t*
        initial_ctxt_setup_failure_pP);

void mme_app_handle_e_rab_modification_ind(
    const itti_s1ap_e_rab_modification_ind_t* e_rab_modification_ind);

void mme_app_handle_modify_bearer_rsp_erab_mod_ind(
    itti_s11_modify_bearer_response_t* s11_modify_bearer_response,
    ue_mm_context_t* ue_context_p);

bool mme_app_dump_ue_context(
    hash_key_t keyP, void* ue_context_pP, void* unused_param_pP,
    void** unused_result_pP);

int mme_app_handle_nas_dl_req(
    mme_ue_s1ap_id_t ue_id, bstring nas_msg,
    nas_error_code_t transaction_status);

void mme_app_handle_e_rab_setup_rsp(
    itti_s1ap_e_rab_setup_rsp_t* e_rab_setup_rsp);

void mme_app_handle_create_dedicated_bearer_rsp(
    ue_mm_context_t* ue_context_p, ebi_t ebi);

void mme_app_handle_create_dedicated_bearer_rej(
    ue_mm_context_t* ue_context_p, ebi_t ebi);

void mme_ue_context_update_ue_sig_connection_state(
    mme_ue_context_t* mme_ue_context_p, struct ue_mm_context_s* ue_context_p,
    ecm_state_t new_ecm_state);

int mme_app_handle_mobile_reachability_timer_expiry(
    zloop_t* loop, int timer_id, void* args);

int mme_app_handle_implicit_detach_timer_expiry(
    zloop_t* loop, int timer_id, void* args);

int mme_app_handle_initial_context_setup_rsp_timer_expiry(
    zloop_t* loop, int timer_id, void* args);

int mme_app_handle_ue_context_modification_timer_expiry(
    zloop_t* loop, int timer_id, void* args);

void mme_app_handle_enb_reset_req(
    const itti_s1ap_enb_initiated_reset_req_t* enb_reset_req);

imsi64_t mme_app_handle_initial_paging_request(
    mme_app_desc_t* mme_app_desc_p,
    const itti_s11_paging_request_t* paging_req);

int mme_app_handle_paging_timer_expiry(zloop_t* loop, int timer_id, void* args);
int mme_app_handle_air_timer_expiry(zloop_t* loop, int timer_id, void* args);
int mme_app_handle_ulr_timer_expiry(zloop_t* loop, int timer_id, void* args);
int mme_app_handle_auth_t3460_expiry(zloop_t* loop, int timer_id, void* args);
int mme_app_handle_security_t3460_expiry(
    zloop_t* loop, int timer_id, void* args);
int mme_app_handle_identification_t3470_expiry(
    zloop_t* loop, int timer_id, void* args);
int mme_app_handle_tau_t3450_expiry(zloop_t* loop, int timer_id, void* args);
int mme_app_handle_emm_attach_t3450_expiry(
    zloop_t* loop, int timer_id, void* args);
int mme_app_handle_esm_information_t3489_expiry(
    zloop_t* loop, int timer_id, void* args);
int mme_app_handle_detach_t3422_expiry(zloop_t* loop, int timer_id, void* args);

int mme_app_handle_sgs_eps_detach_timer_expiry(
    zloop_t* loop, int timer_id, void* args);
int mme_app_handle_sgs_imsi_detach_timer_expiry(
    zloop_t* loop, int timer_id, void* args);
int mme_app_handle_sgs_implicit_imsi_detach_timer_expiry(
    zloop_t* loop, int timer_id, void* args);
int mme_app_handle_sgs_implicit_eps_detach_timer_expiry(
    zloop_t* loop, int timer_id, void* args);

int mme_app_send_s6a_cancel_location_ans(
    int cla_result, const char* imsi, uint8_t imsi_length, void* msg_cla_p);

int mme_app_send_s6a_purge_ue_req(
    mme_app_desc_t* mme_app_desc_p, struct ue_mm_context_s* ue_context_pP);

int mme_app_handle_s6a_purge_ue_ans(const s6a_purge_ue_ans_t* pua_pP);

void mme_app_handle_suspend_acknowledge(
    mme_app_desc_t* mme_app_desc_p,
    const itti_s11_suspend_acknowledge_t* suspend_acknowledge);

int mme_app_send_s11_suspend_notification(
    struct ue_mm_context_s* ue_context_pP, pdn_cid_t cid);

int mme_app_handle_s6a_reset_req(const s6a_reset_req_t* rsr_pP);

int mme_app_send_s6a_reset_ans(int rsa_result, void* msg_rsa_p);

int mme_app_send_sgsap_service_request(
    uint8_t service_indicator, struct ue_mm_context_s* ue_context_p);

int mme_app_handle_nw_initiated_detach_request(
    mme_ue_s1ap_id_t ue_id, uint8_t detach_type);

int mme_app_handle_nas_cs_domain_location_update_req(
    ue_mm_context_t* ue_context_p, uint8_t msg_type);

int mme_app_handle_sgsap_location_update_acc(
    mme_app_desc_t* mme_app_desc_p,
    itti_sgsap_location_update_acc_t* itti_sgsap_location_update_acc);

int send_itti_sgsap_location_update_req(ue_mm_context_t* ue_context);

int mme_app_handle_sgsap_location_update_rej(
    mme_app_desc_t* mme_app_desc_p,
    itti_sgsap_location_update_rej_t* itti_sgsap_location_update_rej);

int mme_app_handle_ts6_1_timer_expiry(zloop_t* loop, int timer_id, void* args);

int mme_app_handle_sgsap_reset_indication(
    itti_sgsap_vlr_reset_indication_t* reset_indication_pP);

int sgs_fsm_associated_reset_indication(const sgs_fsm_t* fsm_evt);

bool mme_app_handle_reset_indication(
    const hash_key_t keyP, void* const ue_context_pP, void* unused_param_pP,
    void** unused_result_pP);

int mme_app_handle_sgsap_alert_request(
    mme_app_desc_t* mme_app_desc_p,
    itti_sgsap_alert_request_t* sgsap_alert_req_pP);

int mme_app_paging_request_helper(
    ue_mm_context_t* ue_context_p, bool set_timer, uint8_t paging_id_imsi,
    s1ap_cn_domain_t domain_indicator);

int mme_app_handle_sgsap_paging_request(
    mme_app_desc_t* mme_app_desc_p,
    itti_sgsap_paging_request_t* sgsap_paging_req_pP);

int mme_app_send_sgsap_paging_reject(
    struct ue_mm_context_s* ue_context_p, imsi64_t imsi, uint8_t imsi_len,
    SgsCause_t sgs_cause);

void mme_app_notify_service_reject_to_nas(
    mme_ue_s1ap_id_t ue_id, uint8_t emm_cause, uint8_t failed_procedure);

int handle_csfb_s1ap_procedure_failure(
    ue_mm_context_t* ue_context_p, char* failed_statement,
    uint8_t failed_procedure);

int mme_app_handle_sgsap_service_abort_request(
    mme_app_desc_t* mme_app_desc_p,
    itti_sgsap_service_abort_req_t* itti_sgsap_service_abort_req_p);

void mme_app_handle_modify_ue_ambr_request(
    mme_app_desc_t* mme_app_desc_p,
    const itti_s11_modify_ue_ambr_request_t* modify_ue_ambr_request_p);

void mme_app_handle_nw_init_ded_bearer_actv_req(
    mme_app_desc_t* mme_app_desc_p,
    const itti_s11_nw_init_actv_bearer_request_t* nw_init_bearer_actv_req_p);

int mme_app_handle_sgs_status_message(
    mme_app_desc_t* mme_app_desc_p, itti_sgsap_status_t* sgsap_status_pP);

void mme_app_handle_erab_rel_cmd(
    mme_ue_s1ap_id_t ue_id, ebi_t ebi, bstring nas_msg);

void mme_app_handle_e_rab_rel_rsp(itti_s1ap_e_rab_rel_rsp_t* e_rab_rel_rsp);

void mme_app_handle_nw_init_bearer_deactv_req(
    mme_app_desc_t* mme_app_desc_p,
    itti_s11_nw_init_deactv_bearer_request_t* nw_init_bearer_deactv_req_p);

void mme_app_handle_handover_required(
    itti_s1ap_handover_required_t* handover_required_p);

void mme_app_handle_handover_request_ack(
    itti_s1ap_handover_request_ack_t* handover_request_ack_p);

void mme_app_handle_handover_notify(
    mme_app_desc_t* mme_app_desc_p,
    itti_s1ap_handover_notify_t* handover_notify_p);

void mme_app_handle_path_switch_request(
    mme_app_desc_t* mme_app_desc_p,
    itti_s1ap_path_switch_request_t* path_switch_req_p);

bool is_e_rab_id_present(
    e_rab_to_be_switched_in_downlink_list_t e_rab_to_be_switched_dl_list,
    ebi_t bearer_id);

void mme_app_handle_path_switch_req_ack(
    itti_s11_modify_bearer_response_t* s11_modify_bearer_response,
    struct ue_mm_context_s* ue_context_p);

void mme_app_handle_path_switch_req_failure(
    struct ue_mm_context_s* ue_context_p);

void mme_app_send_itti_sgsap_ue_activity_ind(
    const char* imsi, unsigned int imsi_len);

status_code_e emm_send_cs_domain_attach_or_tau_accept(
    struct ue_mm_context_s* ue_context_p);

void mme_app_update_paging_tai_list(
    paging_tai_list_t* p_tai_list, partial_tai_list_t* tai_list,
    uint8_t num_of_tac);

void send_delete_dedicated_bearer_rsp(
    struct ue_mm_context_s* ue_context_p, bool delete_default_bearer,
    ebi_t ebi[], uint32_t num_bearer_context, teid_t s_gw_teid_s11_s4,
<<<<<<< HEAD
    gtpv2c_cause_value_t cause, bool mme_initiated_local_deact);
=======
    gtpv2c_cause_value_t cause, bool route_s11_messages_to_s8_task);
>>>>>>> 49badc82

int mme_app_create_sgs_context(ue_mm_context_t* ue_context_p);

int map_sgs_emm_cause(SgsRejectCause_t sgs_cause);

ue_mm_context_t* mme_app_get_ue_context_for_timer(
    mme_ue_s1ap_id_t mme_ue_s1ap_id, char* timer_name);

void mme_app_handle_modify_bearer_rsp(
    itti_s11_modify_bearer_response_t* s11_modify_bearer_response,
    ue_mm_context_t* ue_context_p);

void mme_app_get_user_location_information(
    Uli_t* uli_t_p, const ue_mm_context_t* ue_context_p);

void mme_app_remove_stale_ue_context(
    mme_app_desc_t* mme_app_desc_p,
    itti_s1ap_remove_stale_ue_context_t* s1ap_remove_stale_ue_context);

void mme_app_handle_mme_init_local_deactivation(
    mme_app_desc_t* mme_app_desc_p,
    itti_s11_nw_init_deactv_bearer_request_t* const bearer_deactv_req_p);

void mme_app_send_deactivate_dedicated_bearer_request(
    ue_mm_context_t* ue_mm_context, pdn_context_t* pdn_context);

#define ATTACH_REQ (1 << 0)
#define TAU_REQUEST (1 << 1)
#define INITIAL_CONTEXT_SETUP_PROCEDURE_FAILED 0x00
#define UE_CONTEXT_MODIFICATION_PROCEDURE_FAILED 0x01
#define MME_APP_PAGING_ID_IMSI 0X00
#define MME_APP_PAGING_ID_TMSI 0X01

#define MME_APP_COMPARE_TMSI(_tmsi1, _tmsi2)                                   \
  ((_tmsi1.tmsi[0] != _tmsi2.tmsi[0]) || (_tmsi1.tmsi[1] != _tmsi2.tmsi[1]) || \
   (_tmsi1.tmsi[2] != _tmsi2.tmsi[2]) || (_tmsi1.tmsi[3] != _tmsi2.tmsi[3])) ? \
      (RETURNerror) :                                                          \
      (RETURNok)

#endif /* MME_APP_DEFS_H_ */<|MERGE_RESOLUTION|>--- conflicted
+++ resolved
@@ -334,11 +334,7 @@
 void send_delete_dedicated_bearer_rsp(
     struct ue_mm_context_s* ue_context_p, bool delete_default_bearer,
     ebi_t ebi[], uint32_t num_bearer_context, teid_t s_gw_teid_s11_s4,
-<<<<<<< HEAD
-    gtpv2c_cause_value_t cause, bool mme_initiated_local_deact);
-=======
-    gtpv2c_cause_value_t cause, bool route_s11_messages_to_s8_task);
->>>>>>> 49badc82
+    gtpv2c_cause_value_t cause, bool route_s11_messages_to_s8_task, bool mme_initiated_local_deact);
 
 int mme_app_create_sgs_context(ue_mm_context_t* ue_context_p);
 
