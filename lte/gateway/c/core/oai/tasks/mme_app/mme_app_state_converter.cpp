/*
 * Licensed to the OpenAirInterface (OAI) Software Alliance under one or more
 * contributor license agreements.  See the NOTICE file distributed with
 * this work for additional information regarding copyright ownership.
 * The OpenAirInterface Software Alliance licenses this file to You under
 * the terms found in the LICENSE file in the root of this source tree.
 *
 * Unless required by applicable law or agreed to in writing, software
 * distributed under the License is distributed on an "AS IS" BASIS,
 * WITHOUT WARRANTIES OR CONDITIONS OF ANY KIND, either express or implied.
 * See the License for the specific language governing permissions and
 * limitations under the License.
 *-----------------------------------------------------------------------------
 * For more information about the OpenAirInterface (OAI) Software Alliance:
 *      contact@openairinterface.org
 */

#include "lte/gateway/c/core/oai/tasks/mme_app/mme_app_state_converter.hpp"

#include <memory>
#include <vector>

extern "C" {
#include "lte/gateway/c/core/oai/common/conversions.h"
#include "lte/gateway/c/core/oai/common/log.h"
#include "lte/gateway/c/core/oai/lib/message_utils/bytes_to_ie.h"
#include "lte/gateway/c/core/oai/lib/message_utils/ie_to_bytes.h"
}

#include "lte/gateway/c/core/common/dynamic_memory_check.h"
#include "lte/gateway/c/core/oai/tasks/nas/nas_state_converter.hpp"

namespace magma {
namespace lte {

MmeNasStateConverter::MmeNasStateConverter() = default;
MmeNasStateConverter::~MmeNasStateConverter() = default;
/**********************************************************
 *                 Hashtable <-> Proto                     *
 * Functions to serialize/deserialize in-memory hashtables *
 * for MME task. Only MME task inserts/removes elements in *
 * the hashtables, so these calls are thread-safe.         *
 * We only need to lock the UE context structure as it can *
 * also be accessed by the NAS task. If hashtable is empty *
 * the proto field is also empty                           *
 ***********************************************************/

void MmeNasStateConverter::hashtable_ts_to_proto(
    hash_table_ts_t* htbl,
    google::protobuf::Map<unsigned long, oai::UeContext>* proto_map) {
  hashtable_key_array_t* keys = hashtable_ts_get_keys(htbl);
  if (keys == nullptr) {
    return;
  }

  for (auto i = 0; i < keys->num_keys; i++) {
    oai::UeContext ue_ctxt_proto;
    ue_mm_context_t* ue_context_p = NULL;
    hashtable_rc_t ht_rc =
        hashtable_ts_get(htbl, keys->keys[i], (void**)&ue_context_p);
    if (ht_rc == HASH_TABLE_OK) {
      ue_context_to_proto(ue_context_p, &ue_ctxt_proto);
      (*proto_map)[(uint32_t)keys->keys[i]] = ue_ctxt_proto;
    } else {
      OAILOG_ERROR(LOG_MME_APP, "Key %lu not in mme_ue_s1ap_id_ue_context_htbl",
                   keys->keys[i]);
    }
  }
  FREE_HASHTABLE_KEY_ARRAY(keys);
}

void MmeNasStateConverter::proto_to_hashtable_ts(
    const google::protobuf::Map<unsigned long, oai::UeContext>& proto_map,
    hash_table_ts_t* state_htbl) {
  OAILOG_DEBUG(LOG_MME_APP, "Converting proto to hashtable_ts");
  mme_ue_s1ap_id_t mme_ue_id;

  for (auto const& kv : proto_map) {
    mme_ue_id = (mme_ue_s1ap_id_t)kv.first;
    OAILOG_DEBUG(LOG_MME_APP, "Reading ue_context for " MME_UE_S1AP_ID_FMT,
                 mme_ue_id);
    ue_mm_context_t* ue_context_p = mme_create_new_ue_context();
    if (!ue_context_p) {
      OAILOG_ERROR(LOG_MME_APP, "Could not allocate new UE context");
      continue;
    }
    proto_to_ue_mm_context(kv.second, ue_context_p);
    hashtable_rc_t ht_rc = hashtable_ts_insert(
        state_htbl, (const hash_key_t)mme_ue_id, (void*)ue_context_p);
    if (ht_rc != HASH_TABLE_OK) {
      OAILOG_ERROR(
          LOG_MME_APP,
          "Failed to insert ue_context for mme_ue_s1ap_id %u in table %s: "
          "error:"
          "%s\n",
          mme_ue_id, state_htbl->name->data, hashtable_rc_code2string(ht_rc));
    }
    OAILOG_DEBUG(LOG_MME_APP, "Written one key into hashtable_ts");
  }
}

/*********************************************************
 *                UE Context <-> Proto                    *
 * Functions to serialize/desearialize UE context         *
 * The caller needs to acquire a lock on UE context       *
 **********************************************************/

void MmeNasStateConverter::sgs_context_to_proto(
    sgs_context_t* state_sgs_context, oai::SgsContext* sgs_context_proto) {
  // TODO
}

void MmeNasStateConverter::proto_to_sgs_context(
    const oai::SgsContext& sgs_context_proto,
    sgs_context_t* state_sgs_context) {
  // TODO
}

void MmeNasStateConverter::fteid_to_proto(const fteid_t& state_fteid,
                                          oai::Fteid* fteid_proto) {
  if (state_fteid.ipv4) {
    fteid_proto->set_ipv4_address(state_fteid.ipv4_address.s_addr);
  } else if (state_fteid.ipv6) {
    fteid_proto->set_ipv6_address(&state_fteid.ipv6_address,
                                  TRAFFIC_FLOW_TEMPLATE_IPV6_ADDR_SIZE);
  }
  fteid_proto->set_interface_type(state_fteid.interface_type);
  fteid_proto->set_teid(state_fteid.teid);
}

void MmeNasStateConverter::proto_to_fteid(const oai::Fteid& fteid_proto,
                                          fteid_t* state_fteid) {
  if (fteid_proto.ipv4_address()) {
    state_fteid->ipv4 = 1;
    state_fteid->ipv4_address.s_addr = fteid_proto.ipv4_address();
  } else if (fteid_proto.ipv6_address().length() > 0) {
    state_fteid->ipv6 = 1;
    memcpy(&state_fteid->ipv6_address, fteid_proto.ipv6_address().c_str(),
           TRAFFIC_FLOW_TEMPLATE_IPV6_ADDR_SIZE);
  }
  state_fteid->interface_type = (interface_type_t)fteid_proto.interface_type();
  state_fteid->teid = fteid_proto.teid();
}

void MmeNasStateConverter::bearer_context_to_proto(
    const bearer_context_t& state_bearer_context,
    oai::BearerContext* bearer_context_proto) {
  bearer_context_proto->set_ebi(state_bearer_context.ebi);
  bearer_context_proto->set_transaction_identifier(
      state_bearer_context.transaction_identifier);
  fteid_to_proto(state_bearer_context.s_gw_fteid_s1u,
                 bearer_context_proto->mutable_s_gw_fteid_s1u());
  fteid_to_proto(state_bearer_context.p_gw_fteid_s5_s8_up,
                 bearer_context_proto->mutable_p_gw_fteid_s5_s8_up());
  bearer_context_proto->set_qci(state_bearer_context.qci);
  bearer_context_proto->set_pdn_cx_id(state_bearer_context.pdn_cx_id);
  NasStateConverter::esm_ebr_context_to_proto(
      state_bearer_context.esm_ebr_context,
      bearer_context_proto->mutable_esm_ebr_context());
  fteid_to_proto(state_bearer_context.enb_fteid_s1u,
                 bearer_context_proto->mutable_enb_fteid_s1u());
  bearer_context_proto->set_priority_level(state_bearer_context.priority_level);
  bearer_context_proto->set_preemption_vulnerability(
      state_bearer_context.preemption_vulnerability);
  bearer_context_proto->set_preemption_capability(
      state_bearer_context.preemption_capability);

  /* TODO
   * SpgwStateConverter::traffic_flow_template_to_proto(
   * state_bearer_context.saved_tft,
   * bearer_context_proto->mutable_saved_tft());
   */

  /* TODO
   * SpgwStateConverter::eps_bearer_qos_to_proto(
   * state_bearer_context.saved_qos,
   * bearer_context_proto->mutable_saved_qos());
   */
}

void MmeNasStateConverter::proto_to_bearer_context(
    const oai::BearerContext& bearer_context_proto,
    bearer_context_t* state_bearer_context) {
  state_bearer_context->ebi = bearer_context_proto.ebi();
  state_bearer_context->transaction_identifier =
      bearer_context_proto.transaction_identifier();
  proto_to_fteid(bearer_context_proto.s_gw_fteid_s1u(),
                 &state_bearer_context->s_gw_fteid_s1u);
  proto_to_fteid(bearer_context_proto.p_gw_fteid_s5_s8_up(),
                 &state_bearer_context->p_gw_fteid_s5_s8_up);
  state_bearer_context->qci = bearer_context_proto.qci();
  state_bearer_context->pdn_cx_id = bearer_context_proto.pdn_cx_id();
  NasStateConverter::proto_to_esm_ebr_context(
      bearer_context_proto.esm_ebr_context(),
      &state_bearer_context->esm_ebr_context);
  proto_to_fteid(bearer_context_proto.enb_fteid_s1u(),
                 &state_bearer_context->enb_fteid_s1u);
  state_bearer_context->priority_level = bearer_context_proto.priority_level();
  state_bearer_context->preemption_vulnerability =
      (pre_emption_vulnerability_t)
          bearer_context_proto.preemption_vulnerability();
  state_bearer_context->preemption_capability =
      (pre_emption_capability_t)bearer_context_proto.preemption_capability();

  /* TODO
   * proto_to_gateway.spgw._traffic_flow_template(
   * bearer_context_proto.saved_tft(),
   * &state_bearer_context->saved_tft);
   */

  /* TODO proto_to_bearer_qos(bearer_context_proto.saved_qos(),
   * &state_bearer_context->saved_qos);
   */
}

void MmeNasStateConverter::bearer_context_list_to_proto(
    const ue_mm_context_t& state_ue_context, oai::UeContext* ue_context_proto) {
  for (int i = 0; i < BEARERS_PER_UE; i++) {
    oai::BearerContext* bearer_ctxt_proto =
        ue_context_proto->add_bearer_contexts();
    if (state_ue_context.bearer_contexts[i]) {
      OAILOG_DEBUG(
          LOG_MME_APP,
          "writing bearer context at index %d with ebi %d timer id %ld", i,
          state_ue_context.bearer_contexts[i]->ebi,
          state_ue_context.bearer_contexts[i]->esm_ebr_context.timer.id);
      bearer_ctxt_proto->set_validity(oai::BearerContext::VALID);
      bearer_context_to_proto(*state_ue_context.bearer_contexts[i],
                              bearer_ctxt_proto);
    } else {
      bearer_ctxt_proto->set_validity(oai::BearerContext::INVALID);
    }
  }
}

void MmeNasStateConverter::proto_to_bearer_context_list(
    const oai::UeContext& ue_context_proto, ue_mm_context_t* state_ue_context) {
  for (int i = 0; i < BEARERS_PER_UE; i++) {
    if (ue_context_proto.bearer_contexts(i).validity() ==
        oai::BearerContext::VALID) {
      auto* eps_bearer_ctxt =
          (bearer_context_t*)calloc(1, sizeof(bearer_context_t));
      proto_to_bearer_context(ue_context_proto.bearer_contexts(i),
                              eps_bearer_ctxt);
      state_ue_context->bearer_contexts[i] = eps_bearer_ctxt;
      if (state_ue_context->bearer_contexts[i]->esm_ebr_context.args) {
        state_ue_context->bearer_contexts[i]->esm_ebr_context.args->ctx =
            &state_ue_context->emm_context;
      }
      OAILOG_DEBUG(
          LOG_MME_APP,
          "Reading bearer context at index %d with ebi %d timer id %ld", i,
          state_ue_context->bearer_contexts[i]->ebi,
          state_ue_context->bearer_contexts[i]->esm_ebr_context.timer.id);

    } else {
      state_ue_context->bearer_contexts[i] = nullptr;
    }
  }
}

void MmeNasStateConverter::esm_pdn_to_proto(const esm_pdn_t& state_esm_pdn,
                                            oai::EsmPdn* esm_pdn_proto) {
  esm_pdn_proto->set_pti(state_esm_pdn.pti);
  esm_pdn_proto->set_is_emergency(state_esm_pdn.is_emergency);
  esm_pdn_proto->set_ambr(state_esm_pdn.ambr);
  esm_pdn_proto->set_addr_realloc(state_esm_pdn.addr_realloc);
  esm_pdn_proto->set_n_bearers(state_esm_pdn.n_bearers);
  esm_pdn_proto->set_pt_state(state_esm_pdn.pt_state);
}

void MmeNasStateConverter::proto_to_esm_pdn(const oai::EsmPdn& esm_pdn_proto,
                                            esm_pdn_t* state_esm_pdn) {
  state_esm_pdn->pti = esm_pdn_proto.pti();
  state_esm_pdn->is_emergency = esm_pdn_proto.is_emergency();
  state_esm_pdn->ambr = esm_pdn_proto.ambr();
  state_esm_pdn->addr_realloc = esm_pdn_proto.addr_realloc();
  state_esm_pdn->n_bearers = esm_pdn_proto.n_bearers();
  state_esm_pdn->pt_state = (esm_pt_state_e)esm_pdn_proto.pt_state();
}

void MmeNasStateConverter::pdn_context_to_proto(
    const pdn_context_t& state_pdn_context,
    oai::PdnContext* pdn_context_proto) {
  pdn_context_proto->set_context_identifier(
      state_pdn_context.context_identifier);
  BSTRING_TO_STRING(state_pdn_context.apn_in_use,
                    pdn_context_proto->mutable_apn_in_use());
  BSTRING_TO_STRING(state_pdn_context.apn_subscribed,
                    pdn_context_proto->mutable_apn_subscribed());
  pdn_context_proto->set_pdn_type(state_pdn_context.pdn_type);
  bstring bstr_buffer = paa_to_bstring(&state_pdn_context.paa);
  BSTRING_TO_STRING(bstr_buffer, pdn_context_proto->mutable_paa());
  BSTRING_TO_STRING(state_pdn_context.apn_oi_replacement,
                    pdn_context_proto->mutable_apn_oi_replacement());
  bdestroy(bstr_buffer);
  bstr_buffer = ip_address_to_bstring(&state_pdn_context.p_gw_address_s5_s8_cp);
  BSTRING_TO_STRING(bstr_buffer,
                    pdn_context_proto->mutable_p_gw_address_s5_s8_cp());
  bdestroy(bstr_buffer);
  pdn_context_proto->set_p_gw_teid_s5_s8_cp(
      state_pdn_context.p_gw_teid_s5_s8_cp);
  eps_subscribed_qos_profile_to_proto(
      state_pdn_context.default_bearer_eps_subscribed_qos_profile,
      pdn_context_proto->mutable_default_bearer_qos_profile());
  StateConverter::ambr_to_proto(
      state_pdn_context.subscribed_apn_ambr,
      pdn_context_proto->mutable_subscribed_apn_ambr());
  StateConverter::ambr_to_proto(state_pdn_context.p_gw_apn_ambr,
                                pdn_context_proto->mutable_p_gw_apn_ambr());
  pdn_context_proto->set_default_ebi(state_pdn_context.default_ebi);
  for (int i = 0; i < BEARERS_PER_UE; i++) {
    pdn_context_proto->add_bearer_contexts(
        state_pdn_context.bearer_contexts[i]);
  }

  bstr_buffer = ip_address_to_bstring(&state_pdn_context.s_gw_address_s11_s4);
  BSTRING_TO_STRING(bstr_buffer,
                    pdn_context_proto->mutable_s_gw_address_s11_s4());
  bdestroy_wrapper(&bstr_buffer);
  pdn_context_proto->set_s_gw_teid_s11_s4(state_pdn_context.s_gw_teid_s11_s4);
  esm_pdn_to_proto(state_pdn_context.esm_data,
                   pdn_context_proto->mutable_esm_data());
  pdn_context_proto->set_is_active(state_pdn_context.is_active);
  if (state_pdn_context.pco != nullptr) {
    NasStateConverter::protocol_configuration_options_to_proto(
        *state_pdn_context.pco, pdn_context_proto->mutable_pco());
  }
}

void MmeNasStateConverter::proto_to_pdn_context(
    const oai::PdnContext& pdn_context_proto,
    pdn_context_t* state_pdn_context) {
  state_pdn_context->context_identifier =
      pdn_context_proto.context_identifier();
  STRING_TO_BSTRING(pdn_context_proto.apn_in_use(),
                    state_pdn_context->apn_in_use);
  STRING_TO_BSTRING(pdn_context_proto.apn_subscribed(),
                    state_pdn_context->apn_subscribed);
  state_pdn_context->pdn_type = pdn_context_proto.pdn_type();
  bstring bstr_buffer;
  STRING_TO_BSTRING(pdn_context_proto.paa(), bstr_buffer);
  bstring_to_paa(bstr_buffer, &state_pdn_context->paa);
  bdestroy(bstr_buffer);
  STRING_TO_BSTRING(pdn_context_proto.apn_oi_replacement(),
                    state_pdn_context->apn_oi_replacement);
  STRING_TO_BSTRING(pdn_context_proto.p_gw_address_s5_s8_cp(), bstr_buffer);
  bstring_to_ip_address(bstr_buffer, &state_pdn_context->p_gw_address_s5_s8_cp);
  bdestroy(bstr_buffer);
  state_pdn_context->p_gw_teid_s5_s8_cp =
      pdn_context_proto.p_gw_teid_s5_s8_cp();
  proto_to_eps_subscribed_qos_profile(
      pdn_context_proto.default_bearer_qos_profile(),
      &state_pdn_context->default_bearer_eps_subscribed_qos_profile);
  proto_to_ambr(pdn_context_proto.subscribed_apn_ambr(),
                &state_pdn_context->subscribed_apn_ambr);
  proto_to_ambr(pdn_context_proto.p_gw_apn_ambr(),
                &state_pdn_context->p_gw_apn_ambr);
  state_pdn_context->default_ebi = pdn_context_proto.default_ebi();
  for (int i = 0; i < BEARERS_PER_UE; i++) {
    state_pdn_context->bearer_contexts[i] =
        pdn_context_proto.bearer_contexts(i);
  }
  STRING_TO_BSTRING(pdn_context_proto.s_gw_address_s11_s4(), bstr_buffer);
  bstring_to_ip_address(bstr_buffer, &state_pdn_context->s_gw_address_s11_s4);
  bdestroy_wrapper(&bstr_buffer);
  state_pdn_context->s_gw_teid_s11_s4 = pdn_context_proto.s_gw_teid_s11_s4();
  proto_to_esm_pdn(pdn_context_proto.esm_data(), &state_pdn_context->esm_data);
  state_pdn_context->is_active = pdn_context_proto.is_active();
  if (pdn_context_proto.has_pco()) {
    state_pdn_context->pco = (protocol_configuration_options_t*)calloc(
        1, sizeof(protocol_configuration_options_t));
    NasStateConverter::proto_to_protocol_configuration_options(
        pdn_context_proto.pco(), state_pdn_context->pco);
  }
}

void MmeNasStateConverter::pdn_context_list_to_proto(
    const ue_mm_context_t& state_ue_context, oai::UeContext* ue_context_proto) {
  for (int i = 0; i < MAX_APN_PER_UE; i++) {
    if (state_ue_context.pdn_contexts[i] != nullptr) {
      OAILOG_DEBUG(LOG_MME_APP, "Writing PDN context at index %d", i);
      oai::PdnContext* pdn_ctxt_proto = ue_context_proto->add_pdn_contexts();
      pdn_context_to_proto(*state_ue_context.pdn_contexts[i], pdn_ctxt_proto);
    }
  }
}

void MmeNasStateConverter::proto_to_pdn_context_list(
    const oai::UeContext& ue_context_proto, ue_mm_context_t* state_ue_context) {
  for (int i = 0; i < ue_context_proto.pdn_contexts_size(); i++) {
    OAILOG_DEBUG(LOG_MME_APP, "Reading PDN context at index %d", i);
    auto* pdn_context_p = (pdn_context_t*)calloc(1, sizeof(pdn_context_t));
    proto_to_pdn_context(ue_context_proto.pdn_contexts(i), pdn_context_p);
    state_ue_context->pdn_contexts[i] = pdn_context_p;
  }
}

void MmeNasStateConverter::regional_subscription_to_proto(
    const ue_mm_context_t& state_ue_context, oai::UeContext* ue_context_proto) {
  for (int itr = 0; itr < state_ue_context.num_reg_sub; itr++) {
    oai::Regional_subscription* reg_sub_proto = ue_context_proto->add_reg_sub();
    reg_sub_proto->set_zone_code(
        (const char*)state_ue_context.reg_sub[itr].zone_code);
    OAILOG_DEBUG(LOG_MME_APP, "Writing regional_subscription at index %d", itr);
  }
}

void MmeNasStateConverter::proto_to_regional_subscription(
    const oai::UeContext& ue_context_proto, ue_mm_context_t* state_ue_context) {
  for (unsigned int itr = 0; itr < ue_context_proto.num_reg_sub(); itr++) {
    memcpy(state_ue_context->reg_sub[itr].zone_code,
           ue_context_proto.reg_sub(itr).zone_code().c_str(),
           ue_context_proto.reg_sub(itr).zone_code().length());
    OAILOG_DEBUG(LOG_MME_APP, "Reading regional_subscription at index %d", itr);
  }
}

void MmeNasStateConverter::ue_context_to_proto(
    const ue_mm_context_t* state_ue_context, oai::UeContext* ue_context_proto) {
  OAILOG_FUNC_IN(LOG_MME_APP);
  ue_context_proto->Clear();
  if (state_ue_context->msisdn && state_ue_context->msisdn->slen) {
    BSTRING_TO_STRING(state_ue_context->msisdn,
                      ue_context_proto->mutable_msisdn());
  } else {
    ue_context_proto->set_msisdn("");
  }

  ue_context_proto->set_rel_cause(state_ue_context->ue_context_rel_cause);
  ue_context_proto->set_mm_state(state_ue_context->mm_state);
  ue_context_proto->set_ecm_state(state_ue_context->ecm_state);

  oai::EmmContext* emm_ctx = ue_context_proto->mutable_emm_context();
  NasStateConverter::emm_context_to_proto(&state_ue_context->emm_context,
                                          emm_ctx);
  ue_context_proto->set_sctp_assoc_id_key(state_ue_context->sctp_assoc_id_key);
  ue_context_proto->set_enb_ue_s1ap_id(state_ue_context->enb_ue_s1ap_id);
  ue_context_proto->set_enb_s1ap_id_key(state_ue_context->enb_s1ap_id_key);
  ue_context_proto->set_mme_ue_s1ap_id(state_ue_context->mme_ue_s1ap_id);

  ue_context_proto->set_attach_type(state_ue_context->attach_type);
  ue_context_proto->set_sgs_detach_type(state_ue_context->sgs_detach_type);
  StateConverter::ecgi_to_proto(state_ue_context->e_utran_cgi,
                                ue_context_proto->mutable_e_utran_cgi());

  ue_context_proto->set_cell_age((long int)state_ue_context->cell_age);

  char lai_bytes[IE_LENGTH_LAI];
  lai_to_bytes(&state_ue_context->lai, lai_bytes);
  ue_context_proto->set_lai(lai_bytes, IE_LENGTH_LAI);
  StateConverter::apn_config_profile_to_proto(
      state_ue_context->apn_config_profile,
      ue_context_proto->mutable_apn_config());
  ue_context_proto->set_subscriber_status(state_ue_context->subscriber_status);
  ue_context_proto->set_network_access_mode(
      state_ue_context->network_access_mode);
  ue_context_proto->set_access_restriction_data(
      state_ue_context->access_restriction_data);
  BSTRING_TO_STRING(state_ue_context->apn_oi_replacement,
                    ue_context_proto->mutable_apn_oi_replacement());
  ue_context_proto->set_mme_teid_s11(state_ue_context->mme_teid_s11);
  StateConverter::ambr_to_proto(state_ue_context->subscribed_ue_ambr,
                                ue_context_proto->mutable_subscribed_ue_ambr());
  StateConverter::ambr_to_proto(state_ue_context->used_ue_ambr,
                                ue_context_proto->mutable_used_ue_ambr());
  StateConverter::ambr_to_proto(state_ue_context->used_ambr,
                                ue_context_proto->mutable_used_ambr());
  ue_context_proto->set_nb_active_pdn_contexts(
      state_ue_context->nb_active_pdn_contexts);
  pdn_context_list_to_proto(*state_ue_context, ue_context_proto);
  bearer_context_list_to_proto(*state_ue_context, ue_context_proto);
  if (state_ue_context->ue_radio_capability) {
    BSTRING_TO_STRING(state_ue_context->ue_radio_capability,
                      ue_context_proto->mutable_ue_radio_capability());
  }
  ue_context_proto->set_send_ue_purge_request(
      state_ue_context->send_ue_purge_request);
  ue_context_proto->set_hss_initiated_detach(
      state_ue_context->hss_initiated_detach);
  ue_context_proto->set_location_info_confirmed_in_hss(
      state_ue_context->location_info_confirmed_in_hss);
  ue_context_proto->set_ppf(state_ue_context->ppf);
  ue_context_proto->set_subscription_known(
      state_ue_context->subscription_known);
  ue_context_proto->set_path_switch_req(state_ue_context->path_switch_req);
  ue_context_proto->set_granted_service(state_ue_context->granted_service);

  ue_context_proto->set_num_reg_sub(state_ue_context->num_reg_sub);
  regional_subscription_to_proto(*state_ue_context, ue_context_proto);
  ue_context_proto->set_cs_fallback_indicator(
      state_ue_context->cs_fallback_indicator);
  sgs_context_to_proto(state_ue_context->sgs_context,
                       ue_context_proto->mutable_sgs_context());
  ue_context_proto->set_tau_accept_eps_ber_cntx_status(
      state_ue_context->tau_accept_eps_ber_cntx_status);
  ue_context_proto->set_nb_delete_sessions(
      state_ue_context->nb_delete_sessions);
  ue_context_proto->set_nb_delete_bearer_cmd(
      state_ue_context->nb_delete_bearer_cmd);
  ue_context_proto->set_mme_initiated_ded_bearer_deactivation(
      state_ue_context->mme_initiated_ded_bearer_deactivation);
  ue_context_proto->set_nb_rabs(state_ue_context->nb_rabs);
  ue_context_proto->set_rau_tau_timer(state_ue_context->rau_tau_timer);
  ue_context_proto->mutable_time_mobile_reachability_timer_started()
      ->set_seconds(state_ue_context->time_mobile_reachability_timer_started);
  ue_context_proto->mutable_time_implicit_detach_timer_started()->set_seconds(
      state_ue_context->time_implicit_detach_timer_started);
  ue_context_proto->mutable_time_paging_response_timer_started()->set_seconds(
      state_ue_context->time_paging_response_timer_started);
  ue_context_proto->set_paging_retx_count(state_ue_context->paging_retx_count);
  ue_context_proto->mutable_time_ics_rsp_timer_started()->set_seconds(
      state_ue_context->time_ics_rsp_timer_started);
  OAILOG_FUNC_OUT(LOG_MME_APP);
}

void MmeNasStateConverter::proto_to_ue_mm_context(
    const oai::UeContext& ue_context_proto,
    ue_mm_context_t* state_ue_mm_context) {
  OAILOG_FUNC_IN(LOG_MME_APP);
  state_ue_mm_context->msisdn = bfromcstr(ue_context_proto.msisdn().c_str());
  state_ue_mm_context->ue_context_rel_cause =
      static_cast<enum s1cause>(ue_context_proto.rel_cause());
  state_ue_mm_context->mm_state =
      static_cast<mm_state_t>(ue_context_proto.mm_state());
  state_ue_mm_context->ecm_state =
      static_cast<ecm_state_t>(ue_context_proto.ecm_state());
  NasStateConverter::proto_to_emm_context(ue_context_proto.emm_context(),
                                          &state_ue_mm_context->emm_context);

  state_ue_mm_context->sctp_assoc_id_key = ue_context_proto.sctp_assoc_id_key();
  state_ue_mm_context->enb_ue_s1ap_id = ue_context_proto.enb_ue_s1ap_id();
  state_ue_mm_context->enb_s1ap_id_key = ue_context_proto.enb_s1ap_id_key();
  state_ue_mm_context->mme_ue_s1ap_id = ue_context_proto.mme_ue_s1ap_id();

  StateConverter::proto_to_ecgi(ue_context_proto.e_utran_cgi(),
                                &state_ue_mm_context->e_utran_cgi);
  state_ue_mm_context->cell_age = ue_context_proto.cell_age();
  bytes_to_lai(ue_context_proto.lai().c_str(), &state_ue_mm_context->lai);

  StateConverter::proto_to_apn_config_profile(
      ue_context_proto.apn_config(), &state_ue_mm_context->apn_config_profile);

  state_ue_mm_context->subscriber_status =
      (subscriber_status_t)ue_context_proto.subscriber_status();
  state_ue_mm_context->network_access_mode =
      (network_access_mode_t)ue_context_proto.network_access_mode();
  state_ue_mm_context->access_restriction_data =
      ue_context_proto.access_restriction_data();
  if (ue_context_proto.apn_oi_replacement().length() > 0) {
    state_ue_mm_context->apn_oi_replacement =
        bfromcstr_with_str_len(ue_context_proto.apn_oi_replacement().c_str(),
                               ue_context_proto.apn_oi_replacement().length());
  }
  state_ue_mm_context->mme_teid_s11 = ue_context_proto.mme_teid_s11();
  StateConverter::proto_to_ambr(ue_context_proto.subscribed_ue_ambr(),
                                &state_ue_mm_context->subscribed_ue_ambr);
  StateConverter::proto_to_ambr(ue_context_proto.used_ue_ambr(),
                                &state_ue_mm_context->used_ue_ambr);
  StateConverter::proto_to_ambr(ue_context_proto.used_ambr(),
                                &state_ue_mm_context->used_ambr);
  state_ue_mm_context->nb_active_pdn_contexts =
      ue_context_proto.nb_active_pdn_contexts();
  proto_to_pdn_context_list(ue_context_proto, state_ue_mm_context);
  proto_to_bearer_context_list(ue_context_proto, state_ue_mm_context);
  state_ue_mm_context->ue_radio_capability = nullptr;
  if (ue_context_proto.ue_radio_capability().length() > 0) {
    state_ue_mm_context->ue_radio_capability =
        bfromcstr_with_str_len(ue_context_proto.ue_radio_capability().c_str(),
                               ue_context_proto.ue_radio_capability().length());
  }
  state_ue_mm_context->send_ue_purge_request =
      ue_context_proto.send_ue_purge_request();
  state_ue_mm_context->hss_initiated_detach =
      ue_context_proto.hss_initiated_detach();
  state_ue_mm_context->location_info_confirmed_in_hss =
      ue_context_proto.location_info_confirmed_in_hss();
  state_ue_mm_context->ppf = ue_context_proto.ppf();
  state_ue_mm_context->subscription_known =
      ue_context_proto.subscription_known();
  state_ue_mm_context->num_reg_sub = ue_context_proto.num_reg_sub();
  proto_to_regional_subscription(ue_context_proto, state_ue_mm_context);
  state_ue_mm_context->path_switch_req = ue_context_proto.path_switch_req();
  state_ue_mm_context->granted_service =
      (granted_service_t)ue_context_proto.granted_service();
  state_ue_mm_context->cs_fallback_indicator =
      ue_context_proto.cs_fallback_indicator();

  proto_to_sgs_context(ue_context_proto.sgs_context(),
                       state_ue_mm_context->sgs_context);
  state_ue_mm_context->tau_accept_eps_ber_cntx_status =
      ue_context_proto.tau_accept_eps_ber_cntx_status();
  state_ue_mm_context->nb_delete_sessions =
      ue_context_proto.nb_delete_sessions();
  state_ue_mm_context->nb_delete_bearer_cmd =
      ue_context_proto.nb_delete_bearer_cmd();
  state_ue_mm_context->mme_initiated_ded_bearer_deactivation =
      ue_context_proto.mme_initiated_ded_bearer_deactivation();
  state_ue_mm_context->nb_rabs = ue_context_proto.nb_rabs();

  // Initialize timers to INVALID IDs
  state_ue_mm_context->mobile_reachability_timer.id = MME_APP_TIMER_INACTIVE_ID;
  state_ue_mm_context->implicit_detach_timer.id = MME_APP_TIMER_INACTIVE_ID;
  state_ue_mm_context->mobile_reachability_timer.msec =
      ((mme_config.nas_config.t3412_min) +
       MME_APP_DELTA_T3412_REACHABILITY_TIMER) *
      60000;
  state_ue_mm_context->implicit_detach_timer.msec =
      (state_ue_mm_context->mobile_reachability_timer.msec) +
      MME_APP_DELTA_REACHABILITY_IMPLICIT_DETACH_TIMER * 60000;

  state_ue_mm_context->initial_context_setup_rsp_timer =
      (nas_timer_t){MME_APP_TIMER_INACTIVE_ID, mme_config.nas_config.tics_msec};
  state_ue_mm_context->paging_response_timer = (nas_timer_t){
      MME_APP_TIMER_INACTIVE_ID, MME_APP_PAGING_RESPONSE_TIMER_VALUE};
  state_ue_mm_context->ulr_response_timer = (nas_timer_t){
      MME_APP_TIMER_INACTIVE_ID, MME_APP_ULR_RESPONSE_TIMER_VALUE};
  state_ue_mm_context->ue_context_modification_timer = (nas_timer_t){
      MME_APP_TIMER_INACTIVE_ID, MME_APP_UE_CONTEXT_MODIFICATION_TIMER_VALUE};

  state_ue_mm_context->time_mobile_reachability_timer_started =
      ue_context_proto.time_mobile_reachability_timer_started().seconds();
  state_ue_mm_context->time_implicit_detach_timer_started =
      ue_context_proto.time_implicit_detach_timer_started().seconds();
  state_ue_mm_context->time_paging_response_timer_started =
      ue_context_proto.time_paging_response_timer_started().seconds();
  state_ue_mm_context->paging_retx_count = ue_context_proto.paging_retx_count();
  state_ue_mm_context->time_ics_rsp_timer_started =
      ue_context_proto.time_ics_rsp_timer_started().seconds();
  OAILOG_FUNC_OUT(LOG_MME_APP);
}

/*********************************************************
 *                MME app state<-> Proto                  *
 * Functions to serialize/desearialize MME app state      *
 * The caller is responsible for all memory management    *
 **********************************************************/
void MmeNasStateConverter::state_to_proto(const mme_app_desc_t* mme_nas_state_p,
                                          oai::MmeNasState* state_proto) {
  OAILOG_FUNC_IN(LOG_MME_APP);
  state_proto->set_nb_ue_attached(mme_nas_state_p->nb_ue_attached);
  state_proto->set_nb_ue_connected(mme_nas_state_p->nb_ue_connected);
  state_proto->set_nb_default_eps_bearers(
      mme_nas_state_p->nb_default_eps_bearers);
  state_proto->set_nb_s1u_bearers(mme_nas_state_p->nb_s1u_bearers);
  state_proto->set_nb_ue_managed(mme_nas_state_p->nb_ue_managed);
  state_proto->set_nb_ue_idle(mme_nas_state_p->nb_ue_idle);
  state_proto->set_nb_bearers_managed(mme_nas_state_p->nb_bearers_managed);
  state_proto->set_mme_app_ue_s1ap_id_generator(
      mme_nas_state_p->mme_app_ue_s1ap_id_generator);

  // copy mme_ue_contexts
  auto mme_ue_ctxts_proto = state_proto->mutable_mme_ue_contexts();

  OAILOG_DEBUG(LOG_MME_APP, "IMSI map to proto");
  *mme_ue_ctxts_proto->mutable_imsi_ue_id_map() =
      *(mme_nas_state_p->mme_ue_contexts.imsi2mme_ueid_map.map);
  OAILOG_DEBUG(LOG_MME_APP, "S11 teid map to proto");
  *mme_ue_ctxts_proto->mutable_s11_teid_ueid_map() =
      *(mme_nas_state_p->mme_ue_contexts.s11_teid2mme_ueid_map.map);
<<<<<<< HEAD
  OAILOG_DEBUG(LOG_MME_APP, "Enb_Ue_S1ap_id table to proto");
  hashtable_uint64_ts_to_proto(
      mme_nas_state_p->mme_ue_contexts.enb_ue_s1ap_id_ue_context_htbl,
      mme_ue_ctxts_proto->mutable_enb_ue_id_ue_id_htbl());
  OAILOG_DEBUG(LOG_MME_APP,
               "Copy in-memory mme_app_guti2mme_ue_id_map to protobuf map");
  *mme_ue_ctxts_proto->mutable_guti_ue_id_map() =
      *(mme_nas_state_p->mme_ue_contexts.mme_app_guti2mme_ue_id_map.map);
=======
  OAILOG_DEBUG(LOG_MME_APP, "enb_ue_s1ap_key map to proto");
  *mme_ue_ctxts_proto->mutable_enb_ue_s1ap_key_ue_id_map() =
      *(mme_nas_state_p->mme_ue_contexts.enb_ue_s1ap_key2mme_ueid_map.map);
  guti_table_to_proto(mme_nas_state_p->mme_ue_contexts.guti_ue_context_htbl,
                      mme_ue_ctxts_proto->mutable_guti_ue_id_htbl());
>>>>>>> 103394d1
  OAILOG_FUNC_OUT(LOG_MME_APP);
}

void MmeNasStateConverter::proto_to_state(const oai::MmeNasState& state_proto,
                                          mme_app_desc_t* mme_nas_state_p) {
  OAILOG_FUNC_IN(LOG_MME_APP);
  mme_nas_state_p->nb_ue_attached = state_proto.nb_ue_attached();
  mme_nas_state_p->nb_ue_connected = state_proto.nb_ue_connected();
  mme_nas_state_p->nb_default_eps_bearers =
      state_proto.nb_default_eps_bearers();
  mme_nas_state_p->nb_s1u_bearers = state_proto.nb_s1u_bearers();
  mme_nas_state_p->nb_ue_managed = state_proto.nb_ue_managed();
  mme_nas_state_p->nb_ue_idle = state_proto.nb_ue_idle();
  mme_nas_state_p->nb_bearers_managed = state_proto.nb_bearers_managed();
  mme_nas_state_p->mme_app_ue_s1ap_id_generator =
      state_proto.mme_app_ue_s1ap_id_generator();
  if (mme_nas_state_p->mme_app_ue_s1ap_id_generator == 0) {  // uninitialized
    mme_nas_state_p->mme_app_ue_s1ap_id_generator = 1;
  }
  OAILOG_INFO(LOG_MME_APP, "Done reading MME statistics from data store");

  // copy mme_ue_contexts
  oai::MmeUeContext mme_ue_ctxts_proto = state_proto.mme_ue_contexts();

  mme_ue_context_t* mme_ue_ctxt_state = &mme_nas_state_p->mme_ue_contexts;
  // Copy in-memory map to protobuf map
  OAILOG_INFO(LOG_MME_APP, "Copy in-memory imsi2mme_ueid_map to protobuf map");
  *(mme_nas_state_p->mme_ue_contexts.imsi2mme_ueid_map.map) =
      mme_ue_ctxts_proto.imsi_ue_id_map();
  OAILOG_INFO(LOG_MME_APP,
              "Copy in-memory s11_teid2mme_ueid_map to protobuf map");
  *(mme_nas_state_p->mme_ue_contexts.s11_teid2mme_ueid_map.map) =
      mme_ue_ctxts_proto.s11_teid_ueid_map();
<<<<<<< HEAD
  OAILOG_INFO(LOG_MME_APP, "Hashtable ENB UE S1AP ID => MME UE ID");
  proto_to_hashtable_uint64_ts(
      mme_ue_ctxts_proto.enb_ue_id_ue_id_htbl(),
      mme_ue_ctxt_state->enb_ue_s1ap_id_ue_context_htbl);
  OAILOG_DEBUG(LOG_MME_APP,
               "Copy protobuf map to in-memory mme_app_guti2mme_ue_id_map");
  *(mme_nas_state_p->mme_ue_contexts.mme_app_guti2mme_ue_id_map.map) =
      mme_ue_ctxts_proto.guti_ue_id_map();
=======
  OAILOG_INFO(LOG_MME_APP, "Copy enb_ue_s1ap_key2mme_ueid map to protobuf map");
  *(mme_nas_state_p->mme_ue_contexts.enb_ue_s1ap_key2mme_ueid_map.map) =
      mme_ue_ctxts_proto.enb_ue_s1ap_key_ue_id_map();
  proto_to_guti_table(mme_ue_ctxts_proto.guti_ue_id_htbl(),
                      mme_ue_ctxt_state->guti_ue_context_htbl);
>>>>>>> 103394d1
  OAILOG_FUNC_OUT(LOG_MME_APP);
}

void MmeNasStateConverter::ue_to_proto(const ue_mm_context_t* ue_ctxt,
                                       oai::UeContext* ue_ctxt_proto) {
  ue_context_to_proto(ue_ctxt, ue_ctxt_proto);
}

void MmeNasStateConverter::proto_to_ue(const oai::UeContext& ue_ctxt_proto,
                                       ue_mm_context_t* ue_ctxt) {
  proto_to_ue_mm_context(ue_ctxt_proto, ue_ctxt);
}

void MmeNasStateConverter::mme_app_ueip_imsi_map_to_proto(
    const UeIpImsiMap& ueip_map, oai::MmeUeIpImsiMap* ueip_proto) {
  auto proto_map = ueip_proto->mutable_mme_ueip_imsi_map();
  for (const auto& itr : ueip_map) {
    oai::imsi_list imsi_list_proto = oai::imsi_list();
    for (const auto& it_vec : itr.second) {
      imsi_list_proto.add_imsi(it_vec);
    }
    (*proto_map)[itr.first] = imsi_list_proto;
  }
  return;
}

void MmeNasStateConverter::mme_app_proto_to_ueip_imsi_map(
    const oai::MmeUeIpImsiMap& ueip_proto, UeIpImsiMap& ueip_imsi_map) {
  std::vector<uint64_t> vec = {};
  auto proto_map = ueip_proto.mme_ueip_imsi_map();
  for (auto const& itr : proto_map) {
    oai::imsi_list imsi_list_proto = itr.second;
    for (auto idx = 0; idx < imsi_list_proto.imsi_size(); idx++) {
      vec.insert(vec.begin(), imsi_list_proto.imsi(idx));
    }
    ueip_imsi_map[itr.first] = vec;
    vec.clear();
  }
}

}  // namespace lte
}  // namespace magma<|MERGE_RESOLUTION|>--- conflicted
+++ resolved
@@ -658,22 +658,13 @@
   OAILOG_DEBUG(LOG_MME_APP, "S11 teid map to proto");
   *mme_ue_ctxts_proto->mutable_s11_teid_ueid_map() =
       *(mme_nas_state_p->mme_ue_contexts.s11_teid2mme_ueid_map.map);
-<<<<<<< HEAD
-  OAILOG_DEBUG(LOG_MME_APP, "Enb_Ue_S1ap_id table to proto");
-  hashtable_uint64_ts_to_proto(
-      mme_nas_state_p->mme_ue_contexts.enb_ue_s1ap_id_ue_context_htbl,
-      mme_ue_ctxts_proto->mutable_enb_ue_id_ue_id_htbl());
-  OAILOG_DEBUG(LOG_MME_APP,
-               "Copy in-memory mme_app_guti2mme_ue_id_map to protobuf map");
-  *mme_ue_ctxts_proto->mutable_guti_ue_id_map() =
-      *(mme_nas_state_p->mme_ue_contexts.mme_app_guti2mme_ue_id_map.map);
-=======
   OAILOG_DEBUG(LOG_MME_APP, "enb_ue_s1ap_key map to proto");
   *mme_ue_ctxts_proto->mutable_enb_ue_s1ap_key_ue_id_map() =
       *(mme_nas_state_p->mme_ue_contexts.enb_ue_s1ap_key2mme_ueid_map.map);
-  guti_table_to_proto(mme_nas_state_p->mme_ue_contexts.guti_ue_context_htbl,
-                      mme_ue_ctxts_proto->mutable_guti_ue_id_htbl());
->>>>>>> 103394d1
+  OAILOG_DEBUG(LOG_MME_APP,
+               "Copy in-memory mme_app_guti2mme_ue_id_map to proto");
+  *mme_ue_ctxts_proto->mutable_guti_ue_id_map() =
+      *(mme_nas_state_p->mme_ue_contexts.mme_app_guti2mme_ue_id_map.map);
   OAILOG_FUNC_OUT(LOG_MME_APP);
 }
 
@@ -707,22 +698,13 @@
               "Copy in-memory s11_teid2mme_ueid_map to protobuf map");
   *(mme_nas_state_p->mme_ue_contexts.s11_teid2mme_ueid_map.map) =
       mme_ue_ctxts_proto.s11_teid_ueid_map();
-<<<<<<< HEAD
-  OAILOG_INFO(LOG_MME_APP, "Hashtable ENB UE S1AP ID => MME UE ID");
-  proto_to_hashtable_uint64_ts(
-      mme_ue_ctxts_proto.enb_ue_id_ue_id_htbl(),
-      mme_ue_ctxt_state->enb_ue_s1ap_id_ue_context_htbl);
-  OAILOG_DEBUG(LOG_MME_APP,
-               "Copy protobuf map to in-memory mme_app_guti2mme_ue_id_map");
-  *(mme_nas_state_p->mme_ue_contexts.mme_app_guti2mme_ue_id_map.map) =
-      mme_ue_ctxts_proto.guti_ue_id_map();
-=======
   OAILOG_INFO(LOG_MME_APP, "Copy enb_ue_s1ap_key2mme_ueid map to protobuf map");
   *(mme_nas_state_p->mme_ue_contexts.enb_ue_s1ap_key2mme_ueid_map.map) =
       mme_ue_ctxts_proto.enb_ue_s1ap_key_ue_id_map();
-  proto_to_guti_table(mme_ue_ctxts_proto.guti_ue_id_htbl(),
-                      mme_ue_ctxt_state->guti_ue_context_htbl);
->>>>>>> 103394d1
+  OAILOG_DEBUG(LOG_MME_APP,
+               "Copy proto to in-memory mme_app_guti2mme_ue_id_map");
+  *(mme_nas_state_p->mme_ue_contexts.mme_app_guti2mme_ue_id_map.map) =
+      mme_ue_ctxts_proto.guti_ue_id_map();
   OAILOG_FUNC_OUT(LOG_MME_APP);
 }
 
