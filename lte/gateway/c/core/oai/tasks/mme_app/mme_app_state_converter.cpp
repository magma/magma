/*
 * Licensed to the OpenAirInterface (OAI) Software Alliance under one or more
 * contributor license agreements.  See the NOTICE file distributed with
 * this work for additional information regarding copyright ownership.
 * The OpenAirInterface Software Alliance licenses this file to You under
 * the terms found in the LICENSE file in the root of this source tree.
 *
 * Unless required by applicable law or agreed to in writing, software
 * distributed under the License is distributed on an "AS IS" BASIS,
 * WITHOUT WARRANTIES OR CONDITIONS OF ANY KIND, either express or implied.
 * See the License for the specific language governing permissions and
 * limitations under the License.
 *-----------------------------------------------------------------------------
 * For more information about the OpenAirInterface (OAI) Software Alliance:
 *      contact@openairinterface.org
 */

#include <vector>
extern "C" {
#include "bytes_to_ie.h"
#include "dynamic_memory_check.h"
#include "ie_to_bytes.h"
#include "log.h"
}

#include "mme_app_state_converter.h"
#include <memory>
#include "nas_state_converter.h"

namespace magma {
namespace lte {

MmeNasStateConverter::MmeNasStateConverter()  = default;
MmeNasStateConverter::~MmeNasStateConverter() = default;
/**********************************************************
 *                 Hashtable <-> Proto                     *
 * Functions to serialize/deserialize in-memory hashtables *
 * for MME task. Only MME task inserts/removes elements in *
 * the hashtables, so these calls are thread-safe.         *
 * We only need to lock the UE context structure as it can *
 * also be accessed by the NAS task. If hashtable is empty *
 * the proto field is also empty                           *
 ***********************************************************/

void MmeNasStateConverter::hashtable_ts_to_proto(
    hash_table_ts_t* htbl,
    google::protobuf::Map<unsigned long, oai::UeContext>* proto_map) {
  hashtable_key_array_t* keys = hashtable_ts_get_keys(htbl);
  if (keys == nullptr) {
    return;
  }

  for (auto i = 0; i < keys->num_keys; i++) {
    oai::UeContext ue_ctxt_proto;
    ue_mm_context_t* ue_context_p = NULL;
    hashtable_rc_t ht_rc =
        hashtable_ts_get(htbl, keys->keys[i], (void**) &ue_context_p);
    if (ht_rc == HASH_TABLE_OK) {
      ue_context_to_proto(ue_context_p, &ue_ctxt_proto);
      (*proto_map)[(uint32_t) keys->keys[i]] = ue_ctxt_proto;
    } else {
      OAILOG_ERROR(
          LOG_MME_APP, "Key %lu not in mme_ue_s1ap_id_ue_context_htbl",
          keys->keys[i]);
    }
  }
  FREE_HASHTABLE_KEY_ARRAY(keys);
}

void MmeNasStateConverter::proto_to_hashtable_ts(
    const google::protobuf::Map<unsigned long, oai::UeContext>& proto_map,
    hash_table_ts_t* state_htbl) {
  OAILOG_DEBUG(LOG_MME_APP, "Converting proto to hashtable_ts");
  mme_ue_s1ap_id_t mme_ue_id;

  for (auto const& kv : proto_map) {
    mme_ue_id = (mme_ue_s1ap_id_t) kv.first;
    OAILOG_DEBUG(
        LOG_MME_APP, "Reading ue_context for " MME_UE_S1AP_ID_FMT, mme_ue_id);
    ue_mm_context_t* ue_context_p = mme_create_new_ue_context();
    if (!ue_context_p) {
      OAILOG_ERROR(LOG_MME_APP, "Could not allocate new UE context");
      continue;
    }
    proto_to_ue_mm_context(kv.second, ue_context_p);
    hashtable_rc_t ht_rc = hashtable_ts_insert(
        state_htbl, (const hash_key_t) mme_ue_id, (void*) ue_context_p);
    if (ht_rc != HASH_TABLE_OK) {
      OAILOG_ERROR(
          LOG_MME_APP,
          "Failed to insert ue_context for mme_ue_s1ap_id %u in table %s: "
          "error:"
          "%s\n",
          mme_ue_id, state_htbl->name->data, hashtable_rc_code2string(ht_rc));
    }
    OAILOG_DEBUG(LOG_MME_APP, "Written one key into hashtable_ts");
  }
}

char* MmeNasStateConverter::mme_app_convert_guti_to_string(guti_t* guti_p) {
#define GUTI_STRING_LEN 21
  char* str = (char*) calloc(1, sizeof(char) * GUTI_STRING_LEN);
  snprintf(
      str, GUTI_STRING_LEN, "%x%x%x%x%x%x%04x%02x%08x",
      guti_p->gummei.plmn.mcc_digit1, guti_p->gummei.plmn.mcc_digit2,
      guti_p->gummei.plmn.mcc_digit3, guti_p->gummei.plmn.mnc_digit1,
      guti_p->gummei.plmn.mnc_digit2, guti_p->gummei.plmn.mnc_digit3,
      guti_p->gummei.mme_gid, guti_p->gummei.mme_code, guti_p->m_tmsi);
  return (str);
}

void MmeNasStateConverter::guti_table_to_proto(
    const obj_hash_table_uint64_t* guti_htbl,
    google::protobuf::Map<std::string, unsigned long>* proto_map) {
  void*** key_array_p = (void***) calloc(1, sizeof(void**));
  unsigned int size   = 0;

  hashtable_rc_t ht_rc =
      obj_hashtable_uint64_ts_get_keys(guti_htbl, key_array_p, &size);
  if ((!*key_array_p) || (ht_rc != HASH_TABLE_OK)) {
    FREE_OBJ_HASHTABLE_KEY_ARRAY(key_array_p);
    return;
  }
  for (unsigned int i = 0; i < size; i++) {
    uint64_t mme_ue_id;

    char* str = mme_app_convert_guti_to_string((guti_t*) (*key_array_p)[i]);
    std::string guti_str(str);
    free(str);
    OAILOG_TRACE(
        LOG_MME_APP, "Looking for key %p with value %u\n", (*key_array_p)[i],
        *((*key_list)[i]));
    hashtable_rc_t ht_rc = obj_hashtable_uint64_ts_get(
        guti_htbl, (const void*) (*key_array_p)[i], sizeof(guti_t), &mme_ue_id);
    if (ht_rc == HASH_TABLE_OK) {
      (*proto_map)[guti_str] = mme_ue_id;
    } else {
      OAILOG_ERROR(
          LOG_MME_APP, "Key %s not in guti_ue_context_htbl", guti_str.c_str());
    }
  }
  FREE_OBJ_HASHTABLE_KEY_ARRAY(key_array_p);
}

void MmeNasStateConverter::mme_app_convert_string_to_guti(
    guti_t* guti_p, const std::string& guti_str) {
  int idx                   = 0;
  std::size_t chars_to_read = 1;
#define HEX_BASE_VAL 16
  guti_p->gummei.plmn.mcc_digit1 = std::stoul(
      guti_str.substr(idx++, chars_to_read), &chars_to_read, HEX_BASE_VAL);
  guti_p->gummei.plmn.mcc_digit2 = std::stoul(
      guti_str.substr(idx++, chars_to_read), &chars_to_read, HEX_BASE_VAL);
  guti_p->gummei.plmn.mcc_digit3 = std::stoul(
      guti_str.substr(idx++, chars_to_read), &chars_to_read, HEX_BASE_VAL);
  guti_p->gummei.plmn.mnc_digit1 = std::stoul(
      guti_str.substr(idx++, chars_to_read), &chars_to_read, HEX_BASE_VAL);
  guti_p->gummei.plmn.mnc_digit2 = std::stoul(
      guti_str.substr(idx++, chars_to_read), &chars_to_read, HEX_BASE_VAL);
  guti_p->gummei.plmn.mnc_digit3 = std::stoul(
      guti_str.substr(idx++, chars_to_read), &chars_to_read, HEX_BASE_VAL);
  chars_to_read          = 4;
  guti_p->gummei.mme_gid = std::stoul(
      guti_str.substr(idx, chars_to_read), &chars_to_read, HEX_BASE_VAL);
  idx += chars_to_read;
  chars_to_read           = 2;
  guti_p->gummei.mme_code = std::stoul(
      guti_str.substr(idx, chars_to_read), &chars_to_read, HEX_BASE_VAL);
  idx += chars_to_read;
  chars_to_read = 8;
  guti_p->m_tmsi =
      std::stoul(guti_str.substr(idx, chars_to_read), 0, HEX_BASE_VAL);

  OAILOG_DEBUG_GUTI(guti_p);
}

void MmeNasStateConverter::proto_to_guti_table(
    const google::protobuf::Map<std::string, unsigned long>& proto_map,
    obj_hash_table_uint64_t* guti_htbl) {
  for (auto const& kv : proto_map) {
    mme_ue_s1ap_id_t mme_ue_id   = kv.second;
    std::unique_ptr<guti_t> guti = std::make_unique<guti_t>();
    memset(guti.get(), 0, sizeof(guti_t));

    mme_app_convert_string_to_guti(guti.get(), kv.first);
    hashtable_rc_t ht_rc = obj_hashtable_uint64_ts_insert(
        guti_htbl, guti.get(), sizeof(guti_t), mme_ue_id);
    if (ht_rc != HASH_TABLE_OK) {
      OAILOG_ERROR(
          LOG_MME_APP,
          "Failed to insert mme_ue_s1ap_id %u in GUTI table, error: %s\n",
          mme_ue_id, hashtable_rc_code2string(ht_rc));
    }
  }
}

/*********************************************************
 *                UE Context <-> Proto                    *
 * Functions to serialize/desearialize UE context         *
 * The caller needs to acquire a lock on UE context       *
 **********************************************************/

void MmeNasStateConverter::sgs_context_to_proto(
    sgs_context_t* state_sgs_context, oai::SgsContext* sgs_context_proto) {
  // TODO
}

void MmeNasStateConverter::proto_to_sgs_context(
    const oai::SgsContext& sgs_context_proto,
    sgs_context_t* state_sgs_context) {
  // TODO
}

void MmeNasStateConverter::fteid_to_proto(
    const fteid_t& state_fteid, oai::Fteid* fteid_proto) {
  if (state_fteid.ipv4) {
    fteid_proto->set_ipv4_address(state_fteid.ipv4_address.s_addr);
  } else if (state_fteid.ipv6) {
    fteid_proto->set_ipv6_address(
        &state_fteid.ipv6_address, TRAFFIC_FLOW_TEMPLATE_IPV6_ADDR_SIZE);
  }
  fteid_proto->set_interface_type(state_fteid.interface_type);
  fteid_proto->set_teid(state_fteid.teid);
}

void MmeNasStateConverter::proto_to_fteid(
    const oai::Fteid& fteid_proto, fteid_t* state_fteid) {
  if (fteid_proto.ipv4_address()) {
    state_fteid->ipv4                = 1;
    state_fteid->ipv4_address.s_addr = fteid_proto.ipv4_address();
  } else if (fteid_proto.ipv6_address().length() > 0) {
    state_fteid->ipv6 = 1;
    memcpy(
        &state_fteid->ipv6_address, fteid_proto.ipv6_address().c_str(),
        TRAFFIC_FLOW_TEMPLATE_IPV6_ADDR_SIZE);
  }
  state_fteid->interface_type = (interface_type_t) fteid_proto.interface_type();
  state_fteid->teid           = fteid_proto.teid();
}

void MmeNasStateConverter::bearer_context_to_proto(
    const bearer_context_t& state_bearer_context,
    oai::BearerContext* bearer_context_proto) {
  bearer_context_proto->set_ebi(state_bearer_context.ebi);
  bearer_context_proto->set_transaction_identifier(
      state_bearer_context.transaction_identifier);
  fteid_to_proto(
      state_bearer_context.s_gw_fteid_s1u,
      bearer_context_proto->mutable_s_gw_fteid_s1u());
  fteid_to_proto(
      state_bearer_context.p_gw_fteid_s5_s8_up,
      bearer_context_proto->mutable_p_gw_fteid_s5_s8_up());
  bearer_context_proto->set_qci(state_bearer_context.qci);
  bearer_context_proto->set_pdn_cx_id(state_bearer_context.pdn_cx_id);
  NasStateConverter::esm_ebr_context_to_proto(
      state_bearer_context.esm_ebr_context,
      bearer_context_proto->mutable_esm_ebr_context());
  fteid_to_proto(
      state_bearer_context.enb_fteid_s1u,
      bearer_context_proto->mutable_enb_fteid_s1u());
  bearer_context_proto->set_priority_level(state_bearer_context.priority_level);
  bearer_context_proto->set_preemption_vulnerability(
      state_bearer_context.preemption_vulnerability);
  bearer_context_proto->set_preemption_capability(
      state_bearer_context.preemption_capability);

  /* TODO
   * SpgwStateConverter::traffic_flow_template_to_proto(
   * state_bearer_context.saved_tft,
   * bearer_context_proto->mutable_saved_tft());
   */

  /* TODO
   * SpgwStateConverter::eps_bearer_qos_to_proto(
   * state_bearer_context.saved_qos,
   * bearer_context_proto->mutable_saved_qos());
   */
}

void MmeNasStateConverter::proto_to_bearer_context(
    const oai::BearerContext& bearer_context_proto,
    bearer_context_t* state_bearer_context) {
  state_bearer_context->ebi = bearer_context_proto.ebi();
  state_bearer_context->transaction_identifier =
      bearer_context_proto.transaction_identifier();
  proto_to_fteid(
      bearer_context_proto.s_gw_fteid_s1u(),
      &state_bearer_context->s_gw_fteid_s1u);
  proto_to_fteid(
      bearer_context_proto.p_gw_fteid_s5_s8_up(),
      &state_bearer_context->p_gw_fteid_s5_s8_up);
  state_bearer_context->qci       = bearer_context_proto.qci();
  state_bearer_context->pdn_cx_id = bearer_context_proto.pdn_cx_id();
  NasStateConverter::proto_to_esm_ebr_context(
      bearer_context_proto.esm_ebr_context(),
      &state_bearer_context->esm_ebr_context);
  proto_to_fteid(
      bearer_context_proto.enb_fteid_s1u(),
      &state_bearer_context->enb_fteid_s1u);
  state_bearer_context->priority_level = bearer_context_proto.priority_level();
  state_bearer_context->preemption_vulnerability =
      (pre_emption_vulnerability_t)
          bearer_context_proto.preemption_vulnerability();
  state_bearer_context->preemption_capability =
      (pre_emption_capability_t) bearer_context_proto.preemption_capability();

  /* TODO
   * proto_to_gateway.spgw._traffic_flow_template(
   * bearer_context_proto.saved_tft(),
   * &state_bearer_context->saved_tft);
   */

  /* TODO proto_to_bearer_qos(bearer_context_proto.saved_qos(),
   * &state_bearer_context->saved_qos);
   */
}

void MmeNasStateConverter::bearer_context_list_to_proto(
    const ue_mm_context_t& state_ue_context, oai::UeContext* ue_context_proto) {
  for (int i = 0; i < BEARERS_PER_UE; i++) {
    oai::BearerContext* bearer_ctxt_proto =
        ue_context_proto->add_bearer_contexts();
    if (state_ue_context.bearer_contexts[i]) {
      OAILOG_DEBUG(
          LOG_MME_APP,
          "writing bearer context at index %d with ebi %d timer id %ld", i,
          state_ue_context.bearer_contexts[i]->ebi,
          state_ue_context.bearer_contexts[i]->esm_ebr_context.timer.id);
      bearer_ctxt_proto->set_validity(oai::BearerContext::VALID);
      bearer_context_to_proto(
          *state_ue_context.bearer_contexts[i], bearer_ctxt_proto);
    } else {
      bearer_ctxt_proto->set_validity(oai::BearerContext::INVALID);
    }
  }
}

void MmeNasStateConverter::proto_to_bearer_context_list(
    const oai::UeContext& ue_context_proto, ue_mm_context_t* state_ue_context) {
  for (int i = 0; i < BEARERS_PER_UE; i++) {
    if (ue_context_proto.bearer_contexts(i).validity() ==
        oai::BearerContext::VALID) {
      auto* eps_bearer_ctxt =
          (bearer_context_t*) calloc(1, sizeof(bearer_context_t));
      proto_to_bearer_context(
          ue_context_proto.bearer_contexts(i), eps_bearer_ctxt);
      state_ue_context->bearer_contexts[i] = eps_bearer_ctxt;
      if (state_ue_context->bearer_contexts[i]->esm_ebr_context.args) {
        state_ue_context->bearer_contexts[i]->esm_ebr_context.args->ctx =
            &state_ue_context->emm_context;
      }
      OAILOG_DEBUG(
          LOG_MME_APP,
          "Reading bearer context at index %d with ebi %d timer id %ld", i,
          state_ue_context->bearer_contexts[i]->ebi,
          state_ue_context->bearer_contexts[i]->esm_ebr_context.timer.id);

    } else {
      state_ue_context->bearer_contexts[i] = nullptr;
    }
  }
}

void MmeNasStateConverter::esm_pdn_to_proto(
    const esm_pdn_t& state_esm_pdn, oai::EsmPdn* esm_pdn_proto) {
  esm_pdn_proto->set_pti(state_esm_pdn.pti);
  esm_pdn_proto->set_is_emergency(state_esm_pdn.is_emergency);
  esm_pdn_proto->set_ambr(state_esm_pdn.ambr);
  esm_pdn_proto->set_addr_realloc(state_esm_pdn.addr_realloc);
  esm_pdn_proto->set_n_bearers(state_esm_pdn.n_bearers);
  esm_pdn_proto->set_pt_state(state_esm_pdn.pt_state);
}

void MmeNasStateConverter::proto_to_esm_pdn(
    const oai::EsmPdn& esm_pdn_proto, esm_pdn_t* state_esm_pdn) {
  state_esm_pdn->pti          = esm_pdn_proto.pti();
  state_esm_pdn->is_emergency = esm_pdn_proto.is_emergency();
  state_esm_pdn->ambr         = esm_pdn_proto.ambr();
  state_esm_pdn->addr_realloc = esm_pdn_proto.addr_realloc();
  state_esm_pdn->n_bearers    = esm_pdn_proto.n_bearers();
  state_esm_pdn->pt_state     = (esm_pt_state_e) esm_pdn_proto.pt_state();
}

void MmeNasStateConverter::pdn_context_to_proto(
    const pdn_context_t& state_pdn_context,
    oai::PdnContext* pdn_context_proto) {
  pdn_context_proto->set_context_identifier(
      state_pdn_context.context_identifier);
  BSTRING_TO_STRING(
      state_pdn_context.apn_in_use, pdn_context_proto->mutable_apn_in_use());
  BSTRING_TO_STRING(
      state_pdn_context.apn_subscribed,
      pdn_context_proto->mutable_apn_subscribed());
  pdn_context_proto->set_pdn_type(state_pdn_context.pdn_type);
  bstring bstr_buffer = paa_to_bstring(&state_pdn_context.paa);
  BSTRING_TO_STRING(bstr_buffer, pdn_context_proto->mutable_paa());
  BSTRING_TO_STRING(
      state_pdn_context.apn_oi_replacement,
      pdn_context_proto->mutable_apn_oi_replacement());
  bdestroy(bstr_buffer);
  bstr_buffer = ip_address_to_bstring(&state_pdn_context.p_gw_address_s5_s8_cp);
  BSTRING_TO_STRING(
      bstr_buffer, pdn_context_proto->mutable_p_gw_address_s5_s8_cp());
  bdestroy(bstr_buffer);
  pdn_context_proto->set_p_gw_teid_s5_s8_cp(
      state_pdn_context.p_gw_teid_s5_s8_cp);
  eps_subscribed_qos_profile_to_proto(
      state_pdn_context.default_bearer_eps_subscribed_qos_profile,
      pdn_context_proto->mutable_default_bearer_qos_profile());
  StateConverter::ambr_to_proto(
      state_pdn_context.subscribed_apn_ambr,
      pdn_context_proto->mutable_subscribed_apn_ambr());
  StateConverter::ambr_to_proto(
      state_pdn_context.p_gw_apn_ambr,
      pdn_context_proto->mutable_p_gw_apn_ambr());
  pdn_context_proto->set_default_ebi(state_pdn_context.default_ebi);
  for (int i = 0; i < BEARERS_PER_UE; i++) {
    pdn_context_proto->add_bearer_contexts(
        state_pdn_context.bearer_contexts[i]);
  }

  bstr_buffer = ip_address_to_bstring(&state_pdn_context.s_gw_address_s11_s4);
  BSTRING_TO_STRING(
      bstr_buffer, pdn_context_proto->mutable_s_gw_address_s11_s4());
  bdestroy_wrapper(&bstr_buffer);
  pdn_context_proto->set_s_gw_teid_s11_s4(state_pdn_context.s_gw_teid_s11_s4);
  esm_pdn_to_proto(
      state_pdn_context.esm_data, pdn_context_proto->mutable_esm_data());
  pdn_context_proto->set_is_active(state_pdn_context.is_active);
  pdn_context_proto->set_session_deletion_triggered(state_pdn_context.session_deletion_triggered);
  if (state_pdn_context.pco != nullptr) {
    NasStateConverter::protocol_configuration_options_to_proto(
        *state_pdn_context.pco, pdn_context_proto->mutable_pco());
  }
}

void MmeNasStateConverter::proto_to_pdn_context(
    const oai::PdnContext& pdn_context_proto,
    pdn_context_t* state_pdn_context) {
  state_pdn_context->context_identifier =
      pdn_context_proto.context_identifier();
  STRING_TO_BSTRING(
      pdn_context_proto.apn_in_use(), state_pdn_context->apn_in_use);
  STRING_TO_BSTRING(
      pdn_context_proto.apn_subscribed(), state_pdn_context->apn_subscribed);
  state_pdn_context->pdn_type = pdn_context_proto.pdn_type();
  bstring bstr_buffer;
  STRING_TO_BSTRING(pdn_context_proto.paa(), bstr_buffer);
  bstring_to_paa(bstr_buffer, &state_pdn_context->paa);
  bdestroy(bstr_buffer);
  STRING_TO_BSTRING(
      pdn_context_proto.apn_oi_replacement(),
      state_pdn_context->apn_oi_replacement);
  STRING_TO_BSTRING(pdn_context_proto.p_gw_address_s5_s8_cp(), bstr_buffer);
  bstring_to_ip_address(bstr_buffer, &state_pdn_context->p_gw_address_s5_s8_cp);
  bdestroy(bstr_buffer);
  state_pdn_context->p_gw_teid_s5_s8_cp =
      pdn_context_proto.p_gw_teid_s5_s8_cp();
  proto_to_eps_subscribed_qos_profile(
      pdn_context_proto.default_bearer_qos_profile(),
      &state_pdn_context->default_bearer_eps_subscribed_qos_profile);
  proto_to_ambr(
      pdn_context_proto.subscribed_apn_ambr(),
      &state_pdn_context->subscribed_apn_ambr);
  proto_to_ambr(
      pdn_context_proto.p_gw_apn_ambr(), &state_pdn_context->p_gw_apn_ambr);
  state_pdn_context->default_ebi = pdn_context_proto.default_ebi();
  for (int i = 0; i < BEARERS_PER_UE; i++) {
    state_pdn_context->bearer_contexts[i] =
        pdn_context_proto.bearer_contexts(i);
  }
  STRING_TO_BSTRING(pdn_context_proto.s_gw_address_s11_s4(), bstr_buffer);
  bstring_to_ip_address(bstr_buffer, &state_pdn_context->s_gw_address_s11_s4);
  bdestroy_wrapper(&bstr_buffer);
  state_pdn_context->s_gw_teid_s11_s4 = pdn_context_proto.s_gw_teid_s11_s4();
  proto_to_esm_pdn(pdn_context_proto.esm_data(), &state_pdn_context->esm_data);
  state_pdn_context->is_active = pdn_context_proto.is_active();
  state_pdn_context->session_deletion_triggered = pdn_context_proto.session_deletion_triggered();
  if (pdn_context_proto.has_pco()) {
    state_pdn_context->pco = (protocol_configuration_options_t*) calloc(
        1, sizeof(protocol_configuration_options_t));
    NasStateConverter::proto_to_protocol_configuration_options(
        pdn_context_proto.pco(), state_pdn_context->pco);
  }
}

void MmeNasStateConverter::pdn_context_list_to_proto(
    const ue_mm_context_t& state_ue_context, oai::UeContext* ue_context_proto) {
  for (int i = 0; i < MAX_APN_PER_UE; i++) {
    if (state_ue_context.pdn_contexts[i] != nullptr) {
      OAILOG_DEBUG(LOG_MME_APP, "Writing PDN context at index %d", i);
      oai::PdnContext* pdn_ctxt_proto = ue_context_proto->add_pdn_contexts();
      pdn_context_to_proto(*state_ue_context.pdn_contexts[i], pdn_ctxt_proto);
    }
  }
}

void MmeNasStateConverter::proto_to_pdn_context_list(
    const oai::UeContext& ue_context_proto, ue_mm_context_t* state_ue_context) {
  for (int i = 0; i < ue_context_proto.pdn_contexts_size(); i++) {
    OAILOG_DEBUG(LOG_MME_APP, "Reading PDN context at index %d", i);
    auto* pdn_context_p = (pdn_context_t*) calloc(1, sizeof(pdn_context_t));
    proto_to_pdn_context(ue_context_proto.pdn_contexts(i), pdn_context_p);
    state_ue_context->pdn_contexts[i] = pdn_context_p;
  }
}

void MmeNasStateConverter::regional_subscription_to_proto(
    const ue_mm_context_t& state_ue_context, oai::UeContext* ue_context_proto) {
  for (int itr = 0; itr < state_ue_context.num_reg_sub; itr++) {
    oai::Regional_subscription* reg_sub_proto = ue_context_proto->add_reg_sub();
    reg_sub_proto->set_zone_code(
        (const char*) state_ue_context.reg_sub[itr].zone_code);
    OAILOG_DEBUG(LOG_MME_APP, "Writing regional_subscription at index %d", itr);
  }
}

void MmeNasStateConverter::proto_to_regional_subscription(
    const oai::UeContext& ue_context_proto, ue_mm_context_t* state_ue_context) {
  for (unsigned int itr = 0; itr < ue_context_proto.num_reg_sub(); itr++) {
    memcpy(
        state_ue_context->reg_sub[itr].zone_code,
        ue_context_proto.reg_sub(itr).zone_code().c_str(),
        ue_context_proto.reg_sub(itr).zone_code().length());
    OAILOG_DEBUG(LOG_MME_APP, "Reading regional_subscription at index %d", itr);
  }
}

void MmeNasStateConverter::ue_context_to_proto(
    const ue_mm_context_t* state_ue_context, oai::UeContext* ue_context_proto) {
  OAILOG_FUNC_IN(LOG_MME_APP);
  ue_context_proto->Clear();
  if (state_ue_context->msisdn && state_ue_context->msisdn->slen) {
    BSTRING_TO_STRING(
        state_ue_context->msisdn, ue_context_proto->mutable_msisdn());
  } else {
    ue_context_proto->set_msisdn("");
  }

  ue_context_proto->set_rel_cause(state_ue_context->ue_context_rel_cause);
  ue_context_proto->set_mm_state(state_ue_context->mm_state);
  ue_context_proto->set_ecm_state(state_ue_context->ecm_state);

  oai::EmmContext* emm_ctx = ue_context_proto->mutable_emm_context();
  NasStateConverter::emm_context_to_proto(
      &state_ue_context->emm_context, emm_ctx);
  ue_context_proto->set_sctp_assoc_id_key(state_ue_context->sctp_assoc_id_key);
  ue_context_proto->set_enb_ue_s1ap_id(state_ue_context->enb_ue_s1ap_id);
  ue_context_proto->set_enb_s1ap_id_key(state_ue_context->enb_s1ap_id_key);
  ue_context_proto->set_mme_ue_s1ap_id(state_ue_context->mme_ue_s1ap_id);

  ue_context_proto->set_attach_type(state_ue_context->attach_type);
  ue_context_proto->set_sgs_detach_type(state_ue_context->sgs_detach_type);
  StateConverter::ecgi_to_proto(
      state_ue_context->e_utran_cgi, ue_context_proto->mutable_e_utran_cgi());

  ue_context_proto->set_cell_age((long int) state_ue_context->cell_age);

  char lai_bytes[IE_LENGTH_LAI];
  lai_to_bytes(&state_ue_context->lai, lai_bytes);
  ue_context_proto->set_lai(lai_bytes, IE_LENGTH_LAI);
  StateConverter::apn_config_profile_to_proto(
      state_ue_context->apn_config_profile,
      ue_context_proto->mutable_apn_config());
  ue_context_proto->set_subscriber_status(state_ue_context->subscriber_status);
  ue_context_proto->set_network_access_mode(
      state_ue_context->network_access_mode);
  ue_context_proto->set_access_restriction_data(
      state_ue_context->access_restriction_data);
  BSTRING_TO_STRING(
      state_ue_context->apn_oi_replacement,
      ue_context_proto->mutable_apn_oi_replacement());
  ue_context_proto->set_mme_teid_s11(state_ue_context->mme_teid_s11);
  StateConverter::ambr_to_proto(
      state_ue_context->subscribed_ue_ambr,
      ue_context_proto->mutable_subscribed_ue_ambr());
  StateConverter::ambr_to_proto(
      state_ue_context->used_ue_ambr, ue_context_proto->mutable_used_ue_ambr());
  StateConverter::ambr_to_proto(
      state_ue_context->used_ambr, ue_context_proto->mutable_used_ambr());
  ue_context_proto->set_nb_active_pdn_contexts(
      state_ue_context->nb_active_pdn_contexts);
  pdn_context_list_to_proto(*state_ue_context, ue_context_proto);
  bearer_context_list_to_proto(*state_ue_context, ue_context_proto);
  if (state_ue_context->ue_radio_capability) {
    BSTRING_TO_STRING(
        state_ue_context->ue_radio_capability,
        ue_context_proto->mutable_ue_radio_capability());
  }
  ue_context_proto->set_send_ue_purge_request(
      state_ue_context->send_ue_purge_request);
  ue_context_proto->set_hss_initiated_detach(
      state_ue_context->hss_initiated_detach);
  ue_context_proto->set_location_info_confirmed_in_hss(
      state_ue_context->location_info_confirmed_in_hss);
  ue_context_proto->set_ppf(state_ue_context->ppf);
  ue_context_proto->set_subscription_known(
      state_ue_context->subscription_known);
  ue_context_proto->set_path_switch_req(state_ue_context->path_switch_req);
  ue_context_proto->set_granted_service(state_ue_context->granted_service);

  ue_context_proto->set_num_reg_sub(state_ue_context->num_reg_sub);
  regional_subscription_to_proto(*state_ue_context, ue_context_proto);
  ue_context_proto->set_cs_fallback_indicator(
      state_ue_context->cs_fallback_indicator);
  sgs_context_to_proto(
      state_ue_context->sgs_context, ue_context_proto->mutable_sgs_context());
<<<<<<< HEAD
  ue_context_proto->set_tau_accept_eps_ber_cntx_status(
      state_ue_context->tau_accept_eps_ber_cntx_status);
  ue_context_proto->set_nb_delete_sessions(
      state_ue_context->nb_delete_sessions);
  ue_context_proto->set_nb_ded_bearer_deactivation(
      state_ue_context->nb_ded_bearer_deactivation);
  mme_app_timer_to_proto(
      state_ue_context->mobile_reachability_timer,
      ue_context_proto->mutable_mobile_reachability_timer());
  mme_app_timer_to_proto(
      state_ue_context->implicit_detach_timer,
      ue_context_proto->mutable_implicit_detach_timer());
  mme_app_timer_to_proto(
      state_ue_context->initial_context_setup_rsp_timer,
      ue_context_proto->mutable_initial_context_setup_rsp_timer());
  mme_app_timer_to_proto(
      state_ue_context->ue_context_modification_timer,
      ue_context_proto->mutable_ue_context_modification_timer());
  mme_app_timer_to_proto(
      state_ue_context->paging_response_timer,
      ue_context_proto->mutable_paging_response_timer());
=======

>>>>>>> b5cd3add
  ue_context_proto->set_rau_tau_timer(state_ue_context->rau_tau_timer);
  ue_context_proto->mutable_time_mobile_reachability_timer_started()
      ->set_seconds(state_ue_context->time_mobile_reachability_timer_started);
  ue_context_proto->mutable_time_implicit_detach_timer_started()->set_seconds(
      state_ue_context->time_implicit_detach_timer_started);
  ue_context_proto->mutable_time_paging_response_timer_started()->set_seconds(
      state_ue_context->time_paging_response_timer_started);
  ue_context_proto->set_paging_retx_count(state_ue_context->paging_retx_count);
  ue_context_proto->mutable_time_ics_rsp_timer_started()->set_seconds(
      state_ue_context->time_ics_rsp_timer_started);
  OAILOG_FUNC_OUT(LOG_MME_APP);
}

void MmeNasStateConverter::proto_to_ue_mm_context(
    const oai::UeContext& ue_context_proto,
    ue_mm_context_t* state_ue_mm_context) {
  OAILOG_FUNC_IN(LOG_MME_APP);
  state_ue_mm_context->msisdn = bfromcstr(ue_context_proto.msisdn().c_str());
  state_ue_mm_context->ue_context_rel_cause =
      static_cast<enum s1cause>(ue_context_proto.rel_cause());
  state_ue_mm_context->mm_state =
      static_cast<mm_state_t>(ue_context_proto.mm_state());
  state_ue_mm_context->ecm_state =
      static_cast<ecm_state_t>(ue_context_proto.ecm_state());
  NasStateConverter::proto_to_emm_context(
      ue_context_proto.emm_context(), &state_ue_mm_context->emm_context);

  state_ue_mm_context->sctp_assoc_id_key = ue_context_proto.sctp_assoc_id_key();
  state_ue_mm_context->enb_ue_s1ap_id    = ue_context_proto.enb_ue_s1ap_id();
  state_ue_mm_context->enb_s1ap_id_key   = ue_context_proto.enb_s1ap_id_key();
  state_ue_mm_context->mme_ue_s1ap_id    = ue_context_proto.mme_ue_s1ap_id();

  StateConverter::proto_to_ecgi(
      ue_context_proto.e_utran_cgi(), &state_ue_mm_context->e_utran_cgi);
  state_ue_mm_context->cell_age = ue_context_proto.cell_age();
  bytes_to_lai(ue_context_proto.lai().c_str(), &state_ue_mm_context->lai);

  StateConverter::proto_to_apn_config_profile(
      ue_context_proto.apn_config(), &state_ue_mm_context->apn_config_profile);

  state_ue_mm_context->subscriber_status =
      (subscriber_status_t) ue_context_proto.subscriber_status();
  state_ue_mm_context->network_access_mode =
      (network_access_mode_t) ue_context_proto.network_access_mode();
  state_ue_mm_context->access_restriction_data =
      ue_context_proto.access_restriction_data();
  if (ue_context_proto.apn_oi_replacement().length() > 0) {
    state_ue_mm_context->apn_oi_replacement = bfromcstr_with_str_len(
        ue_context_proto.apn_oi_replacement().c_str(),
        ue_context_proto.apn_oi_replacement().length());
  }
  state_ue_mm_context->mme_teid_s11 = ue_context_proto.mme_teid_s11();
  StateConverter::proto_to_ambr(
      ue_context_proto.subscribed_ue_ambr(),
      &state_ue_mm_context->subscribed_ue_ambr);
  StateConverter::proto_to_ambr(
      ue_context_proto.used_ue_ambr(), &state_ue_mm_context->used_ue_ambr);
  StateConverter::proto_to_ambr(
      ue_context_proto.used_ambr(), &state_ue_mm_context->used_ambr);
  state_ue_mm_context->nb_active_pdn_contexts =
      ue_context_proto.nb_active_pdn_contexts();
  proto_to_pdn_context_list(ue_context_proto, state_ue_mm_context);
  proto_to_bearer_context_list(ue_context_proto, state_ue_mm_context);
  state_ue_mm_context->ue_radio_capability = nullptr;
  if (ue_context_proto.ue_radio_capability().length() > 0) {
    state_ue_mm_context->ue_radio_capability = bfromcstr_with_str_len(
        ue_context_proto.ue_radio_capability().c_str(),
        ue_context_proto.ue_radio_capability().length());
  }
  state_ue_mm_context->send_ue_purge_request =
      ue_context_proto.send_ue_purge_request();
  state_ue_mm_context->hss_initiated_detach =
      ue_context_proto.hss_initiated_detach();
  state_ue_mm_context->location_info_confirmed_in_hss =
      ue_context_proto.location_info_confirmed_in_hss();
  state_ue_mm_context->ppf = ue_context_proto.ppf();
  state_ue_mm_context->subscription_known =
      ue_context_proto.subscription_known();
  state_ue_mm_context->num_reg_sub = ue_context_proto.num_reg_sub();
  proto_to_regional_subscription(ue_context_proto, state_ue_mm_context);
  state_ue_mm_context->path_switch_req = ue_context_proto.path_switch_req();
  state_ue_mm_context->granted_service =
      (granted_service_t) ue_context_proto.granted_service();
  state_ue_mm_context->cs_fallback_indicator =
      ue_context_proto.cs_fallback_indicator();

  proto_to_sgs_context(
      ue_context_proto.sgs_context(), state_ue_mm_context->sgs_context);
  state_ue_mm_context->tau_accept_eps_ber_cntx_status = ue_context_proto.tau_accept_eps_ber_cntx_status();
  state_ue_mm_context->nb_delete_sessions = ue_context_proto.nb_delete_sessions();
  state_ue_mm_context->nb_ded_bearer_deactivation = ue_context_proto.nb_ded_bearer_deactivation();

  // Initialize timers to INVALID IDs
  state_ue_mm_context->mobile_reachability_timer.id = MME_APP_TIMER_INACTIVE_ID;
  state_ue_mm_context->implicit_detach_timer.id     = MME_APP_TIMER_INACTIVE_ID;
  state_ue_mm_context->initial_context_setup_rsp_timer =
      (nas_timer_t){MME_APP_TIMER_INACTIVE_ID, mme_config.nas_config.tics_msec};
  state_ue_mm_context->paging_response_timer = (nas_timer_t){
      MME_APP_TIMER_INACTIVE_ID, MME_APP_PAGING_RESPONSE_TIMER_VALUE};
  state_ue_mm_context->ulr_response_timer = (nas_timer_t){
      MME_APP_TIMER_INACTIVE_ID, MME_APP_ULR_RESPONSE_TIMER_VALUE};
  state_ue_mm_context->ue_context_modification_timer = (nas_timer_t){
      MME_APP_TIMER_INACTIVE_ID, MME_APP_UE_CONTEXT_MODIFICATION_TIMER_VALUE};

  state_ue_mm_context->time_mobile_reachability_timer_started =
      ue_context_proto.time_mobile_reachability_timer_started().seconds();
  state_ue_mm_context->time_implicit_detach_timer_started =
      ue_context_proto.time_implicit_detach_timer_started().seconds();
  state_ue_mm_context->time_paging_response_timer_started =
      ue_context_proto.time_paging_response_timer_started().seconds();
  state_ue_mm_context->paging_retx_count = ue_context_proto.paging_retx_count();
  state_ue_mm_context->time_ics_rsp_timer_started =
      ue_context_proto.time_ics_rsp_timer_started().seconds();
  OAILOG_FUNC_OUT(LOG_MME_APP);
}

/*********************************************************
 *                MME app state<-> Proto                  *
 * Functions to serialize/desearialize MME app state      *
 * The caller is responsible for all memory management    *
 **********************************************************/
void MmeNasStateConverter::state_to_proto(
    const mme_app_desc_t* mme_nas_state_p, oai::MmeNasState* state_proto) {
  OAILOG_FUNC_IN(LOG_MME_APP);
  state_proto->set_nb_ue_attached(mme_nas_state_p->nb_ue_attached);
  state_proto->set_nb_ue_connected(mme_nas_state_p->nb_ue_connected);
  state_proto->set_nb_default_eps_bearers(
      mme_nas_state_p->nb_default_eps_bearers);
  state_proto->set_nb_s1u_bearers(mme_nas_state_p->nb_s1u_bearers);
  state_proto->set_nb_ue_managed(mme_nas_state_p->nb_ue_managed);
  state_proto->set_nb_ue_idle(mme_nas_state_p->nb_ue_idle);
  state_proto->set_nb_bearers_managed(mme_nas_state_p->nb_bearers_managed);
  state_proto->set_mme_app_ue_s1ap_id_generator(
      mme_nas_state_p->mme_app_ue_s1ap_id_generator);

  // copy mme_ue_contexts
  auto mme_ue_ctxts_proto = state_proto->mutable_mme_ue_contexts();

  OAILOG_DEBUG(LOG_MME_APP, "IMSI table to proto");
  hashtable_uint64_ts_to_proto(
      mme_nas_state_p->mme_ue_contexts.imsi_mme_ue_id_htbl,
      mme_ue_ctxts_proto->mutable_imsi_ue_id_htbl());
  OAILOG_DEBUG(LOG_MME_APP, "Tunnel table to proto");
  hashtable_uint64_ts_to_proto(
      mme_nas_state_p->mme_ue_contexts.tun11_ue_context_htbl,
      mme_ue_ctxts_proto->mutable_tun11_ue_id_htbl());
  OAILOG_DEBUG(LOG_MME_APP, "Enb_Ue_S1ap_id table to proto");
  hashtable_uint64_ts_to_proto(
      mme_nas_state_p->mme_ue_contexts.enb_ue_s1ap_id_ue_context_htbl,
      mme_ue_ctxts_proto->mutable_enb_ue_id_ue_id_htbl());
  guti_table_to_proto(
      mme_nas_state_p->mme_ue_contexts.guti_ue_context_htbl,
      mme_ue_ctxts_proto->mutable_guti_ue_id_htbl());
  OAILOG_FUNC_OUT(LOG_MME_APP);
}

void MmeNasStateConverter::proto_to_state(
    const oai::MmeNasState& state_proto, mme_app_desc_t* mme_nas_state_p) {
  OAILOG_FUNC_IN(LOG_MME_APP);
  mme_nas_state_p->nb_ue_attached  = state_proto.nb_ue_attached();
  mme_nas_state_p->nb_ue_connected = state_proto.nb_ue_connected();
  mme_nas_state_p->nb_default_eps_bearers =
      state_proto.nb_default_eps_bearers();
  mme_nas_state_p->nb_s1u_bearers     = state_proto.nb_s1u_bearers();
  mme_nas_state_p->nb_ue_managed      = state_proto.nb_ue_managed();
  mme_nas_state_p->nb_ue_idle         = state_proto.nb_ue_idle();
  mme_nas_state_p->nb_bearers_managed = state_proto.nb_bearers_managed();
  mme_nas_state_p->mme_app_ue_s1ap_id_generator =
      state_proto.mme_app_ue_s1ap_id_generator();
  if (mme_nas_state_p->mme_app_ue_s1ap_id_generator == 0) {  // uninitialized
    mme_nas_state_p->mme_app_ue_s1ap_id_generator = 1;
  }
  OAILOG_INFO(LOG_MME_APP, "Done reading MME statistics from data store");

  // copy mme_ue_contexts
  oai::MmeUeContext mme_ue_ctxts_proto = state_proto.mme_ue_contexts();

  mme_ue_context_t* mme_ue_ctxt_state = &mme_nas_state_p->mme_ue_contexts;
  // copy maps to hashtables
  OAILOG_INFO(LOG_MME_APP, "Hashtable MME UE ID => IMSI");
  proto_to_hashtable_uint64_ts(
      mme_ue_ctxts_proto.imsi_ue_id_htbl(),
      mme_ue_ctxt_state->imsi_mme_ue_id_htbl);
  OAILOG_INFO(LOG_MME_APP, "Hashtable TEID 11 => MME UE ID");
  proto_to_hashtable_uint64_ts(
      mme_ue_ctxts_proto.tun11_ue_id_htbl(),
      mme_ue_ctxt_state->tun11_ue_context_htbl);
  OAILOG_INFO(LOG_MME_APP, "Hashtable ENB UE S1AP ID => MME UE ID");
  proto_to_hashtable_uint64_ts(
      mme_ue_ctxts_proto.enb_ue_id_ue_id_htbl(),
      mme_ue_ctxt_state->enb_ue_s1ap_id_ue_context_htbl);
  proto_to_guti_table(
      mme_ue_ctxts_proto.guti_ue_id_htbl(),
      mme_ue_ctxt_state->guti_ue_context_htbl);
  OAILOG_FUNC_OUT(LOG_MME_APP);
}

void MmeNasStateConverter::ue_to_proto(
    const ue_mm_context_t* ue_ctxt, oai::UeContext* ue_ctxt_proto) {
  ue_context_to_proto(ue_ctxt, ue_ctxt_proto);
}

void MmeNasStateConverter::proto_to_ue(
    const oai::UeContext& ue_ctxt_proto, ue_mm_context_t* ue_ctxt) {
  proto_to_ue_mm_context(ue_ctxt_proto, ue_ctxt);
}

void MmeNasStateConverter::mme_app_ueip_imsi_map_to_proto(
    const UeIpImsiMap& ueip_map, oai::MmeUeIpImsiMap* ueip_proto) {
  auto proto_map = ueip_proto->mutable_mme_ueip_imsi_map();
  for (const auto& itr : ueip_map) {
    oai::imsi_list imsi_list_proto = oai::imsi_list();
    for (const auto& it_vec : itr.second) {
      imsi_list_proto.add_imsi(it_vec);
    }
    (*proto_map)[itr.first] = imsi_list_proto;
  }
  return;
}

void MmeNasStateConverter::mme_app_proto_to_ueip_imsi_map(
    const oai::MmeUeIpImsiMap& ueip_proto, UeIpImsiMap& ueip_imsi_map) {
  std::vector<uint64_t> vec = {};
  auto proto_map            = ueip_proto.mme_ueip_imsi_map();
  for (auto const& itr : proto_map) {
    oai::imsi_list imsi_list_proto = itr.second;
    for (auto idx = 0; idx < imsi_list_proto.imsi_size(); idx++) {
      vec.insert(vec.begin(), imsi_list_proto.imsi(idx));
    }
    ueip_imsi_map[itr.first] = vec;
    vec.clear();
  }
}

}  // namespace lte
}  // namespace magma<|MERGE_RESOLUTION|>--- conflicted
+++ resolved
@@ -605,31 +605,12 @@
       state_ue_context->cs_fallback_indicator);
   sgs_context_to_proto(
       state_ue_context->sgs_context, ue_context_proto->mutable_sgs_context());
-<<<<<<< HEAD
   ue_context_proto->set_tau_accept_eps_ber_cntx_status(
       state_ue_context->tau_accept_eps_ber_cntx_status);
   ue_context_proto->set_nb_delete_sessions(
       state_ue_context->nb_delete_sessions);
   ue_context_proto->set_nb_ded_bearer_deactivation(
       state_ue_context->nb_ded_bearer_deactivation);
-  mme_app_timer_to_proto(
-      state_ue_context->mobile_reachability_timer,
-      ue_context_proto->mutable_mobile_reachability_timer());
-  mme_app_timer_to_proto(
-      state_ue_context->implicit_detach_timer,
-      ue_context_proto->mutable_implicit_detach_timer());
-  mme_app_timer_to_proto(
-      state_ue_context->initial_context_setup_rsp_timer,
-      ue_context_proto->mutable_initial_context_setup_rsp_timer());
-  mme_app_timer_to_proto(
-      state_ue_context->ue_context_modification_timer,
-      ue_context_proto->mutable_ue_context_modification_timer());
-  mme_app_timer_to_proto(
-      state_ue_context->paging_response_timer,
-      ue_context_proto->mutable_paging_response_timer());
-=======
-
->>>>>>> b5cd3add
   ue_context_proto->set_rau_tau_timer(state_ue_context->rau_tau_timer);
   ue_context_proto->mutable_time_mobile_reachability_timer_started()
       ->set_seconds(state_ue_context->time_mobile_reachability_timer_started);
