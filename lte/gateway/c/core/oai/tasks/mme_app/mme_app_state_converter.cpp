--- conflicted
+++ resolved
@@ -749,11 +749,7 @@
               "Copy in-memory s11_teid2mme_ueid_map to protobuf map");
   *(mme_nas_state_p->mme_ue_contexts.s11_teid2mme_ueid_map.map) =
       mme_ue_ctxts_proto.s11_teid_ueid_map();
-<<<<<<< HEAD
-  OAILOG_INFO(LOG_MME_APP, "Copy enb_ue_s1ap_key2mme_ueid map to proto map");
-=======
   OAILOG_INFO(LOG_MME_APP, "Copy enb_ue_s1ap_key2mme_ueid map to protobuf map");
->>>>>>> 103394d1
   *(mme_nas_state_p->mme_ue_contexts.enb_ue_s1ap_key2mme_ueid_map.map) =
       mme_ue_ctxts_proto.enb_ue_s1ap_key_ue_id_map();
   proto_to_guti_table(mme_ue_ctxts_proto.guti_ue_id_htbl(),
