--- conflicted
+++ resolved
@@ -705,8 +705,7 @@
   // copy mme_ue_contexts
   auto mme_ue_ctxts_proto = state_proto->mutable_mme_ue_contexts();
 
-<<<<<<< HEAD
-  OAILOG_DEBUG(LOG_MME_APP, "IMSI table to proto");
+  OAILOG_DEBUG(LOG_MME_APP, "IMSI map to proto");
   *mme_ue_ctxts_proto->mutable_imsi_ue_id_map() =
       *(mme_nas_state_p->mme_ue_contexts.imsi2mme_ueid_map.map);
   OAILOG_DEBUG(LOG_MME_APP, "S11 teid map to proto");
@@ -715,19 +714,6 @@
   OAILOG_DEBUG(LOG_MME_APP, "enb_ue_s1ap_key map to proto");
   *mme_ue_ctxts_proto->mutable_enb_ue_s1ap_key_ue_id_map() =
       *(mme_nas_state_p->mme_ue_contexts.enb_ue_s1ap_key2mme_ueid_map.map);
-=======
-  OAILOG_DEBUG(LOG_MME_APP, "IMSI map to proto");
-  *mme_ue_ctxts_proto->mutable_imsi_ue_id_map() =
-      *(mme_nas_state_p->mme_ue_contexts.imsi2mme_ueid_map.map);
-  OAILOG_DEBUG(LOG_MME_APP, "Tunnel table to proto");
-  hashtable_uint64_ts_to_proto(
-      mme_nas_state_p->mme_ue_contexts.tun11_ue_context_htbl,
-      mme_ue_ctxts_proto->mutable_tun11_ue_id_htbl());
-  OAILOG_DEBUG(LOG_MME_APP, "Enb_Ue_S1ap_id table to proto");
-  hashtable_uint64_ts_to_proto(
-      mme_nas_state_p->mme_ue_contexts.enb_ue_s1ap_id_ue_context_htbl,
-      mme_ue_ctxts_proto->mutable_enb_ue_id_ue_id_htbl());
->>>>>>> 89e0198e
   guti_table_to_proto(mme_nas_state_p->mme_ue_contexts.guti_ue_context_htbl,
                       mme_ue_ctxts_proto->mutable_guti_ue_id_htbl());
   OAILOG_FUNC_OUT(LOG_MME_APP);
@@ -755,13 +741,8 @@
   oai::MmeUeContext mme_ue_ctxts_proto = state_proto.mme_ue_contexts();
 
   mme_ue_context_t* mme_ue_ctxt_state = &mme_nas_state_p->mme_ue_contexts;
-<<<<<<< HEAD
-  // copy maps to hashtables
-  OAILOG_INFO(LOG_MME_APP, "Hashtable MME UE ID => IMSI");
-=======
   // Copy in-memory map to protobuf map
   OAILOG_INFO(LOG_MME_APP, "Copy in-memory imsi2mme_ueid_map to protobuf map");
->>>>>>> 89e0198e
   *(mme_nas_state_p->mme_ue_contexts.imsi2mme_ueid_map.map) =
       mme_ue_ctxts_proto.imsi_ue_id_map();
   OAILOG_INFO(LOG_MME_APP, "Hashtable TEID 11 => MME UE ID");
