/*
 * Licensed to the OpenAirInterface (OAI) Software Alliance under one or more
 * contributor license agreements.  See the NOTICE file distributed with
 * this work for additional information regarding copyright ownership.
 * The OpenAirInterface Software Alliance licenses this file to You under
 * the terms found in the LICENSE file in the root of this source tree.
 *
 * Unless required by applicable law or agreed to in writing, software
 * distributed under the License is distributed on an "AS IS" BASIS,
 * WITHOUT WARRANTIES OR CONDITIONS OF ANY KIND, either express or implied.
 * See the License for the specific language governing permissions and
 * limitations under the License.
 *------------------------------------------------------------------------------
 * For more information about the OpenAirInterface (OAI) Software Alliance:
 *      contact@openairinterface.org
 */

#include <string>
extern "C" {
#include "assertions.h"
#include "dynamic_memory_check.h"
#include "emm_proc.h"
#include "log.h"
#include "timer.h"
}

#include "mme_app_state_manager.h"

namespace {
constexpr char MME_NAS_STATE_KEY[] = "mme_nas_state";
const int NUM_MAX_UE_HTBL_LISTS    = 6;
constexpr char UE_ID_UE_CTXT_TABLE_NAME[] =
    "mme_app_mme_ue_s1ap_id_ue_context_htbl";
constexpr char IMSI_UE_ID_TABLE_NAME[] = "mme_app_imsi_ue_context_htbl";
constexpr char TUN_UE_ID_TABLE_NAME[]  = "mme_app_tun11_ue_context_htbl";
constexpr char GUTI_UE_ID_TABLE_NAME[] = "mme_app_tun11_ue_context_htbl";
constexpr char ENB_UE_ID_MME_UE_ID_TABLE_NAME[] =
    "mme_app_enb_ue_s1ap_id_ue_context_htbl";
constexpr char MME_TASK_NAME[]          = "MME";
constexpr char MME_UEIP_IMSI_MAP_NAME[] = "mme_ueip_imsi_map";
}  // namespace

namespace magma {
namespace lte {

/**
 * Getter function for singleton instance of the MmeNasStateManager class,
 * guaranteed to be thread-safe and initialized only once
 */
MmeNasStateManager& MmeNasStateManager::getInstance() {
  static MmeNasStateManager instance;
  return instance;
}

// Constructor for MME NAS state object
MmeNasStateManager::MmeNasStateManager()
<<<<<<< HEAD
    : max_ue_htbl_lists_(NUM_MAX_UE_HTBL_LISTS),
      mme_statistic_timer_(10),
      ueip_imsi_map{0} {}
=======
    : max_ue_htbl_lists_(NUM_MAX_UE_HTBL_LISTS) {}
>>>>>>> 6880dc51

// Destructor for MME NAS state object
MmeNasStateManager::~MmeNasStateManager() {
  free_state();
}

int MmeNasStateManager::initialize_state(const mme_config_t* mme_config_p) {
  persist_state_enabled = mme_config_p->use_stateless;
  max_ue_htbl_lists_    = mme_config_p->max_ues;
  log_task              = LOG_MME_APP;
  task_name             = MME_TASK_NAME;
  table_key             = MME_NAS_STATE_KEY;

  // Allocate the local mme state
  create_state();

  redis_client = std::make_unique<RedisClient>(persist_state_enabled);
  int rc       = read_state_from_db();
  read_ue_state_from_db();
  create_mme_ueip_imsi_map();
  is_initialized = true;
  return rc;
}

/**
 * Getter function to get the pointer to the in-memory user state. The
 * read_from_db flag is a debug flag to force read from data store instead of
 * just returning the pointer. In non-debug mode, the state is only read from
 * data store when initialize_state is called and get_state just returns the
 * pointer to that structure.
 */
mme_app_desc_t* MmeNasStateManager::get_state(bool read_from_db) {
  AssertFatal(
      is_initialized, "Calling get_state without initializing state manager");
  AssertFatal(state_cache_p, "mme_nas_state is NULL");
  OAILOG_DEBUG(
      LOG_MME_APP, "Inside get_state with read_from_db %d", read_from_db);

  state_dirty = true;
  if (persist_state_enabled && read_from_db) {
    // free up the memory allocated to hashtables
    OAILOG_DEBUG(LOG_MME_APP, "Freeing up in-memory hashtables");
    clear_mme_nas_hashtables();
    // allocate memory for hashtables
    OAILOG_DEBUG(LOG_MME_APP, "Allocating memory for new hashtables");
    create_hashtables();
    // read the state from data store
    int rc = read_state_from_db();
    if (rc != RETURNok) {
      OAILOG_ERROR(LOG_MME_APP, "Failed to read task state from redis");
    }
    read_ue_state_from_db();
    AssertFatal(state_cache_p, "mme_nas_state is NULL");
  }
  return state_cache_p;
}

// This is a helper function for debugging. If the state manager needs to clear
// the state in the data store, it can call this function to delete the key.
void MmeNasStateManager::clear_db_state() {
  OAILOG_DEBUG(LOG_MME_APP, "Clearing state in data store");
  std::vector<std::string> keys_to_del;
  keys_to_del.emplace_back(MME_NAS_STATE_KEY);

  if (redis_client->clear_keys(keys_to_del) != RETURNok) {
    OAILOG_ERROR(LOG_MME_APP, "Failed to clear the state in data store");
    return;
  }
}

// Initialize state that is non-persistent, e.g. timers
void MmeNasStateManager::mme_nas_state_init_local_state() {}

// Create the hashtables for MME NAS state
void MmeNasStateManager::create_hashtables() {
  bstring b = bfromcstr(IMSI_UE_ID_TABLE_NAME);
  state_cache_p->mme_ue_contexts.imsi_mme_ue_id_htbl =
      hashtable_uint64_ts_create(max_ue_htbl_lists_, nullptr, b);
  btrunc(b, 0);
  bassigncstr(b, TUN_UE_ID_TABLE_NAME);
  state_cache_p->mme_ue_contexts.tun11_ue_context_htbl =
      hashtable_uint64_ts_create(max_ue_htbl_lists_, nullptr, b);
  AssertFatal(
      sizeof(uintptr_t) >= sizeof(uint64_t),
      "Problem with mme_ue_s1ap_id_ue_context_htbl in MME_APP");
  btrunc(b, 0);
  bassigncstr(b, UE_ID_UE_CTXT_TABLE_NAME);
  state_ue_ht = hashtable_ts_create(
      max_ue_htbl_lists_, nullptr, mme_app_state_free_ue_context, b);

  if (!(state_ue_ht->lock_attr = (pthread_mutexattr_t*) calloc(
            max_ue_htbl_lists_, sizeof(pthread_mutexattr_t)))) {
    free_wrapper((void**) &state_ue_ht->lock_nodes);
    free_wrapper((void**) &state_ue_ht->nodes);
    free_wrapper((void**) &state_ue_ht->name);
    free_wrapper((void**) &state_ue_ht);
    return;
  }

  for (int i = 0; i < max_ue_htbl_lists_; i++) {
    pthread_mutexattr_init(&state_ue_ht->lock_attr[i]);
    pthread_mutexattr_settype(
        &state_ue_ht->lock_attr[i], PTHREAD_MUTEX_RECURSIVE);
    pthread_mutex_init(&state_ue_ht->lock_nodes[i], &state_ue_ht->lock_attr[i]);
  }

  btrunc(b, 0);
  bassigncstr(b, ENB_UE_ID_MME_UE_ID_TABLE_NAME);
  state_cache_p->mme_ue_contexts.enb_ue_s1ap_id_ue_context_htbl =
      hashtable_uint64_ts_create(max_ue_htbl_lists_, nullptr, b);
  btrunc(b, 0);
  bassigncstr(b, GUTI_UE_ID_TABLE_NAME);
  state_cache_p->mme_ue_contexts.guti_ue_context_htbl =
      obj_hashtable_uint64_ts_create(max_ue_htbl_lists_, nullptr, nullptr, b);
  bdestroy_wrapper(&b);
}

// Initialize memory for MME state before reading from data-store
void MmeNasStateManager::create_state() {
  state_cache_p = (mme_app_desc_t*) calloc(1, sizeof(mme_app_desc_t));
  if (!state_cache_p) {
    return;
  }
  state_cache_p->mme_app_ue_s1ap_id_generator = 1;

  create_hashtables();
  // Initialize the local timers, which are non-persistent
  mme_nas_state_init_local_state();
}

// Delete the hashtables for MME NAS state
void MmeNasStateManager::clear_mme_nas_hashtables() {
  if (!state_cache_p) {
    return;
  }

  hashtable_ts_destroy(state_ue_ht);
  hashtable_uint64_ts_destroy(
      state_cache_p->mme_ue_contexts.imsi_mme_ue_id_htbl);
  hashtable_uint64_ts_destroy(
      state_cache_p->mme_ue_contexts.tun11_ue_context_htbl);
  hashtable_uint64_ts_destroy(
      state_cache_p->mme_ue_contexts.enb_ue_s1ap_id_ue_context_htbl);
  obj_hashtable_uint64_ts_destroy(
      state_cache_p->mme_ue_contexts.guti_ue_context_htbl);
}

// Free the memory allocated to state pointer
void MmeNasStateManager::free_state() {
  if (!state_cache_p) {
    return;
  }
  clear_mme_nas_hashtables();
  timer_remove(state_cache_p->statistic_timer_id, nullptr);
  free(state_cache_p);
  state_cache_p = nullptr;
}

status_code_e MmeNasStateManager::read_ue_state_from_db() {
  if (persist_state_enabled) {
    auto keys = redis_client->get_keys("IMSI*" + task_name + "*");
    for (const auto& key : keys) {
      OAILOG_DEBUG(log_task, "Reading UE state from db for %s", key.c_str());
      oai::UeContext ue_proto = oai::UeContext();
      auto* ue_context =
          (ue_mm_context_t*) (calloc(1, sizeof(ue_mm_context_t)));
      if (redis_client->read_proto(key, ue_proto) != RETURNok) {
        return RETURNerror;
      }
      MmeNasStateConverter::proto_to_ue(ue_proto, ue_context);

      hashtable_rc_t h_rc = hashtable_ts_insert(
          state_ue_ht, ue_context->mme_ue_s1ap_id, (void*) ue_context);
      if (HASH_TABLE_OK != h_rc) {
        OAILOG_ERROR(
            log_task,
            "Failed to insert UE state with key mme_ue_s1ap_id "
            " " MME_UE_S1AP_ID_FMT " (Error Code: %s)\n",
            ue_context->mme_ue_s1ap_id, hashtable_rc_code2string(h_rc));
      } else {
        OAILOG_DEBUG(
            log_task,
            "Inserted UE state with key mme_ue_s1ap_id " MME_UE_S1AP_ID_FMT,
            ue_context->mme_ue_s1ap_id);
      }
    }
  }
  return RETURNok;
}

void MmeNasStateManager::create_mme_ueip_imsi_map() {
  if (!persist_state_enabled) {
    OAILOG_ERROR(log_task, "persist_state_enabled is not enabled \n");
    return;
  }
  oai::MmeUeIpImsiMap ueip_proto = oai::MmeUeIpImsiMap();
  redis_client->read_proto(MME_UEIP_IMSI_MAP_NAME, ueip_proto);

  MmeNasStateConverter::mme_app_proto_to_ueip_imsi_map(
      ueip_proto, ueip_imsi_map);
  return;
}

void MmeNasStateManager::write_mme_ueip_imsi_map_to_db() {
  if (!persist_state_enabled) {
    OAILOG_ERROR(log_task, "persist_state_enabled is not enabled \n");
    return;
  }

  oai::MmeUeIpImsiMap ueip_proto = oai::MmeUeIpImsiMap();
  MmeNasStateConverter::mme_app_ueip_imsi_map_to_proto(
      ueip_imsi_map, &ueip_proto);
  std::string proto_msg;
  redis_client->serialize(ueip_proto, proto_msg);

  // ueip_imsi_map is not state service synced, so version will not be updated
  redis_client->write_proto_str(MME_UEIP_IMSI_MAP_NAME, proto_msg, 0);
  return;
}

UeIpImsiMap& MmeNasStateManager::get_mme_ueip_imsi_map(void) {
  return ueip_imsi_map;
}

}  // namespace lte
}  // namespace magma<|MERGE_RESOLUTION|>--- conflicted
+++ resolved
@@ -54,13 +54,7 @@
 
 // Constructor for MME NAS state object
 MmeNasStateManager::MmeNasStateManager()
-<<<<<<< HEAD
-    : max_ue_htbl_lists_(NUM_MAX_UE_HTBL_LISTS),
-      mme_statistic_timer_(10),
-      ueip_imsi_map{0} {}
-=======
-    : max_ue_htbl_lists_(NUM_MAX_UE_HTBL_LISTS) {}
->>>>>>> 6880dc51
+    : max_ue_htbl_lists_(NUM_MAX_UE_HTBL_LISTS), ueip_imsi_map{0} {}
 
 // Destructor for MME NAS state object
 MmeNasStateManager::~MmeNasStateManager() {
