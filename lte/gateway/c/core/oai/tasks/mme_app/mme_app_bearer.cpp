/*
 * Licensed to the OpenAirInterface (OAI) Software Alliance under one or more
 * contributor license agreements.  See the NOTICE file distributed with
 * this work for additional information regarding copyright ownership.
 * The OpenAirInterface Software Alliance licenses this file to You under
 * the terms found in the LICENSE file in the root of this source tree.
 *
 * Unless required by applicable law or agreed to in writing, software
 * distributed under the License is distributed on an "AS IS" BASIS,
 * WITHOUT WARRANTIES OR CONDITIONS OF ANY KIND, either express or implied.
 * See the License for the specific language governing permissions and
 * limitations under the License.
 *-------------------------------------------------------------------------------
 * For more information about the OpenAirInterface (OAI) Software Alliance:
 *      contact@openairinterface.org
 */

/*! \file mme_app_bearer.cpp
  \brief
  \author Sebastien ROUX, Lionel Gauthier
  \company Eurecom
  \email: lionel.gauthier@eurecom.fr
*/
#include <stdio.h>
#include <string.h>
#include <stdlib.h>
#include <stdbool.h>
#include <stdint.h>
#include <inttypes.h>
#include <netinet/in.h>

#ifdef __cplusplus
extern "C" {
#endif
#include "lte/gateway/c/core/common/common_defs.h"
#include "lte/gateway/c/core/oai/common/common_types.h"
#include "lte/gateway/c/core/oai/common/conversions.h"
#include "lte/gateway/c/core/oai/common/log.h"
#include "lte/gateway/c/core/oai/lib/bstr/bstrlib.h"
#include "lte/gateway/c/core/oai/lib/itti/intertask_interface.h"
#include "lte/gateway/c/core/oai/lib/itti/intertask_interface_types.h"
#include "lte/gateway/c/core/oai/lib/itti/itti_types.h"
#include "lte/gateway/c/core/oai/lib/secu/secu_defs.h"
#ifdef __cplusplus
}
#endif

#include "lte/gateway/c/core/common/dynamic_memory_check.h"
#include "lte/gateway/c/core/oai/common/sentry_log.hpp"
#include "lte/gateway/c/core/oai/include/TrackingAreaIdentity.h"
#include "lte/gateway/c/core/oai/include/mme_app_messages_types.hpp"
#include "lte/gateway/c/core/oai/include/mme_app_state.hpp"
#include "lte/gateway/c/core/oai/include/mme_app_statistics.hpp"
#include "lte/gateway/c/core/oai/include/mme_app_ue_context.hpp"
#include "lte/gateway/c/core/oai/include/mme_config.hpp"
#include "lte/gateway/c/core/oai/include/nas/as_message.h"
#include "lte/gateway/c/core/oai/include/nas/securityDef.hpp"
#include "lte/gateway/c/core/oai/include/s11_messages_types.hpp"
#include "lte/gateway/c/core/oai/include/s1ap_messages_types.h"
#include "lte/gateway/c/core/oai/include/sgs_messages_types.hpp"
#include "lte/gateway/c/core/oai/include/sgw_ie_defs.h"
#include "lte/gateway/c/core/oai/lib/3gpp/3gpp_23.003.h"
#include "lte/gateway/c/core/oai/lib/3gpp/3gpp_24.007.h"
#include "lte/gateway/c/core/oai/lib/3gpp/3gpp_24.008.h"
#include "lte/gateway/c/core/oai/lib/3gpp/3gpp_24.301.h"
#include "lte/gateway/c/core/oai/lib/3gpp/3gpp_29.274.h"
#include "lte/gateway/c/core/oai/lib/3gpp/3gpp_36.401.h"
#include "lte/gateway/c/core/oai/lib/3gpp/3gpp_36.413.h"
#include "lte/gateway/c/core/oai/tasks/mme_app/mme_app_bearer_context.hpp"
#include "lte/gateway/c/core/oai/tasks/mme_app/mme_app_defs.hpp"
#include "lte/gateway/c/core/oai/tasks/mme_app/mme_app_ip_imsi.hpp"
#include "lte/gateway/c/core/oai/tasks/mme_app/mme_app_itti_messaging.hpp"
#include "lte/gateway/c/core/oai/tasks/mme_app/mme_app_pdn_context.hpp"
#include "lte/gateway/c/core/oai/tasks/mme_app/mme_app_procedures.hpp"
#include "lte/gateway/c/core/oai/tasks/mme_app/mme_app_timer.hpp"
#include "lte/gateway/c/core/oai/tasks/nas/api/mme/mme_api.hpp"
#include "lte/gateway/c/core/oai/tasks/nas/emm/emm_data.hpp"
#include "lte/gateway/c/core/oai/tasks/nas/esm/esm_data.hpp"
#include "lte/gateway/c/core/oai/tasks/nas/esm/esm_proc.hpp"
#include "lte/gateway/c/core/oai/tasks/nas/ies/CsfbResponse.hpp"
#include "lte/gateway/c/core/oai/tasks/nas/ies/ServiceType.hpp"
#include "lte/gateway/c/core/oai/tasks/nas/nas_proc.hpp"
#include "orc8r/gateway/c/common/service303/MetricsHelpers.hpp"

#if EMBEDDED_SGW
#define TASK_SPGW TASK_SPGW_APP
#else
#define TASK_SPGW TASK_S11
#endif

extern task_zmq_ctx_t mme_app_task_zmq_ctx;
extern int pdn_connectivity_delete(emm_context_t* emm_context, pdn_cid_t pid);

static void handle_ics_failure(struct ue_mm_context_s* ue_context_p,
                               char* error_msg);

static void send_s11_modify_bearer_request(ue_mm_context_t* ue_context_p,
                                           pdn_context_t* pdn_context_p,
                                           MessageDef* message_p);

status_code_e send_modify_bearer_req(mme_ue_s1ap_id_t ue_id, ebi_t ebi) {
  OAILOG_FUNC_IN(LOG_MME_APP);

  uint8_t item = 0;  // This function call is used for default bearer only
  ue_mm_context_t* ue_context_p = NULL;

  ue_context_p = mme_ue_context_exists_mme_ue_s1ap_id(ue_id);
  if (ue_context_p == NULL) {
    OAILOG_ERROR(
        LOG_MME_APP,
        "ue_context_p is NULL, did not send S11_MODIFY_BEARER_REQUEST for ue "
        "id " MME_UE_S1AP_ID_FMT "\n",
        ue_id);
    OAILOG_FUNC_RETURN(LOG_MME_APP, RETURNerror);
  }

  bearer_context_t* bearer_cntxt =
      mme_app_get_bearer_context(ue_context_p, ebi);
  if (bearer_cntxt == NULL) {
    OAILOG_ERROR_UE(
        LOG_MME_APP, ue_context_p->emm_context._imsi64,
        "Bearer context is null, did not send S11_MODIFY_BEARER_REQUEST for ebi"
        "%u\n",
        ebi);
    OAILOG_FUNC_RETURN(LOG_MME_APP, RETURNerror);
  }

  pdn_cid_t cid = ue_context_p->bearer_contexts[EBI_TO_INDEX(ebi)]->pdn_cx_id;
  pdn_context_t* pdn_context_p = ue_context_p->pdn_contexts[cid];
  if (pdn_context_p == NULL) {
    OAILOG_ERROR_UE(LOG_MME_APP, ue_context_p->emm_context._imsi64,
                    "Did not find PDN context for ebi %u\n", ebi);
    OAILOG_FUNC_RETURN(LOG_MME_APP, RETURNerror);
  }

  MessageDef* message_p =
      itti_alloc_new_message(TASK_MME_APP, S11_MODIFY_BEARER_REQUEST);
  if (message_p == NULL) {
    OAILOG_ERROR_UE(
        LOG_MME_APP, ue_context_p->emm_context._imsi64,
        "Cannot allocate memory to S11_MODIFY_BEARER_REQUEST for ue "
        "id " MME_UE_S1AP_ID_FMT "\n",
        ue_id);
    OAILOG_FUNC_RETURN(LOG_MME_APP, RETURNerror);
  }

  itti_s11_modify_bearer_request_t* s11_modify_bearer_request =
      &message_p->ittiMsg.s11_modify_bearer_request;
  s11_modify_bearer_request->local_teid = ue_context_p->mme_teid_s11;
  /*
   * Delay Value in integer multiples of 50 millisecs, or zero
   */
  s11_modify_bearer_request->delay_dl_packet_notif_req = 0;
  s11_modify_bearer_request->bearer_contexts_to_be_modified
      .bearer_contexts[item]
      .eps_bearer_id = ebi;
  s11_modify_bearer_request->bearer_contexts_to_be_modified
      .bearer_contexts[item]
      .s1_eNB_fteid.teid = bearer_cntxt->enb_fteid_s1u.teid;
  s11_modify_bearer_request->bearer_contexts_to_be_modified
      .bearer_contexts[item]
      .s1_eNB_fteid.interface_type = S1_U_ENODEB_GTP_U;

  s11_modify_bearer_request->edns_peer_ip.addr_v4.sin_addr.s_addr =
      pdn_context_p->s_gw_address_s11_s4.address.ipv4_address.s_addr;
  s11_modify_bearer_request->edns_peer_ip.addr_v4.sin_family = AF_INET;
  s11_modify_bearer_request->teid = pdn_context_p->s_gw_teid_s11_s4;

  if (bearer_cntxt->enb_fteid_s1u.ipv4) {
    s11_modify_bearer_request->bearer_contexts_to_be_modified
        .bearer_contexts[item]
        .s1_eNB_fteid.ipv4 = 1;
    memcpy(&s11_modify_bearer_request->bearer_contexts_to_be_modified
                .bearer_contexts[item]
                .s1_eNB_fteid.ipv4_address,
           &bearer_cntxt->enb_fteid_s1u.ipv4_address,
           sizeof(bearer_cntxt->enb_fteid_s1u.ipv4_address));
  } else if (bearer_cntxt->enb_fteid_s1u.ipv6) {
    s11_modify_bearer_request->bearer_contexts_to_be_modified
        .bearer_contexts[item]
        .s1_eNB_fteid.ipv6 = 1;
    memcpy(&s11_modify_bearer_request->bearer_contexts_to_be_modified
                .bearer_contexts[item]
                .s1_eNB_fteid.ipv6_address,
           &bearer_cntxt->enb_fteid_s1u.ipv6_address,
           sizeof(bearer_cntxt->enb_fteid_s1u.ipv6_address));
  } else {
    OAILOG_ERROR_UE(LOG_MME_APP, ue_context_p->emm_context._imsi64,
                    "Unknown IP address\n");
  }

  // Only one bearer context to be sent for secondary PDN
  s11_modify_bearer_request->bearer_contexts_to_be_modified.num_bearer_context =
      1;
  s11_modify_bearer_request->bearer_contexts_to_be_removed.num_bearer_context =
      0;
  s11_modify_bearer_request->mme_fq_csid.node_id_type = GLOBAL_UNICAST_IPv4;
  s11_modify_bearer_request->mme_fq_csid.csid = 0;
  memset(&s11_modify_bearer_request->indication_flags, 0,
         sizeof(s11_modify_bearer_request->indication_flags));
  s11_modify_bearer_request->rat_type = RAT_EUTRAN;

  message_p->ittiMsgHeader.imsi = ue_context_p->emm_context._imsi64;

  send_s11_modify_bearer_request(ue_context_p, pdn_context_p, message_p);
  OAILOG_FUNC_RETURN(LOG_MME_APP, RETURNok);
}

void print_bearer_ids_helper(const ebi_t* ebi, uint32_t no_of_bearers) {
  OAILOG_FUNC_IN(LOG_MME_APP);

  char buf[128], *pos = buf;
  for (int i = 0; i != no_of_bearers; i++) {
    if (i) {
      pos += sprintf(pos, ", ");
    }
    pos += sprintf(pos, "%d", ebi[i]);
  }
  OAILOG_INFO(LOG_MME_APP, " EBIs in the list %s\n", buf);
  OAILOG_FUNC_OUT(LOG_MME_APP);
}

//------------------------------------------------------------------------------
status_code_e send_pcrf_bearer_actv_rsp(struct ue_mm_context_s* ue_context_p,
                                        ebi_t ebi, gtpv2c_cause_value_t cause) {
  OAILOG_FUNC_IN(LOG_MME_APP);
  MessageDef* message_p = itti_alloc_new_message(
      TASK_MME_APP, S11_NW_INITIATED_ACTIVATE_BEARER_RESP);
  if (message_p == NULL) {
    OAILOG_ERROR(LOG_MME_APP,
                 "Cannot allocte memory to S11_NW_INITIATED_BEARER_ACTV_RSP\n");
    OAILOG_FUNC_RETURN(LOG_MME_APP, RETURNerror);
  }
  itti_s11_nw_init_actv_bearer_rsp_t* s11_nw_init_actv_bearer_rsp =
      &message_p->ittiMsg.s11_nw_init_actv_bearer_rsp;

  // Fetch PDN context
  pdn_cid_t cid = ue_context_p->bearer_contexts[EBI_TO_INDEX(ebi)]->pdn_cx_id;
  pdn_context_t* pdn_context = ue_context_p->pdn_contexts[cid];

  if (pdn_context == NULL) {
    OAILOG_ERROR_UE(
        LOG_MME_APP, ue_context_p->emm_context._imsi64,
        "Failed to send S11_NW_INITIATED_BEARER_ACTV_RSP to SPGW as the "
        "pdn_contexts is NULL for "
        "MME UE S1AP Id: " MME_UE_S1AP_ID_FMT "ebi-%u\n",
        ue_context_p->mme_ue_s1ap_id, ebi);
    OAILOG_FUNC_RETURN(LOG_MME_APP, RETURNerror);
  }

  // Fill SGW S11 CP TEID
  s11_nw_init_actv_bearer_rsp->sgw_s11_teid = pdn_context->s_gw_teid_s11_s4;

  // Fill User Location Information
  mme_app_get_user_location_information(&s11_nw_init_actv_bearer_rsp->uli,
                                        ue_context_p);
  COPY_PLMN_IN_ARRAY_FMT((s11_nw_init_actv_bearer_rsp->serving_network),
                         (ue_context_p->emm_context.originating_tai.plmn));
  int msg_bearer_index = 0;

  bearer_context_t* bc = mme_app_get_bearer_context(ue_context_p, ebi);
  s11_nw_init_actv_bearer_rsp->cause.cause_value = cause;
  s11_nw_init_actv_bearer_rsp->bearer_contexts.bearer_contexts[msg_bearer_index]
      .eps_bearer_id = ebi;
  s11_nw_init_actv_bearer_rsp->bearer_contexts.bearer_contexts[msg_bearer_index]
      .cause.cause_value = REQUEST_ACCEPTED;
  //  FTEID eNB
  s11_nw_init_actv_bearer_rsp->bearer_contexts.bearer_contexts[msg_bearer_index]
      .s1u_enb_fteid = bc->enb_fteid_s1u;

  /* FTEID SGW S1U
   * This IE shall be sent on the S11 interface.
  It shall be used to fetch context*/
  s11_nw_init_actv_bearer_rsp->bearer_contexts.bearer_contexts[msg_bearer_index]
      .s1u_sgw_fteid = bc->s_gw_fteid_s1u;
  s11_nw_init_actv_bearer_rsp->bearer_contexts.num_bearer_context++;

  message_p->ittiMsgHeader.imsi = ue_context_p->emm_context._imsi64;

  if (pdn_context->route_s11_messages_to_s8_task) {
    OAILOG_INFO_UE(
        LOG_MME_APP, ue_context_p->emm_context._imsi64,
        "Sending create_dedicated_bearer_rsp to SGW_s8 task for EBI %u s1u "
        "teid " TEID_FMT " for ue id " MME_UE_S1AP_ID_FMT "\n",
        ebi, bc->s_gw_fteid_s1u.teid, ue_context_p->mme_ue_s1ap_id);
    send_msg_to_task(&mme_app_task_zmq_ctx, TASK_SGW_S8, message_p);
  } else {
    OAILOG_INFO_UE(
        LOG_MME_APP, ue_context_p->emm_context._imsi64,
        "Sending create_dedicated_bearer_rsp to SPGW task for EBI %u s1u "
        "teid " TEID_FMT " for ue id " MME_UE_S1AP_ID_FMT "\n",
        ebi, bc->s_gw_fteid_s1u.teid, ue_context_p->mme_ue_s1ap_id);
    send_msg_to_task(&mme_app_task_zmq_ctx, TASK_SPGW, message_p);
  }
  OAILOG_FUNC_RETURN(LOG_MME_APP, RETURNok);
}

//---------------------------------------------------------------------------
static void notify_s1ap_new_ue_mme_s1ap_id_association(
    struct ue_mm_context_s* ue_context_p);

//------------------------------------------------------------------------------
void mme_app_handle_conn_est_cnf(
    nas_establish_rsp_t* const nas_conn_est_cnf_p) {
  OAILOG_FUNC_IN(LOG_MME_APP);
  struct ue_mm_context_s* ue_context_p = NULL;
  emm_context_t* emm_context_p = NULL;
  MessageDef* message_p = NULL;
  itti_mme_app_connection_establishment_cnf_t* establishment_cnf_p = NULL;
  int rc = RETURNok;

  OAILOG_DEBUG(LOG_MME_APP,
               "Handle MME_APP_CONNECTION_ESTABLISHMENT_CNF for "
               "ue-id " MME_UE_S1AP_ID_FMT "\n",
               nas_conn_est_cnf_p->ue_id);
  ue_context_p =
      mme_ue_context_exists_mme_ue_s1ap_id(nas_conn_est_cnf_p->ue_id);

  if (!ue_context_p) {
    OAILOG_ERROR(LOG_MME_APP,
                 "UE context doesn't exist for UE " MME_UE_S1AP_ID_FMT "\n",
                 nas_conn_est_cnf_p->ue_id);
    // memory leak
    bdestroy_wrapper(&nas_conn_est_cnf_p->nas_msg);
    OAILOG_FUNC_OUT(LOG_MME_APP);
  }
  emm_context_p = &ue_context_p->emm_context;
  /* Check that if Service Request is recieved in response to SGS Paging for MT
   * SMS */
  if (ue_context_p->sgs_context) {
    /*
     * Move the UE to ECM Connected State.
     */
    /*
     * Check that if SGS paging is recieved without LAI then
     * send IMSI Detach towads UE to re-attach for non-eps services
     * otherwise send itti SGS Service request message to SGS
     */
    OAILOG_DEBUG_UE(LOG_MME_APP, emm_context_p->_imsi64,
                    "CSFB Service Type = (%d) for (ue_id = " MME_UE_S1AP_ID_FMT
                    ")\n",
                    ue_context_p->sgs_context->csfb_service_type,
                    nas_conn_est_cnf_p->ue_id);
    if (ue_context_p->sgs_context->csfb_service_type == CSFB_SERVICE_MT_SMS) {
      /* send SGS SERVICE request message to SGS */
      if (RETURNok !=
          (rc = mme_app_send_sgsap_service_request(
               ue_context_p->sgs_context->service_indicator, ue_context_p))) {
        OAILOG_ERROR_UE(
            LOG_MME_APP, emm_context_p->_imsi64,
            "Failed to send CS-Service Request to SGS-Task for (ue_id = %u) \n",
            ue_context_p->mme_ue_s1ap_id);
      }
    } else if (ue_context_p->sgs_context->csfb_service_type ==
               CSFB_SERVICE_MT_CALL_OR_SMS_WITHOUT_LAI) {
      // Inform NAS module to send network initiated IMSI detach request to UE
      OAILOG_DEBUG_UE(
          LOG_MME_APP, emm_context_p->_imsi64,
          "Send SGS intiated Detach request to NAS module for ue_id "
          "= " MME_UE_S1AP_ID_FMT
          "\n"
          "csfb service type = CSFB_SERVICE_MT_CALL_OR_SMS_WITHOUT_LAI\n",
          ue_context_p->mme_ue_s1ap_id);

      mme_app_handle_nw_initiated_detach_request(ue_context_p->mme_ue_s1ap_id,
                                                 SGS_INITIATED_IMSI_DETACH);
      ue_context_p->sgs_context->csfb_service_type = CSFB_SERVICE_NONE;
      OAILOG_FUNC_OUT(LOG_MME_APP);
    }
  }

  if ((((nas_conn_est_cnf_p->presencemask) & SERVICE_TYPE_PRESENT) ==
       SERVICE_TYPE_PRESENT) &&
      ((nas_conn_est_cnf_p->service_type == MO_CS_FB) ||
       (nas_conn_est_cnf_p->service_type == MO_CS_FB_EMRGNCY_CALL))) {
    if (ue_context_p->sgs_context != NULL) {
      ue_context_p->sgs_context->csfb_service_type = CSFB_SERVICE_MO_CALL;
    } else {
      OAILOG_ERROR_UE(LOG_MME_APP, emm_context_p->_imsi64,
                      "SGS context doesn't exist for UE" MME_UE_S1AP_ID_FMT
                      "\n",
                      nas_conn_est_cnf_p->ue_id);
      mme_app_notify_service_reject_to_nas(
          ue_context_p->mme_ue_s1ap_id, EMM_CAUSE_CONGESTION,
          INITIAL_CONTEXT_SETUP_PROCEDURE_FAILED);
      OAILOG_FUNC_OUT(LOG_MME_APP);
    }
    if (nas_conn_est_cnf_p->service_type == MO_CS_FB_EMRGNCY_CALL) {
      ue_context_p->sgs_context->is_emergency_call = true;
    }
  }
  if ((ue_context_p->sgs_context) &&
      (ue_context_p->sgs_context->csfb_service_type == CSFB_SERVICE_MT_CALL)) {
    if (nas_conn_est_cnf_p->csfb_response == CSFB_REJECTED_BY_UE) {
      /* CSFB MT calll rejected by user, send sgsap-paging reject to VLR */
      if ((rc = mme_app_send_sgsap_paging_reject(
               ue_context_p, emm_context_p->_imsi64,
               emm_context_p->_imsi.length,
               SGS_CAUSE_MT_CSFB_CALL_REJECTED_BY_USER)) != RETURNok) {
        OAILOG_WARNING_UE(
            LOG_MME_APP, emm_context_p->_imsi64,
            "Failed to send SGSAP-Paging Reject for imsi with reject cause:"
            "SGS_CAUSE_MT_CSFB_CALL_REJECTED_BY_USER\n");
      }
      OAILOG_FUNC_OUT(LOG_MME_APP);
    }
  }
  message_p = DEPRECATEDitti_alloc_new_message_fatal(
      TASK_MME_APP, MME_APP_CONNECTION_ESTABLISHMENT_CNF);
  establishment_cnf_p =
      &message_p->ittiMsg.mme_app_connection_establishment_cnf;

  establishment_cnf_p->ue_id = nas_conn_est_cnf_p->ue_id;

  if ((ue_context_p->sgs_context != NULL) &&
      ((ue_context_p->sgs_context->csfb_service_type == CSFB_SERVICE_MT_CALL) ||
       (ue_context_p->sgs_context->csfb_service_type ==
        CSFB_SERVICE_MO_CALL))) {
    establishment_cnf_p->presencemask |= S1AP_CSFB_INDICATOR_PRESENT;
    if (ue_context_p->sgs_context->is_emergency_call == true) {
      establishment_cnf_p->cs_fallback_indicator = CSFB_HIGH_PRIORITY;
      ue_context_p->sgs_context->is_emergency_call = false;
    } else {
      establishment_cnf_p->cs_fallback_indicator = CSFB_REQUIRED;
    }
  }
  OAILOG_DEBUG_UE(LOG_MME_APP, emm_context_p->_imsi64,
                  "CSFB Fallback indicator = (%d)\n",
                  establishment_cnf_p->cs_fallback_indicator);
  // Copy UE radio capabilities into message if it exists
  OAILOG_DEBUG_UE(LOG_MME_APP, emm_context_p->_imsi64,
                  "UE radio context already cached: %s\n",
                  ue_context_p->ue_radio_capability ? "yes" : "no");
  if (ue_context_p->ue_radio_capability) {
    establishment_cnf_p->ue_radio_capability =
        bstrcpy(ue_context_p->ue_radio_capability);
  }

  int j = 0;
  for (int i = 0; i < BEARERS_PER_UE; i++) {
    bearer_context_t* bc = ue_context_p->bearer_contexts[i];
    if (bc) {
      establishment_cnf_p->e_rab_id[j] =
          bc->ebi;  //+ EPS_BEARER_IDENTITY_FIRST;
      establishment_cnf_p->e_rab_level_qos_qci[j] = bc->qci;
      establishment_cnf_p->e_rab_level_qos_priority_level[j] =
          bc->priority_level;
      establishment_cnf_p->e_rab_level_qos_preemption_capability[j] =
          bc->preemption_capability;
      establishment_cnf_p->e_rab_level_qos_preemption_vulnerability[j] =
          bc->preemption_vulnerability;
      establishment_cnf_p->transport_layer_address[j] =
          fteid_ip_address_to_bstring(&bc->s_gw_fteid_s1u);
      establishment_cnf_p->gtp_teid[j] = bc->s_gw_fteid_s1u.teid;
      if (!j) {
        establishment_cnf_p->nas_pdu[j] = nas_conn_est_cnf_p->nas_msg;
        nas_conn_est_cnf_p->nas_msg = NULL;
        if (!establishment_cnf_p->nas_pdu[j]) {
          OAILOG_ERROR_UE(LOG_MME_APP, emm_context_p->_imsi64,
                          "No NAS PDU found ue " MME_UE_S1AP_ID_FMT "\n",
                          nas_conn_est_cnf_p->ue_id);
        }
      }
      j = j + 1;
    }
  }
  establishment_cnf_p->no_of_e_rabs = j;

  //#pragma message  "Check ue_context_p ambr"
  establishment_cnf_p->ue_ambr.br_ul = ue_context_p->subscribed_ue_ambr.br_ul;
  establishment_cnf_p->ue_ambr.br_dl = ue_context_p->subscribed_ue_ambr.br_dl;
  establishment_cnf_p->ue_ambr.br_unit =
      ue_context_p->subscribed_ue_ambr.br_unit;
  establishment_cnf_p->ue_security_capabilities_encryption_algorithms =
      ((uint16_t)emm_context_p->_ue_network_capability.eea & ~(1 << 7)) << 1;

  establishment_cnf_p->ue_security_capabilities_integrity_algorithms =
      ((uint16_t)emm_context_p->_ue_network_capability.eia & ~(1 << 7)) << 1;

  if (!((0 <= emm_context_p->_security.vector_index) &&
        (MAX_EPS_AUTH_VECTORS > emm_context_p->_security.vector_index))) {
    OAILOG_ERROR_UE(LOG_MME_APP, emm_context_p->_imsi64,
                    "Invalid security vector index %d",
                    emm_context_p->_security.vector_index);
    OAILOG_FUNC_OUT(LOG_MME_APP);
  }

  if (emm_context_p->_ue_network_capability.dcnr) {
    establishment_cnf_p->nr_ue_security_capabilities_present = true;
    establishment_cnf_p->nr_ue_security_capabilities_encryption_algorithms =
        emm_context_p->ue_additional_security_capability._5g_ea << 1;
    establishment_cnf_p->nr_ue_security_capabilities_integrity_algorithms =
        emm_context_p->ue_additional_security_capability._5g_ia << 1;
  }

  derive_keNB(
      emm_context_p->_vector[emm_context_p->_security.vector_index].kasme,
      emm_context_p->_security.kenb_ul_count.seq_num |
          (emm_context_p->_security.kenb_ul_count.overflow << 8),
      establishment_cnf_p->kenb);

  /* Genarate Next HOP key parameter */
  emm_context_p->_security.next_hop_chaining_count = 0;
  derive_NH(emm_context_p->_vector[emm_context_p->_security.vector_index].kasme,
            establishment_cnf_p->kenb, emm_context_p->_security.next_hop,
            &emm_context_p->_security.next_hop_chaining_count);

  OAILOG_DEBUG_UE(
      LOG_MME_APP, emm_context_p->_imsi64,
      "security_capabilities_encryption_algorithms 0x%04X\n",
      establishment_cnf_p->ue_security_capabilities_encryption_algorithms);
  OAILOG_DEBUG_UE(
      LOG_MME_APP, emm_context_p->_imsi64,
      "security_capabilities_integrity_algorithms  0x%04X\n",
      establishment_cnf_p->ue_security_capabilities_integrity_algorithms);

  message_p->ittiMsgHeader.imsi = emm_context_p->_imsi64;
  send_msg_to_task(&mme_app_task_zmq_ctx, TASK_S1AP, message_p);

  /*
   * Move the UE to ECM Connected State.However if S1-U bearer establishment
   * fails then we need to move the UE to idle. S1 Signaling connection gets
   * established via first DL NAS Trasnport message in some scenarios so check
   * the state first
   */
  if (ue_context_p->ecm_state != ECM_CONNECTED) {
    mme_app_desc_t* mme_app_desc_p = get_mme_nas_state(false);
    mme_ue_context_update_ue_sig_connection_state(
        &mme_app_desc_p->mme_ue_contexts, ue_context_p, ECM_CONNECTED);

    if ((ue_context_p->sgs_context) &&
        (ue_context_p->sgs_context->csfb_service_type ==
         CSFB_SERVICE_MT_CALL)) {
      /* send sgsap-Service Request to VLR */
      if (RETURNok !=
          (rc = mme_app_send_sgsap_service_request(
               ue_context_p->sgs_context->service_indicator, ue_context_p))) {
        OAILOG_ERROR_UE(LOG_MME_APP, emm_context_p->_imsi64,
                        "Failed to send CS-Service Request to SGS-Task for "
                        "ue-id:" MME_UE_S1AP_ID_FMT "\n",
                        ue_context_p->mme_ue_s1ap_id);
      }
    }
  }

  /* Start timer to wait for Initial UE Context Response from eNB
   * If timer expires treat this as failure of ongoing procedure and abort
   * corresponding NAS procedure such as ATTACH or SERVICE REQUEST. Send UE
   * context release command to eNB
   */
  if ((ue_context_p->initial_context_setup_rsp_timer.id = mme_app_start_timer(
           ue_context_p->initial_context_setup_rsp_timer.msec,
           TIMER_REPEAT_ONCE,
           mme_app_handle_initial_context_setup_rsp_timer_expiry,
           ue_context_p->mme_ue_s1ap_id)) == -1) {
    OAILOG_ERROR_UE(
        LOG_MME_APP, emm_context_p->_imsi64,
        "Failed to start initial context setup response timer for UE "
        "id " MME_UE_S1AP_ID_FMT " \n",
        ue_context_p->mme_ue_s1ap_id);
    ue_context_p->initial_context_setup_rsp_timer.id =
        MME_APP_TIMER_INACTIVE_ID;
  } else {
    ue_context_p->time_ics_rsp_timer_started = time(NULL);
    OAILOG_INFO_UE(
        LOG_MME_APP, emm_context_p->_imsi64,
        "MME APP : Sent Initial context Setup Request and Started guard timer "
        "for UE id " MME_UE_S1AP_ID_FMT " timer_id :%lx \n",
        ue_context_p->mme_ue_s1ap_id,
        (long)ue_context_p->initial_context_setup_rsp_timer.id);
  }
  OAILOG_FUNC_OUT(LOG_MME_APP);
}

imsi64_t update_ue_context_and_indicate_to_nas(
    struct ue_mm_context_s* ue_context_p,
    itti_s1ap_initial_ue_message_t* const initial_pP, bool is_mm_ctx_new) {
  OAILOG_FUNC_IN(LOG_MME_APP);
  imsi64_t imsi64 = INVALID_IMSI64;
  ue_context_p->sctp_assoc_id_key = initial_pP->sctp_assoc_id;
  ue_context_p->e_utran_cgi = initial_pP->ecgi;
  // Notify S1AP about the mapping between mme_ue_s1ap_id and
  // sctp assoc id + enb_ue_s1ap_id
  notify_s1ap_new_ue_mme_s1ap_id_association(ue_context_p);
  s_tmsi_t s_tmsi = {0};
  if (initial_pP->is_s_tmsi_valid) {
    s_tmsi = initial_pP->opt_s_tmsi;
  } else {
    s_tmsi.mme_code = 0;
    s_tmsi.m_tmsi = INVALID_M_TMSI;
  }
  OAILOG_INFO_UE(LOG_MME_APP, ue_context_p->emm_context._imsi64,
                 "INITIAL_UE_MESSAGE RCVD \n"
                 "mme_ue_s1ap_id  = %d\n"
                 "enb_ue_s1ap_id  = %d\n",
                 ue_context_p->mme_ue_s1ap_id, ue_context_p->enb_ue_s1ap_id);
  OAILOG_DEBUG(LOG_MME_APP, "Is S-TMSI Valid - (%d)\n",
               initial_pP->is_s_tmsi_valid);

  OAILOG_INFO_UE(LOG_MME_APP, ue_context_p->emm_context._imsi64,
                 "Sending NAS Establishment Indication to NAS for ue_id "
                 "= " MME_UE_S1AP_ID_FMT "\n",
                 ue_context_p->mme_ue_s1ap_id);

  mme_ue_s1ap_id_t ue_id = ue_context_p->mme_ue_s1ap_id;
  nas_proc_establish_ind(ue_context_p->mme_ue_s1ap_id, is_mm_ctx_new,
                         initial_pP->tai, initial_pP->ecgi,
                         (as_cause_t)initial_pP->rrc_establishment_cause,
                         s_tmsi, &initial_pP->nas);

  initial_pP->nas = NULL;
  /* In case duplicate attach handling, ue_context_p might be removed
   * Before accessing ue_context_p, we shall validate whether UE context
   * exists or not
   */
  if (INVALID_MME_UE_S1AP_ID != ue_id) {
    proto_map_uint32_ue_context_t* mme_app_state_ue_map = get_mme_ue_state();
    if (mme_app_state_ue_map->get(ue_id, &ue_context_p) == magma::PROTO_MAP_OK) {
      imsi64 = ue_context_p->emm_context._imsi64;
    }
  }
  OAILOG_FUNC_RETURN(LOG_MME_APP, imsi64);
}

// sent by S1AP
//------------------------------------------------------------------------------
imsi64_t mme_app_handle_initial_ue_message(
    mme_app_desc_t* mme_app_desc_p,
    itti_s1ap_initial_ue_message_t* const initial_pP) {
  OAILOG_FUNC_IN(LOG_MME_APP);
  struct ue_mm_context_s* ue_context_p = NULL;
  bool is_guti_valid = false;
  bool is_mm_ctx_new = false;
  enb_s1ap_id_key_t enb_s1ap_id_key = INVALID_ENB_UE_S1AP_ID_KEY;
  imsi64_t imsi64 = INVALID_IMSI64;

  OAILOG_INFO(LOG_MME_APP, "Received MME_APP_INITIAL_UE_MESSAGE from S1AP\n");

  if (initial_pP->mme_ue_s1ap_id != INVALID_MME_UE_S1AP_ID) {
    OAILOG_ERROR(LOG_MME_APP,
                 "MME UE S1AP Id (" MME_UE_S1AP_ID_FMT
                 ") is already assigned\n",
                 initial_pP->mme_ue_s1ap_id);
    OAILOG_FUNC_RETURN(LOG_MME_APP, imsi64);
  }
  // Check if there is any existing UE context using S-TMSI/GUTI
  if (initial_pP->is_s_tmsi_valid) {
    OAILOG_DEBUG(
        LOG_MME_APP,
        "INITIAL UE Message: Valid mme_code %u and S-TMSI %u received from "
        "eNB.\n",
        initial_pP->opt_s_tmsi.mme_code, initial_pP->opt_s_tmsi.m_tmsi);
    guti_t guti = {};
    guti.m_tmsi = INVALID_M_TMSI;
    plmn_t plmn;
    COPY_PLMN(plmn, (initial_pP->tai.plmn));
    is_guti_valid =
        mme_app_construct_guti(&plmn, &(initial_pP->opt_s_tmsi), &guti);
    if (is_guti_valid) {
      ue_context_p =
          mme_ue_context_exists_guti(&mme_app_desc_p->mme_ue_contexts, &guti);
      if (ue_context_p) {
        initial_pP->mme_ue_s1ap_id = ue_context_p->mme_ue_s1ap_id;
        if (ue_context_p->enb_s1ap_id_key != INVALID_ENB_UE_S1AP_ID_KEY) {
          /*
           * Ideally this should never happen. When UE moves to IDLE,
           * this key is set to INVALID.
           * Note - This can happen if eNB detects RLF late and by that time
           * UE sends Initial NAS message via new RRC connection.
           * However if this key is valid, remove the key from the hashtable.
           */

          OAILOG_ERROR(LOG_MME_APP,
                       "MME_APP_INITAIL_UE_MESSAGE: enb_s1ap_id_key %ld has "
                       "valid value \n",
                       ue_context_p->enb_s1ap_id_key);
          // Inform s1ap for local cleanup of enb_ue_s1ap_id from ue context
          ue_context_p->ue_context_rel_cause = S1AP_INVALID_ENB_ID;
          if (ue_context_p->ecm_state == ECM_CONNECTED) {
            OAILOG_ERROR(LOG_MME_APP,
                         " Sending Release Access Bearer Req to SPGW for ue_id "
                         "= " MME_UE_S1AP_ID_FMT "\n",
                         ue_context_p->mme_ue_s1ap_id);
            mme_app_send_s11_release_access_bearers_req(
                ue_context_p, ue_context_p->emm_context._imsi64);
          } else {
            OAILOG_ERROR(LOG_MME_APP,
                         " Sending UE Context Release to S1AP for ue_id "
                         "= " MME_UE_S1AP_ID_FMT "\n",
                         ue_context_p->mme_ue_s1ap_id);
            mme_app_itti_ue_context_release(ue_context_p,
                                            ue_context_p->ue_context_rel_cause);
          }
          // Store the received initial ue message and process after releasing
          // previous s1 connection
          ue_context_p->initial_ue_message_for_invalid_enb_s1ap_id =
              reinterpret_cast<itti_s1ap_initial_ue_message_t*>(
                  calloc(1, sizeof(itti_s1ap_initial_ue_message_t)));
          memcpy(ue_context_p->initial_ue_message_for_invalid_enb_s1ap_id,
                 initial_pP, sizeof(itti_s1ap_initial_ue_message_t));
          ue_context_p->initial_ue_message_for_invalid_enb_s1ap_id->nas =
              bstrcpy(initial_pP->nas);
          OAILOG_FUNC_RETURN(LOG_MME_APP, imsi64);
        }
        // Update MME UE context with new enb_ue_s1ap_id
        ue_context_p->enb_ue_s1ap_id = initial_pP->enb_ue_s1ap_id;
        // regenerate the enb_s1ap_id_key as enb_ue_s1ap_id is changed.
        MME_APP_ENB_S1AP_ID_KEY(enb_s1ap_id_key, initial_pP->enb_id,
                                initial_pP->enb_ue_s1ap_id);
        // Update enb_s1ap_id_key in hashtable
        mme_ue_context_update_coll_keys(
            &mme_app_desc_p->mme_ue_contexts, ue_context_p, enb_s1ap_id_key,
            ue_context_p->mme_ue_s1ap_id, ue_context_p->emm_context._imsi64,
            ue_context_p->mme_teid_s11, &guti);
        imsi64 = ue_context_p->emm_context._imsi64;
        // Check if paging timer exists for UE and remove
        if (ue_context_p->paging_response_timer.id !=
            MME_APP_TIMER_INACTIVE_ID) {
          mme_app_stop_timer(ue_context_p->paging_response_timer.id);
          ue_context_p->paging_response_timer.id = MME_APP_TIMER_INACTIVE_ID;
          ue_context_p->time_paging_response_timer_started = 0;
          ue_context_p->paging_retx_count = 0;
        }
      } else {
        OAILOG_DEBUG(
            LOG_MME_APP, "No UE context found for MME code %u and S-TMSI %u\n",
            initial_pP->opt_s_tmsi.mme_code, initial_pP->opt_s_tmsi.m_tmsi);
      }
    } else {
      OAILOG_DEBUG(
          LOG_MME_APP,
          "No MME is configured with MME code %u received in S-TMSI %u from "
          "UE.\n",
          initial_pP->opt_s_tmsi.mme_code, initial_pP->opt_s_tmsi.m_tmsi);
    }
  } else {
    OAILOG_DEBUG(LOG_MME_APP,
                 "MME_APP_INITIAL_UE_MESSAGE from S1AP,without S-TMSI. \n");
  }
  // create a new ue context if ue_context is not found
  if (!(ue_context_p)) {
    OAILOG_DEBUG(LOG_MME_APP, "UE context doesn't exist -> create one\n");
    if (!(ue_context_p = mme_create_new_ue_context())) {
      /*
       * Error during ue context malloc
       */
      OAILOG_ERROR(LOG_MME_APP, "Failed to create new ue context \n");
      OAILOG_FUNC_RETURN(LOG_MME_APP, imsi64);
    }
    is_mm_ctx_new = true;
    // Allocate new mme_ue_s1ap_id
    ue_context_p->mme_ue_s1ap_id = mme_app_ctx_get_new_ue_id(
        &mme_app_desc_p->mme_app_ue_s1ap_id_generator);
    if (ue_context_p->mme_ue_s1ap_id == INVALID_MME_UE_S1AP_ID) {
      OAILOG_CRITICAL(
          LOG_MME_APP,
          "MME_APP_INITIAL_UE_MESSAGE. MME_UE_S1AP_ID allocation Failed.\n");
      mme_remove_ue_context(&mme_app_desc_p->mme_ue_contexts, ue_context_p);
      OAILOG_FUNC_RETURN(LOG_MME_APP, imsi64);
    }
    OAILOG_DEBUG_UE(LOG_MME_APP, imsi64,
                    "Allocated new MME UE context and new "
                    "(mme_ue_s1ap_id = %d)\n",
                    ue_context_p->mme_ue_s1ap_id);
    ue_context_p->enb_ue_s1ap_id = initial_pP->enb_ue_s1ap_id;
    MME_APP_ENB_S1AP_ID_KEY(ue_context_p->enb_s1ap_id_key, initial_pP->enb_id,
                            initial_pP->enb_ue_s1ap_id);

    if (mme_insert_ue_context(&mme_app_desc_p->mme_ue_contexts, ue_context_p) !=
        RETURNok) {
      OAILOG_ERROR_UE(
          LOG_MME_APP, imsi64,
          "Failed to insert UE contxt, MME UE S1AP Id: " MME_UE_S1AP_ID_FMT
          "\n",
          ue_context_p->mme_ue_s1ap_id);
      OAILOG_FUNC_RETURN(LOG_MME_APP, imsi64);
    }
  }

  imsi64 = update_ue_context_and_indicate_to_nas(ue_context_p, initial_pP,
                                                 is_mm_ctx_new);

  OAILOG_FUNC_RETURN(LOG_MME_APP, imsi64);
}

//------------------------------------------------------------------------------
void mme_app_handle_erab_setup_req(const mme_ue_s1ap_id_t ue_id,
                                   const ebi_t ebi, const bitrate_t mbr_dl,
                                   const bitrate_t mbr_ul,
                                   const bitrate_t gbr_dl,
                                   const bitrate_t gbr_ul, bstring nas_msg) {
  OAILOG_FUNC_IN(LOG_MME_APP);

  OAILOG_DEBUG(
      LOG_MME_APP,
      "Handle mme app e-rab setup request for ue-id " MME_UE_S1AP_ID_FMT "\n",
      ue_id);

  ue_mm_context_t* ue_context_p = mme_ue_context_exists_mme_ue_s1ap_id(ue_id);

  if (!ue_context_p) {
    OAILOG_ERROR(LOG_MME_APP,
                 "UE context doesn't exist for ue_id " MME_UE_S1AP_ID_FMT "\n",
                 ue_id);
    bdestroy_wrapper(&nas_msg);
    OAILOG_FUNC_OUT(LOG_MME_APP);
  }

  bearer_context_t* bearer_context =
      mme_app_get_bearer_context(ue_context_p, ebi);

  if (bearer_context) {
    MessageDef* message_p =
        itti_alloc_new_message(TASK_MME_APP, S1AP_E_RAB_SETUP_REQ);
    if (message_p == NULL) {
      OAILOG_WARNING_UE(
          LOG_MME_APP, ue_context_p->emm_context._imsi64,
          "Failed to allocate the memory for s1ap erab set request message\n");
      bdestroy_wrapper(&nas_msg);
      OAILOG_FUNC_OUT(LOG_MME_APP);
    }

    itti_s1ap_e_rab_setup_req_t* s1ap_e_rab_setup_req =
        &message_p->ittiMsg.s1ap_e_rab_setup_req;

    s1ap_e_rab_setup_req->mme_ue_s1ap_id = ue_context_p->mme_ue_s1ap_id;
    s1ap_e_rab_setup_req->enb_ue_s1ap_id = ue_context_p->enb_ue_s1ap_id;

    // E-RAB to Be Setup List
    s1ap_e_rab_setup_req->e_rab_to_be_setup_list.no_of_items = 1;
    s1ap_e_rab_setup_req->e_rab_to_be_setup_list.item[0].e_rab_id =
        bearer_context->ebi;
    s1ap_e_rab_setup_req->e_rab_to_be_setup_list.item[0]
        .e_rab_level_qos_parameters.allocation_and_retention_priority
        .pre_emption_capability = bearer_context->preemption_capability;
    s1ap_e_rab_setup_req->e_rab_to_be_setup_list.item[0]
        .e_rab_level_qos_parameters.allocation_and_retention_priority
        .pre_emption_vulnerability = bearer_context->preemption_vulnerability;
    s1ap_e_rab_setup_req->e_rab_to_be_setup_list.item[0]
        .e_rab_level_qos_parameters.allocation_and_retention_priority
        .priority_level = bearer_context->priority_level;
    s1ap_e_rab_setup_req->e_rab_to_be_setup_list.item[0]
        .e_rab_level_qos_parameters.gbr_qos_information
        .e_rab_maximum_bit_rate_downlink = mbr_dl;
    s1ap_e_rab_setup_req->e_rab_to_be_setup_list.item[0]
        .e_rab_level_qos_parameters.gbr_qos_information
        .e_rab_maximum_bit_rate_uplink = mbr_ul;
    s1ap_e_rab_setup_req->e_rab_to_be_setup_list.item[0]
        .e_rab_level_qos_parameters.gbr_qos_information
        .e_rab_guaranteed_bit_rate_downlink = gbr_dl;
    s1ap_e_rab_setup_req->e_rab_to_be_setup_list.item[0]
        .e_rab_level_qos_parameters.gbr_qos_information
        .e_rab_guaranteed_bit_rate_uplink = gbr_ul;
    s1ap_e_rab_setup_req->e_rab_to_be_setup_list.item[0]
        .e_rab_level_qos_parameters.qci = bearer_context->qci;

    s1ap_e_rab_setup_req->e_rab_to_be_setup_list.item[0].gtp_teid =
        bearer_context->s_gw_fteid_s1u.teid;
    s1ap_e_rab_setup_req->e_rab_to_be_setup_list.item[0]
        .transport_layer_address =
        fteid_ip_address_to_bstring(&bearer_context->s_gw_fteid_s1u);

    s1ap_e_rab_setup_req->e_rab_to_be_setup_list.item[0].nas_pdu = nas_msg;

    message_p->ittiMsgHeader.imsi = ue_context_p->emm_context._imsi64;
    send_msg_to_task(&mme_app_task_zmq_ctx, TASK_S1AP, message_p);
  } else {
    OAILOG_DEBUG_UE(LOG_MME_APP, ue_context_p->emm_context._imsi64,
                    "No bearer context found for ue-id " MME_UE_S1AP_ID_FMT
                    " ebi %u\n",
                    ue_id, ebi);
    bdestroy_wrapper(&nas_msg);
  }
  OAILOG_FUNC_OUT(LOG_MME_APP);
}

//------------------------------------------------------------------------------
void mme_app_handle_delete_session_rsp(
    mme_app_desc_t* mme_app_desc_p,
    const itti_s11_delete_session_response_t* const delete_sess_resp_pP)
//------------------------------------------------------------------------------
{
  struct ue_mm_context_s* ue_context_p = NULL;
  emm_cn_pdn_disconnect_rsp_t pdn_disconnect_rsp = {0};

  OAILOG_FUNC_IN(LOG_MME_APP);
  if (!delete_sess_resp_pP) {
    OAILOG_WARNING(LOG_MME_APP,
                   "message, itti_s11_delete_session_response_t received"
                   " from SGW is NULL \n");
    OAILOG_FUNC_OUT(LOG_MME_APP);
  }
  ue_context_p = mme_ue_context_exists_s11_teid(
      &mme_app_desc_p->mme_ue_contexts, delete_sess_resp_pP->teid);

  if (!ue_context_p) {
    OAILOG_WARNING(LOG_MME_APP,
                   "We didn't find this teid in list of UE: %08x\n",
                   delete_sess_resp_pP->teid);
    OAILOG_FUNC_OUT(LOG_MME_APP);
  }
  OAILOG_INFO_UE(
      LOG_MME_APP, ue_context_p->emm_context._imsi64,
      "Received S11_DELETE_SESSION_RESPONSE from S+P-GW with teid " TEID_FMT
      ", for ue id: " MME_UE_S1AP_ID_FMT ", lbi: %u\n ",
      delete_sess_resp_pP->teid, ue_context_p->mme_ue_s1ap_id,
      delete_sess_resp_pP->lbi);

  if (delete_sess_resp_pP->cause.cause_value != REQUEST_ACCEPTED) {
    OAILOG_WARNING_UE(
        LOG_MME_APP, ue_context_p->emm_context._imsi64,
        "***WARNING****S11 Delete Session Rsp: NACK received from SPGW : "
        "%08x\n",
        delete_sess_resp_pP->teid);
    increment_counter("mme_spgw_delete_session_rsp", 1, 1, "result", "failure");
  }
  increment_counter("mme_spgw_delete_session_rsp", 1, 1, "result", "success");
  /*
   * Updating statistics
   */
  update_mme_app_stats_s1u_bearer_sub();
  update_mme_app_stats_default_bearer_sub();
  if (ue_context_p->nb_active_pdn_contexts > 0) {
    ue_context_p->nb_active_pdn_contexts -= 1;
  }

  pdn_cid_t pid =
      ue_context_p->bearer_contexts[EBI_TO_INDEX(delete_sess_resp_pP->lbi)]
          ->pdn_cx_id;
  pdn_context_t* pdn_context = ue_context_p->pdn_contexts[pid];
  if (!pdn_context) {
    OAILOG_ERROR_UE(LOG_MME_APP, ue_context_p->emm_context._imsi64,
                    "PDN context is NULL for delete session rsp received"
                    " from SGW\n");
    OAILOG_FUNC_OUT(LOG_MME_APP);
  }
  switch (pdn_context->pdn_type) {
    case IPv4:
      mme_app_remove_ue_ipv4_addr((pdn_context)->paa.ipv4_address.s_addr,
                                  ue_context_p->emm_context._imsi64);
      break;
    case IPv6:
      mme_app_remove_ue_ipv6_addr((pdn_context)->paa.ipv6_address,
                                  ue_context_p->emm_context._imsi64);
      break;
    case IPv4_AND_v6:
      mme_app_remove_ue_ipv6_addr((pdn_context)->paa.ipv6_address,
                                  ue_context_p->emm_context._imsi64);
      mme_app_remove_ue_ipv4_addr((pdn_context)->paa.ipv4_address.s_addr,
                                  ue_context_p->emm_context._imsi64);
      break;
    default:
      OAILOG_ERROR_UE(LOG_MME_APP, ue_context_p->emm_context._imsi64,
                      "Invalid pdn_type received from spgw"
                      " from SGW is NULL \n");
      OAILOG_FUNC_OUT(LOG_MME_APP);
  }
  if (ue_context_p->emm_context.new_attach_info) {
    int bearer_idx = EBI_TO_INDEX(delete_sess_resp_pP->lbi);
    eps_bearer_release(&ue_context_p->emm_context, delete_sess_resp_pP->lbi,
                       &pid, &bearer_idx);
    if (ue_context_p->pdn_contexts[pid]) {
      mme_app_free_pdn_context(&ue_context_p->pdn_contexts[pid],
                               ue_context_p->emm_context._imsi64);
    }
    if (ue_context_p->nb_active_pdn_contexts == 0) {
      nas_delete_all_emm_procedures(&ue_context_p->emm_context);
      free_esm_context_content(&ue_context_p->emm_context.esm_ctx);
      proc_new_attach_req(&mme_app_desc_p->mme_ue_contexts, ue_context_p);
    }
    OAILOG_FUNC_OUT(LOG_MME_APP);
  }

  /* If VoLTE is enabled and UE has sent PDN Disconnect
   * send pdn disconnect response to NAS.
   * NAS will trigger deactivate Bearer Context Req to UE
   */
  if (ue_context_p->emm_context.esm_ctx.is_pdn_disconnect) {
    pdn_disconnect_rsp.ue_id = ue_context_p->mme_ue_s1ap_id;
    pdn_disconnect_rsp.lbi = delete_sess_resp_pP->lbi;
    if ((nas_proc_pdn_disconnect_rsp(&pdn_disconnect_rsp)) != RETURNok) {
      OAILOG_ERROR_UE(
          LOG_MME_APP, ue_context_p->emm_context._imsi64,
          "Failed to handle PDN Disconnect Response at NAS module for "
          "ue_id " MME_UE_S1AP_ID_FMT " and lbi:%u \n",
          ue_context_p->mme_ue_s1ap_id, pdn_disconnect_rsp.lbi);
    }
    OAILOG_FUNC_OUT(LOG_MME_APP);
  }

  if (ue_context_p->tau_accept_eps_ber_cntx_status &&
      (ue_context_p->nb_delete_sessions > 0)) {
    ue_context_p->nb_delete_sessions--;
    OAILOG_DEBUG_UE(
        LOG_MME_APP, ue_context_p->emm_context._imsi64,
        "Freeing the bearer context as tau_accept_eps_ber_cntx_status flag is "
        "set for "
        "ue_id " MME_UE_S1AP_ID_FMT " and lbi=%u\n",
        ue_context_p->mme_ue_s1ap_id, delete_sess_resp_pP->lbi);

    int bearer_idx = EBI_TO_INDEX(delete_sess_resp_pP->lbi);
    eps_bearer_release(&ue_context_p->emm_context, delete_sess_resp_pP->lbi,
                       &pid, &bearer_idx);
    if (ue_context_p->pdn_contexts[pid]) {
      mme_app_free_pdn_context(&ue_context_p->pdn_contexts[pid],
                               ue_context_p->emm_context._imsi64);
    }
    // Free bearer context entry
    if (ue_context_p->bearer_contexts[bearer_idx]) {
      free_wrapper((void**)&ue_context_p->bearer_contexts[bearer_idx]);
    }

    if (ue_context_p->nb_delete_sessions == 0) {
      send_tau_accept_with_eps_bearer_ctx_status(ue_context_p);
    }
    OAILOG_FUNC_OUT(LOG_MME_APP);
  }
  /*
   * If UE is already in idle state or if response received with
   * CONTEXT_NOT_FOUND, skip asking eNB to release UE context and just clean up
   * locally. This can happen during implicit detach and UE initiated detach
   * when UE sends detach req (type = switch off).
   */
  if (((ECM_IDLE == ue_context_p->ecm_state) ||
       (delete_sess_resp_pP->cause.cause_value == CONTEXT_NOT_FOUND)) &&
      (ue_context_p->nb_active_pdn_contexts == 0)) {
    ue_context_p->ue_context_rel_cause = S1AP_IMPLICIT_CONTEXT_RELEASE;
    // Notify S1AP to release S1AP UE context locally.
    mme_app_itti_ue_context_release(ue_context_p,
                                    ue_context_p->ue_context_rel_cause);
    // Send PUR,before removal of ue contexts
    if ((ue_context_p->send_ue_purge_request == true) &&
        (ue_context_p->hss_initiated_detach == false)) {
      mme_app_send_s6a_purge_ue_req(mme_app_desc_p, ue_context_p);
    }
    OAILOG_DEBUG_UE(LOG_MME_APP, ue_context_p->emm_context._imsi64,
                    "Deleting UE context associated in MME for "
                    "mme_ue_s1ap_id " MME_UE_S1AP_ID_FMT "\n ",
                    ue_context_p->mme_ue_s1ap_id);
    mme_remove_ue_context(&mme_app_desc_p->mme_ue_contexts, ue_context_p);
    OAILOG_FUNC_OUT(LOG_MME_APP);
  } else {
    if (ue_context_p->ue_context_rel_cause == S1AP_INVALID_CAUSE) {
      ue_context_p->ue_context_rel_cause = S1AP_NAS_DETACH;
    }
#if EMBEDDED_SGW
    /* If UE has rejected activate default eps bearer request message
     * delete the pdn context
     */
    if (ue_context_p->bearer_contexts[EBI_TO_INDEX(delete_sess_resp_pP->lbi)]) {
      pdn_cid_t pid =
          ue_context_p->bearer_contexts[EBI_TO_INDEX(delete_sess_resp_pP->lbi)]
              ->pdn_cx_id;
      if ((ue_context_p->pdn_contexts[pid]) &&
          (ue_context_p->pdn_contexts[pid]->ue_rej_act_def_ber_req)) {
        // Reset flag
        ue_context_p->pdn_contexts[pid]->ue_rej_act_def_ber_req = false;
        // Free the contents of PDN session
        pdn_connectivity_delete(&ue_context_p->emm_context, pid);
        // Free PDN context
        free_wrapper((void**)&ue_context_p->pdn_contexts[pid]);
        // Free bearer context entry
        for (uint8_t bid = 0; bid < BEARERS_PER_UE; bid++) {
          if ((ue_context_p->bearer_contexts[bid]) &&
              (ue_context_p->bearer_contexts[bid]->ebi ==
               delete_sess_resp_pP->lbi)) {
            free_wrapper((void**)&ue_context_p->bearer_contexts[bid]);
            break;
          }
        }
        OAILOG_FUNC_OUT(LOG_MME_APP);
      }
    }
#endif
    if (ue_context_p->nb_active_pdn_contexts > 0) {
      OAILOG_FUNC_OUT(LOG_MME_APP);
    }

    /* In case of Ue initiated explicit IMSI Detach or Combined EPS/IMSI detach
       Do not send UE Context Release Command to eNB before receiving SGs IMSI
       Detach Ack from MSC/VLR */
    if (ue_context_p->sgs_context != NULL) {
      if ((ue_context_p->sgs_detach_type ==
           SGS_EXPLICIT_UE_INITIATED_IMSI_DETACH_FROM_NONEPS) ||
          (ue_context_p->sgs_detach_type ==
           SGS_COMBINED_UE_INITIATED_IMSI_DETACH_FROM_EPS_N_NONEPS)) {
        OAILOG_FUNC_OUT(LOG_MME_APP);
      } else if (ue_context_p->sgs_context->ts9_timer.id ==
                 MME_APP_TIMER_INACTIVE_ID) {
        /* Notify S1AP to send UE Context Release Command to eNB or free
         * s1 context locally.
         */
        mme_app_itti_ue_context_release(ue_context_p,
                                        ue_context_p->ue_context_rel_cause);
        ue_context_p->ue_context_rel_cause = S1AP_INVALID_CAUSE;
      }
    } else {
      // Notify S1AP to send UE Context Release Command to eNB or free s1
      // context locally.
      mme_app_itti_ue_context_release(ue_context_p,
                                      ue_context_p->ue_context_rel_cause);
      ue_context_p->ue_context_rel_cause = S1AP_INVALID_CAUSE;
    }
  }
  OAILOG_FUNC_OUT(LOG_MME_APP);
}

//------------------------------------------------------------------------------
status_code_e mme_app_handle_create_sess_resp(
    mme_app_desc_t* mme_app_desc_p,
    itti_s11_create_session_response_t* const create_sess_resp_pP) {
  OAILOG_FUNC_IN(LOG_MME_APP);
  struct ue_mm_context_s* ue_context_p = NULL;
  bearer_context_t* current_bearer_p = NULL;
  ebi_t bearer_id = 0;
  status_code_e rc = RETURNok;
  emm_cn_cs_response_success_t nas_pdn_cs_respose_success = {};
  int num_successful_bearers = 0;

  if (create_sess_resp_pP == NULL) {
    OAILOG_ERROR(LOG_MME_APP,
                 "Invalid Create Session Response object received\n");
    OAILOG_FUNC_RETURN(LOG_MME_APP, RETURNerror);
  }

  ue_context_p = mme_ue_context_exists_s11_teid(
      &mme_app_desc_p->mme_ue_contexts, create_sess_resp_pP->teid);

  if (ue_context_p == NULL) {
    OAILOG_ERROR(LOG_MME_APP, "We didn't find this teid in list of UE: %08x\n",
                 create_sess_resp_pP->teid);
    OAILOG_FUNC_RETURN(LOG_MME_APP, RETURNerror);
  }

  OAILOG_INFO_UE(LOG_MME_APP, ue_context_p->emm_context._imsi64,
                 "Received S11_CREATE_SESSION_RESPONSE from S+P-GW for ue "
                 "id " MME_UE_S1AP_ID_FMT " with MME S11 teid = " TEID_FMT
                 ", cause = %d\n",
                 ue_context_p->mme_ue_s1ap_id, create_sess_resp_pP->teid,
                 create_sess_resp_pP->cause.cause_value);

  proc_tid_t transaction_identifier = 0;
  pdn_cid_t pdn_cx_id = 0;

  /* Whether SGW has created the session (IP address allocation, local GTP-U
   * end point creation etc.) successfully or not, it is indicated by cause
   * value in create session response message.
   * If cause value is not equal to "REQUEST_ACCEPTED" then this implies that
   * SGW could not allocate the resources for the requested session. In this
   * case, MME-APP sends PDN Connectivity fail message to NAS-ESM with the
   * "cause" received in S11 Create Session Response message.
   * NAS-ESM maps this "S11 cause" to "ESM cause" and sends it in PDN
   * Connectivity Reject message to the UE.
   */

  emm_cn_ula_or_csrsp_fail_t create_session_response_fail = {0};
  if (create_sess_resp_pP->cause.cause_value != REQUEST_ACCEPTED) {
    // Send PDN CONNECTIVITY FAIL message  to NAS layer
    OAILOG_DEBUG_UE(
        LOG_MME_APP, ue_context_p->emm_context._imsi64,
        "Create Session Response Cause value = (%d) for ue_id =(%u)\n",
        create_sess_resp_pP->cause.cause_value, ue_context_p->mme_ue_s1ap_id);
    create_session_response_fail.cause =
        (pdn_conn_rsp_cause_t)(create_sess_resp_pP->cause.cause_value);
    goto error_handling_csr_failure;
  }
  increment_counter("mme_spgw_create_session_rsp", 1, 1, "result", "success");
  //---------------------------------------------------------
  // Process itti_sgw_create_session_response_t.bearer_context_created
  //---------------------------------------------------------
  for (int i = 0;
       i < create_sess_resp_pP->bearer_contexts_created.num_bearer_context;
       i++) {
    bearer_id = create_sess_resp_pP->bearer_contexts_created.bearer_contexts[i]
                    .eps_bearer_id /* - 5 */;
    /*
     * Depending on s11 result we have to send reject or accept for bearers
     */
    if (ue_context_p->emm_context.esm_ctx.n_active_ebrs > BEARERS_PER_UE) {
      OAILOG_ERROR_UE(
          LOG_MME_APP, ue_context_p->emm_context._imsi64,
          "The total number of active EPS bearers has exceeded %d\n",
          ue_context_p->emm_context.esm_ctx.n_active_ebrs);
      OAILOG_FUNC_RETURN(LOG_MME_APP, RETURNerror);
    }
    if (create_sess_resp_pP->bearer_contexts_created.bearer_contexts[i]
            .cause.cause_value != REQUEST_ACCEPTED) {
      OAILOG_ERROR_UE(
          LOG_MME_APP, ue_context_p->emm_context._imsi64,
          "Cases where bearer cause != REQUEST_ACCEPTED are not handled\n");
      continue;
    }
    if (create_sess_resp_pP->bearer_contexts_created.bearer_contexts[i]
            .s1u_sgw_fteid.interface_type != S1_U_SGW_GTP_U) {
      OAILOG_ERROR_UE(
          LOG_MME_APP, ue_context_p->emm_context._imsi64,
          "Invalid S1U SGW GTP F-TEID interface type: %d (Expected: %d)\n",
          create_sess_resp_pP->bearer_contexts_created.bearer_contexts[i]
              .s1u_sgw_fteid.interface_type,
          S1_U_SGW_GTP_U);
      continue;
    }

    current_bearer_p = mme_app_get_bearer_context(ue_context_p, bearer_id);
    if (current_bearer_p == NULL) {
      OAILOG_ERROR_UE(LOG_MME_APP, ue_context_p->emm_context._imsi64,
                      "Failed to get bearer context for bearer Id (%d)\n",
                      bearer_id);
      continue;
    }

    update_mme_app_stats_default_bearer_add();

    if (!i) {
      pdn_cx_id = current_bearer_p->pdn_cx_id;
      /*
       * Store the S-GW teid
       */
      if ((pdn_cx_id < 0) || (pdn_cx_id >= MAX_APN_PER_UE)) {
        OAILOG_ERROR_UE(LOG_MME_APP, ue_context_p->emm_context._imsi64,
                        "Bad pdn id (%d) for bearer\n", pdn_cx_id);
        continue;
      }
      if (ue_context_p->pdn_contexts[pdn_cx_id]) {
        ue_context_p->pdn_contexts[pdn_cx_id]->s_gw_teid_s11_s4 =
            create_sess_resp_pP->s11_sgw_fteid.teid;
        memcpy(&ue_context_p->pdn_contexts[pdn_cx_id]->paa,
               &create_sess_resp_pP->paa, sizeof(paa_t));
        switch (create_sess_resp_pP->paa.pdn_type) {
          case IPv4:
          case IPv4_OR_v6:
            OAILOG_DEBUG_UE(
                LOG_MME_APP, ue_context_p->emm_context._imsi64,
                " ipv4 address received in create session response is :%x \n",
                create_sess_resp_pP->paa.ipv4_address.s_addr);
            mme_app_insert_ue_ipv4_addr(
                create_sess_resp_pP->paa.ipv4_address.s_addr,
                ue_context_p->emm_context._imsi64);
            break;
          case IPv6:
            OAILOG_DEBUG_UE(
                LOG_MME_APP, ue_context_p->emm_context._imsi64,
                " ipv6 address received in create session response is "
                ":%04x:%04x:%04x:%04x:%04x:%04x:%04x:%04x \n",
                NIP6ADDR(&create_sess_resp_pP->paa.ipv6_address));
            mme_app_insert_ue_ipv6_addr(create_sess_resp_pP->paa.ipv6_address,
                                        ue_context_p->emm_context._imsi64);
            break;
          case IPv4_AND_v6:
            OAILOG_DEBUG_UE(
                LOG_MME_APP, ue_context_p->emm_context._imsi64,
                " ipv4v6 address received in create session response is "
                "ipv4:%x, ipv6: %04x:%04x:%04x:%04x:%04x:%04x:%04x:%04x \n",
                create_sess_resp_pP->paa.ipv4_address.s_addr,
                NIP6ADDR(&create_sess_resp_pP->paa.ipv6_address));
            mme_app_insert_ue_ipv4_addr(
                create_sess_resp_pP->paa.ipv4_address.s_addr,
                ue_context_p->emm_context._imsi64);

            mme_app_insert_ue_ipv6_addr(create_sess_resp_pP->paa.ipv6_address,
                                        ue_context_p->emm_context._imsi64);
            break;
          default:
            OAILOG_ERROR_UE(
                LOG_MME_APP, ue_context_p->emm_context._imsi64,
                " Unknown PDN type(%d) received in create session response\n",
                create_sess_resp_pP->paa.pdn_type);
            OAILOG_FUNC_RETURN(LOG_MME_APP, RETURNerror);
        }
      }
      transaction_identifier = current_bearer_p->transaction_identifier;
    }

    current_bearer_p->s_gw_fteid_s1u =
        create_sess_resp_pP->bearer_contexts_created.bearer_contexts[i]
            .s1u_sgw_fteid;
    current_bearer_p->p_gw_fteid_s5_s8_up =
        create_sess_resp_pP->bearer_contexts_created.bearer_contexts[i]
            .s5_s8_u_pgw_fteid;
    OAILOG_DEBUG_UE(LOG_MME_APP, ue_context_p->emm_context._imsi64,
                    "S1U S-GW teid   = (%u)\n"
                    "S5/S8U PGW teid = (%u)\n",
                    current_bearer_p->s_gw_fteid_s1u.teid,
                    current_bearer_p->p_gw_fteid_s5_s8_up.teid);

    // if modified by pgw
    if (create_sess_resp_pP->bearer_contexts_created.bearer_contexts[i]
            .bearer_level_qos) {
      current_bearer_p->qci =
          create_sess_resp_pP->bearer_contexts_created.bearer_contexts[i]
              .bearer_level_qos->qci;
      current_bearer_p->priority_level =
          create_sess_resp_pP->bearer_contexts_created.bearer_contexts[i]
              .bearer_level_qos->pl;
      current_bearer_p->preemption_vulnerability =
          (pre_emption_vulnerability_t)
              create_sess_resp_pP->bearer_contexts_created.bearer_contexts[i]
                  .bearer_level_qos->pvi;
      current_bearer_p->preemption_capability =
          (pre_emption_capability_t)create_sess_resp_pP->bearer_contexts_created
              .bearer_contexts[i]
              .bearer_level_qos->pci;

      // TODO should be set in NAS_PDN_CONNECTIVITY_RSP message
      current_bearer_p->esm_ebr_context.gbr_dl =
          create_sess_resp_pP->bearer_contexts_created.bearer_contexts[i]
              .bearer_level_qos->gbr.br_dl;
      current_bearer_p->esm_ebr_context.gbr_ul =
          create_sess_resp_pP->bearer_contexts_created.bearer_contexts[i]
              .bearer_level_qos->gbr.br_ul;
      current_bearer_p->esm_ebr_context.mbr_dl =
          create_sess_resp_pP->bearer_contexts_created.bearer_contexts[i]
              .bearer_level_qos->mbr.br_dl;
      current_bearer_p->esm_ebr_context.mbr_ul =
          create_sess_resp_pP->bearer_contexts_created.bearer_contexts[i]
              .bearer_level_qos->mbr.br_ul;
      OAILOG_DEBUG_UE(LOG_MME_APP, ue_context_p->emm_context._imsi64,
                      "Set qci %u in bearer %u\n", current_bearer_p->qci,
                      bearer_id);
    } else {
      OAILOG_DEBUG_UE(LOG_MME_APP, ue_context_p->emm_context._imsi64,
                      "Set qci %u in bearer %u (qos not modified by P-GW)\n",
                      current_bearer_p->qci, bearer_id);
    }
    ++num_successful_bearers;
  }
  if (num_successful_bearers == 0) {
    // Send PDN CONNECTIVITY FAIL message to NAS layer, if none of the bearer
    // could be allocated
    create_session_response_fail.cause = CAUSE_NO_RESOURCES_AVAILABLE;
    goto error_handling_csr_failure;
  }
  /* Send Create Session Response to NAS module */
  nas_pdn_cs_respose_success.pdn_cid = pdn_cx_id;
  nas_pdn_cs_respose_success.pti = transaction_identifier;  // NAS internal ref

  /* In Create session response IPv6 prefix + interface identifier is sent.
   * Copy only the interface identifier to be sent in NAS ESM message
   */
  if (create_sess_resp_pP->paa.pdn_type == IPv4) {
    nas_pdn_cs_respose_success.pdn_addr =
        paa_to_bstring(&create_sess_resp_pP->paa);
  } else {
    paa_t paa_temp;
    paa_temp.pdn_type = create_sess_resp_pP->paa.pdn_type;
    paa_temp.ipv6_prefix_length = create_sess_resp_pP->paa.ipv6_prefix_length;
    memcpy(
        &paa_temp.ipv6_address,
        &create_sess_resp_pP->paa.ipv6_address.s6_addr[IPV6_INTERFACE_ID_LEN],
        IPV6_INTERFACE_ID_LEN);
    if (create_sess_resp_pP->paa.pdn_type == IPv4_AND_v6) {
      paa_temp.ipv4_address = create_sess_resp_pP->paa.ipv4_address;
    }
    nas_pdn_cs_respose_success.pdn_addr = paa_to_bstring(&paa_temp);
  }
  if (!nas_pdn_cs_respose_success.pdn_addr) {
    OAILOG_ERROR_UE(LOG_MME_APP, ue_context_p->emm_context._imsi64,
                    "Error in converting PAA to bstring\n");
    OAILOG_FUNC_RETURN(LOG_MME_APP, RETURNerror);
  }
  nas_pdn_cs_respose_success.pdn_type = create_sess_resp_pP->paa.pdn_type;

  // ASSUME NO HO now

  nas_pdn_cs_respose_success.ue_id = ue_context_p->mme_ue_s1ap_id;
  nas_pdn_cs_respose_success.ebi = bearer_id;
  nas_pdn_cs_respose_success.qci = current_bearer_p->qci;
  nas_pdn_cs_respose_success.prio_level = current_bearer_p->priority_level;
  nas_pdn_cs_respose_success.pre_emp_vulnerability =
      current_bearer_p->preemption_vulnerability;
  nas_pdn_cs_respose_success.pre_emp_capability =
      current_bearer_p->preemption_capability;
  nas_pdn_cs_respose_success.sgw_s1u_fteid = current_bearer_p->s_gw_fteid_s1u;
  // optional IE
  nas_pdn_cs_respose_success.ambr.br_ul =
      ue_context_p->subscribed_ue_ambr.br_ul;
  nas_pdn_cs_respose_success.ambr.br_dl =
      ue_context_p->subscribed_ue_ambr.br_dl;

  // This IE is not applicable for TAU/RAU/Handover.
  // If PGW decides to return PCO to the UE, PGW shall send PCO to
  // SGW. If SGW receives the PCO IE, SGW shall forward it to MME/SGSN.
  if (create_sess_resp_pP->pco.num_protocol_or_container_id) {
    copy_protocol_configuration_options(&nas_pdn_cs_respose_success.pco,
                                        &create_sess_resp_pP->pco);
    clear_protocol_configuration_options(&create_sess_resp_pP->pco);
  }

  nas_proc_cs_respose_success(&nas_pdn_cs_respose_success);
  OAILOG_FUNC_RETURN(LOG_MME_APP, rc);

error_handling_csr_failure:
  increment_counter("mme_spgw_create_session_rsp", 1, 1, "result", "failure");
  bearer_id =
      create_sess_resp_pP->bearer_contexts_marked_for_removal.bearer_contexts[0]
          .eps_bearer_id;
  current_bearer_p = mme_app_get_bearer_context(ue_context_p, bearer_id);
  if (current_bearer_p) {
    transaction_identifier = current_bearer_p->transaction_identifier;
  }
  create_session_response_fail.pti = transaction_identifier;
  create_session_response_fail.ue_id = ue_context_p->mme_ue_s1ap_id;
  OAILOG_ERROR_UE(
      LOG_MME_APP, ue_context_p->emm_context._imsi64,
      "Handling Create Session Response failure for ue_id = " MME_UE_S1AP_ID_FMT
      ", bearer id = (%d), pti = (%d)",
      ue_context_p->mme_ue_s1ap_id, bearer_id, transaction_identifier);
  rc = nas_proc_ula_or_csrsp_fail(&create_session_response_fail);
  OAILOG_FUNC_RETURN(LOG_MME_APP, rc);
}

//------------------------------------------------------------------------------
static void mme_app_validate_erabs_rcvd_in_icsr(
    struct ue_mm_context_s* ue_context_p,
    itti_mme_app_initial_context_setup_rsp_t* const initial_ctxt_setup_rsp_p,
    itti_s11_modify_bearer_request_t* s11_modify_bearer_request, uint8_t* idx) {
  OAILOG_FUNC_IN(LOG_MME_APP);
  for (uint8_t item = 0;
       item < initial_ctxt_setup_rsp_p->e_rab_setup_list.no_of_items; item++) {
    if ((mme_app_get_bearer_context(
            ue_context_p,
            initial_ctxt_setup_rsp_p->e_rab_setup_list.item[item].e_rab_id)) ==
        NULL) {
      s11_modify_bearer_request->bearer_contexts_to_be_removed
          .bearer_contexts[(*idx)++]
          .eps_bearer_id =
          initial_ctxt_setup_rsp_p->e_rab_setup_list.item[item].e_rab_id;
    }
  }
  OAILOG_FUNC_OUT(LOG_MME_APP);
}

//------------------------------------------------------------------------------
static void mme_app_populate_bearer_contexts_to_be_removed(
    struct ue_mm_context_s* ue_context_p,
    itti_mme_app_initial_context_setup_rsp_t* const initial_ctxt_setup_rsp_p,
    itti_s11_modify_bearer_request_t* s11_modify_bearer_request, int idx,
    uint8_t* bc_to_be_removed_idx) {
  OAILOG_FUNC_IN(LOG_MME_APP);
  pdn_cid_t pcid = 0;

  for (uint8_t item = 0;
       item < initial_ctxt_setup_rsp_p->e_rab_failed_to_setup_list.no_of_items;
       item++) {
    if ((ue_context_p->bearer_contexts[idx]) &&
        (ue_context_p->bearer_contexts[idx]->ebi ==
         initial_ctxt_setup_rsp_p->e_rab_failed_to_setup_list.item[item]
             .e_rab_id)) {
      s11_modify_bearer_request->bearer_contexts_to_be_removed
          .bearer_contexts[*bc_to_be_removed_idx]
          .eps_bearer_id =
          initial_ctxt_setup_rsp_p->e_rab_failed_to_setup_list.item[item]
              .e_rab_id;
      (*bc_to_be_removed_idx)++;
      // Remove the bearer context
      pcid = ue_context_p
                 ->bearer_contexts[EBI_TO_INDEX(
                     initial_ctxt_setup_rsp_p->e_rab_failed_to_setup_list
                         .item[item]
                         .e_rab_id)]
                 ->pdn_cx_id;
      OAILOG_INFO(
          LOG_NAS_ESM,
          "Releasing dedicated EPS bearer context for ebi %u for ue "
          "id " MME_UE_S1AP_ID_FMT "\n",
          initial_ctxt_setup_rsp_p->e_rab_failed_to_setup_list.item[item]
              .e_rab_id,
          ue_context_p->mme_ue_s1ap_id);

      int rc = esm_proc_eps_bearer_context_deactivate(
          &ue_context_p->emm_context, true,
          initial_ctxt_setup_rsp_p->e_rab_failed_to_setup_list.item[item]
              .e_rab_id,
          &pcid, &idx, NULL);
      if (rc != RETURNok) {
        OAILOG_ERROR(
            LOG_NAS_ESM,
            "Failed to release the dedicated EPS bearer context for "
            "ebi:%u for ue id " MME_UE_S1AP_ID_FMT "\n",
            initial_ctxt_setup_rsp_p->e_rab_failed_to_setup_list.item[item]
                .e_rab_id,
            ue_context_p->mme_ue_s1ap_id);
      }
      break;
    }  // end of ebi comparison
  }    // end of for

  OAILOG_FUNC_OUT(LOG_MME_APP);
}
//------------------------------------------------------------------------------
static void mme_app_populate_bearer_contexts_to_be_modified(
    struct ue_mm_context_s* ue_context_p,
    itti_mme_app_initial_context_setup_rsp_t* const initial_ctxt_setup_rsp_p,
    itti_s11_modify_bearer_request_t* s11_modify_bearer_request, int idx,
    uint8_t* bc_to_be_modified_idx, bool* bearer_found) {
  OAILOG_FUNC_IN(LOG_MME_APP);
  for (uint8_t item = 0;
       item < initial_ctxt_setup_rsp_p->e_rab_setup_list.no_of_items; item++) {
    if ((ue_context_p->bearer_contexts[idx]) &&
        (ue_context_p->bearer_contexts[idx]->ebi ==
         initial_ctxt_setup_rsp_p->e_rab_setup_list.item[item].e_rab_id)) {
      *bearer_found = true;
      s11_modify_bearer_request->bearer_contexts_to_be_modified
          .bearer_contexts[*bc_to_be_modified_idx]
          .eps_bearer_id =
          initial_ctxt_setup_rsp_p->e_rab_setup_list.item[item].e_rab_id;
      s11_modify_bearer_request->bearer_contexts_to_be_modified
          .bearer_contexts[*bc_to_be_modified_idx]
          .s1_eNB_fteid.teid =
          initial_ctxt_setup_rsp_p->e_rab_setup_list.item[item].gtp_teid;
      s11_modify_bearer_request->bearer_contexts_to_be_modified
          .bearer_contexts[*bc_to_be_modified_idx]
          .s1_eNB_fteid.interface_type = S1_U_ENODEB_GTP_U;
      if (IPV4_ADDRESS_SIZE ==
          blength(initial_ctxt_setup_rsp_p->e_rab_setup_list.item[item]
                      .transport_layer_address)) {
        s11_modify_bearer_request->bearer_contexts_to_be_modified
            .bearer_contexts[*bc_to_be_modified_idx]
            .s1_eNB_fteid.ipv4 = 1;
        memcpy(&s11_modify_bearer_request->bearer_contexts_to_be_modified
                    .bearer_contexts[*bc_to_be_modified_idx]
                    .s1_eNB_fteid.ipv4_address,
               initial_ctxt_setup_rsp_p->e_rab_setup_list.item[item]
                   .transport_layer_address->data,
               blength(initial_ctxt_setup_rsp_p->e_rab_setup_list.item[item]
                           .transport_layer_address));
      } else if (IPV6_ADDRESS_SIZE ==
                 blength(initial_ctxt_setup_rsp_p->e_rab_setup_list.item[item]
                             .transport_layer_address)) {
        s11_modify_bearer_request->bearer_contexts_to_be_modified
            .bearer_contexts[*bc_to_be_modified_idx]
            .s1_eNB_fteid.ipv6 = 1;
        memcpy(&s11_modify_bearer_request->bearer_contexts_to_be_modified
                    .bearer_contexts[*bc_to_be_modified_idx]
                    .s1_eNB_fteid.ipv6_address,
               initial_ctxt_setup_rsp_p->e_rab_setup_list.item[item]
                   .transport_layer_address->data,
               blength(initial_ctxt_setup_rsp_p->e_rab_setup_list.item[item]
                           .transport_layer_address));
      } else {
        OAILOG_ERROR_UE(
            LOG_MME_APP, ue_context_p->emm_context._imsi64,
            "Invalid IP address of %d bytes found for MME UE S1AP "
            "Id: " MME_UE_S1AP_ID_FMT " (4 or 16 bytes was expected)\n",
            blength(initial_ctxt_setup_rsp_p->e_rab_setup_list.item[item]
                        .transport_layer_address),
            ue_context_p->mme_ue_s1ap_id);
      }
      bdestroy_wrapper(&initial_ctxt_setup_rsp_p->e_rab_setup_list.item[item]
                            .transport_layer_address);
      (*bc_to_be_modified_idx)++;
      break;
    }  // end of if
  }    // end of for loop

  OAILOG_FUNC_OUT(LOG_MME_APP);
}
//------------------------------------------------------------------------------
static void mme_app_build_modify_bearer_request_message(
    struct ue_mm_context_s* ue_context_p,
    itti_mme_app_initial_context_setup_rsp_t* const initial_ctxt_setup_rsp_p,
    itti_s11_modify_bearer_request_t* s11_modify_bearer_request, uint8_t* pid,
    uint8_t* bc_to_be_removed_idx) {
  OAILOG_FUNC_IN(LOG_MME_APP);
  uint8_t bc_to_be_modified_idx = 0;
  bool bearer_found = false;

  /* For every PDN, compare the bearer ids against the e_rab_setup_list
   * and e_rab_failed_to_setup_list received in ICS Rsp.
   * If the bearer id is found in e_rab_setup_list of ICS Rsp,
   * add it to bearer_contexts_to_be_modified list in MBR.
   * If the bearer id is found in e_rab_failed_to_setup_list
   * add it to bearer_contexts_to_be_removed list in MBR*/
  for (uint8_t bid = 0; bid < BEARERS_PER_UE; bid++) {
    int idx = ue_context_p->pdn_contexts[*pid]->bearer_contexts[bid];
    if (idx < 0) {
      continue;
    }
    // Reset flag
    bearer_found = false;
    // Helper function to populate bearer_contexts_to_be_modified in MBR
    mme_app_populate_bearer_contexts_to_be_modified(
        ue_context_p, initial_ctxt_setup_rsp_p, s11_modify_bearer_request, idx,
        &bc_to_be_modified_idx, &bearer_found);
    if (!bearer_found) {
      mme_app_populate_bearer_contexts_to_be_removed(
          ue_context_p, initial_ctxt_setup_rsp_p, s11_modify_bearer_request,
          idx, bc_to_be_removed_idx);
    }  // end of if(!bearer_found)
  }    // end of bid for loop
  // Fill the common parameters
  ue_context_p->pdn_contexts[*pid]
      ->s_gw_address_s11_s4.address.ipv4_address.s_addr =
      mme_config.e_dns_emulation.sgw_ip_addr[0].s_addr;

  s11_modify_bearer_request->edns_peer_ip.addr_v4.sin_addr.s_addr =
      ue_context_p->pdn_contexts[*pid]
          ->s_gw_address_s11_s4.address.ipv4_address.s_addr;
  s11_modify_bearer_request->edns_peer_ip.addr_v4.sin_family = AF_INET;

  s11_modify_bearer_request->teid =
      ue_context_p->pdn_contexts[*pid]->s_gw_teid_s11_s4;

  s11_modify_bearer_request->bearer_contexts_to_be_modified.num_bearer_context =
      bc_to_be_modified_idx;
  s11_modify_bearer_request->bearer_contexts_to_be_removed.num_bearer_context =
      *bc_to_be_removed_idx;
  s11_modify_bearer_request->mme_fq_csid.node_id_type =
      GLOBAL_UNICAST_IPv4;                          // TODO
  s11_modify_bearer_request->mme_fq_csid.csid = 0;  // TODO
  memset(&s11_modify_bearer_request->indication_flags, 0,
         sizeof(s11_modify_bearer_request->indication_flags));
  s11_modify_bearer_request->rat_type = RAT_EUTRAN;
  // S11 stack specific parameter. Not used in standalone epc mode
  s11_modify_bearer_request->trxn = NULL;

  OAILOG_INFO_UE(
      LOG_MME_APP, ue_context_p->emm_context._imsi64,
      "Sending S11 MODIFY BEARER REQ to SPGW for ue_id = " MME_UE_S1AP_ID_FMT
      ", teid = (%u)\n",
      initial_ctxt_setup_rsp_p->ue_id, s11_modify_bearer_request->teid);

  OAILOG_FUNC_OUT(LOG_MME_APP);
}

//------------------------------------------------------------------------------
static status_code_e mme_app_send_modify_bearer_request_for_active_pdns(
    struct ue_mm_context_s* ue_context_p,
    itti_mme_app_initial_context_setup_rsp_t* const initial_ctxt_setup_rsp_p) {
  OAILOG_FUNC_IN(LOG_MME_APP);
  uint8_t bc_to_be_removed_idx = 0;
  // Send MBR per PDN
  for (uint8_t pid = 0; pid < ue_context_p->nb_active_pdn_contexts; pid++) {
    if (!ue_context_p->pdn_contexts[pid]) {
      continue;
    }
    MessageDef* message_p =
        itti_alloc_new_message(TASK_MME_APP, S11_MODIFY_BEARER_REQUEST);
    if (message_p == NULL) {
      OAILOG_ERROR_UE(
          LOG_MME_APP, ue_context_p->emm_context._imsi64,
          "Failed to allocate new ITTI message for S11 Modify Bearer Request "
          "for MME UE S1AP Id: " MME_UE_S1AP_ID_FMT
          " LBI %u"
          "\n",
          ue_context_p->mme_ue_s1ap_id,
          ue_context_p->pdn_contexts[pid]->default_ebi);
      OAILOG_FUNC_RETURN(LOG_MME_APP, RETURNerror);
    }
    itti_s11_modify_bearer_request_t* s11_modify_bearer_request =
        &message_p->ittiMsg.s11_modify_bearer_request;
    s11_modify_bearer_request->local_teid = ue_context_p->mme_teid_s11;
    // Delay Value in integer multiples of 50 millisecs, or zero
    s11_modify_bearer_request->delay_dl_packet_notif_req = 0;  // TODO

    message_p->ittiMsgHeader.imsi = ue_context_p->emm_context._imsi64;
    // Reset the index for every pdn
    bc_to_be_removed_idx = 0;
    // Include the erabs for which context is not present only once
    if (!pid) {
      /* Check if we have valid context for the erabs received in ICS Rsp
       * if not add them to the bearer_contexts_to_be_removed list
       */
      mme_app_validate_erabs_rcvd_in_icsr(
          ue_context_p, initial_ctxt_setup_rsp_p, s11_modify_bearer_request,
          &bc_to_be_removed_idx);
    }

    /* Sort the erabs and send MBR message per PDN to SPGW.
     * We receive a list of erabs in ICS Rsp in the order
     * they were established and they will not be sorted per PDN
     */
    mme_app_build_modify_bearer_request_message(
        ue_context_p, initial_ctxt_setup_rsp_p, s11_modify_bearer_request, &pid,
        &bc_to_be_removed_idx);

    send_s11_modify_bearer_request(ue_context_p,
                                   ue_context_p->pdn_contexts[pid], message_p);
  }  // end of for loop

  OAILOG_FUNC_RETURN(LOG_MME_APP, RETURNok);
}

//------------------------------------------------------------------------------
void mme_app_handle_initial_context_setup_rsp(
    itti_mme_app_initial_context_setup_rsp_t* const initial_ctxt_setup_rsp_p) {
  OAILOG_FUNC_IN(LOG_MME_APP);
  struct ue_mm_context_s* ue_context_p = NULL;

  OAILOG_INFO(LOG_MME_APP,
              "Received MME_APP_INITIAL_CONTEXT_SETUP_RSP from S1AP for ue_id "
              "= " MME_UE_S1AP_ID_FMT "\n",
              initial_ctxt_setup_rsp_p->ue_id);
  ue_context_p =
      mme_ue_context_exists_mme_ue_s1ap_id(initial_ctxt_setup_rsp_p->ue_id);

  if (ue_context_p == NULL) {
    OAILOG_ERROR(
        LOG_MME_APP,
        " We didn't find this mme_ue_s1ap_id in list of UE: " MME_UE_S1AP_ID_FMT
        "\n UE Context NULL...\n",
        initial_ctxt_setup_rsp_p->ue_id);
    OAILOG_FUNC_OUT(LOG_MME_APP);
  }

  /* Stop Initial context setup process guard timer,if running.
   * Do not process the message if timer is not running because
   * it means that the timer has already expired
   * and implicit detach is triggered.
   */
  if (ue_context_p->initial_context_setup_rsp_timer.id !=
      MME_APP_TIMER_INACTIVE_ID) {
    mme_app_stop_timer(ue_context_p->initial_context_setup_rsp_timer.id);
    ue_context_p->initial_context_setup_rsp_timer.id =
        MME_APP_TIMER_INACTIVE_ID;
    ue_context_p->time_ics_rsp_timer_started = 0;

    if (mme_app_send_modify_bearer_request_for_active_pdns(
            ue_context_p, initial_ctxt_setup_rsp_p) != RETURNok) {
      OAILOG_ERROR_UE(LOG_MME_APP, ue_context_p->emm_context._imsi64,
                      "Failed to send modify bearer request for UE id  %d \n",
                      ue_context_p->mme_ue_s1ap_id);
      OAILOG_FUNC_OUT(LOG_MME_APP);
    }
    /*
     * During Service request procedure,after initial context setup response
     * Send ULR, when UE moved from Idle to Connected and
     * flag location_info_confirmed_in_hss set to true during hss reset.
     */
    if (ue_context_p->location_info_confirmed_in_hss == true) {
      mme_app_send_s6a_update_location_req(ue_context_p);
    }
    if (ue_context_p->sgs_context) {
      ue_context_p->sgs_context->csfb_service_type = CSFB_SERVICE_NONE;
      // Reset mt_call_in_progress flag
      if (ue_context_p->sgs_context->mt_call_in_progress) {
        ue_context_p->sgs_context->mt_call_in_progress = false;
      }
    }
  }
  OAILOG_FUNC_OUT(LOG_MME_APP);
}

//------------------------------------------------------------------------------
void mme_app_update_stats_for_all_bearers(struct ue_mm_context_s* ue_context_p,
                                          pdn_context_t* pdn_contexts) {
  for (uint8_t bidx = 0; bidx < BEARERS_PER_UE; bidx++) {
    if ((pdn_contexts->bearer_contexts[bidx] != -1) &&
        (ue_context_p->bearer_contexts[pdn_contexts->bearer_contexts[bidx]])) {
      // Updating statistics for all the active bearers
      update_mme_app_stats_s1u_bearer_sub();
    }
  }
  OAILOG_FUNC_OUT(LOG_MME_APP);
}

//------------------------------------------------------------------------------
void mme_app_handle_release_access_bearers_resp(
    mme_app_desc_t* mme_app_desc_p,
    const itti_s11_release_access_bearers_response_t* const
        rel_access_bearers_rsp_pP,
    task_id_t originTaskId) {
  OAILOG_FUNC_IN(LOG_MME_APP);
  struct ue_mm_context_s* ue_context_p = NULL;

  ue_context_p = mme_ue_context_exists_s11_teid(
      &mme_app_desc_p->mme_ue_contexts, rel_access_bearers_rsp_pP->teid);

  if (ue_context_p == NULL) {
    OAILOG_ERROR(LOG_MME_APP,
                 "We didn't find this teid in list of UE: " TEID_FMT "\n",
                 rel_access_bearers_rsp_pP->teid);
    OAILOG_FUNC_OUT(LOG_MME_APP);
  }

  ue_context_p->nb_rabs--;
  if (originTaskId == TASK_SPGW) {
    for (uint8_t itr = 0; itr < MAX_APN_PER_UE; itr++) {
      if (ue_context_p->pdn_contexts[itr] &&
          (!ue_context_p->pdn_contexts[itr]->route_s11_messages_to_s8_task)) {
        mme_app_update_stats_for_all_bearers(ue_context_p,
                                             ue_context_p->pdn_contexts[itr]);
      }
    }
  } else if (originTaskId == TASK_SGW_S8) {
    for (uint8_t itr = 0; itr < MAX_APN_PER_UE; itr++) {
      if (ue_context_p->pdn_contexts[itr] &&
          (ue_context_p->pdn_contexts[itr]->route_s11_messages_to_s8_task)) {
        mme_app_update_stats_for_all_bearers(ue_context_p,
                                             ue_context_p->pdn_contexts[itr]);
      }
    }
  }

  // Send UE Context Release Command after receiving RAB rsps from both tasks
  if (ue_context_p->nb_rabs) {
    OAILOG_FUNC_OUT(LOG_MME_APP);
  }

  // Send UE Context Release Command
  mme_app_itti_ue_context_release(ue_context_p,
                                  ue_context_p->ue_context_rel_cause);
  if (ue_context_p->ue_context_rel_cause == S1AP_SCTP_SHUTDOWN_OR_RESET ||
      ue_context_p->ue_context_rel_cause == S1AP_INITIAL_CONTEXT_SETUP_FAILED) {
    // Just cleanup the MME APP state associated with s1.
    mme_ue_context_update_ue_sig_connection_state(
        &mme_app_desc_p->mme_ue_contexts, ue_context_p, ECM_IDLE);
    ue_context_p->ue_context_rel_cause = S1AP_INVALID_CAUSE;
  }
  OAILOG_FUNC_OUT(LOG_MME_APP);
}

//------------------------------------------------------------------------------
void mme_app_handle_s11_create_bearer_req(
    mme_app_desc_t* mme_app_desc_p,
    const itti_s11_create_bearer_request_t* const create_bearer_request_pP) {
  OAILOG_FUNC_IN(LOG_MME_APP);
  struct ue_mm_context_s* ue_context_p = NULL;
  emm_cn_activate_dedicated_bearer_req_t activate_ded_bearer_req = {0};

  ue_context_p = mme_ue_context_exists_s11_teid(
      &mme_app_desc_p->mme_ue_contexts, create_bearer_request_pP->teid);

  if (ue_context_p == NULL) {
    OAILOG_DEBUG(LOG_MME_APP,
                 "We didn't find this teid in list of UE: " TEID_FMT "\n",
                 create_bearer_request_pP->teid);
    OAILOG_FUNC_OUT(LOG_MME_APP);
  }

  // check if default bearer already created
  ebi_t linked_eps_bearer_id = create_bearer_request_pP->linked_eps_bearer_id;
  bearer_context_t* linked_bc =
      mme_app_get_bearer_context(ue_context_p, linked_eps_bearer_id);
  if (!linked_bc) {
    // May create default EPS bearer ?
    OAILOG_DEBUG_UE(
        LOG_MME_APP, ue_context_p->emm_context._imsi64,
        "We didn't find the default bearer context for linked bearer id %" PRIu8
        " of ue_id: " MME_UE_S1AP_ID_FMT "\n",
        linked_eps_bearer_id, ue_context_p->mme_ue_s1ap_id);
    OAILOG_FUNC_OUT(LOG_MME_APP);
  }

  pdn_cid_t cid = linked_bc->pdn_cx_id;

  mme_app_s11_proc_create_bearer_t* s11_proc_create_bearer =
      mme_app_create_s11_procedure_create_bearer(ue_context_p);
  s11_proc_create_bearer->proc.s11_trxn =
      (uintptr_t)create_bearer_request_pP->trxn;

  for (int i = 0;
       i < create_bearer_request_pP->bearer_contexts.num_bearer_context; i++) {
    //!!!!!!!!!!!!!!!!!!!!!!!!!!!!!!!!!!!!!!!!!!!!!!!!!!!!!!!!!!!!!!!!!!!!!!!!!!!!!!!!!!!
    // TODO THINK OF BEARER AGGREGATING SEVERAL SDFs, 1 bearer <-> (QCI, ARP)
    // TODO DELEGATE TO NAS THE CREATION OF THE BEARER
    //!!!!!!!!!!!!!!!!!!!!!!!!!!!!!!!!!!!!!!!!!!!!!!!!!!!!!!!!!!!!!!!!!!!!!!!!!!!!!!!!!!!
    const bearer_context_within_create_bearer_request_t* msg_bc =
        &create_bearer_request_pP->bearer_contexts.bearer_contexts[i];
    bearer_context_t* dedicated_bc = mme_app_create_bearer_context(
        ue_context_p, cid, msg_bc->eps_bearer_id, false);

    s11_proc_create_bearer->num_bearers++;
    s11_proc_create_bearer->bearer_status[EBI_TO_INDEX(dedicated_bc->ebi)] =
        S11_PROC_BEARER_PENDING;

    dedicated_bc->s_gw_fteid_s1u = msg_bc->s1u_sgw_fteid;
    dedicated_bc->p_gw_fteid_s5_s8_up = msg_bc->s5_s8_u_pgw_fteid;

    dedicated_bc->qci = msg_bc->bearer_level_qos.qci;
    dedicated_bc->priority_level = msg_bc->bearer_level_qos.pl;
    dedicated_bc->preemption_vulnerability =
        (pre_emption_vulnerability_t)msg_bc->bearer_level_qos.pvi;
    dedicated_bc->preemption_capability =
        (pre_emption_capability_t)msg_bc->bearer_level_qos.pci;

    // forward request to NAS
    activate_ded_bearer_req.ue_id = ue_context_p->mme_ue_s1ap_id;
    activate_ded_bearer_req.cid = cid;
    activate_ded_bearer_req.ebi = dedicated_bc->ebi;
    activate_ded_bearer_req.linked_ebi =
        ue_context_p->pdn_contexts[cid]->default_ebi;
    activate_ded_bearer_req.bearer_qos = msg_bc->bearer_level_qos;
    if (msg_bc->tft.numberofpacketfilters) {
      activate_ded_bearer_req.tft = reinterpret_cast<traffic_flow_template_t*>(
          calloc(1, sizeof(traffic_flow_template_t)));
      copy_traffic_flow_template(activate_ded_bearer_req.tft, &msg_bc->tft);
    }
    if (msg_bc->pco.num_protocol_or_container_id) {
      activate_ded_bearer_req.pco =
          reinterpret_cast<protocol_configuration_options_t*>(
              calloc(1, sizeof(protocol_configuration_options_t)));
      copy_protocol_configuration_options(activate_ded_bearer_req.pco,
                                          &msg_bc->pco);
    }
    if ((nas_proc_create_dedicated_bearer(&activate_ded_bearer_req)) !=
        RETURNok) {
      OAILOG_ERROR_UE(LOG_MME_APP, ue_context_p->emm_context._imsi64,
                      "Failed to handle bearer activation at NAS module for "
                      "ue_id " MME_UE_S1AP_ID_FMT "\n",
                      ue_context_p->mme_ue_s1ap_id);
    }
  }
  OAILOG_FUNC_OUT(LOG_MME_APP);
}

void mme_app_handle_e_rab_setup_rsp(
    itti_s1ap_e_rab_setup_rsp_t* const e_rab_setup_rsp) {
  OAILOG_FUNC_IN(LOG_MME_APP);
  struct ue_mm_context_s* ue_context_p = NULL;
  OAILOG_INFO(
      LOG_MME_APP,
      "Received S1AP_E_RAB_SETUP_RSP from S1AP for ue_id:" MME_UE_S1AP_ID_FMT
      "\n",
      e_rab_setup_rsp->mme_ue_s1ap_id);

  ue_context_p =
      mme_ue_context_exists_mme_ue_s1ap_id(e_rab_setup_rsp->mme_ue_s1ap_id);

  if (ue_context_p == NULL) {
    OAILOG_ERROR(
        LOG_MME_APP,
        "We didn't find this mme_ue_s1ap_id in list of UE: " MME_UE_S1AP_ID_FMT
        "\n",
        e_rab_setup_rsp->mme_ue_s1ap_id);
    OAILOG_FUNC_OUT(LOG_MME_APP);
  }

  for (int i = 0; i < e_rab_setup_rsp->e_rab_setup_list.no_of_items; i++) {
    e_rab_id_t e_rab_id = e_rab_setup_rsp->e_rab_setup_list.item[i].e_rab_id;

    bearer_context_t* bc =
        mme_app_get_bearer_context(ue_context_p, (ebi_t)e_rab_id);
    bc->enb_fteid_s1u.teid = e_rab_setup_rsp->e_rab_setup_list.item[i].gtp_teid;
    // Do not process transport_layer_address now
    // bstring
    // e_rab_setup_rsp->e_rab_setup_list.item[i].transport_layer_address;
    ip_address_t enb_ip_address = {};
    bstring_to_ip_address(
        e_rab_setup_rsp->e_rab_setup_list.item[i].transport_layer_address,
        &enb_ip_address);

    bc->enb_fteid_s1u.interface_type = S1_U_ENODEB_GTP_U;
    // TODO better than that later
    switch (enb_ip_address.pdn_type) {
      case IPv4:
        bc->enb_fteid_s1u.ipv4 = 1;
        bc->enb_fteid_s1u.ipv4_address = enb_ip_address.address.ipv4_address;
        break;
      case IPv6:
        bc->enb_fteid_s1u.ipv6 = 1;
        memcpy(&bc->enb_fteid_s1u.ipv6_address,
               &enb_ip_address.address.ipv6_address,
               sizeof(enb_ip_address.address.ipv6_address));
        break;
      default:
        OAILOG_ERROR_UE(
            LOG_MME_APP, ue_context_p->emm_context._imsi64,
            "Invalid eNB IP address PDN type received for MME UE S1AP "
            "Id: " MME_UE_S1AP_ID_FMT "\n",
            e_rab_setup_rsp->mme_ue_s1ap_id);
        OAILOG_FUNC_OUT(LOG_MME_APP);
    }
  }

  for (int i = 0; i < e_rab_setup_rsp->e_rab_failed_to_setup_list.no_of_items;
       i++) {
    e_rab_id_t e_rab_id =
        e_rab_setup_rsp->e_rab_failed_to_setup_list.item[i].e_rab_id;
    OAILOG_ERROR_UE(LOG_MME_APP, ue_context_p->emm_context._imsi64,
                    "Bearer creation failed in eNB, for bearer Id: %u\n",
                    e_rab_id);
    esm_proc_dedicated_eps_bearer_context_reject(&ue_context_p->emm_context,
                                                 e_rab_id);
    OAILOG_FUNC_OUT(LOG_MME_APP);
  }
  OAILOG_FUNC_OUT(LOG_MME_APP);
}

//------------------------------------------------------------------------------
int mme_app_handle_mobile_reachability_timer_expiry(zloop_t* loop, int timer_id,
                                                    void* args) {
  OAILOG_FUNC_IN(LOG_MME_APP);

  mme_ue_s1ap_id_t mme_ue_s1ap_id = 0;
  int rc = 0;
  struct ue_mm_context_s* ue_context_p = NULL;
  if (timer_id == MME_APP_TIMER_INACTIVE_ID) {
    // Expiry handler was called as part of timer recovery on service restart
    ue_context_p = (struct ue_mm_context_s*)args;
  } else {
    if (!mme_pop_timer_arg_ue_id(timer_id, &mme_ue_s1ap_id)) {
      OAILOG_WARNING(LOG_MME_APP, "Invalid Timer Id expiration, Timer Id: %u\n",
                     timer_id);
      OAILOG_FUNC_RETURN(LOG_MME_APP, rc);
    }
    ue_context_p = mme_app_get_ue_context_for_timer(
        mme_ue_s1ap_id, "Mobile reachability timer");
  }
  if (ue_context_p == NULL) {
    OAILOG_ERROR(
        LOG_MME_APP,
        "Invalid UE context received, MME UE S1AP Id: " MME_UE_S1AP_ID_FMT "\n",
        mme_ue_s1ap_id);
    OAILOG_FUNC_RETURN(LOG_MME_APP, rc);
  }
  ue_context_p->mobile_reachability_timer.id = MME_APP_TIMER_INACTIVE_ID;
  ue_context_p->time_mobile_reachability_timer_started = 0;

  // Start Implicit Detach timer
  if ((ue_context_p->implicit_detach_timer.id = mme_app_start_timer(
           ue_context_p->implicit_detach_timer.msec, TIMER_REPEAT_ONCE,
           mme_app_handle_implicit_detach_timer_expiry,
           ue_context_p->mme_ue_s1ap_id)) == -1) {
    OAILOG_ERROR_UE(
        LOG_MME_APP, ue_context_p->emm_context._imsi64,
        "Failed to start Implicit Detach timer for UE id: " MME_UE_S1AP_ID_FMT
        "\n",
        ue_context_p->mme_ue_s1ap_id);
    ue_context_p->implicit_detach_timer.id = MME_APP_TIMER_INACTIVE_ID;
  } else {
    ue_context_p->time_implicit_detach_timer_started = time(NULL);
    OAILOG_DEBUG_UE(
        LOG_MME_APP, ue_context_p->emm_context._imsi64,
        "Started Implicit Detach timer for UE id: " MME_UE_S1AP_ID_FMT
        ", Timer Id: %ld, Timer Val: %u (ms), Start time: %lu\n",
        ue_context_p->mme_ue_s1ap_id, ue_context_p->implicit_detach_timer.id,
        ue_context_p->implicit_detach_timer.msec,
        ue_context_p->time_implicit_detach_timer_started);
  }
  /* PPF is set to false due to Inactivity of UE including non reception of
   * periodic TAU If CS paging is received for MT call, MME shall indicate to
   * VLR that UE is unreachable
   */
  ue_context_p->ppf = false;

  // Write updated timer details to redis db directly as there is no UE state
  // change for triggering the update
  mme_app_desc_t* mme_app_desc_p = get_mme_nas_state(false);
  put_mme_ue_state(mme_app_desc_p, ue_context_p->emm_context._imsi64, true);

  OAILOG_FUNC_RETURN(LOG_MME_APP, rc);
}
//------------------------------------------------------------------------------
int mme_app_handle_implicit_detach_timer_expiry(zloop_t* loop, int timer_id,
                                                void* args) {
  OAILOG_FUNC_IN(LOG_MME_APP);
  mme_ue_s1ap_id_t mme_ue_s1ap_id = 0;
  int rc = 0;
  struct ue_mm_context_s* ue_context_p = NULL;
  if (timer_id == MME_APP_TIMER_INACTIVE_ID) {
    // Expiry handler was called as part of timer recovery on service restart
    ue_context_p = (struct ue_mm_context_s*)args;
  } else {
    if (!mme_pop_timer_arg_ue_id(timer_id, &mme_ue_s1ap_id)) {
      OAILOG_WARNING(LOG_MME_APP, "Invalid Timer Id expiration, Timer Id: %u\n",
                     timer_id);
      OAILOG_FUNC_RETURN(LOG_MME_APP, rc);
    }
    ue_context_p = mme_app_get_ue_context_for_timer(mme_ue_s1ap_id,
                                                    "Implicit detach timer");
  }

  if (ue_context_p == NULL) {
    OAILOG_ERROR(
        LOG_MME_APP,
        "Invalid UE context received, MME UE S1AP Id: " MME_UE_S1AP_ID_FMT "\n",
        mme_ue_s1ap_id);
    sentry_error(
        "Invalid UE context received, MME UE S1AP Id: " MME_UE_S1AP_ID_FMT,
        mme_ue_s1ap_id);
    OAILOG_FUNC_RETURN(LOG_MME_APP, rc);
  }

  ue_context_p->implicit_detach_timer.id = MME_APP_TIMER_INACTIVE_ID;
  ue_context_p->time_implicit_detach_timer_started = 0;
  // Initiate Implicit Detach for the UE
  nas_proc_implicit_detach_ue_ind(mme_ue_s1ap_id);
  OAILOG_FUNC_RETURN(LOG_MME_APP, rc);
}

//------------------------------------------------------------------------------
int mme_app_handle_initial_context_setup_rsp_timer_expiry(zloop_t* loop,
                                                          int timer_id,
                                                          void* args) {
  OAILOG_FUNC_IN(LOG_MME_APP);
  mme_ue_s1ap_id_t mme_ue_s1ap_id = 0;
  int rc = 0;
  struct ue_mm_context_s* ue_context_p = NULL;
  if (timer_id == MME_APP_TIMER_INACTIVE_ID) {
    // Expiry handler was called as part of timer recovery on service restart
    ue_context_p = (struct ue_mm_context_s*)args;
  } else {
    if (!mme_pop_timer_arg_ue_id(timer_id, &mme_ue_s1ap_id)) {
      OAILOG_NOTICE(LOG_MME_APP, "Invalid Timer Id expiration, Timer Id: %u\n",
                    timer_id);
      OAILOG_FUNC_RETURN(LOG_MME_APP, rc);
    }
    ue_context_p = mme_app_get_ue_context_for_timer(
        mme_ue_s1ap_id, "Initial context setup response timer");
  }

  if (ue_context_p == NULL) {
    OAILOG_ERROR(
        LOG_MME_APP,
        "Invalid UE context received, MME UE S1AP Id: " MME_UE_S1AP_ID_FMT "\n",
        mme_ue_s1ap_id);
    OAILOG_FUNC_RETURN(LOG_MME_APP, rc);
  }
  if (ue_context_p->mm_state == UE_UNREGISTERED) {
    nas_emm_attach_proc_t* attach_proc =
        get_nas_specific_procedure_attach(&ue_context_p->emm_context);
    // Stop T3450 timer if its still runinng
    if (attach_proc) {
      nas_stop_T3450(attach_proc->ue_id, &attach_proc->T3450);
    }
  }

  handle_ics_failure(ue_context_p, "no_context_setup_rsp_from_enb");
  OAILOG_FUNC_RETURN(LOG_MME_APP, rc);
}
//------------------------------------------------------------------------------
void mme_app_handle_initial_context_setup_failure(
    const itti_mme_app_initial_context_setup_failure_t* const
        initial_ctxt_setup_failure_pP) {
  struct ue_mm_context_s* ue_context_p = NULL;

  OAILOG_FUNC_IN(LOG_MME_APP);
  ue_context_p = mme_ue_context_exists_mme_ue_s1ap_id(
      initial_ctxt_setup_failure_pP->mme_ue_s1ap_id);

  if (ue_context_p == NULL) {
    OAILOG_ERROR(
        LOG_MME_APP,
        "We didn't find this mme_ue_s1ap_id in list of UE: " MME_UE_S1AP_ID_FMT
        " \n",
        initial_ctxt_setup_failure_pP->mme_ue_s1ap_id);
    OAILOG_FUNC_OUT(LOG_MME_APP);
  }

  OAILOG_INFO(LOG_MME_APP,
              "Received MME_APP_INITIAL_CONTEXT_SETUP_FAILURE from S1AP for ue "
              "id " MME_UE_S1AP_ID_FMT "\n",
              ue_context_p->mme_ue_s1ap_id);

  increment_counter("initial_context_setup_failure_received", 1, NO_LABELS);
  // Stop Initial context setup process guard timer,if running
  if (ue_context_p->initial_context_setup_rsp_timer.id !=
      MME_APP_TIMER_INACTIVE_ID) {
    mme_app_stop_timer(ue_context_p->initial_context_setup_rsp_timer.id);
  }
  handle_ics_failure(ue_context_p, "initial_context_setup_failure_rcvd");
  OAILOG_FUNC_OUT(LOG_MME_APP);
}
//------------------------------------------------------------------------------
bool mme_app_construct_guti(const plmn_t* const plmn_p,
                            const s_tmsi_t* const s_tmsi_p,
                            guti_t* const guti_p) {
  /*
   * This is a helper function to construct GUTI from S-TMSI. It uses PLMN id
   * and MME Group Id of the serving MME for this purpose.
   *
   */

  bool is_guti_valid =
      false;  // Set to true if serving MME is found and GUTI is constructed
  uint8_t num_mme = 0;  // Number of configured MME in the MME pool
  guti_p->m_tmsi = s_tmsi_p->m_tmsi;
  guti_p->gummei.mme_code = s_tmsi_p->mme_code;
  // Create GUTI by using PLMN Id and MME-Group Id of serving MME
  OAILOG_DEBUG(
      LOG_MME_APP,
      "Construct GUTI using S-TMSI received form UE and MME Group Id and PLMN "
      "id "
      "from MME Conf: %u, %u \n",
      s_tmsi_p->m_tmsi, s_tmsi_p->mme_code);
  mme_config_read_lock(&mme_config);
  /*
   * Check number of MMEs in the pool.
   * At present it is assumed that one MME is supported in MME pool but in case
   * there are more than one MME configured then search the serving MME using
   * MME code. Assumption is that within one PLMN only one pool of MME will be
   * configured
   */
  if (mme_config.gummei.nb > 1) {
    OAILOG_DEBUG(LOG_MME_APP, "More than one MMEs are configured.");
  }
  for (num_mme = 0; num_mme < mme_config.gummei.nb; num_mme++) {
    /*Verify that the MME code within S-TMSI is same as what is configured in
     * MME conf*/
    if ((plmn_p->mcc_digit2 ==
         mme_config.gummei.gummei[num_mme].plmn.mcc_digit2) &&
        (plmn_p->mcc_digit1 ==
         mme_config.gummei.gummei[num_mme].plmn.mcc_digit1) &&
        (plmn_p->mnc_digit3 ==
         mme_config.gummei.gummei[num_mme].plmn.mnc_digit3) &&
        (plmn_p->mcc_digit3 ==
         mme_config.gummei.gummei[num_mme].plmn.mcc_digit3) &&
        (plmn_p->mnc_digit2 ==
         mme_config.gummei.gummei[num_mme].plmn.mnc_digit2) &&
        (plmn_p->mnc_digit1 ==
         mme_config.gummei.gummei[num_mme].plmn.mnc_digit1) &&
        (guti_p->gummei.mme_code ==
         mme_config.gummei.gummei[num_mme].mme_code)) {
      break;
    }
  }
  if (num_mme >= mme_config.gummei.nb) {
    OAILOG_DEBUG(LOG_MME_APP, "No MME serves this UE");
  } else {
    guti_p->gummei.plmn = mme_config.gummei.gummei[num_mme].plmn;
    guti_p->gummei.mme_gid = mme_config.gummei.gummei[num_mme].mme_gid;
    is_guti_valid = true;
  }
  mme_config_unlock(&mme_config);
  return is_guti_valid;
}

//------------------------------------------------------------------------------
static void notify_s1ap_new_ue_mme_s1ap_id_association(
    struct ue_mm_context_s* ue_context_p) {
  MessageDef* message_p = NULL;
  itti_mme_app_s1ap_mme_ue_id_notification_t* notification_p = NULL;

  OAILOG_FUNC_IN(LOG_MME_APP);
  if (ue_context_p == NULL) {
    OAILOG_ERROR(LOG_MME_APP, " NULL UE context pointer!\n");
    OAILOG_FUNC_OUT(LOG_MME_APP);
  }
  message_p = DEPRECATEDitti_alloc_new_message_fatal(
      TASK_MME_APP, MME_APP_S1AP_MME_UE_ID_NOTIFICATION);
  notification_p = &message_p->ittiMsg.mme_app_s1ap_mme_ue_id_notification;
  memset(notification_p, 0, sizeof(itti_mme_app_s1ap_mme_ue_id_notification_t));
  notification_p->enb_ue_s1ap_id = ue_context_p->enb_ue_s1ap_id;
  notification_p->mme_ue_s1ap_id = ue_context_p->mme_ue_s1ap_id;
  notification_p->sctp_assoc_id = ue_context_p->sctp_assoc_id_key;

  OAILOG_DEBUG_UE(
      LOG_MME_APP, ue_context_p->emm_context._imsi64,
      " Sent MME_APP_S1AP_MME_UE_ID_NOTIFICATION to S1AP for (ue_id = %u)\n",
      notification_p->mme_ue_s1ap_id);

  send_msg_to_task(&mme_app_task_zmq_ctx, TASK_S1AP, message_p);
  OAILOG_FUNC_OUT(LOG_MME_APP);
}

/**
 * Helper function to send a paging request to S1AP in either the initial case
 * or the retransmission case.
 *
 * @param ue_context_p - Pointer to UE context
 * @param set_timer - set true if this is the first attempt at paging and false
 *                    if this is the retransmission
 * @param paging_id_stmsi- paging ID, either to page with IMSI or STMSI
 * @param domain_indicator- Informs paging initiated for CS/PS
 */
status_code_e mme_app_paging_request_helper(ue_mm_context_t* ue_context_p,
                                            bool set_timer,
                                            uint8_t paging_id_stmsi,
                                            s1ap_cn_domain_t domain_indicator) {
  MessageDef* message_p = NULL;
  OAILOG_FUNC_IN(LOG_MME_APP);

  // First, check if the UE is already connected. If so, stop
  if (ue_context_p->ecm_state == ECM_CONNECTED) {
    OAILOG_ERROR_UE(LOG_MME_APP, ue_context_p->emm_context._imsi64,
                    "Paging process attempted for connected UE with id %d\n",
                    ue_context_p->mme_ue_s1ap_id);
    ue_context_p->paging_retx_count = 0;
    ue_context_p->time_paging_response_timer_started = 0;
    OAILOG_FUNC_RETURN(LOG_MME_APP, RETURNerror);
  }
  message_p = itti_alloc_new_message(TASK_MME_APP, S1AP_PAGING_REQUEST);
  if (message_p == NULL) {
    OAILOG_ERROR(LOG_MME_APP,
                 "Failed to allocate the memory for paging request message\n");
    OAILOG_FUNC_RETURN(LOG_MME_APP, RETURNerror);
  }
  itti_s1ap_paging_request_t* paging_request =
      &message_p->ittiMsg.s1ap_paging_request;
  memset(paging_request, 0, sizeof(itti_s1ap_paging_request_t));

  // @TODO Check
  IMSI64_TO_STRING(ue_context_p->emm_context._imsi64,
                   (char*)paging_request->imsi,
                   ue_context_p->emm_context._imsi.length);
  paging_request->imsi_length = ue_context_p->emm_context._imsi.length;
  paging_request->mme_code = ue_context_p->emm_context._guti.gummei.mme_code;
  paging_request->m_tmsi = ue_context_p->emm_context._guti.m_tmsi;
  // TODO Pass enb ids based on TAIs
  paging_request->sctp_assoc_id = ue_context_p->sctp_assoc_id_key;
  if (paging_id_stmsi) {
    paging_request->paging_id = S1AP_PAGING_ID_STMSI;
  } else {
    paging_request->paging_id = S1AP_PAGING_ID_IMSI;
  }
  paging_request->domain_indicator = domain_indicator;

  // Send TAI List
  paging_request->tai_list_count =
      ue_context_p->emm_context._tai_list.numberoflists;
  tai_list_t* tai_list = &ue_context_p->emm_context._tai_list;
  paging_tai_list_t* p_tai_list = NULL;
  for (int tai_list_idx = 0; tai_list_idx < paging_request->tai_list_count;
       tai_list_idx++) {
    p_tai_list = &paging_request->paging_tai_list[tai_list_idx];
    mme_app_update_paging_tai_list(
        p_tai_list, &tai_list->partial_tai_list[tai_list_idx],
        tai_list->partial_tai_list[tai_list_idx].numberofelements);
  }
  message_p->ittiMsgHeader.imsi = ue_context_p->emm_context._imsi64;
  if ((send_msg_to_task(&mme_app_task_zmq_ctx, TASK_S1AP, message_p)) ==
      RETURNerror) {
    OAILOG_ERROR_UE(LOG_MME_APP, ue_context_p->emm_context._imsi64,
                    "Failed to send Paging Indication to S1ap for "
                    "ue_id" MME_UE_S1AP_ID_FMT "\n",
                    ue_context_p->mme_ue_s1ap_id);
    OAILOG_FUNC_RETURN(LOG_MME_APP, RETURNerror);
  }

  /* MME shall store the time when Paging Indication sent for
   * the first time
   */
  if (!(ue_context_p->paging_retx_count)) {
    ue_context_p->time_paging_response_timer_started = time(NULL);
  }
  ++ue_context_p->paging_retx_count;

  if (!set_timer) {
    OAILOG_FUNC_RETURN(LOG_MME_APP, RETURNok);
  }
  if ((ue_context_p->paging_response_timer.id = mme_app_start_timer(
           ue_context_p->paging_response_timer.msec, TIMER_REPEAT_ONCE,
           mme_app_handle_paging_timer_expiry, ue_context_p->mme_ue_s1ap_id)) ==
      -1) {
    OAILOG_ERROR_UE(LOG_MME_APP, ue_context_p->emm_context._imsi64,
                    "Failed to start paging timer for ue %d\n",
                    ue_context_p->mme_ue_s1ap_id);
  }
  OAILOG_FUNC_RETURN(LOG_MME_APP, RETURNok);
}

void mme_app_send_paging_request(mme_app_desc_t* mme_app_desc_p,
                                 imsi64_t imsi64) {
  OAILOG_FUNC_IN(LOG_MME_APP);
  ue_mm_context_t* ue_context_p = NULL;
  ue_context_p =
      mme_ue_context_exists_imsi(&mme_app_desc_p->mme_ue_contexts, imsi64);
  if (ue_context_p == NULL) {
    OAILOG_ERROR_UE(LOG_MME_APP, imsi64,
                    "Unknown IMSI, could not initiate paging\n");
    mme_ue_context_dump_coll_keys(&mme_app_desc_p->mme_ue_contexts);
    OAILOG_FUNC_OUT(LOG_MME_APP);
  }
  if (!(ue_context_p->paging_retx_count)) {
    if (mme_app_paging_request_helper(ue_context_p, true, true /* s-tmsi */,
                                      CN_DOMAIN_PS) != RETURNok) {
      OAILOG_ERROR_UE(LOG_MME_APP, imsi64,
                      "Failed to send paging request to S1AP \n");
    }
  }
  OAILOG_FUNC_OUT(LOG_MME_APP);
}

imsi64_t mme_app_handle_initial_paging_request(
    mme_app_desc_t* mme_app_desc_p,
    const itti_s11_paging_request_t* paging_req) {
  OAILOG_FUNC_IN(LOG_MME_APP);
  imsi64_t imsi64 = INVALID_IMSI64;

  if (paging_req->imsi) {
    IMSI_STRING_TO_IMSI64(paging_req->imsi, &imsi64);
    OAILOG_DEBUG_UE(LOG_MME_APP, imsi64, "paging is requested \n");
    mme_app_send_paging_request(mme_app_desc_p, imsi64);
    OAILOG_FUNC_RETURN(LOG_MME_APP, RETURNok);
  }
  imsi64_t* imsi_list = NULL;

  if (paging_req->ip_addr_type == IPV4_ADDR_TYPE) {
    OAILOG_DEBUG_UE(LOG_MME_APP, imsi64,
                    "paging is requested for ue_ipv4:%s \n",
                    inet_ntoa(paging_req->address.ipv4_addr.sin_addr));
    int num_imsis = mme_app_get_imsi_from_ipv4(
        paging_req->address.ipv4_addr.sin_addr.s_addr, &imsi_list);
    if (!(num_imsis)) {
      OAILOG_ERROR_UE(LOG_MME_APP, imsi64,
                      "Failed to fetch imsi from ue_ipv4:%s \n",
                      inet_ntoa(paging_req->address.ipv4_addr.sin_addr));
      OAILOG_FUNC_RETURN(LOG_MME_APP, RETURNerror);
    }
    for (int idx = 0; idx < num_imsis; idx++) {
      if (imsi_list[idx] != INVALID_IMSI64) {
        imsi64 = imsi_list[idx];
        mme_app_send_paging_request(mme_app_desc_p, imsi64);
      }
    }
  } else if (paging_req->ip_addr_type == IPV6_ADDR_TYPE) {
    OAILOG_DEBUG_UE(LOG_MME_APP, imsi64,
                    "paging is requested for "
                    "ue_ipv6:%04x:%04x:%04x:%04x:%04x:%04x:%04x:%04x  \n",
                    NIP6ADDR(&(paging_req->address.ipv6_addr.sin6_addr)));
    int num_imsis_ipv6 = mme_app_get_imsi_from_ipv6(
        paging_req->address.ipv6_addr.sin6_addr, &imsi_list);
    if (!(num_imsis_ipv6)) {
      OAILOG_ERROR_UE(LOG_MME_APP, imsi64,
                      "Failed to fetch imsi from ue_ipv6:  "
                      "%04x:%04x:%04x:%04x:%04x:%04x:%04x:%04x  \n",
                      NIP6ADDR(&paging_req->address.ipv6_addr.sin6_addr));
      OAILOG_FUNC_RETURN(LOG_MME_APP, RETURNerror);
    }
    for (int idx = 0; idx < num_imsis_ipv6; idx++) {
      if (imsi_list[idx] != INVALID_IMSI64) {
        imsi64 = imsi_list[idx];
        mme_app_send_paging_request(mme_app_desc_p, imsi64);
      }
    }
  }
  free_wrapper((void**)&imsi_list);
  OAILOG_FUNC_RETURN(LOG_MME_APP, RETURNok);
}

//------------------------------------------------------------------------------
/* Send actv_dedicated_bearer_rej to spgw app for the pending dedicated bearers
 * without creating a context as the UE did not respond to paging*/
void mme_app_send_actv_dedicated_bearer_rej_for_pending_bearers(
    ue_mm_context_t* ue_context_p,
    emm_cn_activate_dedicated_bearer_req_t* pending_ded_ber_req) {
  OAILOG_FUNC_IN(LOG_MME_APP);
  MessageDef* message_p = itti_alloc_new_message(
      TASK_MME_APP, S11_NW_INITIATED_ACTIVATE_BEARER_RESP);
  if (message_p == NULL) {
    OAILOG_ERROR(
        LOG_MME_APP,
        "Cannot allocate memory to S11_NW_INITIATED_BEARER_ACTV_RSP\n");
    OAILOG_FUNC_OUT(LOG_MME_APP);
  }
  itti_s11_nw_init_actv_bearer_rsp_t* s11_nw_init_actv_bearer_rsp =
      &message_p->ittiMsg.s11_nw_init_actv_bearer_rsp;
  memset(s11_nw_init_actv_bearer_rsp, 0,
         sizeof(itti_s11_nw_init_actv_bearer_rsp_t));
  // Fetch PDN context
  pdn_cid_t cid =
      ue_context_p
          ->bearer_contexts[EBI_TO_INDEX(pending_ded_ber_req->linked_ebi)]
          ->pdn_cx_id;
  pdn_context_t* pdn_context = ue_context_p->pdn_contexts[cid];
  // Fill SGW S11 CP TEID
  s11_nw_init_actv_bearer_rsp->sgw_s11_teid = pdn_context->s_gw_teid_s11_s4;
  int msg_bearer_index = 0;

  s11_nw_init_actv_bearer_rsp->cause.cause_value = REQUEST_REJECTED;
  s11_nw_init_actv_bearer_rsp->bearer_contexts.bearer_contexts[msg_bearer_index]
      .eps_bearer_id = pending_ded_ber_req->linked_ebi;
  s11_nw_init_actv_bearer_rsp->bearer_contexts.bearer_contexts[msg_bearer_index]
      .cause.cause_value = REQUEST_REJECTED;

  /* SGW S1U teid. This IE shall be sent on the S11 interface.
   * It shall be used to fetch context
   */
  s11_nw_init_actv_bearer_rsp->bearer_contexts.bearer_contexts[msg_bearer_index]
      .s1u_sgw_fteid.teid = pending_ded_ber_req->sgw_fteid.teid;
  s11_nw_init_actv_bearer_rsp->bearer_contexts.num_bearer_context++;

  message_p->ittiMsgHeader.imsi = ue_context_p->emm_context._imsi64;
  if (pdn_context->route_s11_messages_to_s8_task) {
    OAILOG_INFO_UE(
        LOG_MME_APP, ue_context_p->emm_context._imsi64,
        "Sending create_dedicated_bearer_rej to SGW_s8 task for EBI %u s1u "
        "teid " TEID_FMT " for ue id " MME_UE_S1AP_ID_FMT "\n",
        pending_ded_ber_req->linked_ebi, pending_ded_ber_req->sgw_fteid.teid,
        ue_context_p->mme_ue_s1ap_id);
    send_msg_to_task(&mme_app_task_zmq_ctx, TASK_SGW_S8, message_p);
  } else {
    OAILOG_INFO_UE(
        LOG_MME_APP, ue_context_p->emm_context._imsi64,
        "Sending create_dedicated_bearer_rej to SPGW task for EBI %u s1u "
        "teid " TEID_FMT "for ue id " MME_UE_S1AP_ID_FMT "\n",
        pending_ded_ber_req->linked_ebi, pending_ded_ber_req->sgw_fteid.teid,
        ue_context_p->mme_ue_s1ap_id);
    send_msg_to_task(&mme_app_task_zmq_ctx, TASK_SPGW, message_p);
  }
  OAILOG_FUNC_OUT(LOG_MME_APP);
}

int mme_app_handle_paging_timer_expiry(zloop_t* loop, int timer_id,
                                       void* args) {
  OAILOG_FUNC_IN(LOG_MME_APP);
  mme_ue_s1ap_id_t mme_ue_s1ap_id = 0;
  int rc = 0;
  struct ue_mm_context_s* ue_context_p = NULL;
  if (timer_id == MME_APP_TIMER_INACTIVE_ID) {
    // Expiry handler was called as part of timer recovery on service restart
    ue_context_p = (struct ue_mm_context_s*)args;
  } else {
    if (!mme_pop_timer_arg_ue_id(timer_id, &mme_ue_s1ap_id)) {
      OAILOG_WARNING(LOG_MME_APP, "Invalid Timer Id expiration, Timer Id: %u\n",
                     timer_id);
      OAILOG_FUNC_RETURN(LOG_MME_APP, rc);
    }
    ue_context_p =
        mme_app_get_ue_context_for_timer(mme_ue_s1ap_id, "Paging timer");
  }
  if (ue_context_p == NULL) {
    OAILOG_ERROR(
        LOG_MME_APP,
        "Invalid UE context received, MME UE S1AP Id: " MME_UE_S1AP_ID_FMT "\n",
        mme_ue_s1ap_id);
    OAILOG_FUNC_RETURN(LOG_MME_APP, rc);
  }

  ue_context_p->paging_response_timer.id = MME_APP_TIMER_INACTIVE_ID;
  // Re-transmit Paging message only once
  if (ue_context_p->paging_retx_count <= MAX_PAGING_RETRY_COUNT) {
    if ((mme_app_paging_request_helper(ue_context_p, true, true /* s-tmsi */,
                                       CN_DOMAIN_PS)) != RETURNok) {
      OAILOG_ERROR_UE(
          LOG_MME_APP, ue_context_p->emm_context._imsi64,
          "Failed to send Paging Message for ue_id " MME_UE_S1AP_ID_FMT "\n",
          mme_ue_s1ap_id);
    }
  } else {
    /* MME shall reset the paging_retx_count as MME reached sending
     * Paging Indication to max retries
     */
    OAILOG_ERROR_UE(LOG_MME_APP, ue_context_p->emm_context._imsi64,
                    "Reached max re-transmission of Paging Ind for "
                    "ue_id " MME_UE_S1AP_ID_FMT "\n",
                    mme_ue_s1ap_id);
    ue_context_p->paging_retx_count = 0;
    ue_context_p->time_paging_response_timer_started = 0;
    /* If there are any pending dedicated bearer requests to be sent to UE
     * send create_dedicated_bearer_reject to SPGW as UE did not respond
     * to Paging and free the memory*/
    for (uint8_t idx = 0; idx < BEARERS_PER_UE; idx++) {
      if (ue_context_p->pending_ded_ber_req[idx]) {
        mme_app_send_actv_dedicated_bearer_rej_for_pending_bearers(
            ue_context_p, ue_context_p->pending_ded_ber_req[idx]);
        if (ue_context_p->pending_ded_ber_req[idx]->tft) {
          free_traffic_flow_template(
              &ue_context_p->pending_ded_ber_req[idx]->tft);
        }
        if (ue_context_p->pending_ded_ber_req[idx]->pco) {
          free_protocol_configuration_options(
              &ue_context_p->pending_ded_ber_req[idx]->pco);
        }
        free_wrapper((void**)&ue_context_p->pending_ded_ber_req[idx]);
      }
    }
    // Check if this is triggered by HA task
    if (ue_context_p->ue_context_rel_cause == S1AP_NAS_MME_PENDING_OFFLOADING) {
      // Initiate Implicit Detach for the UE:
      // Secondary AGW tried paging the UE, but UE was not reachable. Treat this
      // as if the user went out of secondary AGW service area.
      OAILOG_INFO_UE(LOG_MME_APP, ue_context_p->emm_context._imsi64,
                     "The UE has been successfully offloaded to Primary AGW. "
                     "Perform implicit detach: ue_id " MME_UE_S1AP_ID_FMT,
                     mme_ue_s1ap_id);
      ue_context_p->ue_context_rel_cause = S1AP_INVALID_CAUSE;
      nas_proc_implicit_detach_ue_ind(ue_context_p->mme_ue_s1ap_id);
    }
  }
  OAILOG_FUNC_RETURN(LOG_MME_APP, rc);
}

int mme_app_handle_ulr_timer_expiry(zloop_t* loop, int timer_id, void* args) {
  OAILOG_FUNC_IN(LOG_MME_APP);
  mme_ue_s1ap_id_t mme_ue_s1ap_id = 0;
  int rc = 0;
  if (!mme_pop_timer_arg_ue_id(timer_id, &mme_ue_s1ap_id)) {
    OAILOG_WARNING(LOG_MME_APP, "Invalid Timer Id expiration, Timer Id: %u\n",
                   timer_id);
    OAILOG_FUNC_RETURN(LOG_MME_APP, rc);
  }
  struct ue_mm_context_s* ue_context_p =
      mme_app_get_ue_context_for_timer(mme_ue_s1ap_id, "Update location timer");
  if (ue_context_p == NULL) {
    OAILOG_ERROR(
        LOG_MME_APP,
        "Invalid UE context received, MME UE S1AP Id: " MME_UE_S1AP_ID_FMT "\n",
        mme_ue_s1ap_id);
    OAILOG_FUNC_RETURN(LOG_MME_APP, rc);
  }
  ue_context_p->ulr_response_timer.id = MME_APP_TIMER_INACTIVE_ID;

  // Send PDN CONNECTIVITY FAIL message  to NAS layer
  increment_counter("mme_s6a_update_location_ans", 1, 1, "result", "failure");
  emm_cn_ula_or_csrsp_fail_t cn_ula_fail = {0};
  cn_ula_fail.ue_id = ue_context_p->mme_ue_s1ap_id;
  cn_ula_fail.cause = CAUSE_SYSTEM_FAILURE;
  for (pdn_cid_t i = 0; i < MAX_APN_PER_UE; i++) {
    if (ue_context_p->pdn_contexts[i]) {
      bearer_context_t* bearer_context = mme_app_get_bearer_context(
          ue_context_p, ue_context_p->pdn_contexts[i]->default_ebi);
      cn_ula_fail.pti = bearer_context->transaction_identifier;
      break;
    }
  }
  nas_proc_ula_or_csrsp_fail(&cn_ula_fail);
  OAILOG_FUNC_RETURN(LOG_MME_APP, rc);
}

/**
 * Send Suspend Notification to inform SPGW that UE is not available for PS
 * handover and discard the DL data received for this UE
 *
 * */
status_code_e mme_app_send_s11_suspend_notification(
    struct ue_mm_context_s* const ue_context_pP, const pdn_cid_t pdn_index) {
  MessageDef* message_p = NULL;
  itti_s11_suspend_notification_t* suspend_notification_p = NULL;
  status_code_e rc = RETURNok;

  OAILOG_FUNC_IN(LOG_MME_APP);
  if (ue_context_pP == NULL) {
    OAILOG_ERROR(LOG_MME_APP, "Invalid UE context received\n");
    OAILOG_FUNC_RETURN(LOG_MME_APP, RETURNerror);
  }
  OAILOG_DEBUG_UE(LOG_MME_APP, ue_context_pP->emm_context._imsi64,
                  "Preparing to send Suspend Notification\n");

  message_p = itti_alloc_new_message(TASK_MME_APP, S11_SUSPEND_NOTIFICATION);
  if (message_p == NULL) {
    OAILOG_ERROR_UE(
        LOG_MME_APP, ue_context_pP->emm_context._imsi64,
        "Failed to allocate new ITTI message for S11 Suspend Notification\n");
    OAILOG_FUNC_RETURN(LOG_MME_APP, RETURNerror);
  }

  suspend_notification_p = &message_p->ittiMsg.s11_suspend_notification;
  memset(suspend_notification_p, 0, sizeof(itti_s11_suspend_notification_t));

  pdn_context_t* pdn_connection = ue_context_pP->pdn_contexts[pdn_index];
  suspend_notification_p->teid = pdn_connection->s_gw_teid_s11_s4;

  IMSI64_TO_STRING(ue_context_pP->emm_context._imsi64,
                   (char*)suspend_notification_p->imsi.digit,
                   ue_context_pP->emm_context._imsi.length);
  suspend_notification_p->imsi.length =
      (uint8_t)strlen((const char*)suspend_notification_p->imsi.digit);

  /* lbi: currently one default bearer, fill lbi from UE context
   * TODO for multiple PDN support, get lbi from PDN context
   */
  suspend_notification_p->lbi =
      ue_context_pP->pdn_contexts[pdn_index]->default_ebi;

  message_p->ittiMsgHeader.imsi = ue_context_pP->emm_context._imsi64;

  OAILOG_INFO_UE(LOG_MME_APP, ue_context_pP->emm_context._imsi64,
                 "Send Suspend Notification\n");
  rc = send_msg_to_task(&mme_app_task_zmq_ctx, TASK_SPGW, message_p);

  OAILOG_FUNC_RETURN(LOG_MME_APP, rc);
}

/*
 * Handle Suspend Acknowledge from SPGW
 *
 */
void mme_app_handle_suspend_acknowledge(
    mme_app_desc_t* mme_app_desc_p,
    const itti_s11_suspend_acknowledge_t* const suspend_acknowledge_pP) {
  struct ue_mm_context_s* ue_context_p = NULL;

  OAILOG_FUNC_IN(LOG_MME_APP);
  OAILOG_INFO(LOG_MME_APP,
              "Rx Suspend Acknowledge with MME_S11_TEID: " TEID_FMT "\n",
              suspend_acknowledge_pP->teid);

  ue_context_p = mme_ue_context_exists_s11_teid(
      &mme_app_desc_p->mme_ue_contexts, suspend_acknowledge_pP->teid);
  if (ue_context_p == NULL) {
    OAILOG_ERROR(LOG_MME_APP,
                 "We didn't find this teid in list of UE: " TEID_FMT "\n",
                 suspend_acknowledge_pP->teid);
    OAILOG_FUNC_OUT(LOG_MME_APP);
  }
  OAILOG_DEBUG_UE(LOG_MME_APP, ue_context_p->emm_context._imsi64,
                  " Rx Suspend Acknowledge with MME_S11_TEID: " TEID_FMT "\n",
                  suspend_acknowledge_pP->teid);
  /*
   * Updating statistics
   */
  update_mme_app_stats_s1u_bearer_sub();

  // Send UE Context Release Command
  mme_app_itti_ue_context_release(ue_context_p,
                                  ue_context_p->ue_context_rel_cause);
  OAILOG_FUNC_OUT(LOG_MME_APP);
}

//------------------------------------------------------------------------------
status_code_e mme_app_handle_nas_extended_service_req(
    const mme_ue_s1ap_id_t ue_id, const uint8_t service_type,
    uint8_t csfb_response) {
  struct ue_mm_context_s* ue_context_p = NULL;
  status_code_e rc = RETURNok;

  OAILOG_FUNC_IN(LOG_MME_APP);

  if (ue_id == INVALID_MME_UE_S1AP_ID) {
    OAILOG_ERROR(
        LOG_MME_APP,
        "ERROR***** Invalid UE Id received in Extended Service Request \n");
    OAILOG_FUNC_RETURN(LOG_MME_APP, RETURNerror);
  }
  ue_context_p = mme_ue_context_exists_mme_ue_s1ap_id(ue_id);
  if (ue_context_p) {
    if (ue_id != ue_context_p->mme_ue_s1ap_id) {
      OAILOG_ERROR_UE(
          LOG_MME_APP, ue_context_p->emm_context._imsi64,
          "ERROR***** Abnormal case: ue_id does not match with ue_id in "
          "ue_context" MME_UE_S1AP_ID_FMT "," MME_UE_S1AP_ID_FMT "\n",
          ue_id, ue_context_p->mme_ue_s1ap_id);
      OAILOG_FUNC_RETURN(LOG_MME_APP, RETURNerror);
    }
  } else {
    OAILOG_ERROR(
        LOG_MME_APP,
        "ERROR***** Invalid UE Id received from NAS in Extended Service "
        "Request "
        "%d\n",
        ue_id);
    OAILOG_FUNC_RETURN(LOG_MME_APP, RETURNerror);
  }

  switch (service_type) {
    /* Extended Service request received for CSFB */
    case MO_CS_FB1:
    case MT_CS_FB1:
    case MO_CS_FB:
      if (ue_context_p->sgs_context != NULL) {
        ue_context_p->sgs_context->csfb_service_type = CSFB_SERVICE_MO_CALL;
        /* If call_canceled is set to TRUE when MO call is triggered.
         * Set call_canceled to false
         */
        if (ue_context_p->sgs_context->call_canceled) {
          ue_context_p->sgs_context->call_canceled = false;
        }
        mme_app_itti_ue_context_mod_for_csfb(ue_context_p);
      } else {
        OAILOG_ERROR_UE(LOG_MME_APP, ue_context_p->emm_context._imsi64,
                        "SGS context is NULL for ue_id:" MME_UE_S1AP_ID_FMT
                        "So send Service Reject to UE \n",
                        ue_context_p->mme_ue_s1ap_id);
        /* send Service Reject to UE */
        mme_app_notify_service_reject_to_nas(
            ue_context_p->mme_ue_s1ap_id, EMM_CAUSE_CONGESTION,
            UE_CONTEXT_MODIFICATION_PROCEDURE_FAILED);
      }
      break;
    case MT_CS_FB:
      if (csfb_response == CSFB_REJECTED_BY_UE) {
        if (ue_context_p->sgs_context) {
          /* If call_canceled is set to TRUE and
           * receive EXT Service Request with csfb_response
           * set to call_rejected. Set call_canceled to false
           */
          if (ue_context_p->sgs_context->call_canceled) {
            ue_context_p->sgs_context->call_canceled = false;
          }
          rc = mme_app_send_sgsap_paging_reject(
              ue_context_p, ue_context_p->emm_context._imsi64,
              ue_context_p->emm_context._imsi.length,
              SGS_CAUSE_MT_CSFB_CALL_REJECTED_BY_USER);
          if (rc != RETURNok) {
            OAILOG_WARNING_UE(
                LOG_MME_APP, ue_context_p->emm_context._imsi64,
                "Failed to send SGSAP-Paging Reject for imsi with reject cause:"
                "SGS_CAUSE_MT_CSFB_CALL_REJECTED_BY_USER\n");
          }
          increment_counter("sgsap_paging_reject", 1, 1, "cause",
                            "call_rejected_by_user");
        } else {
          OAILOG_ERROR_UE(LOG_MME_APP, ue_context_p->emm_context._imsi64,
                          "sgs_context is null\n");
          OAILOG_FUNC_RETURN(LOG_MME_APP, RETURNerror);
        }
      } else if (csfb_response == CSFB_ACCEPTED_BY_UE) {
        if (!ue_context_p->sgs_context) {
          OAILOG_ERROR_UE(LOG_MME_APP, ue_context_p->emm_context._imsi64,
                          "sgs_context is null\n");
          OAILOG_FUNC_RETURN(LOG_MME_APP, RETURNerror);
        }
        /* Set mt_call_in_progress flag as UE accepted the MT Call.
         * This will be used to decide whether to abort the on going MT call or
         * not when SERVICE ABORT request is received from MSC/VLR
         */
        ue_context_p->sgs_context->mt_call_in_progress = true;
        /* If call_canceled is set, send Service Reject to UE as MSC/VLR
         * has triggered SGSAP SERVICE ABORT procedure
         */
        if (ue_context_p->sgs_context->call_canceled) {
          /* If UE's ECM state is IDLE send
           * service_reject in Establish cnf else send in DL NAS Transport
           */
          if (ue_context_p->ecm_state == ECM_IDLE) {
            OAILOG_ERROR_UE(LOG_MME_APP, ue_context_p->emm_context._imsi64,
                            "MT CS call is accepted by UE in idle mode for "
                            "ue_id:" MME_UE_S1AP_ID_FMT
                            " But MT_CALL_CANCEL is set by MSC,"
                            " so sending service reject to UE \n",
                            ue_id);
            mme_app_notify_service_reject_to_nas(
                ue_id, EMM_CAUSE_CS_SERVICE_NOT_AVAILABLE,
                INITIAL_CONTEXT_SETUP_PROCEDURE_FAILED);
          } else if (ue_context_p->ecm_state == ECM_CONNECTED) {
            OAILOG_ERROR_UE(
                LOG_MME_APP, ue_context_p->emm_context._imsi64,
                "MT CS call is accepted by UE in connected mode for "
                "ue_id:" MME_UE_S1AP_ID_FMT
                " But MT_CALL_CANCEL is set by MSC,"
                " so sending service reject to UE \n",
                ue_id);
            mme_app_notify_service_reject_to_nas(
                ue_id, EMM_CAUSE_CS_SERVICE_NOT_AVAILABLE,
                UE_CONTEXT_MODIFICATION_PROCEDURE_FAILED);
          }
          // Reset call_canceled flag
          ue_context_p->sgs_context->call_canceled = false;
          OAILOG_WARNING_UE(
              LOG_MME_APP, ue_context_p->emm_context._imsi64,
              "Sending Service Reject to NAS module as MSC has triggered SGS "
              "SERVICE ABORT Request for ue_id: " MME_UE_S1AP_ID_FMT "\n",
              ue_id);
        } else {
          mme_app_itti_ue_context_mod_for_csfb(ue_context_p);
        }
      } else {
        OAILOG_WARNING_UE(LOG_MME_APP, ue_context_p->emm_context._imsi64,
                          "Invalid csfb_response for service type :%d and "
                          "ue_id: " MME_UE_S1AP_ID_FMT "\n",
                          service_type, ue_id);
      }
      break;
    case MO_CS_FB_EMRGNCY_CALL:
      if (ue_context_p->sgs_context != NULL) {
        ue_context_p->sgs_context->csfb_service_type = CSFB_SERVICE_MO_CALL;
        ue_context_p->sgs_context->is_emergency_call = true;
        mme_app_itti_ue_context_mod_for_csfb(ue_context_p);
      } else {
        // Notify NAS module to send Service Reject message to UE
        OAILOG_ERROR_UE(
            LOG_MME_APP, ue_context_p->emm_context._imsi64,
            "For MO_CS_FB_EMRGNCY_CALL, SGS context is not found for "
            "ue_id:" MME_UE_S1AP_ID_FMT " MME shall send Service Reject to ue",
            ue_context_p->mme_ue_s1ap_id);
        mme_app_notify_service_reject_to_nas(
            ue_context_p->mme_ue_s1ap_id, EMM_CAUSE_CONGESTION,
            UE_CONTEXT_MODIFICATION_PROCEDURE_FAILED);
      }
      break;
    /* packet service via s1 */
    case PKT_SRV_VIA_S1:
    case PKT_SRV_VIA_S1_1:
    case PKT_SRV_VIA_S1_2:
    case PKT_SRV_VIA_S1_3:
      /*TODO */
      break;
    default:
      OAILOG_ERROR(LOG_MME_APP, "ERROR***** Invalid Service Type Received %d\n",
                   service_type);
  }
  OAILOG_FUNC_RETURN(LOG_MME_APP, rc);
}

//------------------------------------------------------------------------------
int mme_app_handle_ue_context_modification_timer_expiry(zloop_t* loop,
                                                        int timer_id,
                                                        void* args) {
  OAILOG_FUNC_IN(LOG_MME_APP);
  mme_ue_s1ap_id_t mme_ue_s1ap_id = 0;
  int rc = 0;
  if (!mme_pop_timer_arg_ue_id(timer_id, &mme_ue_s1ap_id)) {
    OAILOG_WARNING(LOG_MME_APP, "Invalid Timer Id expiration, Timer Id: %u\n",
                   timer_id);
    OAILOG_FUNC_RETURN(LOG_MME_APP, rc);
  }
  struct ue_mm_context_s* ue_context_p = mme_app_get_ue_context_for_timer(
      mme_ue_s1ap_id, "UE context modification timer");
  if (ue_context_p == NULL) {
    OAILOG_ERROR(
        LOG_MME_APP,
        "Invalid UE context received, MME UE S1AP Id: " MME_UE_S1AP_ID_FMT "\n",
        mme_ue_s1ap_id);
    OAILOG_FUNC_RETURN(LOG_MME_APP, rc);
  }
  ue_context_p->ue_context_modification_timer.id = MME_APP_TIMER_INACTIVE_ID;

  if (ue_context_p->sgs_context != NULL) {
    handle_csfb_s1ap_procedure_failure(
        ue_context_p, "ue_context_modification_timer_expired",
        UE_CONTEXT_MODIFICATION_PROCEDURE_FAILED);
  }
  OAILOG_FUNC_RETURN(LOG_MME_APP, rc);
}

/* Description: CSFB procedure to handle S1ap procedure failure,
 * In case of MT CS call, send SGSAP Paging reject to MSC/VLR
 * And Send Service Reject to UE
 * In case of of MO CS call, send Service Reject to UE
 */
status_code_e handle_csfb_s1ap_procedure_failure(ue_mm_context_t* ue_context_p,
                                                 char* failed_statement,
                                                 uint8_t failed_procedure) {
  OAILOG_FUNC_IN(LOG_MME_APP);

  if (!ue_context_p) {
    OAILOG_ERROR(LOG_MME_APP, "Failed to find UE context \n");
    OAILOG_FUNC_RETURN(LOG_MME_APP, RETURNerror);
  }

  OAILOG_ERROR_UE(
      LOG_MME_APP, ue_context_p->emm_context._imsi64,
      "Handle handle_csfb_s1ap_procedure_failure for ue_id" MME_UE_S1AP_ID_FMT
      "\n",
      ue_context_p->mme_ue_s1ap_id);
  /* If ICS procedure is initiated due to CS-Paging in UE idle mode
   * On ICS failure, send sgsap-Paging Reject to VLR
   */
  if (ue_context_p->sgs_context) {
    // Reset mt_call_in_progress flag
    if (ue_context_p->sgs_context->mt_call_in_progress) {
      ue_context_p->sgs_context->mt_call_in_progress = false;
    }
    if (ue_context_p->sgs_context->csfb_service_type == CSFB_SERVICE_MT_CALL) {
      /* send sgsap-Paging Reject to VLR */
      if ((mme_app_send_sgsap_paging_reject(
              ue_context_p, ue_context_p->emm_context._imsi64,
              ue_context_p->emm_context._imsi.length,
              SGS_CAUSE_MT_CSFB_CALL_REJECTED_BY_USER)) != RETURNok) {
        OAILOG_WARNING_UE(
            LOG_MME_APP, ue_context_p->emm_context._imsi64,
            "Failed to send SGSAP-Paging Reject for imsi with reject cause:"
            "SGS_CAUSE_MT_CSFB_CALL_REJECTED_BY_USER\n");
      }
      if (failed_statement) {
        increment_counter("sgsap_paging_reject", 1, 1, "cause",
                          failed_statement);
      }
    }
    // send Service Reject to UE
    mme_app_notify_service_reject_to_nas(
        ue_context_p->mme_ue_s1ap_id, EMM_CAUSE_CONGESTION, failed_procedure);
    ue_context_p->sgs_context->csfb_service_type = CSFB_SERVICE_NONE;
    if (failed_statement) {
      increment_counter("nas service reject", 1, 1, "cause", failed_statement);
    }
  }
  OAILOG_FUNC_RETURN(LOG_MME_APP, RETURNok);
}

/****************************************************************************
 **                                                                        **
 ** Name:    mme_app_notify_service_reject_to_nas()                        **
 **                                                                        **
 ** Description: As part of handling CSFB procedure, if ICS or UE context  **
 **      modification failed, indicate to NAS to send Service Reject to UE **
 **                                                                        **
 ** Inputs:  ue_id: UE identifier                                          **
 **          emm_casue: failed cause                                       **
 **          Failed_procedure: ICS/UE context modification                 **
 **                                                                        **
 ***************************************************************************/
void mme_app_notify_service_reject_to_nas(mme_ue_s1ap_id_t ue_id,
                                          uint8_t emm_cause,
                                          uint8_t failed_procedure) {
  OAILOG_FUNC_IN(LOG_MME_APP);
  OAILOG_INFO(
      LOG_MME_APP,
      " Ongoing Service request procedure failed,"
      "send Notify Service Reject to NAS module for ue_id :" MME_UE_S1AP_ID_FMT
      " \n",
      ue_id);
  switch (failed_procedure) {
    case INITIAL_CONTEXT_SETUP_PROCEDURE_FAILED: {
      if ((emm_proc_service_reject(ue_id, emm_cause)) != RETURNok) {
        OAILOG_ERROR(
            LOG_MME_APP,
            "emm_proc_service_reject() failed for ue_id " MME_UE_S1AP_ID_FMT
            "\n",
            ue_id);
      }
      break;
    }
    case UE_CONTEXT_MODIFICATION_PROCEDURE_FAILED: {
      if ((emm_send_service_reject_in_dl_nas(ue_id, emm_cause)) != RETURNok) {
        OAILOG_ERROR(LOG_MME_APP,
                     "emm_send_service_reject_in_dl_nas() failed for "
                     "ue_id " MME_UE_S1AP_ID_FMT "\n",
                     ue_id);
      }
      break;
    }
    default: {
      OAILOG_ERROR(LOG_MME_APP,
                   "Invalid failed procedure for ue-id" MME_UE_S1AP_ID_FMT "\n",
                   ue_id);
      break;
    }
  }
  OAILOG_FUNC_OUT(LOG_MME_APP);
}
//------------------------------------------------------------------------------
void mme_app_handle_create_dedicated_bearer_rsp(ue_mm_context_t* ue_context_p,
                                                ebi_t ebi) {
  OAILOG_FUNC_IN(LOG_MME_APP);

#if EMBEDDED_SGW
  OAILOG_INFO_UE(LOG_MME_APP, ue_context_p->emm_context._imsi64,
                 "Sending Activate Dedicated Bearer Response to SPGW for "
                 "ue-id: " MME_UE_S1AP_ID_FMT "\n",
                 ue_context_p->mme_ue_s1ap_id);
  update_mme_app_stats_s1u_bearer_add();
  send_pcrf_bearer_actv_rsp(ue_context_p, ebi, REQUEST_ACCEPTED);
  OAILOG_FUNC_OUT(LOG_MME_APP);
#endif
  // TODO:
  /* Actually do it simple, because it appear we have to wait for NAS procedure
   * reworking (work in progress on another branch)
   * for responding to S11 without mistakes (may be the create bearer procedure
   * can be impacted by a S1 ue context release or
   * a UE originating  NAS procedure)
   */
  mme_app_s11_proc_create_bearer_t* s11_proc_create =
      mme_app_get_s11_procedure_create_bearer(ue_context_p);
  if (s11_proc_create) {
    s11_proc_create->num_status_received++;
    s11_proc_create->bearer_status[EBI_TO_INDEX(ebi)] = S11_PROC_BEARER_SUCCESS;
    // if received all bearers creation results
    if (s11_proc_create->num_status_received == s11_proc_create->num_bearers) {
      // Send Rsp to SGW if SPGW is embedded
      bearer_context_t* bc = mme_app_get_bearer_context(ue_context_p, ebi);
      if (bc == NULL) {
        OAILOG_ERROR_UE(LOG_MME_APP, ue_context_p->emm_context._imsi64,
                        "Could not get bearer context for EBI:%d\n", ebi);
        OAILOG_FUNC_OUT(LOG_MME_APP);
      }
      mme_app_s11_procedure_create_bearer_send_response(ue_context_p,
                                                        s11_proc_create);
      mme_app_delete_s11_procedure_create_bearer(ue_context_p);
    }
  }
  OAILOG_FUNC_OUT(LOG_MME_APP);
}

//------------------------------------------------------------------------------
void mme_app_handle_create_dedicated_bearer_rej(ue_mm_context_t* ue_context_p,
                                                ebi_t ebi) {
  OAILOG_FUNC_IN(LOG_MME_APP);

  if (ue_context_p == NULL) {
    OAILOG_ERROR(LOG_MME_APP,
                 "Failed to find UE context for ue-id :" MME_UE_S1AP_ID_FMT
                 "\n",
                 ue_context_p->mme_ue_s1ap_id);
    OAILOG_FUNC_OUT(LOG_MME_APP);
  }

#if EMBEDDED_SGW
  OAILOG_INFO_UE(
      LOG_MME_APP, ue_context_p->emm_context._imsi64,
      "Sending Activate Dedicated bearer Reject to SPGW: " MME_UE_S1AP_ID_FMT
      "\n",
      ue_context_p->mme_ue_s1ap_id);
  send_pcrf_bearer_actv_rsp(ue_context_p, ebi, REQUEST_REJECTED);
  OAILOG_FUNC_OUT(LOG_MME_APP);
#endif

  // TODO:
  /* Actually do it simple, because it appear we have to wait for NAS procedure
   * reworking (work in progress on another branch)
   * for responding to S11 without mistakes (may be the create bearer procedure
   * can be impacted by a S1 ue context release or
   * a UE originating  NAS procedure)
   */
  mme_app_s11_proc_create_bearer_t* s11_proc_create =
      mme_app_get_s11_procedure_create_bearer(ue_context_p);
  if (s11_proc_create) {
    s11_proc_create->num_status_received++;
    s11_proc_create->bearer_status[EBI_TO_INDEX(ebi)] = S11_PROC_BEARER_FAILED;
    // if received all bearers creation results
    if (s11_proc_create->num_status_received == s11_proc_create->num_bearers) {
      mme_app_s11_procedure_create_bearer_send_response(ue_context_p,
                                                        s11_proc_create);
      mme_app_delete_s11_procedure_create_bearer(ue_context_p);
    }
  }
  OAILOG_FUNC_OUT(LOG_MME_APP);
}

/**
 * This Function checks for ue context based on given teid,
 * if present send ue context modification request to S1AP
 * otherwise drop the message
 */
void mme_app_handle_modify_ue_ambr_request(
    mme_app_desc_t* mme_app_desc_p,
    const itti_s11_modify_ue_ambr_request_t* const modify_ue_ambr_request_p) {
  MessageDef* message_p;
  ue_mm_context_t* ue_context_p = NULL;
  OAILOG_FUNC_IN(LOG_MME_APP);

  ue_context_p = mme_ue_context_exists_s11_teid(
      &mme_app_desc_p->mme_ue_contexts, modify_ue_ambr_request_p->teid);

  if (ue_context_p == NULL) {
    OAILOG_WARNING(LOG_MME_APP,
                   "We didn't find this teid in list of UE: \
        %08x\n, Dropping MODIFY_UE_AMBR_REQUEST",
                   modify_ue_ambr_request_p->teid);
    OAILOG_FUNC_OUT(LOG_MME_APP);
  } else {
    message_p = itti_alloc_new_message(TASK_MME_APP,
                                       S1AP_UE_CONTEXT_MODIFICATION_REQUEST);
    if (message_p == NULL) {
      OAILOG_ERROR_UE(LOG_MME_APP, ue_context_p->emm_context._imsi64,
                      "Failed to allocate new ITTI message for S1AP UE Context "
                      "Modification "
                      "Request for MME UE S1AP Id: " MME_UE_S1AP_ID_FMT "\n",
                      ue_context_p->mme_ue_s1ap_id);
      OAILOG_FUNC_OUT(LOG_MME_APP);
    }
    memset((void*)&message_p->ittiMsg.s1ap_ue_context_mod_request, 0,
           sizeof(itti_s1ap_ue_context_mod_req_t));
    S1AP_UE_CONTEXT_MODIFICATION_REQUEST(message_p).mme_ue_s1ap_id =
        ue_context_p->mme_ue_s1ap_id;
    S1AP_UE_CONTEXT_MODIFICATION_REQUEST(message_p).enb_ue_s1ap_id =
        ue_context_p->enb_ue_s1ap_id;
    S1AP_UE_CONTEXT_MODIFICATION_REQUEST(message_p).presencemask =
        S1AP_UE_CONTEXT_MOD_UE_AMBR_INDICATOR_PRESENT;
    S1AP_UE_CONTEXT_MODIFICATION_REQUEST(message_p).ue_ambr.br_ul =
        modify_ue_ambr_request_p->ue_ambr.br_ul;
    S1AP_UE_CONTEXT_MODIFICATION_REQUEST(message_p).ue_ambr.br_dl =
        modify_ue_ambr_request_p->ue_ambr.br_dl;

    message_p->ittiMsgHeader.imsi = ue_context_p->emm_context._imsi64;
    send_msg_to_task(&mme_app_task_zmq_ctx, TASK_S1AP, message_p);
    OAILOG_DEBUG_UE(LOG_MME_APP, ue_context_p->emm_context._imsi64,
                    "MME APP :Sent UE context modification request \
        for UE id " MME_UE_S1AP_ID_FMT,
                    ue_context_p->mme_ue_s1ap_id);
  }
  OAILOG_FUNC_OUT(LOG_MME_APP);
}

/**
 * This Function handles NW initiated
 * Dedicated bearer activation Request message from SGW
 */
void mme_app_handle_nw_init_ded_bearer_actv_req(
    mme_app_desc_t* mme_app_desc_p,
    const itti_s11_nw_init_actv_bearer_request_t* const
        nw_init_bearer_actv_req_p) {
  ue_mm_context_t* ue_context_p = NULL;
  emm_cn_activate_dedicated_bearer_req_t activate_ded_bearer_req = {0};
  OAILOG_FUNC_IN(LOG_MME_APP);

  ebi_t linked_eps_bearer_id = nw_init_bearer_actv_req_p->lbi;
  ue_context_p =
      mme_ue_context_exists_s11_teid(&mme_app_desc_p->mme_ue_contexts,
                                     nw_init_bearer_actv_req_p->s11_mme_teid);
  bool is_msg_saved = false;

  if (ue_context_p == NULL) {
    OAILOG_ERROR(LOG_MME_APP,
                 "Failed to find UE context from S11-Teid: for lbi %08x %u\n",
                 nw_init_bearer_actv_req_p->s11_mme_teid,
                 nw_init_bearer_actv_req_p->lbi);
    OAILOG_FUNC_OUT(LOG_MME_APP);
  }

  OAILOG_INFO_UE(LOG_MME_APP, ue_context_p->emm_context._imsi64,
                 "Received Dedicated bearer activation Request from SGW for "
                 "ue-id " MME_UE_S1AP_ID_FMT " with LBI %u\n",
                 ue_context_p->mme_ue_s1ap_id, nw_init_bearer_actv_req_p->lbi);

  bearer_context_t* linked_bc =
      mme_app_get_bearer_context(ue_context_p, linked_eps_bearer_id);
  if (!linked_bc) {
    OAILOG_ERROR_UE(
        LOG_MME_APP, ue_context_p->emm_context._imsi64,
        "Failed to find the default bearer context from linked bearer id "
        "%" PRIu8 " of ue_id: " MME_UE_S1AP_ID_FMT "\n",
        linked_eps_bearer_id, ue_context_p->mme_ue_s1ap_id);
    OAILOG_FUNC_OUT(LOG_MME_APP);
  }
  pdn_cid_t cid = linked_bc->pdn_cx_id;
  activate_ded_bearer_req.ue_id = ue_context_p->mme_ue_s1ap_id;
  activate_ded_bearer_req.cid = cid;
  // EBI Will be assigned by NAS module
  activate_ded_bearer_req.ebi = 0;
  activate_ded_bearer_req.linked_ebi =
      ue_context_p->pdn_contexts[cid]->default_ebi;
  activate_ded_bearer_req.bearer_qos =
      nw_init_bearer_actv_req_p->eps_bearer_qos;
  memcpy(&activate_ded_bearer_req.sgw_fteid,
         &nw_init_bearer_actv_req_p->s1_u_sgw_fteid, sizeof(fteid_t));

  if (nw_init_bearer_actv_req_p->tft.numberofpacketfilters) {
    activate_ded_bearer_req.tft = reinterpret_cast<traffic_flow_template_t*>(
        calloc(1, sizeof(traffic_flow_template_t)));
    copy_traffic_flow_template(activate_ded_bearer_req.tft,
                               &nw_init_bearer_actv_req_p->tft);
  }
  if (nw_init_bearer_actv_req_p->pco.num_protocol_or_container_id) {
    activate_ded_bearer_req.pco =
        reinterpret_cast<protocol_configuration_options_t*>(
            calloc(1, sizeof(protocol_configuration_options_t)));
    copy_protocol_configuration_options(activate_ded_bearer_req.pco,
                                        &nw_init_bearer_actv_req_p->pco);
  }
  /* If dedicated bearer req is received in ECM_IDLE state,
   * save the message and page the UE. Send activate_ded_bearer_req
   * message once UE comes back to ECM_CONNECTED state and all the
   * previous bearers are established*/
  if (ECM_IDLE == ue_context_p->ecm_state) {
    // Find a free index to save the message
    for (uint8_t idx = 0; idx < BEARERS_PER_UE; idx++) {
      if (!(ue_context_p->pending_ded_ber_req[idx])) {
        ue_context_p->pending_ded_ber_req[idx] =
            reinterpret_cast<emm_cn_activate_dedicated_bearer_req_t*>(
                calloc(1, sizeof(emm_cn_activate_dedicated_bearer_req_t)));
        memcpy(ue_context_p->pending_ded_ber_req[idx], &activate_ded_bearer_req,
               sizeof(emm_cn_activate_dedicated_bearer_req_t));
        is_msg_saved = true;
        break;
      }
    }
    /* Page the UE if message is saved successfully and
     * UE has not already been paged*/
    if ((is_msg_saved) &&
        (ue_context_p->paging_response_timer.id == MME_APP_TIMER_INACTIVE_ID)) {
      mme_app_paging_request_helper(ue_context_p, true, true /* s-tmsi */,
                                    CN_DOMAIN_PS);
    } else if (!is_msg_saved) {
      mme_app_handle_create_dedicated_bearer_rej(
          ue_context_p, activate_ded_bearer_req.linked_ebi);
    }
    OAILOG_FUNC_OUT(LOG_MME_APP);
  }

  if ((nas_proc_create_dedicated_bearer(&activate_ded_bearer_req)) !=
      RETURNok) {
    OAILOG_ERROR_UE(LOG_MME_APP, ue_context_p->emm_context._imsi64,
                    "Failed to handle bearer activation at NAS module for "
                    "ue_id " MME_UE_S1AP_ID_FMT "\n",
                    ue_context_p->mme_ue_s1ap_id);
  }
  OAILOG_FUNC_OUT(LOG_MME_APP);
}

void send_delete_dedicated_bearer_rsp(struct ue_mm_context_s* ue_context_p,
                                      bool delete_default_bearer, ebi_t ebi[],
                                      uint32_t num_bearer_context,
                                      teid_t s_gw_teid_s11_s4,
                                      gtpv2c_cause_value_t cause,
                                      bool route_s11_messages_to_s8_task,
                                      bool mme_initiated_local_deact) {
  itti_s11_nw_init_deactv_bearer_rsp_t* s11_deact_ded_bearer_rsp = NULL;
  MessageDef* message_p = NULL;
  uint32_t i = 0;

  OAILOG_FUNC_IN(LOG_MME_APP);
  if (ue_context_p == NULL) {
    OAILOG_ERROR(LOG_MME_APP, " NULL UE context ptr\n");
    OAILOG_FUNC_OUT(LOG_MME_APP);
  }
  message_p = itti_alloc_new_message(TASK_MME_APP,
                                     S11_NW_INITIATED_DEACTIVATE_BEARER_RESP);
  s11_deact_ded_bearer_rsp = &message_p->ittiMsg.s11_nw_init_deactv_bearer_rsp;

  if (message_p == NULL) {
    OAILOG_ERROR(LOG_MME_APP,
                 "itti_alloc_new_message failed for"
                 "S11_NW_INITIATED_DEACTIVATE_BEARER_RESP\n");
    OAILOG_FUNC_OUT(LOG_MME_APP);
  }
  memset(s11_deact_ded_bearer_rsp, 0,
         sizeof(itti_s11_nw_init_deactv_bearer_rsp_t));

  s11_deact_ded_bearer_rsp->delete_default_bearer = delete_default_bearer;
  s11_deact_ded_bearer_rsp->cause.cause_value = cause;

  if (delete_default_bearer) {
    s11_deact_ded_bearer_rsp->lbi =
        reinterpret_cast<ebi_t*>(calloc(1, sizeof(ebi_t)));
    *s11_deact_ded_bearer_rsp->lbi = ebi[0];
    s11_deact_ded_bearer_rsp->bearer_contexts.bearer_contexts[0]
        .cause.cause_value = cause;
  } else {
    for (i = 0; i < num_bearer_context; i++) {
      s11_deact_ded_bearer_rsp->bearer_contexts.bearer_contexts[i]
          .eps_bearer_id = ebi[i];
      s11_deact_ded_bearer_rsp->bearer_contexts.bearer_contexts[i]
          .cause.cause_value = cause;
    }
  }
  /*Print bearer ids to be sent in nw_initiated_deactv_bearer_rsp*/
  print_bearer_ids_helper(ebi, num_bearer_context);
  s11_deact_ded_bearer_rsp->bearer_contexts.num_bearer_context =
      num_bearer_context;
  s11_deact_ded_bearer_rsp->imsi = ue_context_p->emm_context._imsi64;
  s11_deact_ded_bearer_rsp->s_gw_teid_s11_s4 = s_gw_teid_s11_s4;
  s11_deact_ded_bearer_rsp->mme_initiated_local_deact =
      mme_initiated_local_deact;

  message_p->ittiMsgHeader.imsi = ue_context_p->emm_context._imsi64;

  if (route_s11_messages_to_s8_task) {
    OAILOG_INFO_UE(
        LOG_MME_APP, ue_context_p->emm_context._imsi64,
        " Sending nw_initiated_deactv_bearer_rsp to SGW_S8 with %d bearers for "
        "ue "
        "id " MME_UE_S1AP_ID_FMT "\n",
        num_bearer_context, ue_context_p->mme_ue_s1ap_id);
    send_msg_to_task(&mme_app_task_zmq_ctx, TASK_SGW_S8, message_p);
  } else {
    OAILOG_INFO_UE(
        LOG_MME_APP, ue_context_p->emm_context._imsi64,
        " Sending nw_initiated_deactv_bearer_rsp to SPGW with %d bearers for "
        "ue "
        "id " MME_UE_S1AP_ID_FMT "\n",
        num_bearer_context, ue_context_p->mme_ue_s1ap_id);
    send_msg_to_task(&mme_app_task_zmq_ctx, TASK_SPGW, message_p);
  }
  OAILOG_FUNC_OUT(LOG_MME_APP);
}

/**
 * This Function handles NW-initiated
 * dedicated bearer deactivation request message from SGW
 */
void mme_app_handle_nw_init_bearer_deactv_req(
    mme_app_desc_t* mme_app_desc_p,
    itti_s11_nw_init_deactv_bearer_request_t* const
        nw_init_bearer_deactv_req_p) {
  ue_mm_context_t* ue_context_p = NULL;
  uint32_t i = 0;
  OAILOG_FUNC_IN(LOG_MME_APP);
  ebi_t ebi[BEARERS_PER_UE];
  uint32_t num_bearers_deleted = 0;
  emm_cn_deactivate_dedicated_bearer_req_t deactivate_ded_bearer_req = {0};

  /*Print bearer ids received in the message*/
  print_bearer_ids_helper(nw_init_bearer_deactv_req_p->ebi,
                          nw_init_bearer_deactv_req_p->no_of_bearers);

  ue_context_p =
      mme_ue_context_exists_s11_teid(&mme_app_desc_p->mme_ue_contexts,
                                     nw_init_bearer_deactv_req_p->s11_mme_teid);
  if (ue_context_p == NULL) {
    OAILOG_ERROR(LOG_MME_APP,
                 "Failed to find UE context for S11 Teid" TEID_FMT "\n",
                 nw_init_bearer_deactv_req_p->s11_mme_teid);
    OAILOG_FUNC_OUT(LOG_MME_APP);
  }

  OAILOG_INFO(
      LOG_MME_APP,
      "Received nw_initiated_deactv_bearer_req from SGW for S11 teid" TEID_FMT
      "," MME_UE_S1AP_ID_FMT "\n",
      nw_init_bearer_deactv_req_p->s11_mme_teid, ue_context_p->mme_ue_s1ap_id);

  // Fetch PDN context
  pdn_cid_t cid =
      ue_context_p
          ->bearer_contexts[EBI_TO_INDEX(nw_init_bearer_deactv_req_p->ebi[0])]
          ->pdn_cx_id;
  pdn_context_t* pdn_context = ue_context_p->pdn_contexts[cid];

  /* If MME has triggered local bearer deactivation then invoke
   * mme_app_handle_mme_init_local_deactivation to release
   * the bearer context/s
   */
  if (ue_context_p->mme_initiated_ded_bearer_deactivation) {
    mme_app_handle_mme_init_local_deactivation(mme_app_desc_p,
                                               nw_init_bearer_deactv_req_p);
    OAILOG_FUNC_OUT(LOG_MME_APP);
  }
  /* If delete_default_bearer is set and this is the only active PDN,
   *  Send Detach Request to UE
   */
  if ((nw_init_bearer_deactv_req_p->delete_default_bearer) &&
      (ue_context_p->nb_active_pdn_contexts == 1)) {
    OAILOG_INFO_UE(
        LOG_MME_APP, ue_context_p->emm_context._imsi64,
        "Send MME initiated Detach Req to NAS module for EBI %u"
        " as delete_default_bearer is true for ue id " MME_UE_S1AP_ID_FMT "\n",
        nw_init_bearer_deactv_req_p->ebi[0], ue_context_p->mme_ue_s1ap_id);
    // Inform MME initiated Deatch Request to NAS module
    if (ue_context_p->ecm_state == ECM_CONNECTED) {
      mme_app_handle_nw_initiated_detach_request(ue_context_p->mme_ue_s1ap_id,
                                                 MME_INITIATED_EPS_DETACH);
    } else {
      // If UE is in IDLE state send Paging Req
      mme_app_paging_request_helper(ue_context_p, true, false /* s-tmsi */,
                                    CN_DOMAIN_PS);
      // Set the flag and send detach to UE after receiving service req
      ue_context_p->emm_context.nw_init_bearer_deactv = true;
    }
  } else {
    /* If UE is in connected state, MME shall send Deactivate Bearer Req
     * in S1ap ERAB Rel Cmd
     */
    if (ue_context_p->ecm_state == ECM_CONNECTED) {
      deactivate_ded_bearer_req.ue_id = ue_context_p->mme_ue_s1ap_id;
      deactivate_ded_bearer_req.no_of_bearers =
          nw_init_bearer_deactv_req_p->no_of_bearers;
      memcpy(deactivate_ded_bearer_req.ebi, nw_init_bearer_deactv_req_p->ebi,
             ((sizeof(ebi_t)) * deactivate_ded_bearer_req.no_of_bearers));
      if ((nas_proc_delete_dedicated_bearer(&deactivate_ded_bearer_req)) !=
          RETURNok) {
        OAILOG_ERROR_UE(
            LOG_MME_APP, ue_context_p->emm_context._imsi64,
            "Failed to handle bearer deactivation at NAS module for "
            "ue_id " MME_UE_S1AP_ID_FMT "\n",
            ue_context_p->mme_ue_s1ap_id);
      }
    } else {
      /* If UE is in IDLE state remove bearer context
       * send delete dedicated bearer rsp to SPGW
       */
      for (i = 0; i < nw_init_bearer_deactv_req_p->no_of_bearers; i++) {
        /*Fetch bearer context*/
        bearer_context_t* bearer_context = mme_app_get_bearer_context(
            ue_context_p, nw_init_bearer_deactv_req_p->ebi[i]);
        if (bearer_context) {
          mme_app_free_bearer_context(&bearer_context);
          num_bearers_deleted++;
          ebi[i] = nw_init_bearer_deactv_req_p->ebi[i];
        } else {
          OAILOG_ERROR_UE(LOG_MME_APP, ue_context_p->emm_context._imsi64,
                          "Bearer context does not exist for ebi %d\n",
                          nw_init_bearer_deactv_req_p->ebi[i]);
        }
      }
      // Send delete_dedicated_bearer_rsp to SPGW
      send_delete_dedicated_bearer_rsp(
          ue_context_p, nw_init_bearer_deactv_req_p->delete_default_bearer, ebi,
          num_bearers_deleted, pdn_context->s_gw_teid_s11_s4, REQUEST_ACCEPTED,
          pdn_context->route_s11_messages_to_s8_task, false);
    }
  }
  OAILOG_FUNC_OUT(LOG_MME_APP);
}

void mme_app_handle_handover_required(
    itti_s1ap_handover_required_t* const handover_required_p) {
  OAILOG_FUNC_IN(LOG_MME_APP);

  struct ue_mm_context_s* ue_context_p = NULL;
  MessageDef* message_p = NULL;
  itti_mme_app_handover_request_t* ho_request_p = NULL;

  OAILOG_INFO(LOG_MME_APP,
              "Received HANDOVER_REQUIRED from S1AP for "
              "ue-id " MME_UE_S1AP_ID_FMT "\n",
              handover_required_p->mme_ue_s1ap_id);

  ue_context_p =
      mme_ue_context_exists_mme_ue_s1ap_id(handover_required_p->mme_ue_s1ap_id);

  if (!ue_context_p) {
    OAILOG_ERROR(LOG_MME_APP,
                 "UE context doesn't exist for UE " MME_UE_S1AP_ID_FMT "\n",
                 handover_required_p->mme_ue_s1ap_id);
  }

  message_p = DEPRECATEDitti_alloc_new_message_fatal(TASK_MME_APP,
                                                     MME_APP_HANDOVER_REQUEST);
  ho_request_p = &message_p->ittiMsg.mme_app_handover_request;

  // get the ue security capabilities
  ho_request_p->encryption_algorithm_capabilities =
      ((uint16_t)ue_context_p->emm_context._ue_network_capability.eea &
       ~(1 << 7))
      << 1;
  ho_request_p->integrity_algorithm_capabilities =
      ((uint16_t)ue_context_p->emm_context._ue_network_capability.eia &
       ~(1 << 7))
      << 1;

  // copy information from the handover required message
  ho_request_p->mme_ue_s1ap_id = handover_required_p->mme_ue_s1ap_id;
  ho_request_p->target_sctp_assoc_id = handover_required_p->sctp_assoc_id;
  ho_request_p->target_enb_id = handover_required_p->enb_id;
  ho_request_p->cause = handover_required_p->cause;
  ho_request_p->handover_type = handover_required_p->handover_type;
  ho_request_p->src_tgt_container = bstrcpy(
      handover_required_p->src_tgt_container);  // ownership passed to receiver

  // get the ambr
  ho_request_p->ue_ambr = ue_context_p->subscribed_ue_ambr;

  // get the e_rab to be setup list
  int j = 0;
  for (int i = 0; i < BEARERS_PER_UE; i++) {
    bearer_context_t* bc = ue_context_p->bearer_contexts[i];
    if (bc) {
      e_rab_to_be_setup_item_ho_req_t item = {0};
      item.e_rab_id = bc->ebi;
      item.transport_layer_address =
          fteid_ip_address_to_bstring(&bc->s_gw_fteid_s1u);
      item.gtp_teid = bc->s_gw_fteid_s1u.teid;
      item.e_rab_level_qos_parameters.qci = bc->qci;
      item.e_rab_level_qos_parameters.allocation_and_retention_priority
          .priority_level = bc->priority_level;
      item.e_rab_level_qos_parameters.allocation_and_retention_priority
          .pre_emption_capability = bc->preemption_capability;
      item.e_rab_level_qos_parameters.allocation_and_retention_priority
          .pre_emption_vulnerability = bc->preemption_vulnerability;
      ho_request_p->e_rab_list.item[i] = item;
      j = j + 1;
    }
  }
  ho_request_p->e_rab_list.no_of_items = j;

  /* Generate NH key parameter */
  if (ue_context_p->emm_context._security.vector_index != 0) {
    OAILOG_DEBUG_UE(LOG_MME_APP, ue_context_p->emm_context._imsi64,
                    "Invalid Vector index %d for ue_id %d \n",
                    ue_context_p->emm_context._security.vector_index,
                    ue_context_p->mme_ue_s1ap_id);
  }

  derive_NH(ue_context_p->emm_context
                ._vector[ue_context_p->emm_context._security.vector_index]
                .kasme,
            ue_context_p->emm_context._security.next_hop,
            ue_context_p->emm_context._security.next_hop,
            &ue_context_p->emm_context._security.next_hop_chaining_count);

  memcpy(ho_request_p->nh, ue_context_p->emm_context._security.next_hop,
         AUTH_NEXT_HOP_SIZE);
  ho_request_p->ncc =
      ue_context_p->emm_context._security.next_hop_chaining_count;

  OAILOG_INFO(LOG_MME_APP,
              "Finished HANDOVER_REQUIRED from S1AP for "
              "ue-id " MME_UE_S1AP_ID_FMT ": eea: %u, eia: %u\n",
              handover_required_p->mme_ue_s1ap_id,
              ho_request_p->encryption_algorithm_capabilities,
              ho_request_p->integrity_algorithm_capabilities);

  // send msg to s1ap task to build s1ap message
  OAILOG_INFO_UE(
      LOG_MME_APP, ue_context_p->emm_context._imsi64,
      "MME_APP send HANDOVER_REQUEST to S1AP for ue_id " MME_UE_S1AP_ID_FMT
      " \n",
      ue_context_p->mme_ue_s1ap_id);

  message_p->ittiMsgHeader.imsi = ue_context_p->emm_context._imsi64;
  send_msg_to_task(&mme_app_task_zmq_ctx, TASK_S1AP, message_p);

  OAILOG_FUNC_OUT(LOG_MME_APP);
}

void mme_app_handle_handover_request_ack(
    itti_s1ap_handover_request_ack_t* const handover_request_ack_p) {
  OAILOG_FUNC_IN(LOG_MME_APP);

  struct ue_mm_context_s* ue_context_p = NULL;
  MessageDef* message_p = NULL;
  itti_mme_app_handover_command_t* ho_command_p = NULL;

  OAILOG_INFO(
      LOG_MME_APP,
      "Received handover request ack from S1AP for ue-id " MME_UE_S1AP_ID_FMT
      "\n",
      handover_request_ack_p->mme_ue_s1ap_id);

  ue_context_p = mme_ue_context_exists_mme_ue_s1ap_id(
      handover_request_ack_p->mme_ue_s1ap_id);

  if (!ue_context_p) {
    OAILOG_ERROR(LOG_MME_APP,
                 "UE context doesn't exist for UE " MME_UE_S1AP_ID_FMT
                 ", failing\n",
                 handover_request_ack_p->mme_ue_s1ap_id);
    OAILOG_FUNC_OUT(LOG_MME_APP);
  }

  message_p = itti_alloc_new_message(TASK_MME_APP, MME_APP_HANDOVER_COMMAND);

  if (!message_p) {
    OAILOG_ERROR(LOG_MME_APP, "Unable to allocate new ITTI message, failing\n");

    OAILOG_FUNC_OUT(LOG_MME_APP);
  }

  ho_command_p = &message_p->ittiMsg.mme_app_handover_command;

  ho_command_p->source_assoc_id = handover_request_ack_p->source_assoc_id;
  ho_command_p->mme_ue_s1ap_id = handover_request_ack_p->mme_ue_s1ap_id;
  ho_command_p->src_enb_ue_s1ap_id = handover_request_ack_p->src_enb_ue_s1ap_id;
  ho_command_p->tgt_enb_ue_s1ap_id = handover_request_ack_p->tgt_enb_ue_s1ap_id;
  ho_command_p->source_enb_id = handover_request_ack_p->source_enb_id;
  ho_command_p->target_enb_id = handover_request_ack_p->target_enb_id;
  ho_command_p->handover_type = handover_request_ack_p->handover_type;
  ho_command_p->tgt_src_container =
      bstrcpy(handover_request_ack_p
                  ->tgt_src_container);  // ownership passed to receiver

  OAILOG_INFO_UE(
      LOG_MME_APP, ue_context_p->emm_context._imsi64,
      "MME_APP send HANDOVER_COMMAND to S1AP for ue_id " MME_UE_S1AP_ID_FMT
      " \n",
      ho_command_p->mme_ue_s1ap_id);

  message_p->ittiMsgHeader.imsi = ue_context_p->emm_context._imsi64;
  send_msg_to_task(&mme_app_task_zmq_ctx, TASK_S1AP, message_p);

  OAILOG_FUNC_OUT(LOG_MME_APP);
}

void mme_app_handle_handover_notify(
    mme_app_desc_t* mme_app_desc_p,
    itti_s1ap_handover_notify_t* const handover_notify_p) {
  struct ue_mm_context_s* ue_context_p = NULL;
  MessageDef* message_p = NULL;
  enb_s1ap_id_key_t enb_s1ap_id_key = INVALID_ENB_UE_S1AP_ID_KEY;
  ebi_t bearer_id = 0;
  pdn_cid_t cid = 0;
  pdn_context_t* pdn_context = NULL;
  bearer_context_t* current_bearer_p = NULL;
  e_rab_admitted_list_t e_rab_admitted_list = {0};
  OAILOG_FUNC_IN(LOG_MME_APP);

  ue_context_p =
      mme_ue_context_exists_mme_ue_s1ap_id(handover_notify_p->mme_ue_s1ap_id);
  if (!ue_context_p) {
    OAILOG_ERROR(LOG_MME_APP,
                 "HANDOVER NOTIFY received, failed to find UE context for "
                 "mme_ue_s1ap_id " MME_UE_S1AP_ID_FMT " \n",
                 handover_notify_p->mme_ue_s1ap_id);
    OAILOG_FUNC_OUT(LOG_MME_APP);
  }

  // update UE context
  if (ue_context_p->enb_s1ap_id_key != INVALID_ENB_UE_S1AP_ID_KEY) {
<<<<<<< HEAD
    mme_app_desc_p->mme_ue_contexts.enb_ue_s1ap_key2mme_ueid_map.remove(ue_context_p->enb_s1ap_id_key);
=======
    // Remove existing enb_ue_s1ap_key which is mapped with source eNB
    mme_app_desc_p->mme_ue_contexts.enb_ue_s1ap_key2mme_ueid_map.remove(
        ue_context_p->enb_s1ap_id_key);
>>>>>>> 103394d1
    ue_context_p->enb_s1ap_id_key = INVALID_ENB_UE_S1AP_ID_KEY;
  }
  ue_context_p->enb_ue_s1ap_id = handover_notify_p->target_enb_ue_s1ap_id;
  // regenerate the enb_s1ap_id_key as enb_ue_s1ap_id is changed.
  MME_APP_ENB_S1AP_ID_KEY(enb_s1ap_id_key, handover_notify_p->target_enb_id,
                          handover_notify_p->target_enb_ue_s1ap_id);
  // Update enb_s1ap_id_key in hashtable
  if (!IS_EMM_CTXT_PRESENT_GUTI(&(ue_context_p->emm_context))) {
    mme_ue_context_update_coll_keys(
        &mme_app_desc_p->mme_ue_contexts, ue_context_p, enb_s1ap_id_key,
        ue_context_p->mme_ue_s1ap_id, ue_context_p->emm_context._imsi64,
        ue_context_p->mme_teid_s11, &ue_context_p->emm_context._guti);
  }

  // Update sctp assoc id and ecgi
  ue_context_p->sctp_assoc_id_key = handover_notify_p->target_sctp_assoc_id;
  ue_context_p->e_utran_cgi = handover_notify_p->ecgi;

  // generate the Modify Bearer Request
  message_p = itti_alloc_new_message(TASK_MME_APP, S11_MODIFY_BEARER_REQUEST);
  if (message_p == NULL) {
    OAILOG_ERROR_UE(
        LOG_MME_APP, ue_context_p->emm_context._imsi64,
        "Failed to allocate new ITTI message for S11 Modify Bearer Request "
        "for MME UE S1AP Id: " MME_UE_S1AP_ID_FMT "\n",
        handover_notify_p->mme_ue_s1ap_id);
    OAILOG_FUNC_OUT(LOG_MME_APP);
  }
  itti_s11_modify_bearer_request_t* s11_modify_bearer_request =
      &message_p->ittiMsg.s11_modify_bearer_request;
  s11_modify_bearer_request->local_teid = ue_context_p->mme_teid_s11;

  e_rab_admitted_list = handover_notify_p->e_rab_admitted_list;
  for (int i = 0; i < e_rab_admitted_list.no_of_items; i++) {
    bearer_id = e_rab_admitted_list.item[i].e_rab_id;
    if ((current_bearer_p =
             mme_app_get_bearer_context(ue_context_p, bearer_id)) == NULL) {
      OAILOG_ERROR_UE(
          LOG_MME_APP, ue_context_p->emm_context._imsi64,
          "Bearer Context for bearer_id %d does not exist for ue_id %d\n",
          bearer_id, ue_context_p->mme_ue_s1ap_id);
    } else {
      s11_modify_bearer_request->bearer_contexts_to_be_modified
          .bearer_contexts[i]
          .eps_bearer_id = e_rab_admitted_list.item[i].e_rab_id;
      s11_modify_bearer_request->bearer_contexts_to_be_modified
          .bearer_contexts[i]
          .s1_eNB_fteid.teid = e_rab_admitted_list.item[i].gtp_teid;
      s11_modify_bearer_request->bearer_contexts_to_be_modified
          .bearer_contexts[i]
          .s1_eNB_fteid.interface_type = S1_U_ENODEB_GTP_U;
      if (4 == blength(e_rab_admitted_list.item[i].transport_layer_address)) {
        s11_modify_bearer_request->bearer_contexts_to_be_modified
            .bearer_contexts[i]
            .s1_eNB_fteid.ipv4 = 1;
        memcpy(&s11_modify_bearer_request->bearer_contexts_to_be_modified
                    .bearer_contexts[i]
                    .s1_eNB_fteid.ipv4_address,
               e_rab_admitted_list.item[i].transport_layer_address->data,
               blength(e_rab_admitted_list.item[i].transport_layer_address));
      } else if (16 ==
                 blength(e_rab_admitted_list.item[i].transport_layer_address)) {
        s11_modify_bearer_request->bearer_contexts_to_be_modified
            .bearer_contexts[i]
            .s1_eNB_fteid.ipv6 = 1;
        memcpy(&s11_modify_bearer_request->bearer_contexts_to_be_modified
                    .bearer_contexts[i]
                    .s1_eNB_fteid.ipv6_address,
               e_rab_admitted_list.item[i].transport_layer_address->data,
               blength(e_rab_admitted_list.item[i].transport_layer_address));
      } else {
        OAILOG_ERROR_UE(
            LOG_MME_APP, ue_context_p->emm_context._imsi64,
            "Invalid IP address of %d bytes found for MME UE S1AP "
            "Id: " MME_UE_S1AP_ID_FMT " (4 or 16 bytes was expected)\n",
            blength(e_rab_admitted_list.item[i].transport_layer_address),
            handover_notify_p->mme_ue_s1ap_id);
        OAILOG_FUNC_OUT(LOG_MME_APP);
      }
      s11_modify_bearer_request->bearer_contexts_to_be_modified
          .num_bearer_context++;

      OAILOG_DEBUG_UE(
          LOG_MME_APP, ue_context_p->emm_context._imsi64,
          "Build MBR for ue_id %d\t bearer_id %d\t enb_teid %u\t sgw_teid %u\n",
          ue_context_p->mme_ue_s1ap_id, bearer_id,
          s11_modify_bearer_request->bearer_contexts_to_be_modified
              .bearer_contexts[i]
              .s1_eNB_fteid.teid,
          current_bearer_p->s_gw_fteid_s1u.teid);
    }

    if (i == 0) {
      cid = ue_context_p->bearer_contexts[EBI_TO_INDEX(bearer_id)]->pdn_cx_id;
      pdn_context = ue_context_p->pdn_contexts[cid];
      s11_modify_bearer_request->edns_peer_ip.addr_v4.sin_addr =
          pdn_context->s_gw_address_s11_s4.address.ipv4_address;
      s11_modify_bearer_request->teid = pdn_context->s_gw_teid_s11_s4;
    }
  }  // end for loop for e_rab_admitted_list.no_of_items

  // we don't remove contexts during HANDOVER NOTIFY
  s11_modify_bearer_request->bearer_contexts_to_be_removed.num_bearer_context =
      0;

  // S11 stack specific parameter. Not used in standalone epc mode
  s11_modify_bearer_request->trxn = NULL;

  message_p->ittiMsgHeader.imsi = ue_context_p->emm_context._imsi64;

  if (pdn_context) {
    send_s11_modify_bearer_request(ue_context_p, pdn_context, message_p);
  }

  OAILOG_FUNC_OUT(LOG_MME_APP);
}

void mme_app_handle_path_switch_request(
    mme_app_desc_t* mme_app_desc_p,
    itti_s1ap_path_switch_request_t* const path_switch_req_p) {
  OAILOG_FUNC_IN(LOG_MME_APP);
  struct ue_mm_context_s* ue_context_p = NULL;
  ue_network_capability_t ue_network_capability;
  enb_s1ap_id_key_t enb_s1ap_id_key = INVALID_ENB_UE_S1AP_ID_KEY;
  e_rab_to_be_switched_in_downlink_list_t e_rab_to_be_switched_dl_list =
      path_switch_req_p->e_rab_to_be_switched_dl_list;
  bearer_context_t* current_bearer_p = NULL;
  ebi_t bearer_id = 0;
  pdn_cid_t cid = 0;
  int idx = 0;
  pdn_context_t* pdn_context = NULL;
  MessageDef* message_p = NULL;

  OAILOG_DEBUG(LOG_MME_APP, "Received PATH_SWITCH_REQUEST from S1AP\n");

  ue_context_p =
      mme_ue_context_exists_mme_ue_s1ap_id(path_switch_req_p->mme_ue_s1ap_id);
  if (!ue_context_p) {
    OAILOG_ERROR(LOG_MME_APP,
                 "PATH_SWITCH_REQUEST RECEIVED, Failed to find UE context for "
                 "mme_ue_s1ap_id " MME_UE_S1AP_ID_FMT " \n",
                 path_switch_req_p->mme_ue_s1ap_id);
    OAILOG_FUNC_OUT(LOG_MME_APP);
  }
  if (ue_context_p->enb_s1ap_id_key != INVALID_ENB_UE_S1AP_ID_KEY) {
<<<<<<< HEAD
    mme_app_desc_p->mme_ue_contexts.enb_ue_s1ap_key2mme_ueid_map.remove(ue_context_p->enb_s1ap_id_key);
=======
    // Remove existing enb_ue_s1ap_key which is mapped with source eNB
    mme_app_desc_p->mme_ue_contexts.enb_ue_s1ap_key2mme_ueid_map.remove(
        ue_context_p->enb_s1ap_id_key);
>>>>>>> 103394d1
    ue_context_p->enb_s1ap_id_key = INVALID_ENB_UE_S1AP_ID_KEY;
  }
  // Update MME UE context with new enb_ue_s1ap_id
  ue_context_p->enb_ue_s1ap_id = path_switch_req_p->enb_ue_s1ap_id;
  // regenerate the enb_s1ap_id_key as enb_ue_s1ap_id is changed.
  MME_APP_ENB_S1AP_ID_KEY(enb_s1ap_id_key, path_switch_req_p->enb_id,
                          path_switch_req_p->enb_ue_s1ap_id);
  // Update enb_s1ap_id_key in hashtable
  if (!IS_EMM_CTXT_PRESENT_GUTI(&(ue_context_p->emm_context))) {
    mme_ue_context_update_coll_keys(
        &mme_app_desc_p->mme_ue_contexts, ue_context_p, enb_s1ap_id_key,
        ue_context_p->mme_ue_s1ap_id, ue_context_p->emm_context._imsi64,
        ue_context_p->mme_teid_s11, &ue_context_p->emm_context._guti);
  }
  ue_context_p->sctp_assoc_id_key = path_switch_req_p->sctp_assoc_id;
  ue_context_p->e_utran_cgi = path_switch_req_p->ecgi;

  /* Security capabilities IE within s1ap message, Path Switch Request is of
   * 16 bit info, encryption algorithms starts with 128-EEA1
   * second bit set to 128-EEA2,
   * third bit set to 128-EEA3, other bits are reserved.
   * Where as, eea within emm context is of 8 bit info and starts from EEA0
   * So compare only the remaining security capabilities.
   * The same concept is applicable for integration algorithms
   */
  ue_network_capability.eea =
      ((path_switch_req_p->encryption_algorithm_capabilities >> 9) |
       ((0x80 & ue_context_p->emm_context._ue_network_capability.eea)));
  ue_network_capability.eia =
      ((path_switch_req_p->integrity_algorithm_capabilities >> 9) |
       ((0x80 & ue_context_p->emm_context._ue_network_capability.eia)));

  if ((ue_network_capability.eea !=
       ue_context_p->emm_context._ue_network_capability.eea) ||
      (ue_network_capability.eia !=
       ue_context_p->emm_context._ue_network_capability.eia)) {
    /* clear ue security capabilities and store security capabilities
     * recieved in PATH_SWITCH REQUEST */
    emm_ctx_clear_ue_nw_cap(&ue_context_p->emm_context);
    emm_ctx_set_valid_ue_nw_cap(&ue_context_p->emm_context,
                                &ue_network_capability);
  }
  // Build and send Modify Bearer Request
  message_p = itti_alloc_new_message(TASK_MME_APP, S11_MODIFY_BEARER_REQUEST);
  if (message_p == NULL) {
    OAILOG_ERROR_UE(
        LOG_MME_APP, ue_context_p->emm_context._imsi64,
        "Failed to allocate new ITTI message for S11 Modify Bearer Request "
        "for MME UE S1AP Id: " MME_UE_S1AP_ID_FMT "\n",
        path_switch_req_p->mme_ue_s1ap_id);
    OAILOG_FUNC_OUT(LOG_MME_APP);
  }
  itti_s11_modify_bearer_request_t* s11_modify_bearer_request =
      &message_p->ittiMsg.s11_modify_bearer_request;
  s11_modify_bearer_request->local_teid = ue_context_p->mme_teid_s11;

  for (idx = 0; idx < e_rab_to_be_switched_dl_list.no_of_items; idx++) {
    bearer_id = e_rab_to_be_switched_dl_list.item[idx].e_rab_id;
    if ((current_bearer_p =
             mme_app_get_bearer_context(ue_context_p, bearer_id)) == NULL) {
      OAILOG_ERROR_UE(
          LOG_MME_APP, ue_context_p->emm_context._imsi64,
          "Bearer Context for bearer_id %d does not exist for ue_id %d\n",
          bearer_id, ue_context_p->mme_ue_s1ap_id);
    } else {
      s11_modify_bearer_request->bearer_contexts_to_be_modified
          .bearer_contexts[idx]
          .eps_bearer_id = e_rab_to_be_switched_dl_list.item[idx].e_rab_id;
      s11_modify_bearer_request->bearer_contexts_to_be_modified
          .bearer_contexts[idx]
          .s1_eNB_fteid.teid = e_rab_to_be_switched_dl_list.item[idx].gtp_teid;
      s11_modify_bearer_request->bearer_contexts_to_be_modified
          .bearer_contexts[idx]
          .s1_eNB_fteid.interface_type = S1_U_ENODEB_GTP_U;
      if (4 ==
          blength(
              e_rab_to_be_switched_dl_list.item[idx].transport_layer_address)) {
        s11_modify_bearer_request->bearer_contexts_to_be_modified
            .bearer_contexts[idx]
            .s1_eNB_fteid.ipv4 = 1;
        memcpy(&s11_modify_bearer_request->bearer_contexts_to_be_modified
                    .bearer_contexts[idx]
                    .s1_eNB_fteid.ipv4_address,
               e_rab_to_be_switched_dl_list.item[idx]
                   .transport_layer_address->data,
               blength(e_rab_to_be_switched_dl_list.item[idx]
                           .transport_layer_address));
      } else if (16 == blength(e_rab_to_be_switched_dl_list.item[idx]
                                   .transport_layer_address)) {
        s11_modify_bearer_request->bearer_contexts_to_be_modified
            .bearer_contexts[idx]
            .s1_eNB_fteid.ipv6 = 1;
        memcpy(&s11_modify_bearer_request->bearer_contexts_to_be_modified
                    .bearer_contexts[idx]
                    .s1_eNB_fteid.ipv6_address,
               e_rab_to_be_switched_dl_list.item[idx]
                   .transport_layer_address->data,
               blength(e_rab_to_be_switched_dl_list.item[idx]
                           .transport_layer_address));
      } else {
        OAILOG_ERROR_UE(
            LOG_MME_APP, ue_context_p->emm_context._imsi64,
            "Invalid IP address of %d bytes found for MME UE S1AP "
            "Id: " MME_UE_S1AP_ID_FMT " (4 or 16 bytes was expected)\n",
            blength(
                e_rab_to_be_switched_dl_list.item[idx].transport_layer_address),
            path_switch_req_p->mme_ue_s1ap_id);
        OAILOG_FUNC_OUT(LOG_MME_APP);
      }
      s11_modify_bearer_request->bearer_contexts_to_be_modified
          .num_bearer_context++;

      OAILOG_DEBUG_UE(
          LOG_MME_APP, ue_context_p->emm_context._imsi64,
          "Build MBR for ue_id %d\t bearer_id %d\t enb_teid %u\t sgw_teid %u\n",
          ue_context_p->mme_ue_s1ap_id, bearer_id,
          s11_modify_bearer_request->bearer_contexts_to_be_modified
              .bearer_contexts[idx]
              .s1_eNB_fteid.teid,
          current_bearer_p->s_gw_fteid_s1u.teid);
    }

    if (!idx) {
      cid = ue_context_p->bearer_contexts[EBI_TO_INDEX(bearer_id)]->pdn_cx_id;
      pdn_context = ue_context_p->pdn_contexts[cid];
      s11_modify_bearer_request->edns_peer_ip.addr_v4.sin_addr =
          pdn_context->s_gw_address_s11_s4.address.ipv4_address;
      s11_modify_bearer_request->teid = pdn_context->s_gw_teid_s11_s4;
    }
  }
  if (pdn_context->esm_data.n_bearers ==
      e_rab_to_be_switched_dl_list.no_of_items) {
    s11_modify_bearer_request->bearer_contexts_to_be_removed
        .num_bearer_context = 0;
  } else {
    /* find the bearer which are present in current UE context and not present
     * in Path Switch Request, add them to bearer_contexts_to_be_removed list
     * */
    for (idx = 0; idx < pdn_context->esm_data.n_bearers; idx++) {
      bearer_id = ue_context_p->bearer_contexts[idx]->ebi;
      if (is_e_rab_id_present(e_rab_to_be_switched_dl_list, bearer_id) ==
          true) {
        continue;
      } else {
        s11_modify_bearer_request->bearer_contexts_to_be_removed
            .bearer_contexts[idx]
            .eps_bearer_id = bearer_id;
        s11_modify_bearer_request->bearer_contexts_to_be_removed
            .bearer_contexts[idx]
            .s4u_sgsn_fteid.teid =
            ue_context_p->bearer_contexts[idx]->enb_fteid_s1u.teid;
        s11_modify_bearer_request->bearer_contexts_to_be_removed
            .bearer_contexts[idx]
            .s4u_sgsn_fteid.interface_type =
            ue_context_p->bearer_contexts[idx]->enb_fteid_s1u.interface_type;
        if (ue_context_p->bearer_contexts[idx]->enb_fteid_s1u.ipv4) {
          s11_modify_bearer_request->bearer_contexts_to_be_removed
              .bearer_contexts[idx]
              .s4u_sgsn_fteid.ipv4 = 1;
          s11_modify_bearer_request->bearer_contexts_to_be_removed
              .bearer_contexts[idx]
              .s4u_sgsn_fteid.ipv4_address =
              ue_context_p->bearer_contexts[idx]->enb_fteid_s1u.ipv4_address;
        } else if (ue_context_p->bearer_contexts[idx]->enb_fteid_s1u.ipv6) {
          s11_modify_bearer_request->bearer_contexts_to_be_removed
              .bearer_contexts[idx]
              .s4u_sgsn_fteid.ipv6 = 1;
          s11_modify_bearer_request->bearer_contexts_to_be_removed
              .bearer_contexts[idx]
              .s4u_sgsn_fteid.ipv6_address =
              ue_context_p->bearer_contexts[idx]->enb_fteid_s1u.ipv6_address;
        }
        s11_modify_bearer_request->bearer_contexts_to_be_removed
            .num_bearer_context++;
      }
    }
  }
  // S11 stack specific parameter. Not used in standalone epc mode
  s11_modify_bearer_request->trxn = NULL;

  message_p->ittiMsgHeader.imsi = ue_context_p->emm_context._imsi64;

  if (pdn_context) {
    send_s11_modify_bearer_request(ue_context_p, pdn_context, message_p);
  }
  ue_context_p->path_switch_req = true;

  OAILOG_FUNC_OUT(LOG_MME_APP);
}

//------------------------------------------------------------------------------
void mme_app_handle_erab_rel_cmd(const mme_ue_s1ap_id_t ue_id, const ebi_t ebi,
                                 bstring nas_msg) {
  OAILOG_FUNC_IN(LOG_MME_APP);
  MessageDef* message_p = NULL;
  struct ue_mm_context_s* ue_context_p = NULL;

  ue_context_p = mme_ue_context_exists_mme_ue_s1ap_id(ue_id);

  if (!ue_context_p) {
    OAILOG_ERROR(LOG_MME_APP,
                 "UE context doesn't exist for ue_id " MME_UE_S1AP_ID_FMT "\n",
                 ue_id);
    bdestroy_wrapper(&nas_msg);
    OAILOG_FUNC_OUT(LOG_MME_APP);
  }

  bearer_context_t* bearer_context =
      mme_app_get_bearer_context(ue_context_p, ebi);
  if (!bearer_context) {
    OAILOG_ERROR_UE(LOG_MME_APP, ue_context_p->emm_context._imsi64,
                    "No bearer context found ue_id " MME_UE_S1AP_ID_FMT
                    " ebi %u\n",
                    ue_id, ebi);
    bdestroy_wrapper(&nas_msg);
    OAILOG_FUNC_OUT(LOG_MME_APP);
  }

  message_p = itti_alloc_new_message(TASK_MME_APP, S1AP_E_RAB_REL_CMD);
  if (message_p == NULL) {
    OAILOG_ERROR(LOG_MME_APP, "Cannot allocte memory to S1AP_E_RAB_REL_CMD \n");
    bdestroy_wrapper(&nas_msg);
    OAILOG_FUNC_OUT(LOG_MME_APP);
  }
  itti_s1ap_e_rab_rel_cmd_t* s1ap_e_rab_rel_cmd =
      &message_p->ittiMsg.s1ap_e_rab_rel_cmd;

  s1ap_e_rab_rel_cmd->mme_ue_s1ap_id = ue_context_p->mme_ue_s1ap_id;
  s1ap_e_rab_rel_cmd->enb_ue_s1ap_id = ue_context_p->enb_ue_s1ap_id;

  if (ue_context_p->emm_context.esm_ctx.is_pdn_disconnect) {
    pdn_cid_t cid = ue_context_p->bearer_contexts[EBI_TO_INDEX(ebi)]->pdn_cx_id;
    pdn_context_t* pdn_context_p = ue_context_p->pdn_contexts[cid];

    // Fill bearers_to_be_rel to be sent in ERAB_REL_CMD
    s1ap_e_rab_rel_cmd->e_rab_to_be_rel_list.no_of_items =
        pdn_context_p->esm_data.n_bearers;
    uint8_t rel_index = 0;
    for (uint8_t idx = 0; ((idx < BEARERS_PER_UE) &&
                           (rel_index < pdn_context_p->esm_data.n_bearers));
         idx++) {
      int8_t bearer_index = pdn_context_p->bearer_contexts[idx];
      if ((bearer_index != INVALID_BEARER_INDEX) &&
          (ue_context_p->bearer_contexts[bearer_index])) {
        s1ap_e_rab_rel_cmd->e_rab_to_be_rel_list.item[rel_index].e_rab_id =
            ue_context_p->bearer_contexts[bearer_index]->ebi;
        rel_index++;
      }
    }
  } else {
    s1ap_e_rab_rel_cmd->e_rab_to_be_rel_list.no_of_items = 1;
    s1ap_e_rab_rel_cmd->e_rab_to_be_rel_list.item[0].e_rab_id =
        bearer_context->ebi;
  }
  /* TODO Fill cause for all bearers that are to be released
   * s1ap_e_rab_rel_cmd->e_rab_to_be_rel_list.item[0].cause = 0;
   */
  s1ap_e_rab_rel_cmd->nas_pdu = nas_msg;

  OAILOG_INFO_UE(LOG_MME_APP, ue_context_p->emm_context._imsi64,
                 "Sending ERAB REL CMD to S1AP with ue_id: " MME_UE_S1AP_ID_FMT
                 "and EBI %u \n",
                 ue_id, ebi);

  message_p->ittiMsgHeader.imsi = ue_context_p->emm_context._imsi64;
  send_msg_to_task(&mme_app_task_zmq_ctx, TASK_S1AP, message_p);

  OAILOG_FUNC_OUT(LOG_MME_APP);
}

//------------------------------------------------------------------------------
void mme_app_handle_e_rab_rel_rsp(
    itti_s1ap_e_rab_rel_rsp_t* const e_rab_rel_rsp) {
  OAILOG_FUNC_IN(LOG_MME_APP);

  for (int i = 0; i < e_rab_rel_rsp->e_rab_rel_list.no_of_items; i++) {
    e_rab_id_t e_rab_id = e_rab_rel_rsp->e_rab_rel_list.item[i].e_rab_id;
    OAILOG_DEBUG(LOG_MME_APP,
                 "ERAB released successfully at UE with ERAB-ID:%u for "
                 "ue_id" MME_UE_S1AP_ID_FMT "\n",
                 e_rab_id, e_rab_rel_rsp->mme_ue_s1ap_id);
  }

  for (int i = 0; i < e_rab_rel_rsp->e_rab_failed_to_rel_list.no_of_items;
       i++) {
    e_rab_id_t e_rab_id =
        e_rab_rel_rsp->e_rab_failed_to_rel_list.item[i].e_rab_id;
    OAILOG_DEBUG(LOG_MME_APP,
                 "Failed to release ERAB with ERAB ID %u at UE for "
                 "ue_id" MME_UE_S1AP_ID_FMT "\n",
                 e_rab_id, e_rab_rel_rsp->mme_ue_s1ap_id);
  }
  OAILOG_FUNC_OUT(LOG_MME_APP);
}

//------------------------------------------------------------------------------
bool is_e_rab_id_present(
    e_rab_to_be_switched_in_downlink_list_t e_rab_to_be_switched_dl_list,
    ebi_t bearer_id) {
  OAILOG_FUNC_IN(LOG_MME_APP);
  uint8_t idx = 0;
  bool rc = false;

  for (; idx < e_rab_to_be_switched_dl_list.no_of_items; ++idx) {
    if (bearer_id != e_rab_to_be_switched_dl_list.item[idx].e_rab_id) {
      continue;
    } else {
      rc = true;
      break;
    }
  }
  OAILOG_FUNC_RETURN(LOG_MME_APP, rc);
}
//------------------------------------------------------------------------------
void mme_app_handle_path_switch_req_ack(
    itti_s11_modify_bearer_response_t* const s11_modify_bearer_response,
    ue_mm_context_t* ue_context_p) {
  OAILOG_FUNC_IN(LOG_MME_APP);
  emm_context_t* emm_ctx = &ue_context_p->emm_context;
  MessageDef* message_p = NULL;

  if (s11_modify_bearer_response->bearer_contexts_modified.num_bearer_context ==
      0) {
    mme_app_handle_path_switch_req_failure(ue_context_p);
    OAILOG_FUNC_OUT(LOG_MME_APP);
  }
  OAILOG_DEBUG_UE(LOG_MME_APP, ue_context_p->emm_context._imsi64,
                  "Build PATH_SWITCH_REQUEST_ACK for ue_id %d\n",
                  ue_context_p->mme_ue_s1ap_id);
  message_p =
      itti_alloc_new_message(TASK_MME_APP, S1AP_PATH_SWITCH_REQUEST_ACK);
  if (message_p == NULL) {
    OAILOG_ERROR_UE(
        LOG_MME_APP, ue_context_p->emm_context._imsi64,
        "Failed to allocate new ITTI message for S1AP Path Switch Request Ack "
        "for MME UE S1AP Id: " MME_UE_S1AP_ID_FMT "\n",
        ue_context_p->mme_ue_s1ap_id);
    OAILOG_FUNC_OUT(LOG_MME_APP);
  }
  itti_s1ap_path_switch_request_ack_t* s1ap_path_switch_req_ack =
      &message_p->ittiMsg.s1ap_path_switch_request_ack;

  s1ap_path_switch_req_ack->sctp_assoc_id = ue_context_p->sctp_assoc_id_key;
  s1ap_path_switch_req_ack->enb_ue_s1ap_id = ue_context_p->enb_ue_s1ap_id;
  s1ap_path_switch_req_ack->mme_ue_s1ap_id = ue_context_p->mme_ue_s1ap_id;
  memcpy(s1ap_path_switch_req_ack->nh, emm_ctx->_security.next_hop,
         AUTH_NEXT_HOP_SIZE);
  s1ap_path_switch_req_ack->ncc = emm_ctx->_security.next_hop_chaining_count;
  /* Generate NH key parameter */
  if (emm_ctx->_security.vector_index != 0) {
    OAILOG_DEBUG_UE(LOG_MME_APP, ue_context_p->emm_context._imsi64,
                    "Invalid Vector index %d for ue_id %d \n",
                    emm_ctx->_security.vector_index,
                    ue_context_p->mme_ue_s1ap_id);
  }
  derive_NH(emm_ctx->_vector[emm_ctx->_security.vector_index].kasme,
            emm_ctx->_security.next_hop, emm_ctx->_security.next_hop,
            &emm_ctx->_security.next_hop_chaining_count);

  OAILOG_DEBUG_UE(
      LOG_MME_APP, ue_context_p->emm_context._imsi64,
      "MME_APP send PATH_SWITCH_REQUEST_ACK to S1AP for ue_id %d \n",
      ue_context_p->mme_ue_s1ap_id);

  message_p->ittiMsgHeader.imsi = ue_context_p->emm_context._imsi64;
  send_msg_to_task(&mme_app_task_zmq_ctx, TASK_S1AP, message_p);

  OAILOG_FUNC_OUT(LOG_MME_APP);
}
//------------------------------------------------------------------------------
void mme_app_handle_path_switch_req_failure(ue_mm_context_t* ue_context_p) {
  OAILOG_FUNC_IN(LOG_MME_APP);
  MessageDef* message_p = NULL;

  OAILOG_DEBUG_UE(LOG_MME_APP, ue_context_p->emm_context._imsi64,
                  "Build PATH_SWITCH_REQUEST_FAILURE for ue_id %d\n",
                  ue_context_p->mme_ue_s1ap_id);
  message_p =
      itti_alloc_new_message(TASK_MME_APP, S1AP_PATH_SWITCH_REQUEST_FAILURE);
  if (message_p == NULL) {
    OAILOG_ERROR_UE(
        LOG_MME_APP, ue_context_p->emm_context._imsi64,
        "Failed to allocate new ITTI message for S1AP Path Switch Request "
        "Failure for MME UE S1AP Id: " MME_UE_S1AP_ID_FMT "\n",
        ue_context_p->mme_ue_s1ap_id);
    OAILOG_FUNC_OUT(LOG_MME_APP);
  }
  itti_s1ap_path_switch_request_failure_t* s1ap_path_switch_req_failure =
      &message_p->ittiMsg.s1ap_path_switch_request_failure;

  s1ap_path_switch_req_failure->sctp_assoc_id = ue_context_p->sctp_assoc_id_key;
  s1ap_path_switch_req_failure->enb_ue_s1ap_id = ue_context_p->enb_ue_s1ap_id;
  s1ap_path_switch_req_failure->mme_ue_s1ap_id = ue_context_p->mme_ue_s1ap_id;

  OAILOG_DEBUG_UE(
      LOG_MME_APP, ue_context_p->emm_context._imsi64,
      "MME_APP send PATH_SWITCH_REQUEST_FAILURE to S1AP for ue_id %d \n",
      ue_context_p->mme_ue_s1ap_id);
  message_p->ittiMsgHeader.imsi = ue_context_p->emm_context._imsi64;
  send_msg_to_task(&mme_app_task_zmq_ctx, TASK_S1AP, message_p);

  OAILOG_FUNC_OUT(LOG_MME_APP);
}

void mme_app_update_paging_tai_list(paging_tai_list_t* p_tai_list,
                                    partial_tai_list_t* tai_list,
                                    uint8_t num_of_tac) {
  OAILOG_FUNC_IN(LOG_MME_APP);
  OAILOG_DEBUG(LOG_MME_APP, "Updating TAI list\n");

  p_tai_list->numoftac = num_of_tac;
  switch (tai_list->typeoflist) {
    case TRACKING_AREA_IDENTITY_LIST_ONE_PLMN_NON_CONSECUTIVE_TACS:
      for (int idx = 0; idx < (num_of_tac + 1); idx++) {
        COPY_PLMN(p_tai_list->tai_list[idx].plmn,
                  tai_list->u.tai_one_plmn_non_consecutive_tacs.plmn);
        p_tai_list->tai_list[idx].tac =
            tai_list->u.tai_one_plmn_non_consecutive_tacs.tac[idx];
      }

      break;

    case TRACKING_AREA_IDENTITY_LIST_ONE_PLMN_CONSECUTIVE_TACS:
      for (int idx = 0; idx < (num_of_tac + 1); idx++) {
        COPY_TAI(p_tai_list->tai_list[idx],
                 tai_list->u.tai_one_plmn_consecutive_tacs);
      }
      break;

    case TRACKING_AREA_IDENTITY_LIST_MANY_PLMNS:
      for (int idx = 0; idx < (num_of_tac + 1); idx++) {
        COPY_TAI(p_tai_list->tai_list[idx], tai_list->u.tai_many_plmn[idx]);
      }
      break;

    default:
      OAILOG_ERROR(LOG_MME_APP,
                   "BAD TAI list configuration, unknown TAI list type %u",
                   tai_list->typeoflist);
      break;
  }
  OAILOG_FUNC_OUT(LOG_MME_APP);
}

// Fetch UE context based on mme_ue_s1ap_id and return pointer to UE context
ue_mm_context_t* mme_app_get_ue_context_for_timer(
    mme_ue_s1ap_id_t mme_ue_s1ap_id, char* timer_name) {
  OAILOG_FUNC_IN(LOG_MME_APP);
  OAILOG_INFO(LOG_MME_APP, "Expired- %s for ue_id " MME_UE_S1AP_ID_FMT "\n",
              timer_name, mme_ue_s1ap_id);

  ue_mm_context_t* ue_context_p =
      mme_ue_context_exists_mme_ue_s1ap_id(mme_ue_s1ap_id);
  if (ue_context_p == NULL) {
    OAILOG_ERROR(LOG_MME_APP,
                 "Failed to get ue context while handling %s for "
                 "ue_id " MME_UE_S1AP_ID_FMT "\n",
                 timer_name, mme_ue_s1ap_id);
    return NULL;
  }
  return ue_context_p;
}

//------------------------------------------------------------------------------
void mme_app_handle_e_rab_modification_ind(
    const itti_s1ap_e_rab_modification_ind_t* const e_rab_modification_ind) {
  OAILOG_FUNC_IN(LOG_MME_APP);
  struct ue_mm_context_s* ue_context_p = NULL;
  pdn_cid_t cid = 0;
  int idx = 0;
  pdn_context_t* pdn_context = NULL;
  MessageDef* message_p = NULL;

  if (!e_rab_modification_ind->e_rab_to_be_modified_list.no_of_items) {
    OAILOG_NOTICE(LOG_MME_APP,
                  "S1AP E-RAB_MODIFICATION_IND no e-rab to be modified for "
                  "mme_ue_s1ap_id: " MME_UE_S1AP_ID_FMT "\n",
                  e_rab_modification_ind->mme_ue_s1ap_id);
    OAILOG_FUNC_OUT(LOG_MME_APP);
  }

  ue_context_p = mme_ue_context_exists_mme_ue_s1ap_id(
      e_rab_modification_ind->mme_ue_s1ap_id);

  if (ue_context_p == NULL) {
    OAILOG_DEBUG(
        LOG_MME_APP,
        "We didn't find this mme_ue_s1ap_id in list of UE: " MME_UE_S1AP_ID_FMT
        "\n",
        e_rab_modification_ind->mme_ue_s1ap_id);
    OAILOG_FUNC_OUT(LOG_MME_APP);
  }
  /* check ETSI TS 136 413 V15.5.0 8.2.4.4 Abnormal Conditions
   * If the E-RAB MODIFICATION INDICATION message does not contain all the
   * E-RABs previously included in the UE Context, the MME shall trigger the UE
   * Context Release procedure.
   */

  for (int i = 0;
       i < e_rab_modification_ind->e_rab_to_be_modified_list.no_of_items; i++) {
    e_rab_id_t e_rab_id =
        e_rab_modification_ind->e_rab_to_be_modified_list.item[i].e_rab_id;

    bearer_context_t* bearer_context =
        mme_app_get_bearer_context(ue_context_p, (ebi_t)e_rab_id);

    if (!bearer_context) {
      OAILOG_NOTICE(
          LOG_MME_APP,
          "S1AP E-RAB_MODIFICATION_IND no e-rab %d to be modified for "
          "mme_ue_s1ap_id: " MME_UE_S1AP_ID_FMT " -> Releasing context...\n",
          e_rab_modification_ind->e_rab_to_be_modified_list.item[i].e_rab_id,
          e_rab_modification_ind->mme_ue_s1ap_id);

      ue_context_p = mme_ue_context_exists_mme_ue_s1ap_id(
          e_rab_modification_ind->mme_ue_s1ap_id);
      ue_context_p->ue_context_rel_cause = S1AP_RADIO_UNKNOWN_E_RAB_ID;
      mme_app_itti_ue_context_release(ue_context_p,
                                      ue_context_p->ue_context_rel_cause);
      OAILOG_FUNC_OUT(LOG_MME_APP);
    }
    /*
     * If the E-RAB MODIFICATION INDICATION message contains several E-RAB ID
     * IEs set to the same value, the MME shall trigger the UE Context Release
     * procedure.
     */
    for (int j = 0; j < i; j++) {
      if (e_rab_modification_ind->e_rab_to_be_modified_list.item[i].e_rab_id ==
          e_rab_modification_ind->e_rab_to_be_modified_list.item[j].e_rab_id) {
        ue_context_p->ue_context_rel_cause = S1AP_RADIO_MULTIPLE_E_RAB_ID;
        mme_app_itti_ue_context_release(ue_context_p,
                                        ue_context_p->ue_context_rel_cause);
        OAILOG_FUNC_OUT(LOG_MME_APP);
      }
    }
  }

  for (int i = 0;
       i < e_rab_modification_ind->e_rab_not_to_be_modified_list.no_of_items;
       i++) {
    if (!mme_app_get_bearer_context(
            ue_context_p,
            e_rab_modification_ind->e_rab_not_to_be_modified_list.item[i]
                .e_rab_id)) {
      OAILOG_NOTICE(
          LOG_MME_APP,
          "S1AP E-RAB_MODIFICATION_IND no e-rab %d not to be modified for "
          "mme_ue_s1ap_id: " MME_UE_S1AP_ID_FMT " -> Releasing context...\n",
          e_rab_modification_ind->e_rab_not_to_be_modified_list.item[i]
              .e_rab_id,
          e_rab_modification_ind->mme_ue_s1ap_id);

      ue_context_p->ue_context_rel_cause = S1AP_RADIO_UNKNOWN_E_RAB_ID;
      mme_app_itti_ue_context_release(ue_context_p,
                                      ue_context_p->ue_context_rel_cause);
      OAILOG_FUNC_OUT(LOG_MME_APP);
    }
    /*
     * If the E-RAB MODIFICATION INDICATION message contains several E-RAB ID
     * IEs set to the same value, the MME shall trigger the UE Context Release
     * procedure.
     */
    for (int j = 0; j < i; j++) {
      if (e_rab_modification_ind->e_rab_not_to_be_modified_list.item[i]
              .e_rab_id ==
          e_rab_modification_ind->e_rab_not_to_be_modified_list.item[j]
              .e_rab_id) {
        ue_context_p->ue_context_rel_cause = S1AP_RADIO_MULTIPLE_E_RAB_ID;
        mme_app_itti_ue_context_release(ue_context_p,
                                        ue_context_p->ue_context_rel_cause);
        OAILOG_FUNC_OUT(LOG_MME_APP);
      }
    }
  }

  // Build and send Modify Bearer Request
  message_p = itti_alloc_new_message(TASK_MME_APP, S11_MODIFY_BEARER_REQUEST);
  if (message_p == NULL) {
    OAILOG_ERROR_UE(
        LOG_MME_APP, ue_context_p->emm_context._imsi64,
        "Failed to allocate new ITTI message for S11 Modify Bearer Request "
        "for MME UE S1AP Id: " MME_UE_S1AP_ID_FMT "\n",
        e_rab_modification_ind->mme_ue_s1ap_id);
    OAILOG_FUNC_OUT(LOG_MME_APP);
  }
  itti_s11_modify_bearer_request_t* s11_modify_bearer_request =
      &message_p->ittiMsg.s11_modify_bearer_request;
  s11_modify_bearer_request->local_teid = ue_context_p->mme_teid_s11;

  for (idx = 0;
       idx < e_rab_modification_ind->e_rab_to_be_modified_list.no_of_items;
       idx++) {
    e_rab_id_t bearer_id =
        e_rab_modification_ind->e_rab_to_be_modified_list.item[idx].e_rab_id;

    s11_modify_bearer_request->bearer_contexts_to_be_modified
        .bearer_contexts[idx]
        .eps_bearer_id =
        e_rab_modification_ind->e_rab_to_be_modified_list.item[idx].e_rab_id;

    memcpy(&s11_modify_bearer_request->bearer_contexts_to_be_modified
                .bearer_contexts[idx]
                .s1_eNB_fteid,
           &e_rab_modification_ind->e_rab_to_be_modified_list.item[idx]
                .s1_xNB_fteid,
           sizeof(s11_modify_bearer_request->bearer_contexts_to_be_modified
                      .bearer_contexts[idx]
                      .s1_eNB_fteid));
    s11_modify_bearer_request->bearer_contexts_to_be_modified
        .num_bearer_context++;

    OAILOG_DEBUG_UE(LOG_MME_APP, ue_context_p->emm_context._imsi64,
                    "Build MBR for ue_id %d\t bearer_id %d\t enb_teid %u\n",
                    ue_context_p->mme_ue_s1ap_id, bearer_id,
                    s11_modify_bearer_request->bearer_contexts_to_be_modified
                        .bearer_contexts[idx]
                        .s1_eNB_fteid.teid);

    if (!idx) {
      cid = ue_context_p->bearer_contexts[EBI_TO_INDEX(bearer_id)]->pdn_cx_id;
      pdn_context = ue_context_p->pdn_contexts[cid];
      s11_modify_bearer_request->edns_peer_ip.addr_v4.sin_addr =
          pdn_context->s_gw_address_s11_s4.address.ipv4_address;
      s11_modify_bearer_request->edns_peer_ip.addr_v4.sin_family = AF_INET;
      s11_modify_bearer_request->teid = pdn_context->s_gw_teid_s11_s4;
    }
  }
  for (idx = 0;
       idx < e_rab_modification_ind->e_rab_not_to_be_modified_list.no_of_items;
       idx++) {
    e_rab_id_t bearer_id =
        e_rab_modification_ind->e_rab_to_be_modified_list.item[idx].e_rab_id;

    s11_modify_bearer_request->bearer_contexts_to_be_modified
        .bearer_contexts[idx]
        .eps_bearer_id =
        e_rab_modification_ind->e_rab_to_be_modified_list.item[idx].e_rab_id;

    memcpy(&s11_modify_bearer_request->bearer_contexts_to_be_modified
                .bearer_contexts[idx]
                .s1_eNB_fteid,
           &e_rab_modification_ind->e_rab_to_be_modified_list.item[idx]
                .s1_xNB_fteid,
           sizeof(s11_modify_bearer_request->bearer_contexts_to_be_modified
                      .bearer_contexts[idx]
                      .s1_eNB_fteid));
    s11_modify_bearer_request->bearer_contexts_to_be_modified
        .num_bearer_context++;

    OAILOG_DEBUG_UE(LOG_MME_APP, ue_context_p->emm_context._imsi64,
                    "Build MBR for ue_id %d\t bearer_id %d\t enb_teid %u\n",
                    ue_context_p->mme_ue_s1ap_id, bearer_id,
                    s11_modify_bearer_request->bearer_contexts_to_be_modified
                        .bearer_contexts[idx]
                        .s1_eNB_fteid.teid);

    if (!idx) {
      cid = ue_context_p->bearer_contexts[EBI_TO_INDEX(bearer_id)]->pdn_cx_id;
      pdn_context = ue_context_p->pdn_contexts[cid];
      s11_modify_bearer_request->edns_peer_ip.addr_v4.sin_addr =
          pdn_context->s_gw_address_s11_s4.address.ipv4_address;
      s11_modify_bearer_request->edns_peer_ip.addr_v4.sin_family = AF_INET;
      s11_modify_bearer_request->teid = pdn_context->s_gw_teid_s11_s4;
    }
  }
  s11_modify_bearer_request->bearer_contexts_to_be_removed.num_bearer_context =
      0;
  ue_context_p->erab_mod_ind = true;

  // S11 stack specific parameter. Not used in standalone epc mode
  s11_modify_bearer_request->trxn = NULL;

  message_p->ittiMsgHeader.imsi = ue_context_p->emm_context._imsi64;
  if (pdn_context) {
    send_s11_modify_bearer_request(ue_context_p, pdn_context, message_p);
  }
  OAILOG_FUNC_OUT(LOG_MME_APP);
}
//------------------------------------------------------------------------------
void mme_app_handle_modify_bearer_rsp_erab_mod_ind(
    itti_s11_modify_bearer_response_t* const s11_mbr,
    ue_mm_context_t* ue_context_p) {
  OAILOG_FUNC_IN(LOG_MME_APP);
  MessageDef* message_p = NULL;

  if (s11_mbr->bearer_contexts_modified.num_bearer_context == 0) {
    mme_app_handle_path_switch_req_failure(ue_context_p);
    OAILOG_FUNC_OUT(LOG_MME_APP);
  }
  OAILOG_DEBUG_UE(LOG_MME_APP, ue_context_p->emm_context._imsi64,
                  "Build S1AP_E_RAB_MODIFICATION_CNF for ue_id %d\n",
                  ue_context_p->mme_ue_s1ap_id);

  message_p = itti_alloc_new_message(TASK_MME_APP, S1AP_E_RAB_MODIFICATION_CNF);
  if (message_p == NULL) {
    OAILOG_ERROR_UE(
        LOG_MME_APP, ue_context_p->emm_context._imsi64,
        "Failed to allocate new ITTI message for E-RAB Modification Confirm "
        "for MME UE S1AP Id: " MME_UE_S1AP_ID_FMT "\n",
        ue_context_p->mme_ue_s1ap_id);
    OAILOG_FUNC_OUT(LOG_MME_APP);
  }

  itti_s1ap_e_rab_modification_cnf_t* s1ap_e_rab_modification_cnf_p =
      &message_p->ittiMsg.s1ap_e_rab_modification_cnf;

  /** Set the identifiers. */
  s1ap_e_rab_modification_cnf_p->mme_ue_s1ap_id = ue_context_p->mme_ue_s1ap_id;
  s1ap_e_rab_modification_cnf_p->enb_ue_s1ap_id = ue_context_p->enb_ue_s1ap_id;

  for (int i = 0; i < s11_mbr->bearer_contexts_modified.num_bearer_context;
       ++i) {
    s1ap_e_rab_modification_cnf_p->e_rab_modify_list.e_rab_id[i] =
        s11_mbr->bearer_contexts_modified.bearer_contexts[i].eps_bearer_id;
  }
  s1ap_e_rab_modification_cnf_p->e_rab_modify_list.no_of_items =
      s11_mbr->bearer_contexts_modified.num_bearer_context;

  for (int i = 0;
       i < s11_mbr->bearer_contexts_marked_for_removal.num_bearer_context;
       ++i) {
    s1ap_e_rab_modification_cnf_p->e_rab_failed_to_modify_list.item[i]
        .e_rab_id =
        s11_mbr->bearer_contexts_marked_for_removal.bearer_contexts[i]
            .eps_bearer_id;
    s1ap_e_rab_modification_cnf_p->e_rab_failed_to_modify_list.item[i]
        .cause.present = S1ap_Cause_PR_misc;
    s1ap_e_rab_modification_cnf_p->e_rab_failed_to_modify_list.item[i]
        .cause.present = (S1ap_Cause_PR)S1ap_CauseMisc_unspecified;
  }
  s1ap_e_rab_modification_cnf_p->e_rab_failed_to_modify_list.no_of_items =
      s11_mbr->bearer_contexts_marked_for_removal.num_bearer_context;

  OAILOG_DEBUG_UE(
      LOG_MME_APP, ue_context_p->emm_context._imsi64,
      "MME_APP send E_RAB_MODIFICATION_CONFIRM to S1AP for ue_id %d \n",
      ue_context_p->mme_ue_s1ap_id);

  message_p->ittiMsgHeader.imsi = ue_context_p->emm_context._imsi64;
  send_msg_to_task(&mme_app_task_zmq_ctx, TASK_S1AP, message_p);

  OAILOG_FUNC_OUT(LOG_MME_APP);
}

//------------------------------------------------------------------------------
void mme_app_handle_modify_bearer_rsp(
    itti_s11_modify_bearer_response_t* const s11_modify_bearer_response,
    ue_mm_context_t* ue_context_p) {
  OAILOG_FUNC_IN(LOG_MME_APP);
  /* If modify bearer failure is received from spgw, initiate bearer
   * deactivation for bearers for which context was not found*/
  for (uint8_t idx = 0;
       idx < s11_modify_bearer_response->bearer_contexts_marked_for_removal
                 .num_bearer_context;
       idx++) {
    if (s11_modify_bearer_response->bearer_contexts_marked_for_removal
            .bearer_contexts[idx]
            .cause.cause_value == CONTEXT_NOT_FOUND) {
      emm_cn_deactivate_dedicated_bearer_req_t deactivate_ded_bearer_req = {0};
      deactivate_ded_bearer_req.ue_id = ue_context_p->mme_ue_s1ap_id;
      deactivate_ded_bearer_req.no_of_bearers = 1;
      deactivate_ded_bearer_req.ebi[0] =
          s11_modify_bearer_response->bearer_contexts_marked_for_removal
              .bearer_contexts[idx]
              .eps_bearer_id;
      if ((nas_proc_delete_dedicated_bearer(&deactivate_ded_bearer_req)) !=
          RETURNok) {
        OAILOG_ERROR_UE(
            LOG_MME_APP, ue_context_p->emm_context._imsi64,
            "Failed to handle bearer deactivation at NAS module for "
            "ue_id " MME_UE_S1AP_ID_FMT "\n",
            ue_context_p->mme_ue_s1ap_id);
      } else {
        OAILOG_INFO_UE(LOG_MME_APP, ue_context_p->emm_context._imsi64,
                       "Initiated bearer deactivation for ebi %u"
                       " ue_id " MME_UE_S1AP_ID_FMT "\n",
                       deactivate_ded_bearer_req.ebi[0],
                       ue_context_p->mme_ue_s1ap_id);
      }
    }
  }
  // Send pending dedicated bearer activation request
  for (uint8_t idx = 0; idx < BEARERS_PER_UE; idx++) {
    if (ue_context_p->pending_ded_ber_req[idx]) {
      emm_cn_activate_dedicated_bearer_req_t activate_ded_bearer_req = {0};
      /* Check if context exists for the default bearer for which dedicated
       * bearer has to be established
       */
      if (mme_app_get_bearer_context(
              ue_context_p,
              ue_context_p->pending_ded_ber_req[idx]->linked_ebi)) {
        memcpy(&activate_ded_bearer_req, ue_context_p->pending_ded_ber_req[idx],
               sizeof(emm_cn_activate_dedicated_bearer_req_t));
        if ((nas_proc_create_dedicated_bearer(&activate_ded_bearer_req)) !=
            RETURNok) {
          OAILOG_ERROR_UE(
              LOG_MME_APP, ue_context_p->emm_context._imsi64,
              "Failed to handle bearer activation at NAS module for "
              "ue_id " MME_UE_S1AP_ID_FMT "\n",
              ue_context_p->mme_ue_s1ap_id);
          mme_app_handle_create_dedicated_bearer_rej(
              ue_context_p, ue_context_p->pending_ded_ber_req[idx]->linked_ebi);
        }
      } else {
        mme_app_handle_create_dedicated_bearer_rej(
            ue_context_p, ue_context_p->pending_ded_ber_req[idx]->linked_ebi);
      }
      // Free the saved message
      free_wrapper((void**)&ue_context_p->pending_ded_ber_req[idx]);
    }
  }
  OAILOG_FUNC_OUT(LOG_MME_APP);
}

static void handle_ics_failure(struct ue_mm_context_s* ue_context_p,
                               char* error_msg) {
  OAILOG_FUNC_IN(LOG_MME_APP);
  ue_context_p->initial_context_setup_rsp_timer.id = MME_APP_TIMER_INACTIVE_ID;
  ue_context_p->time_ics_rsp_timer_started = 0;
  ue_context_p->ue_context_rel_cause = S1AP_INITIAL_CONTEXT_SETUP_FAILED;
  /* *********Abort the ongoing procedure*********
   * Check if UE is registered already that implies service request procedure is
   * active. If so then release the S1AP context and move the UE back to idle
   * mode. Otherwise if UE is not yet registered that implies attach procedure
   * is active. If so,then abort the attach procedure and release the UE
   * context.
   */

  OAILOG_ERROR_UE(LOG_MME_APP, ue_context_p->emm_context._imsi64,
                  "handle ics failure \n");
  if (ue_context_p->mm_state == UE_UNREGISTERED) {
    // Initiate Implicit Detach for the UE
    nas_proc_implicit_detach_ue_ind(ue_context_p->mme_ue_s1ap_id);
    increment_counter("ue_attach", 1, 2, "result", "failure", "cause",
                      error_msg);
    increment_counter("ue_attach", 1, 1, "action", "attach_abort");
  } else {
    // Release S1-U bearer and move the UE to idle mode
    for (pdn_cid_t i = 0; i < MAX_APN_PER_UE; i++) {
      if (ue_context_p->pdn_contexts[i]) {
        mme_app_send_s11_release_access_bearers_req(ue_context_p, i);
      }
    }
    // Handles CSFB failure
    if (ue_context_p->sgs_context != NULL) {
      handle_csfb_s1ap_procedure_failure(
          ue_context_p, error_msg, INITIAL_CONTEXT_SETUP_PROCEDURE_FAILED);
    }
  }
  OAILOG_FUNC_OUT(LOG_MME_APP);
}

void send_s11_modify_bearer_request(ue_mm_context_t* ue_context_p,
                                    pdn_context_t* pdn_context_p,
                                    MessageDef* message_p) {
  OAILOG_FUNC_IN(LOG_MME_APP);
  Imsi_t imsi = {0};
  IMSI64_TO_STRING(ue_context_p->emm_context._imsi64, (char*)(&imsi.digit),
                   ue_context_p->emm_context._imsi.length);

  if (pdn_context_p->route_s11_messages_to_s8_task) {
    OAILOG_INFO_UE(LOG_MME_APP, ue_context_p->emm_context._imsi64,
                   "Sending S11 modify bearer req message to SGW_s8 task for "
                   "ue_id " MME_UE_S1AP_ID_FMT "\n",
                   ue_context_p->mme_ue_s1ap_id);
    send_msg_to_task(&mme_app_task_zmq_ctx, TASK_SGW_S8, message_p);
  } else {
    OAILOG_INFO_UE(LOG_MME_APP, ue_context_p->emm_context._imsi64,
                   "Sending S11 modify bearer req message to SPGW task for "
                   "ue_id " MME_UE_S1AP_ID_FMT "\n",
                   ue_context_p->mme_ue_s1ap_id);
    send_msg_to_task(&mme_app_task_zmq_ctx, TASK_SPGW, message_p);
  }
  OAILOG_FUNC_OUT(LOG_MME_APP);
}

// Sends delete bearer cmd to spgw
void mme_app_send_deactivate_dedicated_bearer_request(
    ue_mm_context_t* ue_mm_context, pdn_context_t* pdn_context) {
  OAILOG_FUNC_IN(LOG_MME_APP);
  MessageDef* message_p =
      itti_alloc_new_message(TASK_MME_APP, S11_DELETE_BEARER_COMMAND);
  if (message_p == NULL) {
    OAILOG_ERROR_UE(LOG_MME_APP, ue_mm_context->emm_context._imsi64,
                    "Cannot allocte memory to S11_DELETE_BEARER_COMMAND\n");
    OAILOG_FUNC_OUT(LOG_MME_APP);
  }
  itti_s11_delete_bearer_command_t* s11_delete_bearer_command =
      &message_p->ittiMsg.s11_delete_bearer_command;

  if (s11_delete_bearer_command == NULL) {
    OAILOG_ERROR_UE(LOG_MME_APP, ue_mm_context->emm_context._imsi64,
                    "s11_delete_bearer_command is NULL\n");
    OAILOG_FUNC_OUT(LOG_MME_APP);
  }

  s11_delete_bearer_command->teid = pdn_context->s_gw_teid_s11_s4;
  s11_delete_bearer_command->local_teid = ue_mm_context->mme_teid_s11;
  s11_delete_bearer_command->ebi_list.num_ebi = pdn_context->num_ebi_to_be_del;
  memcpy(s11_delete_bearer_command->ebi_list.ebis, pdn_context->ebi_to_be_del,
         sizeof(s11_delete_bearer_command->ebi_list.ebis));

  OAILOG_INFO_UE(LOG_MME_APP, ue_mm_context->emm_context._imsi64,
                 "Sending S11_DELETE_BEARER_COMMAND to SPGW task for " TEID_FMT
                 "\n",
                 pdn_context->s_gw_teid_s11_s4);
  send_msg_to_task(&mme_app_task_zmq_ctx, TASK_SPGW, message_p);
  ue_mm_context->nb_delete_bearer_cmd++;
  OAILOG_FUNC_OUT(LOG_MME_APP);
}

// Deletes the bearer context
void mme_app_handle_mme_init_local_deactivation(
    mme_app_desc_t* mme_app_desc_p,
    itti_s11_nw_init_deactv_bearer_request_t* const bearer_deactv_req_p) {
  OAILOG_FUNC_IN(LOG_MME_APP);
  ue_mm_context_t* ue_context_p = NULL;
  ebi_t ebi = 0;

  ue_context_p = mme_ue_context_exists_s11_teid(
      &mme_app_desc_p->mme_ue_contexts, bearer_deactv_req_p->s11_mme_teid);

  if (ue_context_p == NULL) {
    OAILOG_ERROR(LOG_MME_APP,
                 "Cannot fetch UE context for teid: " TEID_FMT
                 " received in bearer_deactv_req_p from spgw\n",
                 bearer_deactv_req_p->s11_mme_teid);
    OAILOG_FUNC_OUT(LOG_MME_APP);
  }

  if (!bearer_deactv_req_p) {
    OAILOG_ERROR_UE(LOG_MME_APP, ue_context_p->emm_context._imsi64,
                    "bearer_deactv_req_p received from spgw is NULL\n");
    OAILOG_FUNC_OUT(LOG_MME_APP);
  }

  OAILOG_DEBUG(LOG_MME_APP,
               "Received bearer_deactv_req_p from SGW for S11 teid" TEID_FMT
               "," MME_UE_S1AP_ID_FMT "\n",
               bearer_deactv_req_p->s11_mme_teid, ue_context_p->mme_ue_s1ap_id);

  /* Fetch PDN context using any of the bearer ids as all the bearers
   * belong to the same PDN
   */
  pdn_cid_t pid =
      ue_context_p->bearer_contexts[EBI_TO_INDEX(bearer_deactv_req_p->ebi[0])]
          ->pdn_cx_id;
  if (pid >= MAX_APN_PER_UE) {
    OAILOG_ERROR_UE(
        LOG_NAS_ESM, ue_context_p->emm_context._imsi64,
        "No PDN connection found for pid=%d, EBI=%d while processing \n", pid,
        bearer_deactv_req_p->ebi[0]);
    OAILOG_FUNC_OUT(LOG_MME_APP);
  }
  pdn_context_t* pdn_context = ue_context_p->pdn_contexts[pid];
  if (!pdn_context) {
    OAILOG_ERROR_UE(LOG_NAS_ESM, ue_context_p->emm_context._imsi64,
                    "PDN context is NULL for pid=%d for UE: " MME_UE_S1AP_ID_FMT
                    "\n",
                    pid, ue_context_p->mme_ue_s1ap_id);
    OAILOG_FUNC_OUT(LOG_MME_APP);
  }

  // Delete Eps bearer context
  for (uint8_t itr = 0; itr < bearer_deactv_req_p->no_of_bearers; itr++) {
    ebi = bearer_deactv_req_p->ebi[itr];
    bearer_context_t* bearer_context =
        mme_app_get_bearer_context(ue_context_p, ebi);
    if (bearer_context) {
      int bearer_idx = EBI_TO_INDEX(ebi);
      eps_bearer_release(&ue_context_p->emm_context, ebi, &pid, &bearer_idx);
      // Remove dedicated bearer context
      free_wrapper((void**)&ue_context_p->bearer_contexts[bearer_idx]);

      OAILOG_DEBUG_UE(
          LOG_MME_APP, ue_context_p->emm_context._imsi64,
          "Deleted ebi=%u for S11 teid" TEID_FMT "," MME_UE_S1AP_ID_FMT "\n",
          ebi, bearer_deactv_req_p->s11_mme_teid, ue_context_p->mme_ue_s1ap_id);
      update_mme_app_stats_s1u_bearer_sub();
    }
  }
  // Send rsp back to spgw
  send_delete_dedicated_bearer_rsp(
      ue_context_p, false, bearer_deactv_req_p->ebi,
      bearer_deactv_req_p->no_of_bearers, pdn_context->s_gw_teid_s11_s4,
      REQUEST_ACCEPTED, pdn_context->route_s11_messages_to_s8_task, true);
  if (ue_context_p->nb_delete_bearer_cmd > 0) {
    ue_context_p->nb_delete_bearer_cmd--;
  }
  if (ue_context_p->nb_delete_bearer_cmd == 0) {
    // Send TAU accept
    if (send_tau_accept_with_eps_bearer_ctx_status(ue_context_p) != RETURNok) {
      OAILOG_ERROR_UE(LOG_MME_APP, ue_context_p->emm_context._imsi64,
                      "Error sending TAU accept for UE:" MME_UE_S1AP_ID_FMT
                      "\n",
                      ue_context_p->mme_ue_s1ap_id);
      OAILOG_FUNC_OUT(LOG_MME_APP);
    }
    OAILOG_INFO_UE(LOG_NAS_ESM, ue_context_p->emm_context._imsi64,
                   "Sending TAU accept with eps_bearer_ctx_status for "
                   "UE: " MME_UE_S1AP_ID_FMT "\n",
                   ue_context_p->mme_ue_s1ap_id);
    ue_context_p->mme_initiated_ded_bearer_deactivation = false;
    pdn_context->session_deletion_triggered = false;
  }
  OAILOG_FUNC_OUT(LOG_MME_APP);
}<|MERGE_RESOLUTION|>--- conflicted
+++ resolved
@@ -615,7 +615,8 @@
    */
   if (INVALID_MME_UE_S1AP_ID != ue_id) {
     proto_map_uint32_ue_context_t* mme_app_state_ue_map = get_mme_ue_state();
-    if (mme_app_state_ue_map->get(ue_id, &ue_context_p) == magma::PROTO_MAP_OK) {
+    if (mme_app_state_ue_map->get(ue_id, &ue_context_p) ==
+        magma::PROTO_MAP_OK) {
       imsi64 = ue_context_p->emm_context._imsi64;
     }
   }
@@ -3639,13 +3640,9 @@
 
   // update UE context
   if (ue_context_p->enb_s1ap_id_key != INVALID_ENB_UE_S1AP_ID_KEY) {
-<<<<<<< HEAD
-    mme_app_desc_p->mme_ue_contexts.enb_ue_s1ap_key2mme_ueid_map.remove(ue_context_p->enb_s1ap_id_key);
-=======
     // Remove existing enb_ue_s1ap_key which is mapped with source eNB
     mme_app_desc_p->mme_ue_contexts.enb_ue_s1ap_key2mme_ueid_map.remove(
         ue_context_p->enb_s1ap_id_key);
->>>>>>> 103394d1
     ue_context_p->enb_s1ap_id_key = INVALID_ENB_UE_S1AP_ID_KEY;
   }
   ue_context_p->enb_ue_s1ap_id = handover_notify_p->target_enb_ue_s1ap_id;
@@ -3791,13 +3788,9 @@
     OAILOG_FUNC_OUT(LOG_MME_APP);
   }
   if (ue_context_p->enb_s1ap_id_key != INVALID_ENB_UE_S1AP_ID_KEY) {
-<<<<<<< HEAD
-    mme_app_desc_p->mme_ue_contexts.enb_ue_s1ap_key2mme_ueid_map.remove(ue_context_p->enb_s1ap_id_key);
-=======
     // Remove existing enb_ue_s1ap_key which is mapped with source eNB
     mme_app_desc_p->mme_ue_contexts.enb_ue_s1ap_key2mme_ueid_map.remove(
         ue_context_p->enb_s1ap_id_key);
->>>>>>> 103394d1
     ue_context_p->enb_s1ap_id_key = INVALID_ENB_UE_S1AP_ID_KEY;
   }
   // Update MME UE context with new enb_ue_s1ap_id
