--- conflicted
+++ resolved
@@ -3147,11 +3147,7 @@
 void send_delete_dedicated_bearer_rsp(
     struct ue_mm_context_s* ue_context_p, bool delete_default_bearer,
     ebi_t ebi[], uint32_t num_bearer_context, teid_t s_gw_teid_s11_s4,
-<<<<<<< HEAD
-    gtpv2c_cause_value_t cause, bool mme_initiated_local_deact) {
-=======
-    gtpv2c_cause_value_t cause, bool route_s11_messages_to_s8_task) {
->>>>>>> 49badc82
+    gtpv2c_cause_value_t cause, bool route_s11_messages_to_s8_task, bool mme_initiated_local_deact) {
   itti_s11_nw_init_deactv_bearer_rsp_t* s11_deact_ded_bearer_rsp = NULL;
   MessageDef* message_p                                          = NULL;
   uint32_t i                                                     = 0;
@@ -3338,11 +3334,7 @@
       send_delete_dedicated_bearer_rsp(
           ue_context_p, nw_init_bearer_deactv_req_p->delete_default_bearer, ebi,
           num_bearers_deleted, pdn_context->s_gw_teid_s11_s4, REQUEST_ACCEPTED,
-<<<<<<< HEAD
-          false);
-=======
-          pdn_context->route_s11_messages_to_s8_task);
->>>>>>> 49badc82
+          pdn_context->route_s11_messages_to_s8_task, false);
     }
   }
   OAILOG_FUNC_OUT(LOG_MME_APP);
@@ -4728,7 +4720,7 @@
   send_delete_dedicated_bearer_rsp(
       ue_context_p, false, bearer_deactv_req_p->ebi,
       bearer_deactv_req_p->no_of_bearers, pdn_context->s_gw_teid_s11_s4,
-      REQUEST_ACCEPTED, true);
+      REQUEST_ACCEPTED, pdn_context->route_s11_messages_to_s8_task, true);
   ue_context_p->nb_delete_bearer_cmd--;
   if (ue_context_p->nb_delete_bearer_cmd == 0) {
     // Send TAU accept
