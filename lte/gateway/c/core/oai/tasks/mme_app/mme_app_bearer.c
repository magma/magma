/*
 * Licensed to the OpenAirInterface (OAI) Software Alliance under one or more
 * contributor license agreements.  See the NOTICE file distributed with
 * this work for additional information regarding copyright ownership.
 * The OpenAirInterface Software Alliance licenses this file to You under
 * the terms found in the LICENSE file in the root of this source tree.
 *
 * Unless required by applicable law or agreed to in writing, software
 * distributed under the License is distributed on an "AS IS" BASIS,
 * WITHOUT WARRANTIES OR CONDITIONS OF ANY KIND, either express or implied.
 * See the License for the specific language governing permissions and
 * limitations under the License.
 *-------------------------------------------------------------------------------
 * For more information about the OpenAirInterface (OAI) Software Alliance:
 *      contact@openairinterface.org
 */

/*! \file mme_app_bearer.c
  \brief
  \author Sebastien ROUX, Lionel Gauthier
  \company Eurecom
  \email: lionel.gauthier@eurecom.fr
*/
#include <stdio.h>
#include <string.h>
#include <stdlib.h>
#include <stdbool.h>
#include <stdint.h>
#include "lte/gateway/c/core/oai/lib/3gpp/3gpp_29.274.h"
#include <inttypes.h>
#include <netinet/in.h>

#include "lte/gateway/c/core/oai/lib/bstr/bstrlib.h"
#include "lte/gateway/c/core/oai/common/dynamic_memory_check.h"
#include "lte/gateway/c/core/oai/common/log.h"
#include "lte/gateway/c/core/oai/common/conversions.h"
#include "lte/gateway/c/core/oai/common/common_types.h"
#include "lte/gateway/c/core/oai/lib/itti/intertask_interface.h"
#include "lte/gateway/c/core/oai/include/mme_config.h"
#include "lte/gateway/c/core/oai/include/mme_app_ue_context.h"
#include "lte/gateway/c/core/oai/tasks/mme_app/mme_app_defs.h"
#include "lte/gateway/c/core/oai/tasks/mme_app/mme_app_bearer_context.h"
#include "lte/gateway/c/core/oai/include/sgw_ie_defs.h"
#include "lte/gateway/c/core/oai/common/common_defs.h"
#include "lte/gateway/c/core/oai/tasks/mme_app/mme_app_itti_messaging.h"
#include "lte/gateway/c/core/oai/tasks/mme_app/mme_app_procedures.h"
#include "lte/gateway/c/core/oai/include/mme_app_statistics.h"
#include "lte/gateway/c/core/oai/tasks/nas/nas_proc.h"
#include "lte/gateway/c/core/oai/lib/3gpp/3gpp_23.003.h"
#include "lte/gateway/c/core/oai/lib/3gpp/3gpp_24.007.h"
#include "lte/gateway/c/core/oai/lib/3gpp/3gpp_24.008.h"
#include "lte/gateway/c/core/oai/lib/3gpp/3gpp_24.301.h"
#include "lte/gateway/c/core/oai/lib/3gpp/3gpp_36.401.h"
#include "lte/gateway/c/core/oai/lib/3gpp/3gpp_36.413.h"
#include "lte/gateway/c/core/oai/tasks/nas/ies/CsfbResponse.h"
#include "lte/gateway/c/core/oai/tasks/nas/ies/ServiceType.h"
#include "lte/gateway/c/core/oai/include/TrackingAreaIdentity.h"
#include "lte/gateway/c/core/oai/include/nas/as_message.h"
#include "lte/gateway/c/core/oai/tasks/nas/emm/emm_data.h"
#include "lte/gateway/c/core/oai/tasks/nas/esm/esm_data.h"
#include "lte/gateway/c/core/oai/lib/hashtable/hashtable.h"
#include "lte/gateway/c/core/oai/lib/itti/intertask_interface_types.h"
#include "lte/gateway/c/core/oai/lib/itti/itti_types.h"
#include "lte/gateway/c/core/oai/tasks/nas/api/mme/mme_api.h"
#include "lte/gateway/c/core/oai/include/mme_app_state.h"
#include "lte/gateway/c/core/oai/include/mme_app_messages_types.h"
#include "lte/gateway/c/core/oai/include/s11_messages_types.h"
#include "lte/gateway/c/core/oai/include/s1ap_messages_types.h"
#include "lte/gateway/c/core/oai/include/nas/securityDef.h"
#include "orc8r/gateway/c/common/service303/includes/MetricsHelpers.h"
#include "lte/gateway/c/core/oai/include/sgs_messages_types.h"
#include "lte/gateway/c/core/oai/lib/secu/secu_defs.h"
#include "lte/gateway/c/core/oai/tasks/nas/esm/esm_proc.h"
#include "lte/gateway/c/core/oai/tasks/mme_app/mme_app_timer.h"
#include "lte/gateway/c/core/oai/tasks/mme_app/mme_app_pdn_context.h"
#include "lte/gateway/c/core/oai/tasks/mme_app/mme_app_ip_imsi.h"

#if EMBEDDED_SGW
#define TASK_SPGW TASK_SPGW_APP
#else
#define TASK_SPGW TASK_S11
#endif

extern task_zmq_ctx_t mme_app_task_zmq_ctx;
extern int pdn_connectivity_delete(emm_context_t* emm_context, pdn_cid_t pid);

static void handle_ics_failure(struct ue_mm_context_s* ue_context_p,
                               char* error_msg);

static void send_s11_modify_bearer_request(ue_mm_context_t* ue_context_p,
                                           pdn_context_t* pdn_context_p,
                                           MessageDef* message_p);

status_code_e send_modify_bearer_req(mme_ue_s1ap_id_t ue_id, ebi_t ebi) {
  OAILOG_FUNC_IN(LOG_MME_APP);

  uint8_t item = 0;  // This function call is used for default bearer only
  ue_mm_context_t* ue_context_p = NULL;

  ue_context_p = mme_ue_context_exists_mme_ue_s1ap_id(ue_id);
  if (ue_context_p == NULL) {
    OAILOG_ERROR(
        LOG_MME_APP,
        "ue_context_p is NULL, did not send S11_MODIFY_BEARER_REQUEST for ue "
        "id " MME_UE_S1AP_ID_FMT "\n",
        ue_id);
    OAILOG_FUNC_RETURN(LOG_MME_APP, RETURNerror);
  }

  bearer_context_t* bearer_cntxt =
      mme_app_get_bearer_context(ue_context_p, ebi);
  if (bearer_cntxt == NULL) {
    OAILOG_ERROR_UE(
        LOG_MME_APP, ue_context_p->emm_context._imsi64,
        "Bearer context is null, did not send S11_MODIFY_BEARER_REQUEST for ebi"
        "%u\n",
        ebi);
    OAILOG_FUNC_RETURN(LOG_MME_APP, RETURNerror);
  }

  pdn_cid_t cid = ue_context_p->bearer_contexts[EBI_TO_INDEX(ebi)]->pdn_cx_id;
  pdn_context_t* pdn_context_p = ue_context_p->pdn_contexts[cid];
  if (pdn_context_p == NULL) {
    OAILOG_ERROR_UE(LOG_MME_APP, ue_context_p->emm_context._imsi64,
                    "Did not find PDN context for ebi %u\n", ebi);
    OAILOG_FUNC_RETURN(LOG_MME_APP, RETURNerror);
  }

  MessageDef* message_p =
      itti_alloc_new_message(TASK_MME_APP, S11_MODIFY_BEARER_REQUEST);
  if (message_p == NULL) {
    OAILOG_ERROR_UE(
        LOG_MME_APP, ue_context_p->emm_context._imsi64,
        "Cannot allocate memory to S11_MODIFY_BEARER_REQUEST for ue "
        "id " MME_UE_S1AP_ID_FMT "\n",
        ue_id);
    OAILOG_FUNC_RETURN(LOG_MME_APP, RETURNerror);
  }

  itti_s11_modify_bearer_request_t* s11_modify_bearer_request =
      &message_p->ittiMsg.s11_modify_bearer_request;
  s11_modify_bearer_request->local_teid = ue_context_p->mme_teid_s11;
  /*
   * Delay Value in integer multiples of 50 millisecs, or zero
   */
  s11_modify_bearer_request->delay_dl_packet_notif_req = 0;
  s11_modify_bearer_request->bearer_contexts_to_be_modified
      .bearer_contexts[item]
      .eps_bearer_id = ebi;
  s11_modify_bearer_request->bearer_contexts_to_be_modified
      .bearer_contexts[item]
      .s1_eNB_fteid.teid = bearer_cntxt->enb_fteid_s1u.teid;
  s11_modify_bearer_request->bearer_contexts_to_be_modified
      .bearer_contexts[item]
      .s1_eNB_fteid.interface_type = S1_U_ENODEB_GTP_U;

  s11_modify_bearer_request->edns_peer_ip.addr_v4.sin_addr.s_addr =
      pdn_context_p->s_gw_address_s11_s4.address.ipv4_address.s_addr;
  s11_modify_bearer_request->edns_peer_ip.addr_v4.sin_family = AF_INET;
  s11_modify_bearer_request->teid = pdn_context_p->s_gw_teid_s11_s4;

  if (bearer_cntxt->enb_fteid_s1u.ipv4) {
    s11_modify_bearer_request->bearer_contexts_to_be_modified
        .bearer_contexts[item]
        .s1_eNB_fteid.ipv4 = 1;
    memcpy(&s11_modify_bearer_request->bearer_contexts_to_be_modified
                .bearer_contexts[item]
                .s1_eNB_fteid.ipv4_address,
           &bearer_cntxt->enb_fteid_s1u.ipv4_address,
           sizeof(bearer_cntxt->enb_fteid_s1u.ipv4_address));
  } else if (bearer_cntxt->enb_fteid_s1u.ipv6) {
    s11_modify_bearer_request->bearer_contexts_to_be_modified
        .bearer_contexts[item]
        .s1_eNB_fteid.ipv6 = 1;
    memcpy(&s11_modify_bearer_request->bearer_contexts_to_be_modified
                .bearer_contexts[item]
                .s1_eNB_fteid.ipv6_address,
           &bearer_cntxt->enb_fteid_s1u.ipv6_address,
           sizeof(bearer_cntxt->enb_fteid_s1u.ipv6_address));
  } else {
    OAILOG_ERROR_UE(LOG_MME_APP, ue_context_p->emm_context._imsi64,
                    "Unknown IP address\n");
  }

  // Only one bearer context to be sent for secondary PDN
  s11_modify_bearer_request->bearer_contexts_to_be_modified.num_bearer_context =
      1;
  s11_modify_bearer_request->bearer_contexts_to_be_removed.num_bearer_context =
      0;
  s11_modify_bearer_request->mme_fq_csid.node_id_type = GLOBAL_UNICAST_IPv4;
  s11_modify_bearer_request->mme_fq_csid.csid = 0;
  memset(&s11_modify_bearer_request->indication_flags, 0,
         sizeof(s11_modify_bearer_request->indication_flags));
  s11_modify_bearer_request->rat_type = RAT_EUTRAN;

  message_p->ittiMsgHeader.imsi = ue_context_p->emm_context._imsi64;

  send_s11_modify_bearer_request(ue_context_p, pdn_context_p, message_p);
  OAILOG_FUNC_RETURN(LOG_MME_APP, RETURNok);
}

void print_bearer_ids_helper(const ebi_t* ebi, uint32_t no_of_bearers) {
  OAILOG_FUNC_IN(LOG_MME_APP);

  char buf[128], *pos = buf;
  for (int i = 0; i != no_of_bearers; i++) {
    if (i) {
      pos += sprintf(pos, ", ");
    }
    pos += sprintf(pos, "%d", ebi[i]);
  }
  OAILOG_INFO(LOG_MME_APP, " EBIs in the list %s\n", buf);
  OAILOG_FUNC_OUT(LOG_MME_APP);
}

//------------------------------------------------------------------------------
status_code_e send_pcrf_bearer_actv_rsp(struct ue_mm_context_s* ue_context_p,
                                        ebi_t ebi, gtpv2c_cause_value_t cause) {
  OAILOG_FUNC_IN(LOG_MME_APP);
  MessageDef* message_p = itti_alloc_new_message(
      TASK_MME_APP, S11_NW_INITIATED_ACTIVATE_BEARER_RESP);
  if (message_p == NULL) {
    OAILOG_ERROR(LOG_MME_APP,
                 "Cannot allocte memory to S11_NW_INITIATED_BEARER_ACTV_RSP\n");
    OAILOG_FUNC_RETURN(LOG_MME_APP, RETURNerror);
  }
  itti_s11_nw_init_actv_bearer_rsp_t* s11_nw_init_actv_bearer_rsp =
      &message_p->ittiMsg.s11_nw_init_actv_bearer_rsp;

  // Fetch PDN context
  pdn_cid_t cid = ue_context_p->bearer_contexts[EBI_TO_INDEX(ebi)]->pdn_cx_id;
  pdn_context_t* pdn_context = ue_context_p->pdn_contexts[cid];

  if (pdn_context == NULL) {
    OAILOG_ERROR_UE(
        LOG_MME_APP, ue_context_p->emm_context._imsi64,
        "Failed to send S11_NW_INITIATED_BEARER_ACTV_RSP to SPGW as the "
        "pdn_contexts is NULL for "
        "MME UE S1AP Id: " MME_UE_S1AP_ID_FMT "ebi-%u\n",
        ue_context_p->mme_ue_s1ap_id, ebi);
    OAILOG_FUNC_RETURN(LOG_MME_APP, RETURNerror);
  }

  // Fill SGW S11 CP TEID
  s11_nw_init_actv_bearer_rsp->sgw_s11_teid = pdn_context->s_gw_teid_s11_s4;

  // Fill User Location Information
  mme_app_get_user_location_information(&s11_nw_init_actv_bearer_rsp->uli,
                                        ue_context_p);
  COPY_PLMN_IN_ARRAY_FMT((s11_nw_init_actv_bearer_rsp->serving_network),
                         (ue_context_p->emm_context.originating_tai.plmn));
  int msg_bearer_index = 0;

  bearer_context_t* bc = mme_app_get_bearer_context(ue_context_p, ebi);
  s11_nw_init_actv_bearer_rsp->cause.cause_value = cause;
  s11_nw_init_actv_bearer_rsp->bearer_contexts.bearer_contexts[msg_bearer_index]
      .eps_bearer_id = ebi;
  s11_nw_init_actv_bearer_rsp->bearer_contexts.bearer_contexts[msg_bearer_index]
      .cause.cause_value = REQUEST_ACCEPTED;
  //  FTEID eNB
  s11_nw_init_actv_bearer_rsp->bearer_contexts.bearer_contexts[msg_bearer_index]
      .s1u_enb_fteid = bc->enb_fteid_s1u;

  /* FTEID SGW S1U
   * This IE shall be sent on the S11 interface.
  It shall be used to fetch context*/
  s11_nw_init_actv_bearer_rsp->bearer_contexts.bearer_contexts[msg_bearer_index]
      .s1u_sgw_fteid = bc->s_gw_fteid_s1u;
  s11_nw_init_actv_bearer_rsp->bearer_contexts.num_bearer_context++;

  message_p->ittiMsgHeader.imsi = ue_context_p->emm_context._imsi64;

  if (pdn_context->route_s11_messages_to_s8_task) {
    OAILOG_INFO_UE(
        LOG_MME_APP, ue_context_p->emm_context._imsi64,
        "Sending create_dedicated_bearer_rsp to SGW_s8 task for EBI %u s1u "
        "teid " TEID_FMT " for ue id " MME_UE_S1AP_ID_FMT "\n",
        ebi, bc->s_gw_fteid_s1u.teid, ue_context_p->mme_ue_s1ap_id);
    send_msg_to_task(&mme_app_task_zmq_ctx, TASK_SGW_S8, message_p);
  } else {
    OAILOG_INFO_UE(
        LOG_MME_APP, ue_context_p->emm_context._imsi64,
        "Sending create_dedicated_bearer_rsp to SPGW task for EBI %u s1u "
        "teid " TEID_FMT " for ue id " MME_UE_S1AP_ID_FMT "\n",
        ebi, bc->s_gw_fteid_s1u.teid, ue_context_p->mme_ue_s1ap_id);
    send_msg_to_task(&mme_app_task_zmq_ctx, TASK_SPGW, message_p);
  }
  OAILOG_FUNC_RETURN(LOG_MME_APP, RETURNok);
}

//---------------------------------------------------------------------------
<<<<<<< HEAD
=======
static bool mme_app_construct_guti(const plmn_t* const plmn_p,
                                   const s_tmsi_t* const s_tmsi_p,
                                   guti_t* const guti_p);
>>>>>>> a989e6c7
static void notify_s1ap_new_ue_mme_s1ap_id_association(
    struct ue_mm_context_s* ue_context_p);

//------------------------------------------------------------------------------
void mme_app_handle_conn_est_cnf(
    nas_establish_rsp_t* const nas_conn_est_cnf_p) {
  OAILOG_FUNC_IN(LOG_MME_APP);
  struct ue_mm_context_s* ue_context_p = NULL;
  emm_context_t* emm_context_p = NULL;
  MessageDef* message_p = NULL;
  itti_mme_app_connection_establishment_cnf_t* establishment_cnf_p = NULL;
  int rc = RETURNok;

  OAILOG_DEBUG(LOG_MME_APP,
               "Handle MME_APP_CONNECTION_ESTABLISHMENT_CNF for "
               "ue-id " MME_UE_S1AP_ID_FMT "\n",
               nas_conn_est_cnf_p->ue_id);
  ue_context_p =
      mme_ue_context_exists_mme_ue_s1ap_id(nas_conn_est_cnf_p->ue_id);

  if (!ue_context_p) {
    OAILOG_ERROR(LOG_MME_APP,
                 "UE context doesn't exist for UE " MME_UE_S1AP_ID_FMT "\n",
                 nas_conn_est_cnf_p->ue_id);
    // memory leak
    bdestroy_wrapper(&nas_conn_est_cnf_p->nas_msg);
    OAILOG_FUNC_OUT(LOG_MME_APP);
  }
  emm_context_p = &ue_context_p->emm_context;
  /* Check that if Service Request is recieved in response to SGS Paging for MT
   * SMS */
  if (ue_context_p->sgs_context) {
    /*
     * Move the UE to ECM Connected State.
     */
    /*
     * Check that if SGS paging is recieved without LAI then
     * send IMSI Detach towads UE to re-attach for non-eps services
     * otherwise send itti SGS Service request message to SGS
     */
    OAILOG_DEBUG_UE(LOG_MME_APP, emm_context_p->_imsi64,
                    "CSFB Service Type = (%d) for (ue_id = " MME_UE_S1AP_ID_FMT
                    ")\n",
                    ue_context_p->sgs_context->csfb_service_type,
                    nas_conn_est_cnf_p->ue_id);
    if (ue_context_p->sgs_context->csfb_service_type == CSFB_SERVICE_MT_SMS) {
      /* send SGS SERVICE request message to SGS */
      if (RETURNok !=
          (rc = mme_app_send_sgsap_service_request(
               ue_context_p->sgs_context->service_indicator, ue_context_p))) {
        OAILOG_ERROR_UE(
            LOG_MME_APP, emm_context_p->_imsi64,
            "Failed to send CS-Service Request to SGS-Task for (ue_id = %u) \n",
            ue_context_p->mme_ue_s1ap_id);
      }
    } else if (ue_context_p->sgs_context->csfb_service_type ==
               CSFB_SERVICE_MT_CALL_OR_SMS_WITHOUT_LAI) {
      // Inform NAS module to send network initiated IMSI detach request to UE
      OAILOG_DEBUG_UE(
          LOG_MME_APP, emm_context_p->_imsi64,
          "Send SGS intiated Detach request to NAS module for ue_id "
          "= " MME_UE_S1AP_ID_FMT
          "\n"
          "csfb service type = CSFB_SERVICE_MT_CALL_OR_SMS_WITHOUT_LAI\n",
          ue_context_p->mme_ue_s1ap_id);

      mme_app_handle_nw_initiated_detach_request(ue_context_p->mme_ue_s1ap_id,
                                                 SGS_INITIATED_IMSI_DETACH);
      ue_context_p->sgs_context->csfb_service_type = CSFB_SERVICE_NONE;
      OAILOG_FUNC_OUT(LOG_MME_APP);
    }
  }

  if ((((nas_conn_est_cnf_p->presencemask) & SERVICE_TYPE_PRESENT) ==
       SERVICE_TYPE_PRESENT) &&
      ((nas_conn_est_cnf_p->service_type == MO_CS_FB) ||
       (nas_conn_est_cnf_p->service_type == MO_CS_FB_EMRGNCY_CALL))) {
    if (ue_context_p->sgs_context != NULL) {
      ue_context_p->sgs_context->csfb_service_type = CSFB_SERVICE_MO_CALL;
    } else {
      OAILOG_ERROR_UE(LOG_MME_APP, emm_context_p->_imsi64,
                      "SGS context doesn't exist for UE" MME_UE_S1AP_ID_FMT
                      "\n",
                      nas_conn_est_cnf_p->ue_id);
      mme_app_notify_service_reject_to_nas(
          ue_context_p->mme_ue_s1ap_id, EMM_CAUSE_CONGESTION,
          INITIAL_CONTEXT_SETUP_PROCEDURE_FAILED);
      OAILOG_FUNC_OUT(LOG_MME_APP);
    }
    if (nas_conn_est_cnf_p->service_type == MO_CS_FB_EMRGNCY_CALL) {
      ue_context_p->sgs_context->is_emergency_call = true;
    }
  }
  if ((ue_context_p->sgs_context) &&
      (ue_context_p->sgs_context->csfb_service_type == CSFB_SERVICE_MT_CALL)) {
    if (nas_conn_est_cnf_p->csfb_response == CSFB_REJECTED_BY_UE) {
      /* CSFB MT calll rejected by user, send sgsap-paging reject to VLR */
      if ((rc = mme_app_send_sgsap_paging_reject(
               ue_context_p, emm_context_p->_imsi64,
               emm_context_p->_imsi.length,
               SGS_CAUSE_MT_CSFB_CALL_REJECTED_BY_USER)) != RETURNok) {
        OAILOG_WARNING_UE(
            LOG_MME_APP, emm_context_p->_imsi64,
            "Failed to send SGSAP-Paging Reject for imsi with reject cause:"
            "SGS_CAUSE_MT_CSFB_CALL_REJECTED_BY_USER\n");
      }
      OAILOG_FUNC_OUT(LOG_MME_APP);
    }
  }
  message_p = DEPRECATEDitti_alloc_new_message_fatal(
      TASK_MME_APP, MME_APP_CONNECTION_ESTABLISHMENT_CNF);
  establishment_cnf_p =
      &message_p->ittiMsg.mme_app_connection_establishment_cnf;

  establishment_cnf_p->ue_id = nas_conn_est_cnf_p->ue_id;

  if ((ue_context_p->sgs_context != NULL) &&
      ((ue_context_p->sgs_context->csfb_service_type == CSFB_SERVICE_MT_CALL) ||
       (ue_context_p->sgs_context->csfb_service_type ==
        CSFB_SERVICE_MO_CALL))) {
    establishment_cnf_p->presencemask |= S1AP_CSFB_INDICATOR_PRESENT;
    if (ue_context_p->sgs_context->is_emergency_call == true) {
      establishment_cnf_p->cs_fallback_indicator = CSFB_HIGH_PRIORITY;
      ue_context_p->sgs_context->is_emergency_call = false;
    } else {
      establishment_cnf_p->cs_fallback_indicator = CSFB_REQUIRED;
    }
  }
  OAILOG_DEBUG_UE(LOG_MME_APP, emm_context_p->_imsi64,
                  "CSFB Fallback indicator = (%d)\n",
                  establishment_cnf_p->cs_fallback_indicator);
  // Copy UE radio capabilities into message if it exists
  OAILOG_DEBUG_UE(LOG_MME_APP, emm_context_p->_imsi64,
                  "UE radio context already cached: %s\n",
                  ue_context_p->ue_radio_capability ? "yes" : "no");
  if (ue_context_p->ue_radio_capability) {
    establishment_cnf_p->ue_radio_capability =
        bstrcpy(ue_context_p->ue_radio_capability);
  }

  int j = 0;
  for (int i = 0; i < BEARERS_PER_UE; i++) {
    bearer_context_t* bc = ue_context_p->bearer_contexts[i];
    if (bc) {
      establishment_cnf_p->e_rab_id[j] =
          bc->ebi;  //+ EPS_BEARER_IDENTITY_FIRST;
      establishment_cnf_p->e_rab_level_qos_qci[j] = bc->qci;
      establishment_cnf_p->e_rab_level_qos_priority_level[j] =
          bc->priority_level;
      establishment_cnf_p->e_rab_level_qos_preemption_capability[j] =
          bc->preemption_capability;
      establishment_cnf_p->e_rab_level_qos_preemption_vulnerability[j] =
          bc->preemption_vulnerability;
      establishment_cnf_p->transport_layer_address[j] =
          fteid_ip_address_to_bstring(&bc->s_gw_fteid_s1u);
      establishment_cnf_p->gtp_teid[j] = bc->s_gw_fteid_s1u.teid;
      if (!j) {
        establishment_cnf_p->nas_pdu[j] = nas_conn_est_cnf_p->nas_msg;
        nas_conn_est_cnf_p->nas_msg = NULL;
        if (!establishment_cnf_p->nas_pdu[j]) {
          OAILOG_ERROR_UE(LOG_MME_APP, emm_context_p->_imsi64,
                          "No NAS PDU found ue " MME_UE_S1AP_ID_FMT "\n",
                          nas_conn_est_cnf_p->ue_id);
        }
      }
      j = j + 1;
    }
  }
  establishment_cnf_p->no_of_e_rabs = j;

  //#pragma message  "Check ue_context_p ambr"
  establishment_cnf_p->ue_ambr.br_ul = ue_context_p->subscribed_ue_ambr.br_ul;
  establishment_cnf_p->ue_ambr.br_dl = ue_context_p->subscribed_ue_ambr.br_dl;
  establishment_cnf_p->ue_ambr.br_unit =
      ue_context_p->subscribed_ue_ambr.br_unit;
  establishment_cnf_p->ue_security_capabilities_encryption_algorithms =
      ((uint16_t)emm_context_p->_ue_network_capability.eea & ~(1 << 7)) << 1;

  establishment_cnf_p->ue_security_capabilities_integrity_algorithms =
      ((uint16_t)emm_context_p->_ue_network_capability.eia & ~(1 << 7)) << 1;

  if (!((0 <= emm_context_p->_security.vector_index) &&
        (MAX_EPS_AUTH_VECTORS > emm_context_p->_security.vector_index))) {
    OAILOG_ERROR_UE(LOG_MME_APP, emm_context_p->_imsi64,
                    "Invalid security vector index %d",
                    emm_context_p->_security.vector_index);
    OAILOG_FUNC_OUT(LOG_MME_APP);
  }

  if (emm_context_p->_ue_network_capability.dcnr) {
    establishment_cnf_p->nr_ue_security_capabilities_present = true;
    establishment_cnf_p->nr_ue_security_capabilities_encryption_algorithms =
        emm_context_p->ue_additional_security_capability._5g_ea << 1;
    establishment_cnf_p->nr_ue_security_capabilities_integrity_algorithms =
        emm_context_p->ue_additional_security_capability._5g_ia << 1;
  }

  derive_keNB(
      emm_context_p->_vector[emm_context_p->_security.vector_index].kasme,
      emm_context_p->_security.kenb_ul_count.seq_num |
          (emm_context_p->_security.kenb_ul_count.overflow << 8),
      establishment_cnf_p->kenb);

  /* Genarate Next HOP key parameter */
  emm_context_p->_security.next_hop_chaining_count = 0;
  derive_NH(emm_context_p->_vector[emm_context_p->_security.vector_index].kasme,
            establishment_cnf_p->kenb, emm_context_p->_security.next_hop,
            &emm_context_p->_security.next_hop_chaining_count);

  OAILOG_DEBUG_UE(
      LOG_MME_APP, emm_context_p->_imsi64,
      "security_capabilities_encryption_algorithms 0x%04X\n",
      establishment_cnf_p->ue_security_capabilities_encryption_algorithms);
  OAILOG_DEBUG_UE(
      LOG_MME_APP, emm_context_p->_imsi64,
      "security_capabilities_integrity_algorithms  0x%04X\n",
      establishment_cnf_p->ue_security_capabilities_integrity_algorithms);

  message_p->ittiMsgHeader.imsi = emm_context_p->_imsi64;
  send_msg_to_task(&mme_app_task_zmq_ctx, TASK_S1AP, message_p);

  /*
   * Move the UE to ECM Connected State.However if S1-U bearer establishment
   * fails then we need to move the UE to idle. S1 Signaling connection gets
   * established via first DL NAS Trasnport message in some scenarios so check
   * the state first
   */
  if (ue_context_p->ecm_state != ECM_CONNECTED) {
    mme_app_desc_t* mme_app_desc_p = get_mme_nas_state(false);
    mme_ue_context_update_ue_sig_connection_state(
        &mme_app_desc_p->mme_ue_contexts, ue_context_p, ECM_CONNECTED);

    if ((ue_context_p->sgs_context) &&
        (ue_context_p->sgs_context->csfb_service_type ==
         CSFB_SERVICE_MT_CALL)) {
      /* send sgsap-Service Request to VLR */
      if (RETURNok !=
          (rc = mme_app_send_sgsap_service_request(
               ue_context_p->sgs_context->service_indicator, ue_context_p))) {
        OAILOG_ERROR_UE(LOG_MME_APP, emm_context_p->_imsi64,
                        "Failed to send CS-Service Request to SGS-Task for "
                        "ue-id:" MME_UE_S1AP_ID_FMT "\n",
                        ue_context_p->mme_ue_s1ap_id);
      }
    }
  }

  /* Start timer to wait for Initial UE Context Response from eNB
   * If timer expires treat this as failure of ongoing procedure and abort
   * corresponding NAS procedure such as ATTACH or SERVICE REQUEST. Send UE
   * context release command to eNB
   */
  if ((ue_context_p->initial_context_setup_rsp_timer.id = mme_app_start_timer(
           ue_context_p->initial_context_setup_rsp_timer.msec,
           TIMER_REPEAT_ONCE,
           mme_app_handle_initial_context_setup_rsp_timer_expiry,
           ue_context_p->mme_ue_s1ap_id)) == -1) {
    OAILOG_ERROR_UE(
        LOG_MME_APP, emm_context_p->_imsi64,
        "Failed to start initial context setup response timer for UE "
        "id " MME_UE_S1AP_ID_FMT " \n",
        ue_context_p->mme_ue_s1ap_id);
    ue_context_p->initial_context_setup_rsp_timer.id =
        MME_APP_TIMER_INACTIVE_ID;
  } else {
    ue_context_p->time_ics_rsp_timer_started = time(NULL);
    OAILOG_INFO_UE(
        LOG_MME_APP, emm_context_p->_imsi64,
        "MME APP : Sent Initial context Setup Request and Started guard timer "
        "for UE id " MME_UE_S1AP_ID_FMT " timer_id :%lx \n",
        ue_context_p->mme_ue_s1ap_id,
        (long)ue_context_p->initial_context_setup_rsp_timer.id);
  }
  OAILOG_FUNC_OUT(LOG_MME_APP);
}

imsi64_t update_ue_context_and_indicate_to_nas(
    struct ue_mm_context_s* ue_context_p,
    itti_s1ap_initial_ue_message_t* const initial_pP, bool is_mm_ctx_new) {
  OAILOG_FUNC_IN(LOG_MME_APP);
  imsi64_t imsi64                 = INVALID_IMSI64;
  ue_context_p->sctp_assoc_id_key = initial_pP->sctp_assoc_id;
  ue_context_p->e_utran_cgi       = initial_pP->ecgi;
  // Notify S1AP about the mapping between mme_ue_s1ap_id and
  // sctp assoc id + enb_ue_s1ap_id
  notify_s1ap_new_ue_mme_s1ap_id_association(ue_context_p);
  s_tmsi_t s_tmsi = {0};
  if (initial_pP->is_s_tmsi_valid) {
    s_tmsi = initial_pP->opt_s_tmsi;
  } else {
    s_tmsi.mme_code = 0;
    s_tmsi.m_tmsi   = INVALID_M_TMSI;
  }
  OAILOG_INFO_UE(
      LOG_MME_APP, ue_context_p->emm_context._imsi64,
      "INITIAL_UE_MESSAGE RCVD \n"
      "mme_ue_s1ap_id  = %d\n"
      "enb_ue_s1ap_id  = %d\n",
      ue_context_p->mme_ue_s1ap_id, ue_context_p->enb_ue_s1ap_id);
  OAILOG_DEBUG(
      LOG_MME_APP, "Is S-TMSI Valid - (%d)\n", initial_pP->is_s_tmsi_valid);

  OAILOG_INFO_UE(
      LOG_MME_APP, ue_context_p->emm_context._imsi64,
      "Sending NAS Establishment Indication to NAS for ue_id "
      "= " MME_UE_S1AP_ID_FMT "\n",
      ue_context_p->mme_ue_s1ap_id);

  mme_ue_s1ap_id_t ue_id = ue_context_p->mme_ue_s1ap_id;
  nas_proc_establish_ind(
      ue_context_p->mme_ue_s1ap_id, is_mm_ctx_new, initial_pP->tai,
      initial_pP->ecgi, initial_pP->rrc_establishment_cause, s_tmsi,
      &initial_pP->nas);

  initial_pP->nas = NULL;
  /* In case duplicate attach handling, ue_context_p might be removed
   * Before accessing ue_context_p, we shall validate whether UE context
   * exists or not
   */
  if (INVALID_MME_UE_S1AP_ID != ue_id) {
    hash_table_ts_t* mme_state_ue_id_ht = get_mme_ue_state();
    if (hashtable_ts_is_key_exists(
            mme_state_ue_id_ht, (const hash_key_t) ue_id) == HASH_TABLE_OK) {
      imsi64 = ue_context_p->emm_context._imsi64;
    }
  }
  OAILOG_FUNC_RETURN(LOG_MME_APP, imsi64);
}

// sent by S1AP
//------------------------------------------------------------------------------
imsi64_t mme_app_handle_initial_ue_message(
    mme_app_desc_t* mme_app_desc_p,
    itti_s1ap_initial_ue_message_t* const initial_pP) {
  OAILOG_FUNC_IN(LOG_MME_APP);
  struct ue_mm_context_s* ue_context_p = NULL;
  bool is_guti_valid = false;
  bool is_mm_ctx_new = false;
  enb_s1ap_id_key_t enb_s1ap_id_key = INVALID_ENB_UE_S1AP_ID_KEY;
  imsi64_t imsi64 = INVALID_IMSI64;

  OAILOG_INFO(LOG_MME_APP, "Received MME_APP_INITIAL_UE_MESSAGE from S1AP\n");

  if (initial_pP->mme_ue_s1ap_id != INVALID_MME_UE_S1AP_ID) {
    OAILOG_ERROR(LOG_MME_APP,
                 "MME UE S1AP Id (" MME_UE_S1AP_ID_FMT
                 ") is already assigned\n",
                 initial_pP->mme_ue_s1ap_id);
    OAILOG_FUNC_RETURN(LOG_MME_APP, imsi64);
  }
  // Check if there is any existing UE context using S-TMSI/GUTI
  if (initial_pP->is_s_tmsi_valid) {
    OAILOG_DEBUG(
        LOG_MME_APP,
        "INITIAL UE Message: Valid mme_code %u and S-TMSI %u received from "
        "eNB.\n",
        initial_pP->opt_s_tmsi.mme_code, initial_pP->opt_s_tmsi.m_tmsi);
    guti_t guti = {.gummei.plmn = {0},
                   .gummei.mme_gid = 0,
                   .gummei.mme_code = 0,
                   .m_tmsi = INVALID_M_TMSI};
    plmn_t plmn;
    COPY_PLMN(plmn, (initial_pP->tai.plmn));
    is_guti_valid =
        mme_app_construct_guti(&plmn, &(initial_pP->opt_s_tmsi), &guti);
    if (is_guti_valid) {
      ue_context_p =
          mme_ue_context_exists_guti(&mme_app_desc_p->mme_ue_contexts, &guti);
      if (ue_context_p) {
        initial_pP->mme_ue_s1ap_id = ue_context_p->mme_ue_s1ap_id;
        if (ue_context_p->enb_s1ap_id_key != INVALID_ENB_UE_S1AP_ID_KEY) {
          /*
           * Ideally this should never happen. When UE moves to IDLE,
           * this key is set to INVALID.
           * Note - This can happen if eNB detects RLF late and by that time
           * UE sends Initial NAS message via new RRC connection.
           * However if this key is valid, remove the key from the hashtable.
           */

          OAILOG_ERROR(LOG_MME_APP,
                       "MME_APP_INITAIL_UE_MESSAGE: enb_s1ap_id_key %ld has "
                       "valid value \n",
                       ue_context_p->enb_s1ap_id_key);
          // Inform s1ap for local cleanup of enb_ue_s1ap_id from ue context
          ue_context_p->ue_context_rel_cause = S1AP_INVALID_ENB_ID;
<<<<<<< HEAD
          if (ue_context_p->ecm_state == ECM_CONNECTED) {
            OAILOG_ERROR(
                LOG_MME_APP,
                " Sending Release Access Bearer Req to SPGW for ue_id "
                "= " MME_UE_S1AP_ID_FMT "\n",
                ue_context_p->mme_ue_s1ap_id);
            mme_app_send_s11_release_access_bearers_req(
                ue_context_p, ue_context_p->emm_context._imsi64);
          } else {
            OAILOG_ERROR(
                LOG_MME_APP,
                " Sending UE Context Release to S1AP for ue_id "
                "= " MME_UE_S1AP_ID_FMT "\n",
                ue_context_p->mme_ue_s1ap_id);
            mme_app_itti_ue_context_release(
                ue_context_p, ue_context_p->ue_context_rel_cause);
          }
          // Store the received initial ue message and process after releasing
          // previous s1 connection
          ue_context_p->initial_ue_message_for_invalid_enb_s1ap_id =
              (itti_s1ap_initial_ue_message_t*) calloc(
                  1, sizeof(itti_s1ap_initial_ue_message_t));
          memcpy(
              ue_context_p->initial_ue_message_for_invalid_enb_s1ap_id,
              initial_pP, sizeof(itti_s1ap_initial_ue_message_t));
          ue_context_p->initial_ue_message_for_invalid_enb_s1ap_id->nas =
              bstrcpy(initial_pP->nas);
          OAILOG_FUNC_RETURN(LOG_MME_APP, imsi64);
=======
          OAILOG_ERROR(LOG_MME_APP,
                       " Sending UE Context Release to S1AP for ue_id "
                       "= " MME_UE_S1AP_ID_FMT "\n",
                       ue_context_p->mme_ue_s1ap_id);
          mme_app_itti_ue_context_release(ue_context_p,
                                          ue_context_p->ue_context_rel_cause);
          hashtable_uint64_ts_remove(
              mme_app_desc_p->mme_ue_contexts.enb_ue_s1ap_id_ue_context_htbl,
              (const hash_key_t)ue_context_p->enb_s1ap_id_key);
          ue_context_p->enb_s1ap_id_key = INVALID_ENB_UE_S1AP_ID_KEY;
          ue_context_p->ue_context_rel_cause = S1AP_INVALID_CAUSE;
>>>>>>> a989e6c7
        }
        // Update MME UE context with new enb_ue_s1ap_id
        ue_context_p->enb_ue_s1ap_id = initial_pP->enb_ue_s1ap_id;
        // regenerate the enb_s1ap_id_key as enb_ue_s1ap_id is changed.
        MME_APP_ENB_S1AP_ID_KEY(enb_s1ap_id_key, initial_pP->enb_id,
                                initial_pP->enb_ue_s1ap_id);
        // Update enb_s1ap_id_key in hashtable
        mme_ue_context_update_coll_keys(
            &mme_app_desc_p->mme_ue_contexts, ue_context_p, enb_s1ap_id_key,
            ue_context_p->mme_ue_s1ap_id, ue_context_p->emm_context._imsi64,
            ue_context_p->mme_teid_s11, &guti);
        imsi64 = ue_context_p->emm_context._imsi64;
        // Check if paging timer exists for UE and remove
        if (ue_context_p->paging_response_timer.id !=
            MME_APP_TIMER_INACTIVE_ID) {
          mme_app_stop_timer(ue_context_p->paging_response_timer.id);
          ue_context_p->paging_response_timer.id = MME_APP_TIMER_INACTIVE_ID;
          ue_context_p->time_paging_response_timer_started = 0;
          ue_context_p->paging_retx_count = 0;
        }
      } else {
        OAILOG_DEBUG(
            LOG_MME_APP, "No UE context found for MME code %u and S-TMSI %u\n",
            initial_pP->opt_s_tmsi.mme_code, initial_pP->opt_s_tmsi.m_tmsi);
      }
    } else {
      OAILOG_DEBUG(
          LOG_MME_APP,
          "No MME is configured with MME code %u received in S-TMSI %u from "
          "UE.\n",
          initial_pP->opt_s_tmsi.mme_code, initial_pP->opt_s_tmsi.m_tmsi);
    }
  } else {
    OAILOG_DEBUG(LOG_MME_APP,
                 "MME_APP_INITIAL_UE_MESSAGE from S1AP,without S-TMSI. \n");
  }
  // create a new ue context if ue_context is not found
  if (!(ue_context_p)) {
    OAILOG_DEBUG(LOG_MME_APP, "UE context doesn't exist -> create one\n");
    if (!(ue_context_p = mme_create_new_ue_context())) {
      /*
       * Error during ue context malloc
       */
      OAILOG_ERROR(LOG_MME_APP, "Failed to create new ue context \n");
      OAILOG_FUNC_RETURN(LOG_MME_APP, imsi64);
    }
    is_mm_ctx_new = true;
    // Allocate new mme_ue_s1ap_id
    ue_context_p->mme_ue_s1ap_id = mme_app_ctx_get_new_ue_id(
        &mme_app_desc_p->mme_app_ue_s1ap_id_generator);
    if (ue_context_p->mme_ue_s1ap_id == INVALID_MME_UE_S1AP_ID) {
      OAILOG_CRITICAL(
          LOG_MME_APP,
          "MME_APP_INITIAL_UE_MESSAGE. MME_UE_S1AP_ID allocation Failed.\n");
      mme_remove_ue_context(&mme_app_desc_p->mme_ue_contexts, ue_context_p);
      OAILOG_FUNC_RETURN(LOG_MME_APP, imsi64);
    }
    OAILOG_DEBUG_UE(LOG_MME_APP, imsi64,
                    "Allocated new MME UE context and new "
                    "(mme_ue_s1ap_id = %d)\n",
                    ue_context_p->mme_ue_s1ap_id);
    ue_context_p->enb_ue_s1ap_id = initial_pP->enb_ue_s1ap_id;
    MME_APP_ENB_S1AP_ID_KEY(ue_context_p->enb_s1ap_id_key, initial_pP->enb_id,
                            initial_pP->enb_ue_s1ap_id);

    if (mme_insert_ue_context(&mme_app_desc_p->mme_ue_contexts, ue_context_p) !=
        RETURNok) {
      OAILOG_ERROR_UE(
          LOG_MME_APP, imsi64,
          "Failed to insert UE contxt, MME UE S1AP Id: " MME_UE_S1AP_ID_FMT
          "\n",
          ue_context_p->mme_ue_s1ap_id);
      OAILOG_FUNC_RETURN(LOG_MME_APP, imsi64);
    }
  }
<<<<<<< HEAD

  imsi64 = update_ue_context_and_indicate_to_nas(
      ue_context_p, initial_pP, is_mm_ctx_new);
=======
  ue_context_p->sctp_assoc_id_key = initial_pP->sctp_assoc_id;
  ue_context_p->e_utran_cgi = initial_pP->ecgi;
  // Notify S1AP about the mapping between mme_ue_s1ap_id and
  // sctp assoc id + enb_ue_s1ap_id
  notify_s1ap_new_ue_mme_s1ap_id_association(ue_context_p);
  s_tmsi_t s_tmsi = {0};
  if (initial_pP->is_s_tmsi_valid) {
    s_tmsi = initial_pP->opt_s_tmsi;
  } else {
    s_tmsi.mme_code = 0;
    s_tmsi.m_tmsi = INVALID_M_TMSI;
  }
  OAILOG_INFO_UE(LOG_MME_APP, ue_context_p->emm_context._imsi64,
                 "INITIAL_UE_MESSAGE RCVD \n"
                 "mme_ue_s1ap_id  = %d\n"
                 "enb_ue_s1ap_id  = %d\n",
                 ue_context_p->mme_ue_s1ap_id, ue_context_p->enb_ue_s1ap_id);
  OAILOG_DEBUG(LOG_MME_APP, "Is S-TMSI Valid - (%d)\n",
               initial_pP->is_s_tmsi_valid);

  OAILOG_INFO_UE(LOG_MME_APP, ue_context_p->emm_context._imsi64,
                 "Sending NAS Establishment Indication to NAS for ue_id "
                 "= " MME_UE_S1AP_ID_FMT "\n",
                 ue_context_p->mme_ue_s1ap_id);

  mme_ue_s1ap_id_t ue_id = ue_context_p->mme_ue_s1ap_id;
  nas_proc_establish_ind(ue_context_p->mme_ue_s1ap_id, is_mm_ctx_new,
                         initial_pP->tai, initial_pP->ecgi,
                         initial_pP->rrc_establishment_cause, s_tmsi,
                         &initial_pP->nas);

  initial_pP->nas = NULL;
  /* In case duplicate attach handling, ue_context_p might be removed
   * Before accessing ue_context_p, we shall validate whether UE context
   * exists or not
   */
  if (INVALID_MME_UE_S1AP_ID != ue_id) {
    hash_table_ts_t* mme_state_ue_id_ht = get_mme_ue_state();
    if (hashtable_ts_is_key_exists(mme_state_ue_id_ht,
                                   (const hash_key_t)ue_id) == HASH_TABLE_OK) {
      imsi64 = ue_context_p->emm_context._imsi64;
    }
  }
>>>>>>> a989e6c7
  OAILOG_FUNC_RETURN(LOG_MME_APP, imsi64);
}

//------------------------------------------------------------------------------
void mme_app_handle_erab_setup_req(const mme_ue_s1ap_id_t ue_id,
                                   const ebi_t ebi, const bitrate_t mbr_dl,
                                   const bitrate_t mbr_ul,
                                   const bitrate_t gbr_dl,
                                   const bitrate_t gbr_ul, bstring nas_msg) {
  OAILOG_FUNC_IN(LOG_MME_APP);

  OAILOG_DEBUG(
      LOG_MME_APP,
      "Handle mme app e-rab setup request for ue-id " MME_UE_S1AP_ID_FMT "\n",
      ue_id);

  ue_mm_context_t* ue_context_p = mme_ue_context_exists_mme_ue_s1ap_id(ue_id);

  if (!ue_context_p) {
    OAILOG_ERROR(LOG_MME_APP,
                 "UE context doesn't exist for ue_id " MME_UE_S1AP_ID_FMT "\n",
                 ue_id);
    bdestroy_wrapper(&nas_msg);
    OAILOG_FUNC_OUT(LOG_MME_APP);
  }

  bearer_context_t* bearer_context =
      mme_app_get_bearer_context(ue_context_p, ebi);

  if (bearer_context) {
    MessageDef* message_p =
        itti_alloc_new_message(TASK_MME_APP, S1AP_E_RAB_SETUP_REQ);
    if (message_p == NULL) {
      OAILOG_WARNING_UE(
          LOG_MME_APP, ue_context_p->emm_context._imsi64,
          "Failed to allocate the memory for s1ap erab set request message\n");
      bdestroy_wrapper(&nas_msg);
      OAILOG_FUNC_OUT(LOG_MME_APP);
    }

    itti_s1ap_e_rab_setup_req_t* s1ap_e_rab_setup_req =
        &message_p->ittiMsg.s1ap_e_rab_setup_req;

    s1ap_e_rab_setup_req->mme_ue_s1ap_id = ue_context_p->mme_ue_s1ap_id;
    s1ap_e_rab_setup_req->enb_ue_s1ap_id = ue_context_p->enb_ue_s1ap_id;

    // E-RAB to Be Setup List
    s1ap_e_rab_setup_req->e_rab_to_be_setup_list.no_of_items = 1;
    s1ap_e_rab_setup_req->e_rab_to_be_setup_list.item[0].e_rab_id =
        bearer_context->ebi;
    s1ap_e_rab_setup_req->e_rab_to_be_setup_list.item[0]
        .e_rab_level_qos_parameters.allocation_and_retention_priority
        .pre_emption_capability = bearer_context->preemption_capability;
    s1ap_e_rab_setup_req->e_rab_to_be_setup_list.item[0]
        .e_rab_level_qos_parameters.allocation_and_retention_priority
        .pre_emption_vulnerability = bearer_context->preemption_vulnerability;
    s1ap_e_rab_setup_req->e_rab_to_be_setup_list.item[0]
        .e_rab_level_qos_parameters.allocation_and_retention_priority
        .priority_level = bearer_context->priority_level;
    s1ap_e_rab_setup_req->e_rab_to_be_setup_list.item[0]
        .e_rab_level_qos_parameters.gbr_qos_information
        .e_rab_maximum_bit_rate_downlink = mbr_dl;
    s1ap_e_rab_setup_req->e_rab_to_be_setup_list.item[0]
        .e_rab_level_qos_parameters.gbr_qos_information
        .e_rab_maximum_bit_rate_uplink = mbr_ul;
    s1ap_e_rab_setup_req->e_rab_to_be_setup_list.item[0]
        .e_rab_level_qos_parameters.gbr_qos_information
        .e_rab_guaranteed_bit_rate_downlink = gbr_dl;
    s1ap_e_rab_setup_req->e_rab_to_be_setup_list.item[0]
        .e_rab_level_qos_parameters.gbr_qos_information
        .e_rab_guaranteed_bit_rate_uplink = gbr_ul;
    s1ap_e_rab_setup_req->e_rab_to_be_setup_list.item[0]
        .e_rab_level_qos_parameters.qci = bearer_context->qci;

    s1ap_e_rab_setup_req->e_rab_to_be_setup_list.item[0].gtp_teid =
        bearer_context->s_gw_fteid_s1u.teid;
    s1ap_e_rab_setup_req->e_rab_to_be_setup_list.item[0]
        .transport_layer_address =
        fteid_ip_address_to_bstring(&bearer_context->s_gw_fteid_s1u);

    s1ap_e_rab_setup_req->e_rab_to_be_setup_list.item[0].nas_pdu = nas_msg;

    message_p->ittiMsgHeader.imsi = ue_context_p->emm_context._imsi64;
    send_msg_to_task(&mme_app_task_zmq_ctx, TASK_S1AP, message_p);
  } else {
    OAILOG_DEBUG_UE(LOG_MME_APP, ue_context_p->emm_context._imsi64,
                    "No bearer context found for ue-id " MME_UE_S1AP_ID_FMT
                    " ebi %u\n",
                    ue_id, ebi);
    bdestroy_wrapper(&nas_msg);
  }
  OAILOG_FUNC_OUT(LOG_MME_APP);
}

//------------------------------------------------------------------------------
void mme_app_handle_delete_session_rsp(
    mme_app_desc_t* mme_app_desc_p,
    const itti_s11_delete_session_response_t* const delete_sess_resp_pP)
//------------------------------------------------------------------------------
{
  struct ue_mm_context_s* ue_context_p = NULL;
  emm_cn_pdn_disconnect_rsp_t pdn_disconnect_rsp = {0};

  OAILOG_FUNC_IN(LOG_MME_APP);
  if (!delete_sess_resp_pP) {
    OAILOG_WARNING(LOG_MME_APP,
                   "message, itti_s11_delete_session_response_t received"
                   " from SGW is NULL \n");
    OAILOG_FUNC_OUT(LOG_MME_APP);
  }
  ue_context_p = mme_ue_context_exists_s11_teid(
      &mme_app_desc_p->mme_ue_contexts, delete_sess_resp_pP->teid);

  if (!ue_context_p) {
    OAILOG_WARNING(LOG_MME_APP,
                   "We didn't find this teid in list of UE: %08x\n",
                   delete_sess_resp_pP->teid);
    OAILOG_FUNC_OUT(LOG_MME_APP);
  }
  OAILOG_INFO_UE(
      LOG_MME_APP, ue_context_p->emm_context._imsi64,
      "Received S11_DELETE_SESSION_RESPONSE from S+P-GW with teid " TEID_FMT
      ", for ue id: " MME_UE_S1AP_ID_FMT ", lbi: %u\n ",
      delete_sess_resp_pP->teid, ue_context_p->mme_ue_s1ap_id,
      delete_sess_resp_pP->lbi);

  if (delete_sess_resp_pP->cause.cause_value != REQUEST_ACCEPTED) {
    OAILOG_WARNING_UE(
        LOG_MME_APP, ue_context_p->emm_context._imsi64,
        "***WARNING****S11 Delete Session Rsp: NACK received from SPGW : "
        "%08x\n",
        delete_sess_resp_pP->teid);
    increment_counter("mme_spgw_delete_session_rsp", 1, 1, "result", "failure");
  }
  increment_counter("mme_spgw_delete_session_rsp", 1, 1, "result", "success");
  /*
   * Updating statistics
   */
  update_mme_app_stats_s1u_bearer_sub();
  update_mme_app_stats_default_bearer_sub();
  if (ue_context_p->nb_active_pdn_contexts > 0) {
    ue_context_p->nb_active_pdn_contexts -= 1;
  }

  pdn_cid_t pid =
      ue_context_p->bearer_contexts[EBI_TO_INDEX(delete_sess_resp_pP->lbi)]
          ->pdn_cx_id;
  pdn_context_t* pdn_context = ue_context_p->pdn_contexts[pid];
  if (!pdn_context) {
    OAILOG_ERROR_UE(LOG_MME_APP, ue_context_p->emm_context._imsi64,
                    "PDN context is NULL for delete session rsp received"
                    " from SGW\n");
    OAILOG_FUNC_OUT(LOG_MME_APP);
  }
  switch (pdn_context->pdn_type) {
    case IPv4:
      mme_app_remove_ue_ipv4_addr((pdn_context)->paa.ipv4_address.s_addr,
                                  ue_context_p->emm_context._imsi64);
      break;
    case IPv6:
      mme_app_remove_ue_ipv6_addr((pdn_context)->paa.ipv6_address,
                                  ue_context_p->emm_context._imsi64);
      break;
    case IPv4_AND_v6:
      mme_app_remove_ue_ipv6_addr((pdn_context)->paa.ipv6_address,
                                  ue_context_p->emm_context._imsi64);
      mme_app_remove_ue_ipv4_addr((pdn_context)->paa.ipv4_address.s_addr,
                                  ue_context_p->emm_context._imsi64);
      break;
    default:
      OAILOG_ERROR_UE(LOG_MME_APP, ue_context_p->emm_context._imsi64,
                      "Invalid pdn_type received from spgw"
                      " from SGW is NULL \n");
      OAILOG_FUNC_OUT(LOG_MME_APP);
  }
  if (ue_context_p->emm_context.new_attach_info) {
    int bearer_idx = EBI_TO_INDEX(delete_sess_resp_pP->lbi);
    eps_bearer_release(&ue_context_p->emm_context, delete_sess_resp_pP->lbi,
                       &pid, &bearer_idx);
    if (ue_context_p->pdn_contexts[pid]) {
      mme_app_free_pdn_context(&ue_context_p->pdn_contexts[pid],
                               ue_context_p->emm_context._imsi64);
    }
    if (ue_context_p->nb_active_pdn_contexts == 0) {
      nas_delete_all_emm_procedures(&ue_context_p->emm_context);
      free_esm_context_content(&ue_context_p->emm_context.esm_ctx);
      proc_new_attach_req(&mme_app_desc_p->mme_ue_contexts, ue_context_p);
    }
    OAILOG_FUNC_OUT(LOG_MME_APP);
  }

  /* If VoLTE is enabled and UE has sent PDN Disconnect
   * send pdn disconnect response to NAS.
   * NAS will trigger deactivate Bearer Context Req to UE
   */
  if (ue_context_p->emm_context.esm_ctx.is_pdn_disconnect) {
    pdn_disconnect_rsp.ue_id = ue_context_p->mme_ue_s1ap_id;
    pdn_disconnect_rsp.lbi = delete_sess_resp_pP->lbi;
    if ((nas_proc_pdn_disconnect_rsp(&pdn_disconnect_rsp)) != RETURNok) {
      OAILOG_ERROR_UE(
          LOG_MME_APP, ue_context_p->emm_context._imsi64,
          "Failed to handle PDN Disconnect Response at NAS module for "
          "ue_id " MME_UE_S1AP_ID_FMT " and lbi:%u \n",
          ue_context_p->mme_ue_s1ap_id, pdn_disconnect_rsp.lbi);
    }
    OAILOG_FUNC_OUT(LOG_MME_APP);
  }

  if (ue_context_p->tau_accept_eps_ber_cntx_status) {
    ue_context_p->nb_delete_sessions--;
    OAILOG_DEBUG_UE(
        LOG_MME_APP, ue_context_p->emm_context._imsi64,
        "Freeing the bearer context as tau_accept_eps_ber_cntx_status flag is "
        "set for "
        "ue_id " MME_UE_S1AP_ID_FMT " and lbi=%u\n",
        ue_context_p->mme_ue_s1ap_id, delete_sess_resp_pP->lbi);

    int bearer_idx = EBI_TO_INDEX(delete_sess_resp_pP->lbi);
    eps_bearer_release(&ue_context_p->emm_context, delete_sess_resp_pP->lbi,
                       &pid, &bearer_idx);
    if (ue_context_p->pdn_contexts[pid]) {
      mme_app_free_pdn_context(&ue_context_p->pdn_contexts[pid],
                               ue_context_p->emm_context._imsi64);
    }
    // Free bearer context entry
    if (ue_context_p->bearer_contexts[bearer_idx]) {
      free_wrapper((void**)&ue_context_p->bearer_contexts[bearer_idx]);
    }

    if (ue_context_p->nb_delete_sessions == 0) {
      send_tau_accept_with_eps_bearer_ctx_status(ue_context_p);
    }
    OAILOG_FUNC_OUT(LOG_MME_APP);
  }
  /*
   * If UE is already in idle state or if response received with
   * CONTEXT_NOT_FOUND, skip asking eNB to release UE context and just clean up
   * locally. This can happen during implicit detach and UE initiated detach
   * when UE sends detach req (type = switch off).
   */
  if (((ECM_IDLE == ue_context_p->ecm_state) ||
       (delete_sess_resp_pP->cause.cause_value == CONTEXT_NOT_FOUND)) &&
      (ue_context_p->nb_active_pdn_contexts == 0)) {
    ue_context_p->ue_context_rel_cause = S1AP_IMPLICIT_CONTEXT_RELEASE;
    // Notify S1AP to release S1AP UE context locally.
    mme_app_itti_ue_context_release(ue_context_p,
                                    ue_context_p->ue_context_rel_cause);
    // Send PUR,before removal of ue contexts
    if ((ue_context_p->send_ue_purge_request == true) &&
        (ue_context_p->hss_initiated_detach == false)) {
      mme_app_send_s6a_purge_ue_req(mme_app_desc_p, ue_context_p);
    }
    OAILOG_DEBUG_UE(LOG_MME_APP, ue_context_p->emm_context._imsi64,
                    "Deleting UE context associated in MME for "
                    "mme_ue_s1ap_id " MME_UE_S1AP_ID_FMT "\n ",
                    ue_context_p->mme_ue_s1ap_id);
    mme_remove_ue_context(&mme_app_desc_p->mme_ue_contexts, ue_context_p);
    OAILOG_FUNC_OUT(LOG_MME_APP);
  } else {
    if (ue_context_p->ue_context_rel_cause == S1AP_INVALID_CAUSE) {
      ue_context_p->ue_context_rel_cause = S1AP_NAS_DETACH;
    }
#if EMBEDDED_SGW
    /* If UE has rejected activate default eps bearer request message
     * delete the pdn context
     */
    if (ue_context_p->bearer_contexts[EBI_TO_INDEX(delete_sess_resp_pP->lbi)]) {
      pdn_cid_t pid =
          ue_context_p->bearer_contexts[EBI_TO_INDEX(delete_sess_resp_pP->lbi)]
              ->pdn_cx_id;
      if ((ue_context_p->pdn_contexts[pid]) &&
          (ue_context_p->pdn_contexts[pid]->ue_rej_act_def_ber_req)) {
        // Reset flag
        ue_context_p->pdn_contexts[pid]->ue_rej_act_def_ber_req = false;
        // Free the contents of PDN session
        pdn_connectivity_delete(&ue_context_p->emm_context, pid);
        // Free PDN context
        free_wrapper((void**)&ue_context_p->pdn_contexts[pid]);
        // Free bearer context entry
        for (uint8_t bid = 0; bid < BEARERS_PER_UE; bid++) {
          if ((ue_context_p->bearer_contexts[bid]) &&
              (ue_context_p->bearer_contexts[bid]->ebi ==
               delete_sess_resp_pP->lbi)) {
            free_wrapper((void**)&ue_context_p->bearer_contexts[bid]);
            break;
          }
        }
        OAILOG_FUNC_OUT(LOG_MME_APP);
      }
    }
#endif
    if (ue_context_p->nb_active_pdn_contexts > 0) {
      OAILOG_FUNC_OUT(LOG_MME_APP);
    }

    /* In case of Ue initiated explicit IMSI Detach or Combined EPS/IMSI detach
       Do not send UE Context Release Command to eNB before receiving SGs IMSI
       Detach Ack from MSC/VLR */
    if (ue_context_p->sgs_context != NULL) {
      if ((ue_context_p->sgs_detach_type ==
           SGS_EXPLICIT_UE_INITIATED_IMSI_DETACH_FROM_NONEPS) ||
          (ue_context_p->sgs_detach_type ==
           SGS_COMBINED_UE_INITIATED_IMSI_DETACH_FROM_EPS_N_NONEPS)) {
        OAILOG_FUNC_OUT(LOG_MME_APP);
      } else if (ue_context_p->sgs_context->ts9_timer.id ==
                 MME_APP_TIMER_INACTIVE_ID) {
        /* Notify S1AP to send UE Context Release Command to eNB or free
         * s1 context locally.
         */
        mme_app_itti_ue_context_release(ue_context_p,
                                        ue_context_p->ue_context_rel_cause);
        ue_context_p->ue_context_rel_cause = S1AP_INVALID_CAUSE;
      }
    } else {
      // Notify S1AP to send UE Context Release Command to eNB or free s1
      // context locally.
      mme_app_itti_ue_context_release(ue_context_p,
                                      ue_context_p->ue_context_rel_cause);
      ue_context_p->ue_context_rel_cause = S1AP_INVALID_CAUSE;
    }
  }
  OAILOG_FUNC_OUT(LOG_MME_APP);
}

//------------------------------------------------------------------------------
status_code_e mme_app_handle_create_sess_resp(
    mme_app_desc_t* mme_app_desc_p,
    itti_s11_create_session_response_t* const create_sess_resp_pP) {
  OAILOG_FUNC_IN(LOG_MME_APP);
  struct ue_mm_context_s* ue_context_p = NULL;
  bearer_context_t* current_bearer_p = NULL;
  ebi_t bearer_id = 0;
  int rc = RETURNok;

  if (create_sess_resp_pP == NULL) {
    OAILOG_ERROR(LOG_MME_APP,
                 "Invalid Create Session Response object received\n");
    OAILOG_FUNC_RETURN(LOG_MME_APP, RETURNerror);
  }

  ue_context_p = mme_ue_context_exists_s11_teid(
      &mme_app_desc_p->mme_ue_contexts, create_sess_resp_pP->teid);

  if (ue_context_p == NULL) {
    OAILOG_ERROR(LOG_MME_APP, "We didn't find this teid in list of UE: %08x\n",
                 create_sess_resp_pP->teid);
    OAILOG_FUNC_RETURN(LOG_MME_APP, RETURNerror);
  }

  OAILOG_INFO_UE(LOG_MME_APP, ue_context_p->emm_context._imsi64,
                 "Received S11_CREATE_SESSION_RESPONSE from S+P-GW for ue "
                 "id " MME_UE_S1AP_ID_FMT " with MME S11 teid = " TEID_FMT
                 ", cause = %d\n",
                 ue_context_p->mme_ue_s1ap_id, create_sess_resp_pP->teid,
                 create_sess_resp_pP->cause.cause_value);

  proc_tid_t transaction_identifier = 0;
  pdn_cid_t pdn_cx_id = 0;

  /* Whether SGW has created the session (IP address allocation, local GTP-U
   * end point creation etc.) successfully or not, it is indicated by cause
   * value in create session response message.
   * If cause value is not equal to "REQUEST_ACCEPTED" then this implies that
   * SGW could not allocate the resources for the requested session. In this
   * case, MME-APP sends PDN Connectivity fail message to NAS-ESM with the
   * "cause" received in S11 Create Session Response message.
   * NAS-ESM maps this "S11 cause" to "ESM cause" and sends it in PDN
   * Connectivity Reject message to the UE.
   */

  emm_cn_ula_or_csrsp_fail_t create_session_response_fail = {0};
  if (create_sess_resp_pP->cause.cause_value != REQUEST_ACCEPTED) {
    // Send PDN CONNECTIVITY FAIL message  to NAS layer
    OAILOG_DEBUG_UE(
        LOG_MME_APP, ue_context_p->emm_context._imsi64,
        "Create Session Response Cause value = (%d) for ue_id =(%u)\n",
        create_sess_resp_pP->cause.cause_value, ue_context_p->mme_ue_s1ap_id);
    create_session_response_fail.cause =
        (pdn_conn_rsp_cause_t)(create_sess_resp_pP->cause.cause_value);
    goto error_handling_csr_failure;
  }
  increment_counter("mme_spgw_create_session_rsp", 1, 1, "result", "success");
  //---------------------------------------------------------
  // Process itti_sgw_create_session_response_t.bearer_context_created
  //---------------------------------------------------------
  int num_successful_bearers = 0;
  for (int i = 0;
       i < create_sess_resp_pP->bearer_contexts_created.num_bearer_context;
       i++) {
    bearer_id = create_sess_resp_pP->bearer_contexts_created.bearer_contexts[i]
                    .eps_bearer_id /* - 5 */;
    /*
     * Depending on s11 result we have to send reject or accept for bearers
     */
    if (ue_context_p->emm_context.esm_ctx.n_active_ebrs > BEARERS_PER_UE) {
      OAILOG_ERROR_UE(
          LOG_MME_APP, ue_context_p->emm_context._imsi64,
          "The total number of active EPS bearers has exceeded %d\n",
          ue_context_p->emm_context.esm_ctx.n_active_ebrs);
      OAILOG_FUNC_RETURN(LOG_MME_APP, RETURNerror);
    }
    if (create_sess_resp_pP->bearer_contexts_created.bearer_contexts[i]
            .cause.cause_value != REQUEST_ACCEPTED) {
      OAILOG_ERROR_UE(
          LOG_MME_APP, ue_context_p->emm_context._imsi64,
          "Cases where bearer cause != REQUEST_ACCEPTED are not handled\n");
      continue;
    }
    if (create_sess_resp_pP->bearer_contexts_created.bearer_contexts[i]
            .s1u_sgw_fteid.interface_type != S1_U_SGW_GTP_U) {
      OAILOG_ERROR_UE(
          LOG_MME_APP, ue_context_p->emm_context._imsi64,
          "Invalid S1U SGW GTP F-TEID interface type: %d (Expected: %d)\n",
          create_sess_resp_pP->bearer_contexts_created.bearer_contexts[i]
              .s1u_sgw_fteid.interface_type,
          S1_U_SGW_GTP_U);
      continue;
    }

    current_bearer_p = mme_app_get_bearer_context(ue_context_p, bearer_id);
    if (current_bearer_p == NULL) {
      OAILOG_ERROR_UE(LOG_MME_APP, ue_context_p->emm_context._imsi64,
                      "Failed to get bearer context for bearer Id (%d)\n",
                      bearer_id);
      continue;
    }

    update_mme_app_stats_default_bearer_add();

    if (!i) {
      pdn_cx_id = current_bearer_p->pdn_cx_id;
      /*
       * Store the S-GW teid
       */
      if ((pdn_cx_id < 0) || (pdn_cx_id >= MAX_APN_PER_UE)) {
        OAILOG_ERROR_UE(LOG_MME_APP, ue_context_p->emm_context._imsi64,
                        "Bad pdn id (%d) for bearer\n", pdn_cx_id);
        continue;
      }
      if (ue_context_p->pdn_contexts[pdn_cx_id]) {
        ue_context_p->pdn_contexts[pdn_cx_id]->s_gw_teid_s11_s4 =
            create_sess_resp_pP->s11_sgw_fteid.teid;
        memcpy(&ue_context_p->pdn_contexts[pdn_cx_id]->paa,
               &create_sess_resp_pP->paa, sizeof(paa_t));
        switch (create_sess_resp_pP->paa.pdn_type) {
          case IPv4:
          case IPv4_OR_v6:
            OAILOG_DEBUG_UE(
                LOG_MME_APP, ue_context_p->emm_context._imsi64,
                " ipv4 address received in create session response is :%x \n",
                create_sess_resp_pP->paa.ipv4_address.s_addr);
            mme_app_insert_ue_ipv4_addr(
                create_sess_resp_pP->paa.ipv4_address.s_addr,
                ue_context_p->emm_context._imsi64);
            break;
          case IPv6:
            OAILOG_DEBUG_UE(
                LOG_MME_APP, ue_context_p->emm_context._imsi64,
                " ipv6 address received in create session response is "
                ":%04x:%04x:%04x:%04x:%04x:%04x:%04x:%04x \n",
                NIP6ADDR(&create_sess_resp_pP->paa.ipv6_address));
            mme_app_insert_ue_ipv6_addr(create_sess_resp_pP->paa.ipv6_address,
                                        ue_context_p->emm_context._imsi64);
            break;
          case IPv4_AND_v6:
            OAILOG_DEBUG_UE(
                LOG_MME_APP, ue_context_p->emm_context._imsi64,
                " ipv4v6 address received in create session response is "
                "ipv4:%x, ipv6: %04x:%04x:%04x:%04x:%04x:%04x:%04x:%04x \n",
                create_sess_resp_pP->paa.ipv4_address.s_addr,
                NIP6ADDR(&create_sess_resp_pP->paa.ipv6_address));
            mme_app_insert_ue_ipv4_addr(
                create_sess_resp_pP->paa.ipv4_address.s_addr,
                ue_context_p->emm_context._imsi64);

            mme_app_insert_ue_ipv6_addr(create_sess_resp_pP->paa.ipv6_address,
                                        ue_context_p->emm_context._imsi64);
            break;
          default:
            OAILOG_ERROR_UE(
                LOG_MME_APP, ue_context_p->emm_context._imsi64,
                " Unknown PDN type(%d) received in create session response\n",
                create_sess_resp_pP->paa.pdn_type);
            OAILOG_FUNC_RETURN(LOG_MME_APP, RETURNerror);
        }
      }
      transaction_identifier = current_bearer_p->transaction_identifier;
    }

    current_bearer_p->s_gw_fteid_s1u =
        create_sess_resp_pP->bearer_contexts_created.bearer_contexts[i]
            .s1u_sgw_fteid;
    current_bearer_p->p_gw_fteid_s5_s8_up =
        create_sess_resp_pP->bearer_contexts_created.bearer_contexts[i]
            .s5_s8_u_pgw_fteid;
    OAILOG_DEBUG_UE(LOG_MME_APP, ue_context_p->emm_context._imsi64,
                    "S1U S-GW teid   = (%u)\n"
                    "S5/S8U PGW teid = (%u)\n",
                    current_bearer_p->s_gw_fteid_s1u.teid,
                    current_bearer_p->p_gw_fteid_s5_s8_up.teid);

    // if modified by pgw
    if (create_sess_resp_pP->bearer_contexts_created.bearer_contexts[i]
            .bearer_level_qos) {
      current_bearer_p->qci =
          create_sess_resp_pP->bearer_contexts_created.bearer_contexts[i]
              .bearer_level_qos->qci;
      current_bearer_p->priority_level =
          create_sess_resp_pP->bearer_contexts_created.bearer_contexts[i]
              .bearer_level_qos->pl;
      current_bearer_p->preemption_vulnerability =
          create_sess_resp_pP->bearer_contexts_created.bearer_contexts[i]
              .bearer_level_qos->pvi;
      current_bearer_p->preemption_capability =
          create_sess_resp_pP->bearer_contexts_created.bearer_contexts[i]
              .bearer_level_qos->pci;

      // TODO should be set in NAS_PDN_CONNECTIVITY_RSP message
      current_bearer_p->esm_ebr_context.gbr_dl =
          create_sess_resp_pP->bearer_contexts_created.bearer_contexts[i]
              .bearer_level_qos->gbr.br_dl;
      current_bearer_p->esm_ebr_context.gbr_ul =
          create_sess_resp_pP->bearer_contexts_created.bearer_contexts[i]
              .bearer_level_qos->gbr.br_ul;
      current_bearer_p->esm_ebr_context.mbr_dl =
          create_sess_resp_pP->bearer_contexts_created.bearer_contexts[i]
              .bearer_level_qos->mbr.br_dl;
      current_bearer_p->esm_ebr_context.mbr_ul =
          create_sess_resp_pP->bearer_contexts_created.bearer_contexts[i]
              .bearer_level_qos->mbr.br_ul;
      OAILOG_DEBUG_UE(LOG_MME_APP, ue_context_p->emm_context._imsi64,
                      "Set qci %u in bearer %u\n", current_bearer_p->qci,
                      bearer_id);
    } else {
      OAILOG_DEBUG_UE(LOG_MME_APP, ue_context_p->emm_context._imsi64,
                      "Set qci %u in bearer %u (qos not modified by P-GW)\n",
                      current_bearer_p->qci, bearer_id);
    }
    ++num_successful_bearers;
  }
  if (num_successful_bearers == 0) {
    // Send PDN CONNECTIVITY FAIL message to NAS layer, if none of the bearer
    // could be allocated
    create_session_response_fail.cause = CAUSE_NO_RESOURCES_AVAILABLE;
    goto error_handling_csr_failure;
  }
  /* Send Create Session Response to NAS module */
  emm_cn_cs_response_success_t nas_pdn_cs_respose_success = {0};
  nas_pdn_cs_respose_success.pdn_cid = pdn_cx_id;
  nas_pdn_cs_respose_success.pti = transaction_identifier;  // NAS internal ref

  /* In Create session response IPv6 prefix + interface identifier is sent.
   * Copy only the interface identifier to be sent in NAS ESM message
   */
  if (create_sess_resp_pP->paa.pdn_type == IPv4) {
    nas_pdn_cs_respose_success.pdn_addr =
        paa_to_bstring(&create_sess_resp_pP->paa);
  } else {
    paa_t paa_temp;
    paa_temp.pdn_type = create_sess_resp_pP->paa.pdn_type;
    paa_temp.ipv6_prefix_length = create_sess_resp_pP->paa.ipv6_prefix_length;
    memcpy(
        &paa_temp.ipv6_address,
        &create_sess_resp_pP->paa.ipv6_address.s6_addr[IPV6_INTERFACE_ID_LEN],
        IPV6_INTERFACE_ID_LEN);
    if (create_sess_resp_pP->paa.pdn_type == IPv4_AND_v6) {
      paa_temp.ipv4_address = create_sess_resp_pP->paa.ipv4_address;
    }
    nas_pdn_cs_respose_success.pdn_addr = paa_to_bstring(&paa_temp);
  }
  if (!nas_pdn_cs_respose_success.pdn_addr) {
    OAILOG_ERROR_UE(LOG_MME_APP, ue_context_p->emm_context._imsi64,
                    "Error in converting PAA to bstring\n");
    OAILOG_FUNC_RETURN(LOG_MME_APP, RETURNerror);
  }
  nas_pdn_cs_respose_success.pdn_type = create_sess_resp_pP->paa.pdn_type;

  // ASSUME NO HO now

  nas_pdn_cs_respose_success.ue_id = ue_context_p->mme_ue_s1ap_id;
  nas_pdn_cs_respose_success.ebi = bearer_id;
  nas_pdn_cs_respose_success.qci = current_bearer_p->qci;
  nas_pdn_cs_respose_success.prio_level = current_bearer_p->priority_level;
  nas_pdn_cs_respose_success.pre_emp_vulnerability =
      current_bearer_p->preemption_vulnerability;
  nas_pdn_cs_respose_success.pre_emp_capability =
      current_bearer_p->preemption_capability;
  nas_pdn_cs_respose_success.sgw_s1u_fteid = current_bearer_p->s_gw_fteid_s1u;
  // optional IE
  nas_pdn_cs_respose_success.ambr.br_ul =
      ue_context_p->subscribed_ue_ambr.br_ul;
  nas_pdn_cs_respose_success.ambr.br_dl =
      ue_context_p->subscribed_ue_ambr.br_dl;

  // This IE is not applicable for TAU/RAU/Handover.
  // If PGW decides to return PCO to the UE, PGW shall send PCO to
  // SGW. If SGW receives the PCO IE, SGW shall forward it to MME/SGSN.
  if (create_sess_resp_pP->pco.num_protocol_or_container_id) {
    copy_protocol_configuration_options(&nas_pdn_cs_respose_success.pco,
                                        &create_sess_resp_pP->pco);
    clear_protocol_configuration_options(&create_sess_resp_pP->pco);
  }

  nas_proc_cs_respose_success(&nas_pdn_cs_respose_success);
  OAILOG_FUNC_RETURN(LOG_MME_APP, rc);

error_handling_csr_failure:
  increment_counter("mme_spgw_create_session_rsp", 1, 1, "result", "failure");
  bearer_id =
      create_sess_resp_pP->bearer_contexts_marked_for_removal.bearer_contexts[0]
          .eps_bearer_id;
  current_bearer_p = mme_app_get_bearer_context(ue_context_p, bearer_id);
  if (current_bearer_p) {
    transaction_identifier = current_bearer_p->transaction_identifier;
  }
  create_session_response_fail.pti = transaction_identifier;
  create_session_response_fail.ue_id = ue_context_p->mme_ue_s1ap_id;
  OAILOG_ERROR_UE(
      LOG_MME_APP, ue_context_p->emm_context._imsi64,
      "Handling Create Session Response failure for ue_id = " MME_UE_S1AP_ID_FMT
      ", bearer id = (%d), pti = (%d)",
      ue_context_p->mme_ue_s1ap_id, bearer_id, transaction_identifier);
  rc = nas_proc_ula_or_csrsp_fail(&create_session_response_fail);
  OAILOG_FUNC_RETURN(LOG_MME_APP, rc);
}

//------------------------------------------------------------------------------
static void mme_app_validate_erabs_rcvd_in_icsr(
    struct ue_mm_context_s* ue_context_p,
    itti_mme_app_initial_context_setup_rsp_t* const initial_ctxt_setup_rsp_p,
    itti_s11_modify_bearer_request_t* s11_modify_bearer_request, uint8_t* idx) {
  OAILOG_FUNC_IN(LOG_MME_APP);
  for (uint8_t item = 0;
       item < initial_ctxt_setup_rsp_p->e_rab_setup_list.no_of_items; item++) {
    if ((mme_app_get_bearer_context(
            ue_context_p,
            initial_ctxt_setup_rsp_p->e_rab_setup_list.item[item].e_rab_id)) ==
        NULL) {
      s11_modify_bearer_request->bearer_contexts_to_be_removed
          .bearer_contexts[(*idx)++]
          .eps_bearer_id =
          initial_ctxt_setup_rsp_p->e_rab_setup_list.item[item].e_rab_id;
    }
  }
  OAILOG_FUNC_OUT(LOG_MME_APP);
}

//------------------------------------------------------------------------------
static void mme_app_populate_bearer_contexts_to_be_removed(
    struct ue_mm_context_s* ue_context_p,
    itti_mme_app_initial_context_setup_rsp_t* const initial_ctxt_setup_rsp_p,
    itti_s11_modify_bearer_request_t* s11_modify_bearer_request, int idx,
    uint8_t* bc_to_be_removed_idx) {
  OAILOG_FUNC_IN(LOG_MME_APP);
  pdn_cid_t pcid = 0;

  for (uint8_t item = 0;
       item < initial_ctxt_setup_rsp_p->e_rab_failed_to_setup_list.no_of_items;
       item++) {
    if ((ue_context_p->bearer_contexts[idx]) &&
        (ue_context_p->bearer_contexts[idx]->ebi ==
         initial_ctxt_setup_rsp_p->e_rab_failed_to_setup_list.item[item]
             .e_rab_id)) {
      s11_modify_bearer_request->bearer_contexts_to_be_removed
          .bearer_contexts[*bc_to_be_removed_idx]
          .eps_bearer_id =
          initial_ctxt_setup_rsp_p->e_rab_failed_to_setup_list.item[item]
              .e_rab_id;
      (*bc_to_be_removed_idx)++;
      // Remove the bearer context
      pcid = ue_context_p
                 ->bearer_contexts[EBI_TO_INDEX(
                     initial_ctxt_setup_rsp_p->e_rab_failed_to_setup_list
                         .item[item]
                         .e_rab_id)]
                 ->pdn_cx_id;
      OAILOG_INFO(
          LOG_NAS_ESM,
          "Releasing dedicated EPS bearer context for ebi %u for ue "
          "id " MME_UE_S1AP_ID_FMT "\n",
          initial_ctxt_setup_rsp_p->e_rab_failed_to_setup_list.item[item]
              .e_rab_id,
          ue_context_p->mme_ue_s1ap_id);

      int rc = esm_proc_eps_bearer_context_deactivate(
          &ue_context_p->emm_context, true,
          initial_ctxt_setup_rsp_p->e_rab_failed_to_setup_list.item[item]
              .e_rab_id,
          &pcid, &idx, NULL);
      if (rc != RETURNok) {
        OAILOG_ERROR(
            LOG_NAS_ESM,
            "Failed to release the dedicated EPS bearer context for "
            "ebi:%u for ue id " MME_UE_S1AP_ID_FMT "\n",
            initial_ctxt_setup_rsp_p->e_rab_failed_to_setup_list.item[item]
                .e_rab_id,
            ue_context_p->mme_ue_s1ap_id);
      }
      break;
    }  // end of ebi comparison
  }    // end of for

  OAILOG_FUNC_OUT(LOG_MME_APP);
}
//------------------------------------------------------------------------------
static void mme_app_populate_bearer_contexts_to_be_modified(
    struct ue_mm_context_s* ue_context_p,
    itti_mme_app_initial_context_setup_rsp_t* const initial_ctxt_setup_rsp_p,
    itti_s11_modify_bearer_request_t* s11_modify_bearer_request, int idx,
    uint8_t* bc_to_be_modified_idx, bool* bearer_found) {
  OAILOG_FUNC_IN(LOG_MME_APP);
  for (uint8_t item = 0;
       item < initial_ctxt_setup_rsp_p->e_rab_setup_list.no_of_items; item++) {
    if ((ue_context_p->bearer_contexts[idx]) &&
        (ue_context_p->bearer_contexts[idx]->ebi ==
         initial_ctxt_setup_rsp_p->e_rab_setup_list.item[item].e_rab_id)) {
      *bearer_found = true;
      s11_modify_bearer_request->bearer_contexts_to_be_modified
          .bearer_contexts[*bc_to_be_modified_idx]
          .eps_bearer_id =
          initial_ctxt_setup_rsp_p->e_rab_setup_list.item[item].e_rab_id;
      s11_modify_bearer_request->bearer_contexts_to_be_modified
          .bearer_contexts[*bc_to_be_modified_idx]
          .s1_eNB_fteid.teid =
          initial_ctxt_setup_rsp_p->e_rab_setup_list.item[item].gtp_teid;
      s11_modify_bearer_request->bearer_contexts_to_be_modified
          .bearer_contexts[*bc_to_be_modified_idx]
          .s1_eNB_fteid.interface_type = S1_U_ENODEB_GTP_U;
      if (IPV4_ADDRESS_SIZE ==
          blength(initial_ctxt_setup_rsp_p->e_rab_setup_list.item[item]
                      .transport_layer_address)) {
        s11_modify_bearer_request->bearer_contexts_to_be_modified
            .bearer_contexts[*bc_to_be_modified_idx]
            .s1_eNB_fteid.ipv4 = 1;
        memcpy(&s11_modify_bearer_request->bearer_contexts_to_be_modified
                    .bearer_contexts[*bc_to_be_modified_idx]
                    .s1_eNB_fteid.ipv4_address,
               initial_ctxt_setup_rsp_p->e_rab_setup_list.item[item]
                   .transport_layer_address->data,
               blength(initial_ctxt_setup_rsp_p->e_rab_setup_list.item[item]
                           .transport_layer_address));
      } else if (IPV6_ADDRESS_SIZE ==
                 blength(initial_ctxt_setup_rsp_p->e_rab_setup_list.item[item]
                             .transport_layer_address)) {
        s11_modify_bearer_request->bearer_contexts_to_be_modified
            .bearer_contexts[*bc_to_be_modified_idx]
            .s1_eNB_fteid.ipv6 = 1;
        memcpy(&s11_modify_bearer_request->bearer_contexts_to_be_modified
                    .bearer_contexts[*bc_to_be_modified_idx]
                    .s1_eNB_fteid.ipv6_address,
               initial_ctxt_setup_rsp_p->e_rab_setup_list.item[item]
                   .transport_layer_address->data,
               blength(initial_ctxt_setup_rsp_p->e_rab_setup_list.item[item]
                           .transport_layer_address));
      } else {
        OAILOG_ERROR_UE(
            LOG_MME_APP, ue_context_p->emm_context._imsi64,
            "Invalid IP address of %d bytes found for MME UE S1AP "
            "Id: " MME_UE_S1AP_ID_FMT " (4 or 16 bytes was expected)\n",
            blength(initial_ctxt_setup_rsp_p->e_rab_setup_list.item[item]
                        .transport_layer_address),
            ue_context_p->mme_ue_s1ap_id);
      }
      bdestroy_wrapper(&initial_ctxt_setup_rsp_p->e_rab_setup_list.item[item]
                            .transport_layer_address);
      (*bc_to_be_modified_idx)++;
      break;
    }  // end of if
  }    // end of for loop

  OAILOG_FUNC_OUT(LOG_MME_APP);
}
//------------------------------------------------------------------------------
static void mme_app_build_modify_bearer_request_message(
    struct ue_mm_context_s* ue_context_p,
    itti_mme_app_initial_context_setup_rsp_t* const initial_ctxt_setup_rsp_p,
    itti_s11_modify_bearer_request_t* s11_modify_bearer_request, uint8_t* pid,
    uint8_t* bc_to_be_removed_idx) {
  OAILOG_FUNC_IN(LOG_MME_APP);
  uint8_t bc_to_be_modified_idx = 0;
  bool bearer_found = false;

  /* For every PDN, compare the bearer ids against the e_rab_setup_list
   * and e_rab_failed_to_setup_list received in ICS Rsp.
   * If the bearer id is found in e_rab_setup_list of ICS Rsp,
   * add it to bearer_contexts_to_be_modified list in MBR.
   * If the bearer id is found in e_rab_failed_to_setup_list
   * add it to bearer_contexts_to_be_removed list in MBR*/
  for (uint8_t bid = 0; bid < BEARERS_PER_UE; bid++) {
    int idx = ue_context_p->pdn_contexts[*pid]->bearer_contexts[bid];
    if (idx < 0) {
      continue;
    }
    // Reset flag
    bearer_found = false;
    // Helper function to populate bearer_contexts_to_be_modified in MBR
    mme_app_populate_bearer_contexts_to_be_modified(
        ue_context_p, initial_ctxt_setup_rsp_p, s11_modify_bearer_request, idx,
        &bc_to_be_modified_idx, &bearer_found);
    if (!bearer_found) {
      mme_app_populate_bearer_contexts_to_be_removed(
          ue_context_p, initial_ctxt_setup_rsp_p, s11_modify_bearer_request,
          idx, bc_to_be_removed_idx);
    }  // end of if(!bearer_found)
  }    // end of bid for loop
  // Fill the common parameters
  ue_context_p->pdn_contexts[*pid]
      ->s_gw_address_s11_s4.address.ipv4_address.s_addr =
      mme_config.e_dns_emulation.sgw_ip_addr[0].s_addr;

  s11_modify_bearer_request->edns_peer_ip.addr_v4.sin_addr.s_addr =
      ue_context_p->pdn_contexts[*pid]
          ->s_gw_address_s11_s4.address.ipv4_address.s_addr;
  s11_modify_bearer_request->edns_peer_ip.addr_v4.sin_family = AF_INET;

  s11_modify_bearer_request->teid =
      ue_context_p->pdn_contexts[*pid]->s_gw_teid_s11_s4;

  s11_modify_bearer_request->bearer_contexts_to_be_modified.num_bearer_context =
      bc_to_be_modified_idx;
  s11_modify_bearer_request->bearer_contexts_to_be_removed.num_bearer_context =
      *bc_to_be_removed_idx;
  s11_modify_bearer_request->mme_fq_csid.node_id_type =
      GLOBAL_UNICAST_IPv4;                          // TODO
  s11_modify_bearer_request->mme_fq_csid.csid = 0;  // TODO
  memset(&s11_modify_bearer_request->indication_flags, 0,
         sizeof(s11_modify_bearer_request->indication_flags));
  s11_modify_bearer_request->rat_type = RAT_EUTRAN;
  // S11 stack specific parameter. Not used in standalone epc mode
  s11_modify_bearer_request->trxn = NULL;

  OAILOG_INFO_UE(
      LOG_MME_APP, ue_context_p->emm_context._imsi64,
      "Sending S11 MODIFY BEARER REQ to SPGW for ue_id = " MME_UE_S1AP_ID_FMT
      ", teid = (%u)\n",
      initial_ctxt_setup_rsp_p->ue_id, s11_modify_bearer_request->teid);

  OAILOG_FUNC_OUT(LOG_MME_APP);
}

//------------------------------------------------------------------------------
static status_code_e mme_app_send_modify_bearer_request_for_active_pdns(
    struct ue_mm_context_s* ue_context_p,
    itti_mme_app_initial_context_setup_rsp_t* const initial_ctxt_setup_rsp_p) {
  OAILOG_FUNC_IN(LOG_MME_APP);
  uint8_t bc_to_be_removed_idx = 0;
  // Send MBR per PDN
  for (uint8_t pid = 0; pid < ue_context_p->nb_active_pdn_contexts; pid++) {
    if (!ue_context_p->pdn_contexts[pid]) {
      continue;
    }
    MessageDef* message_p =
        itti_alloc_new_message(TASK_MME_APP, S11_MODIFY_BEARER_REQUEST);
    if (message_p == NULL) {
      OAILOG_ERROR_UE(
          LOG_MME_APP, ue_context_p->emm_context._imsi64,
          "Failed to allocate new ITTI message for S11 Modify Bearer Request "
          "for MME UE S1AP Id: " MME_UE_S1AP_ID_FMT
          " LBI %u"
          "\n",
          ue_context_p->mme_ue_s1ap_id,
          ue_context_p->pdn_contexts[pid]->default_ebi);
      OAILOG_FUNC_RETURN(LOG_MME_APP, RETURNerror);
    }
    itti_s11_modify_bearer_request_t* s11_modify_bearer_request =
        &message_p->ittiMsg.s11_modify_bearer_request;
    s11_modify_bearer_request->local_teid = ue_context_p->mme_teid_s11;
    // Delay Value in integer multiples of 50 millisecs, or zero
    s11_modify_bearer_request->delay_dl_packet_notif_req = 0;  // TODO

    message_p->ittiMsgHeader.imsi = ue_context_p->emm_context._imsi64;
    // Reset the index for every pdn
    bc_to_be_removed_idx = 0;
    // Include the erabs for which context is not present only once
    if (!pid) {
      /* Check if we have valid context for the erabs received in ICS Rsp
       * if not add them to the bearer_contexts_to_be_removed list
       */
      mme_app_validate_erabs_rcvd_in_icsr(
          ue_context_p, initial_ctxt_setup_rsp_p, s11_modify_bearer_request,
          &bc_to_be_removed_idx);
    }

    /* Sort the erabs and send MBR message per PDN to SPGW.
     * We receive a list of erabs in ICS Rsp in the order
     * they were established and they will not be sorted per PDN
     */
    mme_app_build_modify_bearer_request_message(
        ue_context_p, initial_ctxt_setup_rsp_p, s11_modify_bearer_request, &pid,
        &bc_to_be_removed_idx);

    send_s11_modify_bearer_request(ue_context_p,
                                   ue_context_p->pdn_contexts[pid], message_p);
  }  // end of for loop

  OAILOG_FUNC_RETURN(LOG_MME_APP, RETURNok);
}

//------------------------------------------------------------------------------
void mme_app_handle_initial_context_setup_rsp(
    itti_mme_app_initial_context_setup_rsp_t* const initial_ctxt_setup_rsp_p) {
  OAILOG_FUNC_IN(LOG_MME_APP);
  struct ue_mm_context_s* ue_context_p = NULL;

  OAILOG_INFO(LOG_MME_APP,
              "Received MME_APP_INITIAL_CONTEXT_SETUP_RSP from S1AP for ue_id "
              "= " MME_UE_S1AP_ID_FMT "\n",
              initial_ctxt_setup_rsp_p->ue_id);
  ue_context_p =
      mme_ue_context_exists_mme_ue_s1ap_id(initial_ctxt_setup_rsp_p->ue_id);

  if (ue_context_p == NULL) {
    OAILOG_ERROR(
        LOG_MME_APP,
        " We didn't find this mme_ue_s1ap_id in list of UE: " MME_UE_S1AP_ID_FMT
        "\n UE Context NULL...\n",
        initial_ctxt_setup_rsp_p->ue_id);
    OAILOG_FUNC_OUT(LOG_MME_APP);
  }

  /* Stop Initial context setup process guard timer,if running.
   * Do not process the message if timer is not running because
   * it means that the timer has already expired
   * and implicit detach is triggered.
   */
  if (ue_context_p->initial_context_setup_rsp_timer.id !=
      MME_APP_TIMER_INACTIVE_ID) {
    mme_app_stop_timer(ue_context_p->initial_context_setup_rsp_timer.id);
    ue_context_p->initial_context_setup_rsp_timer.id =
        MME_APP_TIMER_INACTIVE_ID;
    ue_context_p->time_ics_rsp_timer_started = 0;

    if (mme_app_send_modify_bearer_request_for_active_pdns(
            ue_context_p, initial_ctxt_setup_rsp_p) != RETURNok) {
      OAILOG_ERROR_UE(LOG_MME_APP, ue_context_p->emm_context._imsi64,
                      "Failed to send modify bearer request for UE id  %d \n",
                      ue_context_p->mme_ue_s1ap_id);
      OAILOG_FUNC_OUT(LOG_MME_APP);
    }
    /*
     * During Service request procedure,after initial context setup response
     * Send ULR, when UE moved from Idle to Connected and
     * flag location_info_confirmed_in_hss set to true during hss reset.
     */
    if (ue_context_p->location_info_confirmed_in_hss == true) {
      mme_app_send_s6a_update_location_req(ue_context_p);
    }
    if (ue_context_p->sgs_context) {
      ue_context_p->sgs_context->csfb_service_type = CSFB_SERVICE_NONE;
      // Reset mt_call_in_progress flag
      if (ue_context_p->sgs_context->mt_call_in_progress) {
        ue_context_p->sgs_context->mt_call_in_progress = false;
      }
    }
  }
  OAILOG_FUNC_OUT(LOG_MME_APP);
}

//------------------------------------------------------------------------------
void mme_app_update_stats_for_all_bearers(struct ue_mm_context_s* ue_context_p,
                                          pdn_context_t* pdn_contexts) {
  for (uint8_t bidx = 0; bidx < BEARERS_PER_UE; bidx++) {
    if (ue_context_p->bearer_contexts[pdn_contexts->bearer_contexts[bidx]]) {
      // Updating statistics for all the active bearers
      update_mme_app_stats_s1u_bearer_sub();
    }
  }
  OAILOG_FUNC_OUT(LOG_MME_APP);
}

//------------------------------------------------------------------------------
void mme_app_handle_release_access_bearers_resp(
    mme_app_desc_t* mme_app_desc_p,
    const itti_s11_release_access_bearers_response_t* const
        rel_access_bearers_rsp_pP,
    task_id_t originTaskId) {
  OAILOG_FUNC_IN(LOG_MME_APP);
  struct ue_mm_context_s* ue_context_p = NULL;

  ue_context_p = mme_ue_context_exists_s11_teid(
      &mme_app_desc_p->mme_ue_contexts, rel_access_bearers_rsp_pP->teid);

  if (ue_context_p == NULL) {
    OAILOG_ERROR(LOG_MME_APP,
                 "We didn't find this teid in list of UE: " TEID_FMT "\n",
                 rel_access_bearers_rsp_pP->teid);
    OAILOG_FUNC_OUT(LOG_MME_APP);
  }

  ue_context_p->nb_rabs--;
  if (originTaskId == TASK_SPGW) {
    for (uint8_t itr = 0; itr < MAX_APN_PER_UE; itr++) {
      if (ue_context_p->pdn_contexts[itr] &&
          (!ue_context_p->pdn_contexts[itr]->route_s11_messages_to_s8_task)) {
        mme_app_update_stats_for_all_bearers(ue_context_p,
                                             ue_context_p->pdn_contexts[itr]);
      }
    }
  } else if (originTaskId == TASK_SGW_S8) {
    for (uint8_t itr = 0; itr < MAX_APN_PER_UE; itr++) {
      if (ue_context_p->pdn_contexts[itr] &&
          (ue_context_p->pdn_contexts[itr]->route_s11_messages_to_s8_task)) {
        mme_app_update_stats_for_all_bearers(ue_context_p,
                                             ue_context_p->pdn_contexts[itr]);
      }
    }
  }

  // Send UE Context Release Command after receiving RAB rsps from both tasks
  if (ue_context_p->nb_rabs) {
    OAILOG_FUNC_OUT(LOG_MME_APP);
  }

  // Send UE Context Release Command
  mme_app_itti_ue_context_release(ue_context_p,
                                  ue_context_p->ue_context_rel_cause);
  if (ue_context_p->ue_context_rel_cause == S1AP_SCTP_SHUTDOWN_OR_RESET ||
      ue_context_p->ue_context_rel_cause == S1AP_INITIAL_CONTEXT_SETUP_FAILED) {
    // Just cleanup the MME APP state associated with s1.
    mme_ue_context_update_ue_sig_connection_state(
        &mme_app_desc_p->mme_ue_contexts, ue_context_p, ECM_IDLE);
    ue_context_p->ue_context_rel_cause = S1AP_INVALID_CAUSE;
  }
  OAILOG_FUNC_OUT(LOG_MME_APP);
}

//------------------------------------------------------------------------------
void mme_app_handle_s11_create_bearer_req(
    mme_app_desc_t* mme_app_desc_p,
    const itti_s11_create_bearer_request_t* const create_bearer_request_pP) {
  OAILOG_FUNC_IN(LOG_MME_APP);
  struct ue_mm_context_s* ue_context_p = NULL;
  emm_cn_activate_dedicated_bearer_req_t activate_ded_bearer_req = {0};

  ue_context_p = mme_ue_context_exists_s11_teid(
      &mme_app_desc_p->mme_ue_contexts, create_bearer_request_pP->teid);

  if (ue_context_p == NULL) {
    OAILOG_DEBUG(LOG_MME_APP,
                 "We didn't find this teid in list of UE: " TEID_FMT "\n",
                 create_bearer_request_pP->teid);
    OAILOG_FUNC_OUT(LOG_MME_APP);
  }

  // check if default bearer already created
  ebi_t linked_eps_bearer_id = create_bearer_request_pP->linked_eps_bearer_id;
  bearer_context_t* linked_bc =
      mme_app_get_bearer_context(ue_context_p, linked_eps_bearer_id);
  if (!linked_bc) {
    // May create default EPS bearer ?
    OAILOG_DEBUG_UE(
        LOG_MME_APP, ue_context_p->emm_context._imsi64,
        "We didn't find the default bearer context for linked bearer id %" PRIu8
        " of ue_id: " MME_UE_S1AP_ID_FMT "\n",
        linked_eps_bearer_id, ue_context_p->mme_ue_s1ap_id);
    OAILOG_FUNC_OUT(LOG_MME_APP);
  }

  pdn_cid_t cid = linked_bc->pdn_cx_id;

  mme_app_s11_proc_create_bearer_t* s11_proc_create_bearer =
      mme_app_create_s11_procedure_create_bearer(ue_context_p);
  s11_proc_create_bearer->proc.s11_trxn =
      (uintptr_t)create_bearer_request_pP->trxn;

  for (int i = 0;
       i < create_bearer_request_pP->bearer_contexts.num_bearer_context; i++) {
    //!!!!!!!!!!!!!!!!!!!!!!!!!!!!!!!!!!!!!!!!!!!!!!!!!!!!!!!!!!!!!!!!!!!!!!!!!!!!!!!!!!!
    // TODO THINK OF BEARER AGGREGATING SEVERAL SDFs, 1 bearer <-> (QCI, ARP)
    // TODO DELEGATE TO NAS THE CREATION OF THE BEARER
    //!!!!!!!!!!!!!!!!!!!!!!!!!!!!!!!!!!!!!!!!!!!!!!!!!!!!!!!!!!!!!!!!!!!!!!!!!!!!!!!!!!!
    const bearer_context_within_create_bearer_request_t* msg_bc =
        &create_bearer_request_pP->bearer_contexts.bearer_contexts[i];
    bearer_context_t* dedicated_bc = mme_app_create_bearer_context(
        ue_context_p, cid, msg_bc->eps_bearer_id, false);

    s11_proc_create_bearer->num_bearers++;
    s11_proc_create_bearer->bearer_status[EBI_TO_INDEX(dedicated_bc->ebi)] =
        S11_PROC_BEARER_PENDING;

    dedicated_bc->s_gw_fteid_s1u = msg_bc->s1u_sgw_fteid;
    dedicated_bc->p_gw_fteid_s5_s8_up = msg_bc->s5_s8_u_pgw_fteid;

    dedicated_bc->qci = msg_bc->bearer_level_qos.qci;
    dedicated_bc->priority_level = msg_bc->bearer_level_qos.pl;
    dedicated_bc->preemption_vulnerability = msg_bc->bearer_level_qos.pvi;
    dedicated_bc->preemption_capability = msg_bc->bearer_level_qos.pci;

    // forward request to NAS
    activate_ded_bearer_req.ue_id = ue_context_p->mme_ue_s1ap_id;
    activate_ded_bearer_req.cid = cid;
    activate_ded_bearer_req.ebi = dedicated_bc->ebi;
    activate_ded_bearer_req.linked_ebi =
        ue_context_p->pdn_contexts[cid]->default_ebi;
    activate_ded_bearer_req.bearer_qos = msg_bc->bearer_level_qos;
    if (msg_bc->tft.numberofpacketfilters) {
      activate_ded_bearer_req.tft = calloc(1, sizeof(traffic_flow_template_t));
      copy_traffic_flow_template(activate_ded_bearer_req.tft, &msg_bc->tft);
    }
    if (msg_bc->pco.num_protocol_or_container_id) {
      activate_ded_bearer_req.pco =
          calloc(1, sizeof(protocol_configuration_options_t));
      copy_protocol_configuration_options(activate_ded_bearer_req.pco,
                                          &msg_bc->pco);
    }
    if ((nas_proc_create_dedicated_bearer(&activate_ded_bearer_req)) !=
        RETURNok) {
      OAILOG_ERROR_UE(LOG_MME_APP, ue_context_p->emm_context._imsi64,
                      "Failed to handle bearer activation at NAS module for "
                      "ue_id " MME_UE_S1AP_ID_FMT "\n",
                      ue_context_p->mme_ue_s1ap_id);
    }
  }
  OAILOG_FUNC_OUT(LOG_MME_APP);
}

void mme_app_handle_e_rab_setup_rsp(
    itti_s1ap_e_rab_setup_rsp_t* const e_rab_setup_rsp) {
  OAILOG_FUNC_IN(LOG_MME_APP);
  struct ue_mm_context_s* ue_context_p = NULL;
  OAILOG_INFO(
      LOG_MME_APP,
      "Received S1AP_E_RAB_SETUP_RSP from S1AP for ue_id:" MME_UE_S1AP_ID_FMT
      "\n",
      e_rab_setup_rsp->mme_ue_s1ap_id);

  ue_context_p =
      mme_ue_context_exists_mme_ue_s1ap_id(e_rab_setup_rsp->mme_ue_s1ap_id);

  if (ue_context_p == NULL) {
    OAILOG_ERROR(
        LOG_MME_APP,
        "We didn't find this mme_ue_s1ap_id in list of UE: " MME_UE_S1AP_ID_FMT
        "\n",
        e_rab_setup_rsp->mme_ue_s1ap_id);
    OAILOG_FUNC_OUT(LOG_MME_APP);
  }

  for (int i = 0; i < e_rab_setup_rsp->e_rab_setup_list.no_of_items; i++) {
    e_rab_id_t e_rab_id = e_rab_setup_rsp->e_rab_setup_list.item[i].e_rab_id;

    bearer_context_t* bc =
        mme_app_get_bearer_context(ue_context_p, (ebi_t)e_rab_id);
    bc->enb_fteid_s1u.teid = e_rab_setup_rsp->e_rab_setup_list.item[i].gtp_teid;
    // Do not process transport_layer_address now
    // bstring
    // e_rab_setup_rsp->e_rab_setup_list.item[i].transport_layer_address;
    ip_address_t enb_ip_address = {0};
    bstring_to_ip_address(
        e_rab_setup_rsp->e_rab_setup_list.item[i].transport_layer_address,
        &enb_ip_address);

    bc->enb_fteid_s1u.interface_type = S1_U_ENODEB_GTP_U;
    // TODO better than that later
    switch (enb_ip_address.pdn_type) {
      case IPv4:
        bc->enb_fteid_s1u.ipv4 = 1;
        bc->enb_fteid_s1u.ipv4_address = enb_ip_address.address.ipv4_address;
        break;
      case IPv6:
        bc->enb_fteid_s1u.ipv6 = 1;
        memcpy(&bc->enb_fteid_s1u.ipv6_address,
               &enb_ip_address.address.ipv6_address,
               sizeof(enb_ip_address.address.ipv6_address));
        break;
      default:
        OAILOG_ERROR_UE(
            LOG_MME_APP, ue_context_p->emm_context._imsi64,
            "Invalid eNB IP address PDN type received for MME UE S1AP "
            "Id: " MME_UE_S1AP_ID_FMT "\n",
            e_rab_setup_rsp->mme_ue_s1ap_id);
        OAILOG_FUNC_OUT(LOG_MME_APP);
    }
  }

  for (int i = 0; i < e_rab_setup_rsp->e_rab_failed_to_setup_list.no_of_items;
       i++) {
    e_rab_id_t e_rab_id =
        e_rab_setup_rsp->e_rab_failed_to_setup_list.item[i].e_rab_id;
    OAILOG_ERROR_UE(LOG_MME_APP, ue_context_p->emm_context._imsi64,
                    "Bearer creation failed in eNB, for bearer Id: %u\n",
                    e_rab_id);
    esm_proc_dedicated_eps_bearer_context_reject(&ue_context_p->emm_context,
                                                 e_rab_id);
    OAILOG_FUNC_OUT(LOG_MME_APP);
  }
  OAILOG_FUNC_OUT(LOG_MME_APP);
}

//------------------------------------------------------------------------------
status_code_e mme_app_handle_mobile_reachability_timer_expiry(zloop_t* loop,
                                                              int timer_id,
                                                              void* args) {
  OAILOG_FUNC_IN(LOG_MME_APP);

  mme_ue_s1ap_id_t mme_ue_s1ap_id = 0;
  if (!mme_pop_timer_arg_ue_id(timer_id, &mme_ue_s1ap_id)) {
    OAILOG_WARNING(LOG_MME_APP, "Invalid Timer Id expiration, Timer Id: %u\n",
                   timer_id);
    OAILOG_FUNC_RETURN(LOG_MME_APP, RETURNok);
  }
  struct ue_mm_context_s* ue_context_p = mme_app_get_ue_context_for_timer(
      mme_ue_s1ap_id, "Mobile reachability timer");
  if (ue_context_p == NULL) {
    OAILOG_ERROR(
        LOG_MME_APP,
        "Invalid UE context received, MME UE S1AP Id: " MME_UE_S1AP_ID_FMT "\n",
        mme_ue_s1ap_id);
    OAILOG_FUNC_RETURN(LOG_MME_APP, RETURNok);
  }
  ue_context_p->mobile_reachability_timer.id = MME_APP_TIMER_INACTIVE_ID;
  ue_context_p->time_mobile_reachability_timer_started = 0;

  // Start Implicit Detach timer
  if ((ue_context_p->implicit_detach_timer.id = mme_app_start_timer(
           ue_context_p->implicit_detach_timer.msec, TIMER_REPEAT_ONCE,
           mme_app_handle_implicit_detach_timer_expiry,
           ue_context_p->mme_ue_s1ap_id)) == -1) {
    OAILOG_ERROR_UE(
        LOG_MME_APP, ue_context_p->emm_context._imsi64,
        "Failed to start Implicit Detach timer for UE id: " MME_UE_S1AP_ID_FMT
        "\n",
        ue_context_p->mme_ue_s1ap_id);
    ue_context_p->implicit_detach_timer.id = MME_APP_TIMER_INACTIVE_ID;
  } else {
    ue_context_p->time_implicit_detach_timer_started = time(NULL);
    OAILOG_DEBUG_UE(
        LOG_MME_APP, ue_context_p->emm_context._imsi64,
        "Started Implicit Detach timer for UE id: " MME_UE_S1AP_ID_FMT
        ", Timer Id: %ld, Timer Val: %u (ms), Start time: %lu\n",
        ue_context_p->mme_ue_s1ap_id, ue_context_p->implicit_detach_timer.id,
        ue_context_p->implicit_detach_timer.msec,
        ue_context_p->time_implicit_detach_timer_started);
  }
  /* PPF is set to false due to Inactivity of UE including non reception of
   * periodic TAU If CS paging is received for MT call, MME shall indicate to
   * VLR that UE is unreachable
   */
  ue_context_p->ppf = false;

  // Write updated timer details to redis db directly as there is no UE state
  // change for triggering the update
  mme_app_desc_t* mme_app_desc_p = get_mme_nas_state(false);
  put_mme_ue_state(mme_app_desc_p, ue_context_p->emm_context._imsi64, true);

  OAILOG_FUNC_RETURN(LOG_MME_APP, RETURNok);
}
//------------------------------------------------------------------------------
status_code_e mme_app_handle_implicit_detach_timer_expiry(zloop_t* loop,
                                                          int timer_id,
                                                          void* args) {
  OAILOG_FUNC_IN(LOG_MME_APP);
  mme_ue_s1ap_id_t mme_ue_s1ap_id = 0;
  if (!mme_pop_timer_arg_ue_id(timer_id, &mme_ue_s1ap_id)) {
    OAILOG_WARNING(LOG_MME_APP, "Invalid Timer Id expiration, Timer Id: %u\n",
                   timer_id);
    OAILOG_FUNC_RETURN(LOG_MME_APP, RETURNok);
  }
  struct ue_mm_context_s* ue_context_p =
      mme_app_get_ue_context_for_timer(mme_ue_s1ap_id, "Implicit detach timer");
  if (ue_context_p == NULL) {
    OAILOG_ERROR(
        LOG_MME_APP,
        "Invalid UE context received, MME UE S1AP Id: " MME_UE_S1AP_ID_FMT "\n",
        mme_ue_s1ap_id);
    OAILOG_FUNC_RETURN(LOG_MME_APP, RETURNok);
  }

  ue_context_p->implicit_detach_timer.id = MME_APP_TIMER_INACTIVE_ID;
  ue_context_p->time_implicit_detach_timer_started = 0;
  // Initiate Implicit Detach for the UE
  nas_proc_implicit_detach_ue_ind(mme_ue_s1ap_id);
  OAILOG_FUNC_RETURN(LOG_MME_APP, RETURNok);
}

//------------------------------------------------------------------------------
status_code_e mme_app_handle_initial_context_setup_rsp_timer_expiry(
    zloop_t* loop, int timer_id, void* args) {
  OAILOG_FUNC_IN(LOG_MME_APP);
  mme_ue_s1ap_id_t mme_ue_s1ap_id = 0;
  if (!mme_pop_timer_arg_ue_id(timer_id, &mme_ue_s1ap_id)) {
    OAILOG_ERROR(LOG_MME_APP, "Invalid Timer Id expiration, Timer Id: %u\n",
                 timer_id);
    OAILOG_FUNC_RETURN(LOG_MME_APP, RETURNok);
  }
  struct ue_mm_context_s* ue_context_p = mme_app_get_ue_context_for_timer(
      mme_ue_s1ap_id, "Initial context setup response timer");
  if (ue_context_p == NULL) {
    OAILOG_ERROR(
        LOG_MME_APP,
        "Invalid UE context received, MME UE S1AP Id: " MME_UE_S1AP_ID_FMT "\n",
        mme_ue_s1ap_id);
    OAILOG_FUNC_RETURN(LOG_MME_APP, RETURNok);
  }
  if (ue_context_p->mm_state == UE_UNREGISTERED) {
    nas_emm_attach_proc_t* attach_proc =
        get_nas_specific_procedure_attach(&ue_context_p->emm_context);
    // Stop T3450 timer if its still runinng
    if (attach_proc) {
      nas_stop_T3450(attach_proc->ue_id, &attach_proc->T3450);
    }
  }

  handle_ics_failure(ue_context_p, "no_context_setup_rsp_from_enb");
  OAILOG_FUNC_RETURN(LOG_MME_APP, RETURNok);
}
//------------------------------------------------------------------------------
void mme_app_handle_initial_context_setup_failure(
    const itti_mme_app_initial_context_setup_failure_t* const
        initial_ctxt_setup_failure_pP) {
  struct ue_mm_context_s* ue_context_p = NULL;

  OAILOG_FUNC_IN(LOG_MME_APP);
  ue_context_p = mme_ue_context_exists_mme_ue_s1ap_id(
      initial_ctxt_setup_failure_pP->mme_ue_s1ap_id);

  if (ue_context_p == NULL) {
    OAILOG_ERROR(
        LOG_MME_APP,
        "We didn't find this mme_ue_s1ap_id in list of UE: " MME_UE_S1AP_ID_FMT
        " \n",
        initial_ctxt_setup_failure_pP->mme_ue_s1ap_id);
    OAILOG_FUNC_OUT(LOG_MME_APP);
  }

  OAILOG_INFO(LOG_MME_APP,
              "Received MME_APP_INITIAL_CONTEXT_SETUP_FAILURE from S1AP for ue "
              "id " MME_UE_S1AP_ID_FMT "\n",
              ue_context_p->mme_ue_s1ap_id);

  increment_counter("initial_context_setup_failure_received", 1, NO_LABELS);
  // Stop Initial context setup process guard timer,if running
  if (ue_context_p->initial_context_setup_rsp_timer.id !=
      MME_APP_TIMER_INACTIVE_ID) {
    mme_app_stop_timer(ue_context_p->initial_context_setup_rsp_timer.id);
  }
  handle_ics_failure(ue_context_p, "initial_context_setup_failure_rcvd");
  OAILOG_FUNC_OUT(LOG_MME_APP);
}
//------------------------------------------------------------------------------
<<<<<<< HEAD
bool mme_app_construct_guti(
    const plmn_t* const plmn_p, const s_tmsi_t* const s_tmsi_p,
    guti_t* const guti_p) {
=======
static bool mme_app_construct_guti(const plmn_t* const plmn_p,
                                   const s_tmsi_t* const s_tmsi_p,
                                   guti_t* const guti_p) {
>>>>>>> a989e6c7
  /*
   * This is a helper function to construct GUTI from S-TMSI. It uses PLMN id
   * and MME Group Id of the serving MME for this purpose.
   *
   */

  bool is_guti_valid =
      false;  // Set to true if serving MME is found and GUTI is constructed
  uint8_t num_mme = 0;  // Number of configured MME in the MME pool
  guti_p->m_tmsi = s_tmsi_p->m_tmsi;
  guti_p->gummei.mme_code = s_tmsi_p->mme_code;
  // Create GUTI by using PLMN Id and MME-Group Id of serving MME
  OAILOG_DEBUG(
      LOG_MME_APP,
      "Construct GUTI using S-TMSI received form UE and MME Group Id and PLMN "
      "id "
      "from MME Conf: %u, %u \n",
      s_tmsi_p->m_tmsi, s_tmsi_p->mme_code);
  mme_config_read_lock(&mme_config);
  /*
   * Check number of MMEs in the pool.
   * At present it is assumed that one MME is supported in MME pool but in case
   * there are more than one MME configured then search the serving MME using
   * MME code. Assumption is that within one PLMN only one pool of MME will be
   * configured
   */
  if (mme_config.gummei.nb > 1) {
    OAILOG_DEBUG(LOG_MME_APP, "More than one MMEs are configured.");
  }
  for (num_mme = 0; num_mme < mme_config.gummei.nb; num_mme++) {
    /*Verify that the MME code within S-TMSI is same as what is configured in
     * MME conf*/
    if ((plmn_p->mcc_digit2 ==
         mme_config.gummei.gummei[num_mme].plmn.mcc_digit2) &&
        (plmn_p->mcc_digit1 ==
         mme_config.gummei.gummei[num_mme].plmn.mcc_digit1) &&
        (plmn_p->mnc_digit3 ==
         mme_config.gummei.gummei[num_mme].plmn.mnc_digit3) &&
        (plmn_p->mcc_digit3 ==
         mme_config.gummei.gummei[num_mme].plmn.mcc_digit3) &&
        (plmn_p->mnc_digit2 ==
         mme_config.gummei.gummei[num_mme].plmn.mnc_digit2) &&
        (plmn_p->mnc_digit1 ==
         mme_config.gummei.gummei[num_mme].plmn.mnc_digit1) &&
        (guti_p->gummei.mme_code ==
         mme_config.gummei.gummei[num_mme].mme_code)) {
      break;
    }
  }
  if (num_mme >= mme_config.gummei.nb) {
    OAILOG_DEBUG(LOG_MME_APP, "No MME serves this UE");
  } else {
    guti_p->gummei.plmn = mme_config.gummei.gummei[num_mme].plmn;
    guti_p->gummei.mme_gid = mme_config.gummei.gummei[num_mme].mme_gid;
    is_guti_valid = true;
  }
  mme_config_unlock(&mme_config);
  return is_guti_valid;
}

//------------------------------------------------------------------------------
static void notify_s1ap_new_ue_mme_s1ap_id_association(
    struct ue_mm_context_s* ue_context_p) {
  MessageDef* message_p = NULL;
  itti_mme_app_s1ap_mme_ue_id_notification_t* notification_p = NULL;

  OAILOG_FUNC_IN(LOG_MME_APP);
  if (ue_context_p == NULL) {
    OAILOG_ERROR(LOG_MME_APP, " NULL UE context pointer!\n");
    OAILOG_FUNC_OUT(LOG_MME_APP);
  }
  message_p = DEPRECATEDitti_alloc_new_message_fatal(
      TASK_MME_APP, MME_APP_S1AP_MME_UE_ID_NOTIFICATION);
  notification_p = &message_p->ittiMsg.mme_app_s1ap_mme_ue_id_notification;
  memset(notification_p, 0, sizeof(itti_mme_app_s1ap_mme_ue_id_notification_t));
  notification_p->enb_ue_s1ap_id = ue_context_p->enb_ue_s1ap_id;
  notification_p->mme_ue_s1ap_id = ue_context_p->mme_ue_s1ap_id;
  notification_p->sctp_assoc_id = ue_context_p->sctp_assoc_id_key;

  OAILOG_DEBUG_UE(
      LOG_MME_APP, ue_context_p->emm_context._imsi64,
      " Sent MME_APP_S1AP_MME_UE_ID_NOTIFICATION to S1AP for (ue_id = %u)\n",
      notification_p->mme_ue_s1ap_id);

  send_msg_to_task(&mme_app_task_zmq_ctx, TASK_S1AP, message_p);
  OAILOG_FUNC_OUT(LOG_MME_APP);
}

/**
 * Helper function to send a paging request to S1AP in either the initial case
 * or the retransmission case.
 *
 * @param ue_context_p - Pointer to UE context
 * @param set_timer - set true if this is the first attempt at paging and false
 *                    if this is the retransmission
 * @param paging_id_stmsi- paging ID, either to page with IMSI or STMSI
 * @param domain_indicator- Informs paging initiated for CS/PS
 */
status_code_e mme_app_paging_request_helper(ue_mm_context_t* ue_context_p,
                                            bool set_timer,
                                            uint8_t paging_id_stmsi,
                                            s1ap_cn_domain_t domain_indicator) {
  MessageDef* message_p = NULL;
  OAILOG_FUNC_IN(LOG_MME_APP);

  // First, check if the UE is already connected. If so, stop
  if (ue_context_p->ecm_state == ECM_CONNECTED) {
    OAILOG_ERROR_UE(LOG_MME_APP, ue_context_p->emm_context._imsi64,
                    "Paging process attempted for connected UE with id %d\n",
                    ue_context_p->mme_ue_s1ap_id);
    ue_context_p->paging_retx_count = 0;
    ue_context_p->time_paging_response_timer_started = 0;
    OAILOG_FUNC_RETURN(LOG_MME_APP, RETURNerror);
  }
  message_p = itti_alloc_new_message(TASK_MME_APP, S1AP_PAGING_REQUEST);
  if (message_p == NULL) {
    OAILOG_ERROR(LOG_MME_APP,
                 "Failed to allocate the memory for paging request message\n");
    OAILOG_FUNC_RETURN(LOG_MME_APP, RETURNerror);
  }
  itti_s1ap_paging_request_t* paging_request =
      &message_p->ittiMsg.s1ap_paging_request;
  memset(paging_request, 0, sizeof(itti_s1ap_paging_request_t));

  // @TODO Check
  IMSI64_TO_STRING(ue_context_p->emm_context._imsi64,
                   (char*)paging_request->imsi,
                   ue_context_p->emm_context._imsi.length);
  paging_request->imsi_length = ue_context_p->emm_context._imsi.length;
  paging_request->mme_code = ue_context_p->emm_context._guti.gummei.mme_code;
  paging_request->m_tmsi = ue_context_p->emm_context._guti.m_tmsi;
  // TODO Pass enb ids based on TAIs
  paging_request->sctp_assoc_id = ue_context_p->sctp_assoc_id_key;
  if (paging_id_stmsi) {
    paging_request->paging_id = S1AP_PAGING_ID_STMSI;
  } else {
    paging_request->paging_id = S1AP_PAGING_ID_IMSI;
  }
  paging_request->domain_indicator = domain_indicator;

  // Send TAI List
  paging_request->tai_list_count =
      ue_context_p->emm_context._tai_list.numberoflists;
  tai_list_t* tai_list = &ue_context_p->emm_context._tai_list;
  paging_tai_list_t* p_tai_list = NULL;
  for (int tai_list_idx = 0; tai_list_idx < paging_request->tai_list_count;
       tai_list_idx++) {
    p_tai_list = &paging_request->paging_tai_list[tai_list_idx];
    mme_app_update_paging_tai_list(
        p_tai_list, &tai_list->partial_tai_list[tai_list_idx],
        tai_list->partial_tai_list[tai_list_idx].numberofelements);
  }
  message_p->ittiMsgHeader.imsi = ue_context_p->emm_context._imsi64;
  if ((send_msg_to_task(&mme_app_task_zmq_ctx, TASK_S1AP, message_p)) ==
      RETURNerror) {
    OAILOG_ERROR_UE(LOG_MME_APP, ue_context_p->emm_context._imsi64,
                    "Failed to send Paging Indication to S1ap for "
                    "ue_id" MME_UE_S1AP_ID_FMT "\n",
                    ue_context_p->mme_ue_s1ap_id);
    OAILOG_FUNC_RETURN(LOG_MME_APP, RETURNerror);
  }

  /* MME shall store the time when Paging Indication sent for
   * the first time
   */
  if (!(ue_context_p->paging_retx_count)) {
    ue_context_p->time_paging_response_timer_started = time(NULL);
  }
  ++ue_context_p->paging_retx_count;

  if (!set_timer) {
    OAILOG_FUNC_RETURN(LOG_MME_APP, RETURNok);
  }
  if ((ue_context_p->paging_response_timer.id = mme_app_start_timer(
           ue_context_p->paging_response_timer.msec, TIMER_REPEAT_ONCE,
           mme_app_handle_paging_timer_expiry, ue_context_p->mme_ue_s1ap_id)) ==
      -1) {
    OAILOG_ERROR_UE(LOG_MME_APP, ue_context_p->emm_context._imsi64,
                    "Failed to start paging timer for ue %d\n",
                    ue_context_p->mme_ue_s1ap_id);
  }
  OAILOG_FUNC_RETURN(LOG_MME_APP, RETURNok);
}

void mme_app_send_paging_request(mme_app_desc_t* mme_app_desc_p,
                                 imsi64_t imsi64) {
  OAILOG_FUNC_IN(LOG_MME_APP);
  ue_mm_context_t* ue_context_p = NULL;
  ue_context_p =
      mme_ue_context_exists_imsi(&mme_app_desc_p->mme_ue_contexts, imsi64);
  if (ue_context_p == NULL) {
    OAILOG_ERROR_UE(LOG_MME_APP, imsi64,
                    "Unknown IMSI, could not initiate paging\n");
    mme_ue_context_dump_coll_keys(&mme_app_desc_p->mme_ue_contexts);
    OAILOG_FUNC_OUT(LOG_MME_APP);
  }
  if (!(ue_context_p->paging_retx_count)) {
    if (mme_app_paging_request_helper(ue_context_p, true, true /* s-tmsi */,
                                      CN_DOMAIN_PS) != RETURNok) {
      OAILOG_ERROR_UE(LOG_MME_APP, imsi64,
                      "Failed to send paging request to S1AP \n");
    }
  }
  OAILOG_FUNC_OUT(LOG_MME_APP);
}

imsi64_t mme_app_handle_initial_paging_request(
    mme_app_desc_t* mme_app_desc_p,
    const itti_s11_paging_request_t* paging_req) {
  OAILOG_FUNC_IN(LOG_MME_APP);
  imsi64_t imsi64 = INVALID_IMSI64;

  if (paging_req->imsi) {
    IMSI_STRING_TO_IMSI64(paging_req->imsi, &imsi64);
    OAILOG_DEBUG_UE(LOG_MME_APP, imsi64, "paging is requested \n");
    mme_app_send_paging_request(mme_app_desc_p, imsi64);
    OAILOG_FUNC_RETURN(LOG_MME_APP, RETURNok);
  }
  imsi64_t* imsi_list = NULL;

  if (paging_req->ip_addr_type == IPV4_ADDR_TYPE) {
    OAILOG_DEBUG_UE(LOG_MME_APP, imsi64,
                    "paging is requested for ue_ipv4:%s \n",
                    inet_ntoa(paging_req->address.ipv4_addr.sin_addr));
    int num_imsis = mme_app_get_imsi_from_ipv4(
        paging_req->address.ipv4_addr.sin_addr.s_addr, &imsi_list);
    if (!(num_imsis)) {
      OAILOG_ERROR_UE(LOG_MME_APP, imsi64,
                      "Failed to fetch imsi from ue_ipv4:%s \n",
                      inet_ntoa(paging_req->address.ipv4_addr.sin_addr));
      OAILOG_FUNC_RETURN(LOG_MME_APP, RETURNerror);
    }
    for (int idx = 0; idx < num_imsis; idx++) {
      if (imsi_list[idx] != INVALID_IMSI64) {
        imsi64 = imsi_list[idx];
        mme_app_send_paging_request(mme_app_desc_p, imsi64);
      }
    }
  } else if (paging_req->ip_addr_type == IPV6_ADDR_TYPE) {
    OAILOG_DEBUG_UE(LOG_MME_APP, imsi64,
                    "paging is requested for "
                    "ue_ipv6:%04x:%04x:%04x:%04x:%04x:%04x:%04x:%04x  \n",
                    NIP6ADDR(&(paging_req->address.ipv6_addr.sin6_addr)));
    int num_imsis_ipv6 = mme_app_get_imsi_from_ipv6(
        paging_req->address.ipv6_addr.sin6_addr, &imsi_list);
    if (!(num_imsis_ipv6)) {
      OAILOG_ERROR_UE(LOG_MME_APP, imsi64,
                      "Failed to fetch imsi from ue_ipv6:  "
                      "%04x:%04x:%04x:%04x:%04x:%04x:%04x:%04x  \n",
                      NIP6ADDR(&paging_req->address.ipv6_addr.sin6_addr));
      OAILOG_FUNC_RETURN(LOG_MME_APP, RETURNerror);
    }
    for (int idx = 0; idx < num_imsis_ipv6; idx++) {
      if (imsi_list[idx] != INVALID_IMSI64) {
        imsi64 = imsi_list[idx];
        mme_app_send_paging_request(mme_app_desc_p, imsi64);
      }
    }
  }
  free_wrapper((void**)&imsi_list);
  OAILOG_FUNC_RETURN(LOG_MME_APP, RETURNok);
}

//------------------------------------------------------------------------------
/* Send actv_dedicated_bearer_rej to spgw app for the pending dedicated bearers
 * without creating a context as the UE did not respond to paging*/
void mme_app_send_actv_dedicated_bearer_rej_for_pending_bearers(
    ue_mm_context_t* ue_context_p,
    emm_cn_activate_dedicated_bearer_req_t* pending_ded_ber_req) {
  OAILOG_FUNC_IN(LOG_MME_APP);
  MessageDef* message_p = itti_alloc_new_message(
      TASK_MME_APP, S11_NW_INITIATED_ACTIVATE_BEARER_RESP);
  if (message_p == NULL) {
    OAILOG_ERROR(
        LOG_MME_APP,
        "Cannot allocate memory to S11_NW_INITIATED_BEARER_ACTV_RSP\n");
    OAILOG_FUNC_OUT(LOG_MME_APP);
  }
  itti_s11_nw_init_actv_bearer_rsp_t* s11_nw_init_actv_bearer_rsp =
      &message_p->ittiMsg.s11_nw_init_actv_bearer_rsp;
  memset(s11_nw_init_actv_bearer_rsp, 0,
         sizeof(itti_s11_nw_init_actv_bearer_rsp_t));
  // Fetch PDN context
  pdn_cid_t cid =
      ue_context_p
          ->bearer_contexts[EBI_TO_INDEX(pending_ded_ber_req->linked_ebi)]
          ->pdn_cx_id;
  pdn_context_t* pdn_context = ue_context_p->pdn_contexts[cid];
  // Fill SGW S11 CP TEID
  s11_nw_init_actv_bearer_rsp->sgw_s11_teid = pdn_context->s_gw_teid_s11_s4;
  int msg_bearer_index = 0;

  s11_nw_init_actv_bearer_rsp->cause.cause_value = REQUEST_REJECTED;
  s11_nw_init_actv_bearer_rsp->bearer_contexts.bearer_contexts[msg_bearer_index]
      .eps_bearer_id = pending_ded_ber_req->linked_ebi;
  s11_nw_init_actv_bearer_rsp->bearer_contexts.bearer_contexts[msg_bearer_index]
      .cause.cause_value = REQUEST_REJECTED;

  /* SGW S1U teid. This IE shall be sent on the S11 interface.
   * It shall be used to fetch context
   */
  s11_nw_init_actv_bearer_rsp->bearer_contexts.bearer_contexts[msg_bearer_index]
      .s1u_sgw_fteid.teid = pending_ded_ber_req->sgw_fteid.teid;
  s11_nw_init_actv_bearer_rsp->bearer_contexts.num_bearer_context++;

  message_p->ittiMsgHeader.imsi = ue_context_p->emm_context._imsi64;
  if (pdn_context->route_s11_messages_to_s8_task) {
    OAILOG_INFO_UE(
        LOG_MME_APP, ue_context_p->emm_context._imsi64,
        "Sending create_dedicated_bearer_rej to SGW_s8 task for EBI %u s1u "
        "teid " TEID_FMT " for ue id " MME_UE_S1AP_ID_FMT "\n",
        pending_ded_ber_req->linked_ebi, pending_ded_ber_req->sgw_fteid.teid,
        ue_context_p->mme_ue_s1ap_id);
    send_msg_to_task(&mme_app_task_zmq_ctx, TASK_SGW_S8, message_p);
  } else {
    OAILOG_INFO_UE(
        LOG_MME_APP, ue_context_p->emm_context._imsi64,
        "Sending create_dedicated_bearer_rej to SPGW task for EBI %u s1u "
        "teid " TEID_FMT "for ue id " MME_UE_S1AP_ID_FMT "\n",
        pending_ded_ber_req->linked_ebi, pending_ded_ber_req->sgw_fteid.teid,
        ue_context_p->mme_ue_s1ap_id);
    send_msg_to_task(&mme_app_task_zmq_ctx, TASK_SPGW, message_p);
  }
  OAILOG_FUNC_OUT(LOG_MME_APP);
}

status_code_e mme_app_handle_paging_timer_expiry(zloop_t* loop, int timer_id,
                                                 void* args) {
  OAILOG_FUNC_IN(LOG_MME_APP);
  mme_ue_s1ap_id_t mme_ue_s1ap_id = 0;
  if (!mme_pop_timer_arg_ue_id(timer_id, &mme_ue_s1ap_id)) {
    OAILOG_WARNING(LOG_MME_APP, "Invalid Timer Id expiration, Timer Id: %u\n",
                   timer_id);
    OAILOG_FUNC_RETURN(LOG_MME_APP, RETURNok);
  }
  struct ue_mm_context_s* ue_context_p =
      mme_app_get_ue_context_for_timer(mme_ue_s1ap_id, "Paging timer");

  if (ue_context_p == NULL) {
    OAILOG_ERROR(
        LOG_MME_APP,
        "Invalid UE context received, MME UE S1AP Id: " MME_UE_S1AP_ID_FMT "\n",
        mme_ue_s1ap_id);
    OAILOG_FUNC_RETURN(LOG_MME_APP, RETURNok);
  }

  ue_context_p->paging_response_timer.id = MME_APP_TIMER_INACTIVE_ID;
  // Re-transmit Paging message only once
  if (ue_context_p->paging_retx_count <= MAX_PAGING_RETRY_COUNT) {
    if ((mme_app_paging_request_helper(ue_context_p, true, true /* s-tmsi */,
                                       CN_DOMAIN_PS)) != RETURNok) {
      OAILOG_ERROR_UE(
          LOG_MME_APP, ue_context_p->emm_context._imsi64,
          "Failed to send Paging Message for ue_id " MME_UE_S1AP_ID_FMT "\n",
          mme_ue_s1ap_id);
    }
  } else {
    /* MME shall reset the paging_retx_count as MME reached sending
     * Paging Indication to max retries
     */
    OAILOG_ERROR_UE(LOG_MME_APP, ue_context_p->emm_context._imsi64,
                    "Reached max re-transmission of Paging Ind for "
                    "ue_id " MME_UE_S1AP_ID_FMT "\n",
                    mme_ue_s1ap_id);
    ue_context_p->paging_retx_count = 0;
    ue_context_p->time_paging_response_timer_started = 0;
    /* If there are any pending dedicated bearer requests to be sent to UE
     * send create_dedicated_bearer_reject to SPGW as UE did not respond
     * to Paging and free the memory*/
    for (uint8_t idx = 0; idx < BEARERS_PER_UE; idx++) {
      if (ue_context_p->pending_ded_ber_req[idx]) {
        mme_app_send_actv_dedicated_bearer_rej_for_pending_bearers(
            ue_context_p, ue_context_p->pending_ded_ber_req[idx]);
        if (ue_context_p->pending_ded_ber_req[idx]->tft) {
          free_traffic_flow_template(
              &ue_context_p->pending_ded_ber_req[idx]->tft);
        }
        if (ue_context_p->pending_ded_ber_req[idx]->pco) {
          free_protocol_configuration_options(
              &ue_context_p->pending_ded_ber_req[idx]->pco);
        }
        free_wrapper((void**)&ue_context_p->pending_ded_ber_req[idx]);
      }
    }
    // Check if this is triggered by HA task
    if (ue_context_p->ue_context_rel_cause == S1AP_NAS_MME_PENDING_OFFLOADING) {
      // Initiate Implicit Detach for the UE:
      // Secondary AGW tried paging the UE, but UE was not reachable. Treat this
      // as if the user went out of secondary AGW service area.
      OAILOG_INFO_UE(LOG_MME_APP, ue_context_p->emm_context._imsi64,
                     "The UE has been successfully offloaded to Primary AGW. "
                     "Perform implicit detach: ue_id " MME_UE_S1AP_ID_FMT,
                     mme_ue_s1ap_id);
      ue_context_p->ue_context_rel_cause = S1AP_INVALID_CAUSE;
      nas_proc_implicit_detach_ue_ind(ue_context_p->mme_ue_s1ap_id);
    }
  }
  OAILOG_FUNC_RETURN(LOG_MME_APP, RETURNok);
}

status_code_e mme_app_handle_ulr_timer_expiry(zloop_t* loop, int timer_id,
                                              void* args) {
  OAILOG_FUNC_IN(LOG_MME_APP);
  mme_ue_s1ap_id_t mme_ue_s1ap_id = 0;
  if (!mme_pop_timer_arg_ue_id(timer_id, &mme_ue_s1ap_id)) {
    OAILOG_WARNING(LOG_MME_APP, "Invalid Timer Id expiration, Timer Id: %u\n",
                   timer_id);
    OAILOG_FUNC_RETURN(LOG_MME_APP, RETURNok);
  }
  struct ue_mm_context_s* ue_context_p =
      mme_app_get_ue_context_for_timer(mme_ue_s1ap_id, "Update location timer");
  if (ue_context_p == NULL) {
    OAILOG_ERROR(
        LOG_MME_APP,
        "Invalid UE context received, MME UE S1AP Id: " MME_UE_S1AP_ID_FMT "\n",
        mme_ue_s1ap_id);
    OAILOG_FUNC_RETURN(LOG_MME_APP, RETURNok);
  }
  ue_context_p->ulr_response_timer.id = MME_APP_TIMER_INACTIVE_ID;

  // Send PDN CONNECTIVITY FAIL message  to NAS layer
  increment_counter("mme_s6a_update_location_ans", 1, 1, "result", "failure");
  emm_cn_ula_or_csrsp_fail_t cn_ula_fail = {0};
  cn_ula_fail.ue_id = ue_context_p->mme_ue_s1ap_id;
  cn_ula_fail.cause = CAUSE_SYSTEM_FAILURE;
  for (pdn_cid_t i = 0; i < MAX_APN_PER_UE; i++) {
    if (ue_context_p->pdn_contexts[i]) {
      bearer_context_t* bearer_context = mme_app_get_bearer_context(
          ue_context_p, ue_context_p->pdn_contexts[i]->default_ebi);
      cn_ula_fail.pti = bearer_context->transaction_identifier;
      break;
    }
  }
  nas_proc_ula_or_csrsp_fail(&cn_ula_fail);
  OAILOG_FUNC_RETURN(LOG_MME_APP, RETURNok);
}

/**
 * Send Suspend Notification to inform SPGW that UE is not available for PS
 * handover and discard the DL data received for this UE
 *
 * */
status_code_e mme_app_send_s11_suspend_notification(
    struct ue_mm_context_s* const ue_context_pP, const pdn_cid_t pdn_index) {
  MessageDef* message_p = NULL;
  itti_s11_suspend_notification_t* suspend_notification_p = NULL;
  int rc = RETURNok;

  OAILOG_FUNC_IN(LOG_MME_APP);
  if (ue_context_pP == NULL) {
    OAILOG_ERROR(LOG_MME_APP, "Invalid UE context received\n");
    OAILOG_FUNC_RETURN(LOG_MME_APP, RETURNerror);
  }
  OAILOG_DEBUG_UE(LOG_MME_APP, ue_context_pP->emm_context._imsi64,
                  "Preparing to send Suspend Notification\n");

  message_p = itti_alloc_new_message(TASK_MME_APP, S11_SUSPEND_NOTIFICATION);
  if (message_p == NULL) {
    OAILOG_ERROR_UE(
        LOG_MME_APP, ue_context_pP->emm_context._imsi64,
        "Failed to allocate new ITTI message for S11 Suspend Notification\n");
    OAILOG_FUNC_RETURN(LOG_MME_APP, RETURNerror);
  }

  suspend_notification_p = &message_p->ittiMsg.s11_suspend_notification;
  memset(suspend_notification_p, 0, sizeof(itti_s11_suspend_notification_t));

  pdn_context_t* pdn_connection = ue_context_pP->pdn_contexts[pdn_index];
  suspend_notification_p->teid = pdn_connection->s_gw_teid_s11_s4;

  IMSI64_TO_STRING(ue_context_pP->emm_context._imsi64,
                   (char*)suspend_notification_p->imsi.digit,
                   ue_context_pP->emm_context._imsi.length);
  suspend_notification_p->imsi.length =
      (uint8_t)strlen((const char*)suspend_notification_p->imsi.digit);

  /* lbi: currently one default bearer, fill lbi from UE context
   * TODO for multiple PDN support, get lbi from PDN context
   */
  suspend_notification_p->lbi =
      ue_context_pP->pdn_contexts[pdn_index]->default_ebi;

  message_p->ittiMsgHeader.imsi = ue_context_pP->emm_context._imsi64;

  OAILOG_INFO_UE(LOG_MME_APP, ue_context_pP->emm_context._imsi64,
                 "Send Suspend Notification\n");
  rc = send_msg_to_task(&mme_app_task_zmq_ctx, TASK_SPGW, message_p);

  OAILOG_FUNC_RETURN(LOG_MME_APP, rc);
}

/*
 * Handle Suspend Acknowledge from SPGW
 *
 */
void mme_app_handle_suspend_acknowledge(
    mme_app_desc_t* mme_app_desc_p,
    const itti_s11_suspend_acknowledge_t* const suspend_acknowledge_pP) {
  struct ue_mm_context_s* ue_context_p = NULL;

  OAILOG_FUNC_IN(LOG_MME_APP);
  OAILOG_INFO(LOG_MME_APP,
              "Rx Suspend Acknowledge with MME_S11_TEID: " TEID_FMT "\n",
              suspend_acknowledge_pP->teid);

  ue_context_p = mme_ue_context_exists_s11_teid(
      &mme_app_desc_p->mme_ue_contexts, suspend_acknowledge_pP->teid);
  if (ue_context_p == NULL) {
    OAILOG_ERROR(LOG_MME_APP,
                 "We didn't find this teid in list of UE: " TEID_FMT "\n",
                 suspend_acknowledge_pP->teid);
    OAILOG_FUNC_OUT(LOG_MME_APP);
  }
  OAILOG_DEBUG_UE(LOG_MME_APP, ue_context_p->emm_context._imsi64,
                  " Rx Suspend Acknowledge with MME_S11_TEID: " TEID_FMT "\n",
                  suspend_acknowledge_pP->teid);
  /*
   * Updating statistics
   */
  update_mme_app_stats_s1u_bearer_sub();

  // Send UE Context Release Command
  mme_app_itti_ue_context_release(ue_context_p,
                                  ue_context_p->ue_context_rel_cause);
  OAILOG_FUNC_OUT(LOG_MME_APP);
}

//------------------------------------------------------------------------------
status_code_e mme_app_handle_nas_extended_service_req(
    const mme_ue_s1ap_id_t ue_id, const uint8_t service_type,
    uint8_t csfb_response) {
  struct ue_mm_context_s* ue_context_p = NULL;
  int rc = RETURNok;

  OAILOG_FUNC_IN(LOG_MME_APP);

  if (ue_id == INVALID_MME_UE_S1AP_ID) {
    OAILOG_ERROR(
        LOG_MME_APP,
        "ERROR***** Invalid UE Id received in Extended Service Request \n");
    OAILOG_FUNC_RETURN(LOG_MME_APP, RETURNerror);
  }
  ue_context_p = mme_ue_context_exists_mme_ue_s1ap_id(ue_id);
  if (ue_context_p) {
    if (ue_id != ue_context_p->mme_ue_s1ap_id) {
      OAILOG_ERROR_UE(
          LOG_MME_APP, ue_context_p->emm_context._imsi64,
          "ERROR***** Abnormal case: ue_id does not match with ue_id in "
          "ue_context" MME_UE_S1AP_ID_FMT "," MME_UE_S1AP_ID_FMT "\n",
          ue_id, ue_context_p->mme_ue_s1ap_id);
      OAILOG_FUNC_RETURN(LOG_MME_APP, RETURNerror);
    }
  } else {
    OAILOG_ERROR(
        LOG_MME_APP,
        "ERROR***** Invalid UE Id received from NAS in Extended Service "
        "Request "
        "%d\n",
        ue_id);
    OAILOG_FUNC_RETURN(LOG_MME_APP, RETURNerror);
  }

  switch (service_type) {
    /* Extended Service request received for CSFB */
    case MO_CS_FB1:
    case MT_CS_FB1:
    case MO_CS_FB:
      if (ue_context_p->sgs_context != NULL) {
        ue_context_p->sgs_context->csfb_service_type = CSFB_SERVICE_MO_CALL;
        /* If call_cancelled is set to TRUE when MO call is triggered.
         * Set call_cancelled to false
         */
        if (ue_context_p->sgs_context->call_cancelled) {
          ue_context_p->sgs_context->call_cancelled = false;
        }
        mme_app_itti_ue_context_mod_for_csfb(ue_context_p);
      } else {
        OAILOG_ERROR_UE(LOG_MME_APP, ue_context_p->emm_context._imsi64,
                        "SGS context is NULL for ue_id:" MME_UE_S1AP_ID_FMT
                        "So send Service Reject to UE \n",
                        ue_context_p->mme_ue_s1ap_id);
        /* send Service Reject to UE */
        mme_app_notify_service_reject_to_nas(
            ue_context_p->mme_ue_s1ap_id, EMM_CAUSE_CONGESTION,
            UE_CONTEXT_MODIFICATION_PROCEDURE_FAILED);
      }
      break;
    case MT_CS_FB:
      if (csfb_response == CSFB_REJECTED_BY_UE) {
        if (ue_context_p->sgs_context) {
          /* If call_cancelled is set to TRUE and
           * receive EXT Service Request with csfb_response
           * set to call_rejected. Set call_cancelled to false
           */
          if (ue_context_p->sgs_context->call_cancelled) {
            ue_context_p->sgs_context->call_cancelled = false;
          }
          rc = mme_app_send_sgsap_paging_reject(
              ue_context_p, ue_context_p->emm_context._imsi64,
              ue_context_p->emm_context._imsi.length,
              SGS_CAUSE_MT_CSFB_CALL_REJECTED_BY_USER);
          if (rc != RETURNok) {
            OAILOG_WARNING_UE(
                ue_context_p->emm_context._imsi64, LOG_MME_APP,
                "Failed to send SGSAP-Paging Reject for imsi with reject cause:"
                "SGS_CAUSE_MT_CSFB_CALL_REJECTED_BY_USER\n");
          }
          increment_counter("sgsap_paging_reject", 1, 1, "cause",
                            "call_rejected_by_user");
        } else {
          OAILOG_ERROR_UE(LOG_MME_APP, ue_context_p->emm_context._imsi64,
                          "sgs_context is null\n");
          OAILOG_FUNC_RETURN(LOG_MME_APP, RETURNerror);
        }
      } else if (csfb_response == CSFB_ACCEPTED_BY_UE) {
        if (!ue_context_p->sgs_context) {
          OAILOG_ERROR_UE(LOG_MME_APP, ue_context_p->emm_context._imsi64,
                          "sgs_context is null\n");
          OAILOG_FUNC_RETURN(LOG_MME_APP, RETURNerror);
        }
        /* Set mt_call_in_progress flag as UE accepted the MT Call.
         * This will be used to decide whether to abort the on going MT call or
         * not when SERVICE ABORT request is received from MSC/VLR
         */
        ue_context_p->sgs_context->mt_call_in_progress = true;
        /* If call_cancelled is set, send Service Reject to UE as MSC/VLR
         * has triggered SGSAP SERVICE ABORT procedure
         */
        if (ue_context_p->sgs_context->call_cancelled) {
          /* If UE's ECM state is IDLE send
           * service_reject in Establish cnf else send in DL NAS Transport
           */
          if (ue_context_p->ecm_state == ECM_IDLE) {
            OAILOG_ERROR_UE(LOG_MME_APP, ue_context_p->emm_context._imsi64,
                            "MT CS call is accepted by UE in idle mode for "
                            "ue_id:" MME_UE_S1AP_ID_FMT
                            " But MT_CALL_CANCEL is set by MSC,"
                            " so sending service reject to UE \n",
                            ue_id);
            mme_app_notify_service_reject_to_nas(
                ue_id, EMM_CAUSE_CS_SERVICE_NOT_AVAILABLE,
                INITIAL_CONTEXT_SETUP_PROCEDURE_FAILED);
          } else if (ue_context_p->ecm_state == ECM_CONNECTED) {
            OAILOG_ERROR_UE(
                LOG_MME_APP, ue_context_p->emm_context._imsi64,
                "MT CS call is accepted by UE in connected mode for "
                "ue_id:" MME_UE_S1AP_ID_FMT
                " But MT_CALL_CANCEL is set by MSC,"
                " so sending service reject to UE \n",
                ue_id);
            mme_app_notify_service_reject_to_nas(
                ue_id, EMM_CAUSE_CS_SERVICE_NOT_AVAILABLE,
                UE_CONTEXT_MODIFICATION_PROCEDURE_FAILED);
          }
          // Reset call_cancelled flag
          ue_context_p->sgs_context->call_cancelled = false;
          OAILOG_WARNING_UE(
              LOG_MME_APP, ue_context_p->emm_context._imsi64,
              "Sending Service Reject to NAS module as MSC has triggered SGS "
              "SERVICE ABORT Request for ue_id: " MME_UE_S1AP_ID_FMT "\n",
              ue_id);
        } else {
          mme_app_itti_ue_context_mod_for_csfb(ue_context_p);
        }
      } else {
        OAILOG_WARNING_UE(LOG_MME_APP, ue_context_p->emm_context._imsi64,
                          "Invalid csfb_response for service type :%d and "
                          "ue_id: " MME_UE_S1AP_ID_FMT "\n",
                          service_type, ue_id);
      }
      break;
    case MO_CS_FB_EMRGNCY_CALL:
      if (ue_context_p->sgs_context != NULL) {
        ue_context_p->sgs_context->csfb_service_type = CSFB_SERVICE_MO_CALL;
        ue_context_p->sgs_context->is_emergency_call = true;
        mme_app_itti_ue_context_mod_for_csfb(ue_context_p);
      } else {
        // Notify NAS module to send Service Reject message to UE
        OAILOG_ERROR_UE(
            LOG_MME_APP, ue_context_p->emm_context._imsi64,
            "For MO_CS_FB_EMRGNCY_CALL, SGS context is not found for "
            "ue_id:" MME_UE_S1AP_ID_FMT " MME shall send Service Reject to ue",
            ue_context_p->mme_ue_s1ap_id);
        mme_app_notify_service_reject_to_nas(
            ue_context_p->mme_ue_s1ap_id, EMM_CAUSE_CONGESTION,
            UE_CONTEXT_MODIFICATION_PROCEDURE_FAILED);
      }
      break;
    /* packet service via s1 */
    case PKT_SRV_VIA_S1:
    case PKT_SRV_VIA_S1_1:
    case PKT_SRV_VIA_S1_2:
    case PKT_SRV_VIA_S1_3:
      /*TODO */
      break;
    default:
      OAILOG_ERROR(LOG_MME_APP, "ERROR***** Invalid Service Type Received %d\n",
                   service_type);
  }
  OAILOG_FUNC_RETURN(LOG_MME_APP, rc);
}

//------------------------------------------------------------------------------
status_code_e mme_app_handle_ue_context_modification_timer_expiry(zloop_t* loop,
                                                                  int timer_id,
                                                                  void* args) {
  OAILOG_FUNC_IN(LOG_MME_APP);
  mme_ue_s1ap_id_t mme_ue_s1ap_id = 0;
  if (!mme_pop_timer_arg_ue_id(timer_id, &mme_ue_s1ap_id)) {
    OAILOG_WARNING(LOG_MME_APP, "Invalid Timer Id expiration, Timer Id: %u\n",
                   timer_id);
    OAILOG_FUNC_RETURN(LOG_MME_APP, RETURNok);
  }
  struct ue_mm_context_s* ue_context_p = mme_app_get_ue_context_for_timer(
      mme_ue_s1ap_id, "UE context modification timer");
  if (ue_context_p == NULL) {
    OAILOG_ERROR(
        LOG_MME_APP,
        "Invalid UE context received, MME UE S1AP Id: " MME_UE_S1AP_ID_FMT "\n",
        mme_ue_s1ap_id);
    OAILOG_FUNC_RETURN(LOG_MME_APP, RETURNok);
  }
  ue_context_p->ue_context_modification_timer.id = MME_APP_TIMER_INACTIVE_ID;

  if (ue_context_p->sgs_context != NULL) {
    handle_csfb_s1ap_procedure_failure(
        ue_context_p, "ue_context_modification_timer_expired",
        UE_CONTEXT_MODIFICATION_PROCEDURE_FAILED);
  }
  OAILOG_FUNC_RETURN(LOG_MME_APP, RETURNok);
}

/* Description: CSFB procedure to handle S1ap procedure failure,
 * In case of MT CS call, send SGSAP Paging reject to MSC/VLR
 * And Send Service Reject to UE
 * In case of of MO CS call, send Service Reject to UE
 */
status_code_e handle_csfb_s1ap_procedure_failure(ue_mm_context_t* ue_context_p,
                                                 char* failed_statement,
                                                 uint8_t failed_procedure) {
  OAILOG_FUNC_IN(LOG_MME_APP);

  if (!ue_context_p) {
    OAILOG_ERROR(LOG_MME_APP, "Failed to find UE context \n");
    OAILOG_FUNC_RETURN(LOG_MME_APP, RETURNerror);
  }

  OAILOG_ERROR_UE(
      LOG_MME_APP, ue_context_p->emm_context._imsi64,
      "Handle handle_csfb_s1ap_procedure_failure for ue_id" MME_UE_S1AP_ID_FMT
      "\n",
      ue_context_p->mme_ue_s1ap_id);
  /* If ICS procedure is initiated due to CS-Paging in UE idle mode
   * On ICS failure, send sgsap-Paging Reject to VLR
   */
  if (ue_context_p->sgs_context) {
    // Reset mt_call_in_progress flag
    if (ue_context_p->sgs_context->mt_call_in_progress) {
      ue_context_p->sgs_context->mt_call_in_progress = false;
    }
    if (ue_context_p->sgs_context->csfb_service_type == CSFB_SERVICE_MT_CALL) {
      /* send sgsap-Paging Reject to VLR */
      if ((mme_app_send_sgsap_paging_reject(
              ue_context_p, ue_context_p->emm_context._imsi64,
              ue_context_p->emm_context._imsi.length,
              SGS_CAUSE_MT_CSFB_CALL_REJECTED_BY_USER)) != RETURNok) {
        OAILOG_WARNING_UE(
            LOG_MME_APP, ue_context_p->emm_context._imsi64,
            "Failed to send SGSAP-Paging Reject for imsi with reject cause:"
            "SGS_CAUSE_MT_CSFB_CALL_REJECTED_BY_USER\n");
      }
      if (failed_statement) {
        increment_counter("sgsap_paging_reject", 1, 1, "cause",
                          failed_statement);
      }
    }
    // send Service Reject to UE
    mme_app_notify_service_reject_to_nas(
        ue_context_p->mme_ue_s1ap_id, EMM_CAUSE_CONGESTION, failed_procedure);
    ue_context_p->sgs_context->csfb_service_type = CSFB_SERVICE_NONE;
    if (failed_statement) {
      increment_counter("nas service reject", 1, 1, "cause", failed_statement);
    }
  }
  OAILOG_FUNC_RETURN(LOG_MME_APP, RETURNok);
}

/****************************************************************************
 **                                                                        **
 ** Name:    mme_app_notify_service_reject_to_nas()                        **
 **                                                                        **
 ** Description: As part of handling CSFB procedure, if ICS or UE context  **
 **      modification failed, indicate to NAS to send Service Reject to UE **
 **                                                                        **
 ** Inputs:  ue_id: UE identifier                                          **
 **          emm_casue: failed cause                                       **
 **          Failed_procedure: ICS/UE context modification                 **
 **                                                                        **
 ***************************************************************************/
void mme_app_notify_service_reject_to_nas(mme_ue_s1ap_id_t ue_id,
                                          uint8_t emm_cause,
                                          uint8_t failed_procedure) {
  OAILOG_FUNC_IN(LOG_MME_APP);
  OAILOG_INFO(
      LOG_MME_APP,
      " Ongoing Service request procedure failed,"
      "send Notify Service Reject to NAS module for ue_id :" MME_UE_S1AP_ID_FMT
      " \n",
      ue_id);
  switch (failed_procedure) {
    case INITIAL_CONTEXT_SETUP_PROCEDURE_FAILED: {
      if ((emm_proc_service_reject(ue_id, emm_cause)) != RETURNok) {
        OAILOG_ERROR(
            LOG_MME_APP,
            "emm_proc_service_reject() failed for ue_id " MME_UE_S1AP_ID_FMT
            "\n",
            ue_id);
      }
      break;
    }
    case UE_CONTEXT_MODIFICATION_PROCEDURE_FAILED: {
      if ((emm_send_service_reject_in_dl_nas(ue_id, emm_cause)) != RETURNok) {
        OAILOG_ERROR(LOG_MME_APP,
                     "emm_send_service_reject_in_dl_nas() failed for "
                     "ue_id " MME_UE_S1AP_ID_FMT "\n",
                     ue_id);
      }
      break;
    }
    default: {
      OAILOG_ERROR(LOG_MME_APP,
                   "Invalid failed procedure for ue-id" MME_UE_S1AP_ID_FMT "\n",
                   ue_id);
      break;
    }
  }
  OAILOG_FUNC_OUT(LOG_MME_APP);
}
//------------------------------------------------------------------------------
void mme_app_handle_create_dedicated_bearer_rsp(ue_mm_context_t* ue_context_p,
                                                ebi_t ebi) {
  OAILOG_FUNC_IN(LOG_MME_APP);

#if EMBEDDED_SGW
  OAILOG_INFO_UE(LOG_MME_APP, ue_context_p->emm_context._imsi64,
                 "Sending Activate Dedicated Bearer Response to SPGW for "
                 "ue-id: " MME_UE_S1AP_ID_FMT "\n",
                 ue_context_p->mme_ue_s1ap_id);
  update_mme_app_stats_s1u_bearer_add();
  send_pcrf_bearer_actv_rsp(ue_context_p, ebi, REQUEST_ACCEPTED);
  OAILOG_FUNC_OUT(LOG_MME_APP);
#endif
  // TODO:
  /* Actually do it simple, because it appear we have to wait for NAS procedure
   * reworking (work in progress on another branch)
   * for responding to S11 without mistakes (may be the create bearer procedure
   * can be impacted by a S1 ue context release or
   * a UE originating  NAS procedure)
   */
  mme_app_s11_proc_create_bearer_t* s11_proc_create =
      mme_app_get_s11_procedure_create_bearer(ue_context_p);
  if (s11_proc_create) {
    s11_proc_create->num_status_received++;
    s11_proc_create->bearer_status[EBI_TO_INDEX(ebi)] = S11_PROC_BEARER_SUCCESS;
    // if received all bearers creation results
    if (s11_proc_create->num_status_received == s11_proc_create->num_bearers) {
      // Send Rsp to SGW if SPGW is embedded
      bearer_context_t* bc = mme_app_get_bearer_context(ue_context_p, ebi);
      if (bc == NULL) {
        OAILOG_ERROR_UE(LOG_MME_APP, ue_context_p->emm_context._imsi64,
                        "Could not get bearer context for EBI:%d\n", ebi);
        OAILOG_FUNC_OUT(LOG_MME_APP);
      }
      mme_app_s11_procedure_create_bearer_send_response(ue_context_p,
                                                        s11_proc_create);
      mme_app_delete_s11_procedure_create_bearer(ue_context_p);
    }
  }
  OAILOG_FUNC_OUT(LOG_MME_APP);
}

//------------------------------------------------------------------------------
void mme_app_handle_create_dedicated_bearer_rej(ue_mm_context_t* ue_context_p,
                                                ebi_t ebi) {
  OAILOG_FUNC_IN(LOG_MME_APP);

  if (ue_context_p == NULL) {
    OAILOG_ERROR(LOG_MME_APP,
                 "Failed to find UE context for ue-id :" MME_UE_S1AP_ID_FMT
                 "\n",
                 ue_context_p->mme_ue_s1ap_id);
    OAILOG_FUNC_OUT(LOG_MME_APP);
  }

#if EMBEDDED_SGW
  OAILOG_INFO_UE(
      LOG_MME_APP, ue_context_p->emm_context._imsi64,
      "Sending Activate Dedicated bearer Reject to SPGW: " MME_UE_S1AP_ID_FMT
      "\n",
      ue_context_p->mme_ue_s1ap_id);
  send_pcrf_bearer_actv_rsp(ue_context_p, ebi, REQUEST_REJECTED);
  OAILOG_FUNC_OUT(LOG_MME_APP);
#endif

  // TODO:
  /* Actually do it simple, because it appear we have to wait for NAS procedure
   * reworking (work in progress on another branch)
   * for responding to S11 without mistakes (may be the create bearer procedure
   * can be impacted by a S1 ue context release or
   * a UE originating  NAS procedure)
   */
  mme_app_s11_proc_create_bearer_t* s11_proc_create =
      mme_app_get_s11_procedure_create_bearer(ue_context_p);
  if (s11_proc_create) {
    s11_proc_create->num_status_received++;
    s11_proc_create->bearer_status[EBI_TO_INDEX(ebi)] = S11_PROC_BEARER_FAILED;
    // if received all bearers creation results
    if (s11_proc_create->num_status_received == s11_proc_create->num_bearers) {
      mme_app_s11_procedure_create_bearer_send_response(ue_context_p,
                                                        s11_proc_create);
      mme_app_delete_s11_procedure_create_bearer(ue_context_p);
    }
  }
  OAILOG_FUNC_OUT(LOG_MME_APP);
}

/**
 * This Function checks for ue context based on given teid,
 * if present send ue context modification request to S1AP
 * otherwise drop the message
 */
void mme_app_handle_modify_ue_ambr_request(
    mme_app_desc_t* mme_app_desc_p,
    const itti_s11_modify_ue_ambr_request_t* const modify_ue_ambr_request_p) {
  MessageDef* message_p;
  ue_mm_context_t* ue_context_p = NULL;
  OAILOG_FUNC_IN(LOG_MME_APP);

  ue_context_p = mme_ue_context_exists_s11_teid(
      &mme_app_desc_p->mme_ue_contexts, modify_ue_ambr_request_p->teid);

  if (ue_context_p == NULL) {
    OAILOG_WARNING(LOG_MME_APP,
                   "We didn't find this teid in list of UE: \
        %08x\n, Dropping MODIFY_UE_AMBR_REQUEST",
                   modify_ue_ambr_request_p->teid);
    OAILOG_FUNC_OUT(LOG_MME_APP);
  } else {
    message_p = itti_alloc_new_message(TASK_MME_APP,
                                       S1AP_UE_CONTEXT_MODIFICATION_REQUEST);
    if (message_p == NULL) {
      OAILOG_ERROR_UE(LOG_MME_APP, ue_context_p->emm_context._imsi64,
                      "Failed to allocate new ITTI message for S1AP UE Context "
                      "Modification "
                      "Request for MME UE S1AP Id: " MME_UE_S1AP_ID_FMT "\n",
                      ue_context_p->mme_ue_s1ap_id);
      OAILOG_FUNC_OUT(LOG_MME_APP);
    }
    memset((void*)&message_p->ittiMsg.s1ap_ue_context_mod_request, 0,
           sizeof(itti_s1ap_ue_context_mod_req_t));
    S1AP_UE_CONTEXT_MODIFICATION_REQUEST(message_p).mme_ue_s1ap_id =
        ue_context_p->mme_ue_s1ap_id;
    S1AP_UE_CONTEXT_MODIFICATION_REQUEST(message_p).enb_ue_s1ap_id =
        ue_context_p->enb_ue_s1ap_id;
    S1AP_UE_CONTEXT_MODIFICATION_REQUEST(message_p).presencemask =
        S1AP_UE_CONTEXT_MOD_UE_AMBR_INDICATOR_PRESENT;
    S1AP_UE_CONTEXT_MODIFICATION_REQUEST(message_p).ue_ambr.br_ul =
        modify_ue_ambr_request_p->ue_ambr.br_ul;
    S1AP_UE_CONTEXT_MODIFICATION_REQUEST(message_p).ue_ambr.br_dl =
        modify_ue_ambr_request_p->ue_ambr.br_dl;

    message_p->ittiMsgHeader.imsi = ue_context_p->emm_context._imsi64;
    send_msg_to_task(&mme_app_task_zmq_ctx, TASK_S1AP, message_p);
    OAILOG_DEBUG_UE(LOG_MME_APP, ue_context_p->emm_context._imsi64,
                    "MME APP :Sent UE context modification request \
        for UE id " MME_UE_S1AP_ID_FMT,
                    ue_context_p->mme_ue_s1ap_id);
  }
  OAILOG_FUNC_OUT(LOG_MME_APP);
}

/**
 * This Function handles NW initiated
 * Dedicated bearer activation Request message from SGW
 */
void mme_app_handle_nw_init_ded_bearer_actv_req(
    mme_app_desc_t* mme_app_desc_p,
    const itti_s11_nw_init_actv_bearer_request_t* const
        nw_init_bearer_actv_req_p) {
  ue_mm_context_t* ue_context_p = NULL;
  emm_cn_activate_dedicated_bearer_req_t activate_ded_bearer_req = {0};
  OAILOG_FUNC_IN(LOG_MME_APP);

  ebi_t linked_eps_bearer_id = nw_init_bearer_actv_req_p->lbi;
  ue_context_p =
      mme_ue_context_exists_s11_teid(&mme_app_desc_p->mme_ue_contexts,
                                     nw_init_bearer_actv_req_p->s11_mme_teid);
  bool is_msg_saved = false;

  if (ue_context_p == NULL) {
    OAILOG_ERROR(LOG_MME_APP,
                 "Failed to find UE context from S11-Teid: for lbi %08x %u\n",
                 nw_init_bearer_actv_req_p->s11_mme_teid,
                 nw_init_bearer_actv_req_p->lbi);
    OAILOG_FUNC_OUT(LOG_MME_APP);
  }

  OAILOG_INFO_UE(LOG_MME_APP, ue_context_p->emm_context._imsi64,
                 "Received Dedicated bearer activation Request from SGW for "
                 "ue-id " MME_UE_S1AP_ID_FMT " with LBI %u\n",
                 ue_context_p->mme_ue_s1ap_id, nw_init_bearer_actv_req_p->lbi);

  bearer_context_t* linked_bc =
      mme_app_get_bearer_context(ue_context_p, linked_eps_bearer_id);
  if (!linked_bc) {
    OAILOG_ERROR_UE(
        LOG_MME_APP, ue_context_p->emm_context._imsi64,
        "Failed to find the default bearer context from linked bearer id "
        "%" PRIu8 " of ue_id: " MME_UE_S1AP_ID_FMT "\n",
        linked_eps_bearer_id, ue_context_p->mme_ue_s1ap_id);
    OAILOG_FUNC_OUT(LOG_MME_APP);
  }
  pdn_cid_t cid = linked_bc->pdn_cx_id;
  activate_ded_bearer_req.ue_id = ue_context_p->mme_ue_s1ap_id;
  activate_ded_bearer_req.cid = cid;
  // EBI Will be assigned by NAS module
  activate_ded_bearer_req.ebi = 0;
  activate_ded_bearer_req.linked_ebi =
      ue_context_p->pdn_contexts[cid]->default_ebi;
  activate_ded_bearer_req.bearer_qos =
      nw_init_bearer_actv_req_p->eps_bearer_qos;
  memcpy(&activate_ded_bearer_req.sgw_fteid,
         &nw_init_bearer_actv_req_p->s1_u_sgw_fteid, sizeof(fteid_t));

  if (nw_init_bearer_actv_req_p->tft.numberofpacketfilters) {
    activate_ded_bearer_req.tft = calloc(1, sizeof(traffic_flow_template_t));
    copy_traffic_flow_template(activate_ded_bearer_req.tft,
                               &nw_init_bearer_actv_req_p->tft);
  }
  if (nw_init_bearer_actv_req_p->pco.num_protocol_or_container_id) {
    activate_ded_bearer_req.pco =
        calloc(1, sizeof(protocol_configuration_options_t));
    copy_protocol_configuration_options(activate_ded_bearer_req.pco,
                                        &nw_init_bearer_actv_req_p->pco);
  }
  /* If dedicated bearer req is received in ECM_IDLE state,
   * save the message and page the UE. Send activate_ded_bearer_req
   * message once UE comes back to ECM_CONNECTED state and all the
   * previous bearers are established*/
  if (ECM_IDLE == ue_context_p->ecm_state) {
    // Find a free index to save the message
    for (uint8_t idx = 0; idx < BEARERS_PER_UE; idx++) {
      if (!(ue_context_p->pending_ded_ber_req[idx])) {
        ue_context_p->pending_ded_ber_req[idx] =
            calloc(1, sizeof(emm_cn_activate_dedicated_bearer_req_t));
        memcpy(ue_context_p->pending_ded_ber_req[idx], &activate_ded_bearer_req,
               sizeof(emm_cn_activate_dedicated_bearer_req_t));
        is_msg_saved = true;
        break;
      }
    }
    /* Page the UE if message is saved successfully and
     * UE has not already been paged*/
    if ((is_msg_saved) &&
        (ue_context_p->paging_response_timer.id == MME_APP_TIMER_INACTIVE_ID)) {
      mme_app_paging_request_helper(ue_context_p, true, true /* s-tmsi */,
                                    CN_DOMAIN_PS);
    } else if (!is_msg_saved) {
      mme_app_handle_create_dedicated_bearer_rej(
          ue_context_p, activate_ded_bearer_req.linked_ebi);
    }
    OAILOG_FUNC_OUT(LOG_MME_APP);
  }

  if ((nas_proc_create_dedicated_bearer(&activate_ded_bearer_req)) !=
      RETURNok) {
    OAILOG_ERROR_UE(LOG_MME_APP, ue_context_p->emm_context._imsi64,
                    "Failed to handle bearer activation at NAS module for "
                    "ue_id " MME_UE_S1AP_ID_FMT "\n",
                    ue_context_p->mme_ue_s1ap_id);
  }
  OAILOG_FUNC_OUT(LOG_MME_APP);
}

void send_delete_dedicated_bearer_rsp(struct ue_mm_context_s* ue_context_p,
                                      bool delete_default_bearer, ebi_t ebi[],
                                      uint32_t num_bearer_context,
                                      teid_t s_gw_teid_s11_s4,
                                      gtpv2c_cause_value_t cause,
                                      bool route_s11_messages_to_s8_task,
                                      bool mme_initiated_local_deact) {
  itti_s11_nw_init_deactv_bearer_rsp_t* s11_deact_ded_bearer_rsp = NULL;
  MessageDef* message_p = NULL;
  uint32_t i = 0;

  OAILOG_FUNC_IN(LOG_MME_APP);
  if (ue_context_p == NULL) {
    OAILOG_ERROR(LOG_MME_APP, " NULL UE context ptr\n");
    OAILOG_FUNC_OUT(LOG_MME_APP);
  }
  message_p = itti_alloc_new_message(TASK_MME_APP,
                                     S11_NW_INITIATED_DEACTIVATE_BEARER_RESP);
  s11_deact_ded_bearer_rsp = &message_p->ittiMsg.s11_nw_init_deactv_bearer_rsp;

  if (message_p == NULL) {
    OAILOG_ERROR(LOG_MME_APP,
                 "itti_alloc_new_message failed for"
                 "S11_NW_INITIATED_DEACTIVATE_BEARER_RESP\n");
    OAILOG_FUNC_OUT(LOG_MME_APP);
  }
  memset(s11_deact_ded_bearer_rsp, 0,
         sizeof(itti_s11_nw_init_deactv_bearer_rsp_t));

  s11_deact_ded_bearer_rsp->delete_default_bearer = delete_default_bearer;
  s11_deact_ded_bearer_rsp->cause.cause_value = cause;

  if (delete_default_bearer) {
    s11_deact_ded_bearer_rsp->lbi = calloc(1, sizeof(ebi_t));
    *s11_deact_ded_bearer_rsp->lbi = ebi[0];
    s11_deact_ded_bearer_rsp->bearer_contexts.bearer_contexts[0]
        .cause.cause_value = cause;
  } else {
    for (i = 0; i < num_bearer_context; i++) {
      s11_deact_ded_bearer_rsp->bearer_contexts.bearer_contexts[i]
          .eps_bearer_id = ebi[i];
      s11_deact_ded_bearer_rsp->bearer_contexts.bearer_contexts[i]
          .cause.cause_value = cause;
    }
  }
  /*Print bearer ids to be sent in nw_initiated_deactv_bearer_rsp*/
  print_bearer_ids_helper(ebi, num_bearer_context);
  s11_deact_ded_bearer_rsp->bearer_contexts.num_bearer_context =
      num_bearer_context;
  s11_deact_ded_bearer_rsp->imsi = ue_context_p->emm_context._imsi64;
  s11_deact_ded_bearer_rsp->s_gw_teid_s11_s4 = s_gw_teid_s11_s4;
  s11_deact_ded_bearer_rsp->mme_initiated_local_deact =
      mme_initiated_local_deact;

  message_p->ittiMsgHeader.imsi = ue_context_p->emm_context._imsi64;

  if (route_s11_messages_to_s8_task) {
    OAILOG_INFO_UE(
        LOG_MME_APP, ue_context_p->emm_context._imsi64,
        " Sending nw_initiated_deactv_bearer_rsp to SGW_S8 with %d bearers for "
        "ue "
        "id " MME_UE_S1AP_ID_FMT "\n",
        num_bearer_context, ue_context_p->mme_ue_s1ap_id);
    send_msg_to_task(&mme_app_task_zmq_ctx, TASK_SGW_S8, message_p);
  } else {
    OAILOG_INFO_UE(
        LOG_MME_APP, ue_context_p->emm_context._imsi64,
        " Sending nw_initiated_deactv_bearer_rsp to SPGW with %d bearers for "
        "ue "
        "id " MME_UE_S1AP_ID_FMT "\n",
        num_bearer_context, ue_context_p->mme_ue_s1ap_id);
    send_msg_to_task(&mme_app_task_zmq_ctx, TASK_SPGW, message_p);
  }
  OAILOG_FUNC_OUT(LOG_MME_APP);
}

/**
 * This Function handles NW-initiated
 * dedicated bearer deactivation request message from SGW
 */
void mme_app_handle_nw_init_bearer_deactv_req(
    mme_app_desc_t* mme_app_desc_p,
    itti_s11_nw_init_deactv_bearer_request_t* const
        nw_init_bearer_deactv_req_p) {
  ue_mm_context_t* ue_context_p = NULL;
  uint32_t i = 0;
  OAILOG_FUNC_IN(LOG_MME_APP);
  ebi_t ebi[BEARERS_PER_UE];
  uint32_t num_bearers_deleted = 0;
  emm_cn_deactivate_dedicated_bearer_req_t deactivate_ded_bearer_req = {0};

  /*Print bearer ids received in the message*/
  print_bearer_ids_helper(nw_init_bearer_deactv_req_p->ebi,
                          nw_init_bearer_deactv_req_p->no_of_bearers);

  ue_context_p =
      mme_ue_context_exists_s11_teid(&mme_app_desc_p->mme_ue_contexts,
                                     nw_init_bearer_deactv_req_p->s11_mme_teid);
  if (ue_context_p == NULL) {
    OAILOG_ERROR(LOG_MME_APP,
                 "Failed to find UE context for S11 Teid" TEID_FMT "\n",
                 nw_init_bearer_deactv_req_p->s11_mme_teid);
    OAILOG_FUNC_OUT(LOG_MME_APP);
  }

  OAILOG_INFO(
      LOG_MME_APP,
      "Received nw_initiated_deactv_bearer_req from SGW for S11 teid" TEID_FMT
      "," MME_UE_S1AP_ID_FMT "\n",
      nw_init_bearer_deactv_req_p->s11_mme_teid, ue_context_p->mme_ue_s1ap_id);

  // Fetch PDN context
  pdn_cid_t cid =
      ue_context_p
          ->bearer_contexts[EBI_TO_INDEX(nw_init_bearer_deactv_req_p->ebi[0])]
          ->pdn_cx_id;
  pdn_context_t* pdn_context = ue_context_p->pdn_contexts[cid];

  /* If MME has triggered local bearer deactivation then invoke
   * mme_app_handle_mme_init_local_deactivation to release
   * the bearer context/s
   */
  if (ue_context_p->mme_initiated_ded_bearer_deactivation) {
    mme_app_handle_mme_init_local_deactivation(mme_app_desc_p,
                                               nw_init_bearer_deactv_req_p);
    OAILOG_FUNC_OUT(LOG_MME_APP);
  }
  /* If delete_default_bearer is set and this is the only active PDN,
   *  Send Detach Request to UE
   */
  if ((nw_init_bearer_deactv_req_p->delete_default_bearer) &&
      (ue_context_p->nb_active_pdn_contexts == 1)) {
    OAILOG_INFO_UE(
        LOG_MME_APP, ue_context_p->emm_context._imsi64,
        "Send MME initiated Detach Req to NAS module for EBI %u"
        " as delete_default_bearer is true for ue id " MME_UE_S1AP_ID_FMT "\n",
        nw_init_bearer_deactv_req_p->ebi[0], ue_context_p->mme_ue_s1ap_id);
    // Inform MME initiated Deatch Request to NAS module
    if (ue_context_p->ecm_state == ECM_CONNECTED) {
      mme_app_handle_nw_initiated_detach_request(ue_context_p->mme_ue_s1ap_id,
                                                 MME_INITIATED_EPS_DETACH);
    } else {
      // If UE is in IDLE state send Paging Req
      mme_app_paging_request_helper(ue_context_p, true, false /* s-tmsi */,
                                    CN_DOMAIN_PS);
      // Set the flag and send detach to UE after receiving service req
      ue_context_p->emm_context.nw_init_bearer_deactv = true;
    }
  } else {
    /* If UE is in connected state, MME shall send Deactivate Bearer Req
     * in S1ap ERAB Rel Cmd
     */
    if (ue_context_p->ecm_state == ECM_CONNECTED) {
      deactivate_ded_bearer_req.ue_id = ue_context_p->mme_ue_s1ap_id;
      deactivate_ded_bearer_req.no_of_bearers =
          nw_init_bearer_deactv_req_p->no_of_bearers;
      memcpy(deactivate_ded_bearer_req.ebi, nw_init_bearer_deactv_req_p->ebi,
             ((sizeof(ebi_t)) * deactivate_ded_bearer_req.no_of_bearers));
      if ((nas_proc_delete_dedicated_bearer(&deactivate_ded_bearer_req)) !=
          RETURNok) {
        OAILOG_ERROR_UE(
            LOG_MME_APP, ue_context_p->emm_context._imsi64,
            "Failed to handle bearer deactivation at NAS module for "
            "ue_id " MME_UE_S1AP_ID_FMT "\n",
            ue_context_p->mme_ue_s1ap_id);
      }
    } else {
      /* If UE is in IDLE state remove bearer context
       * send delete dedicated bearer rsp to SPGW
       */
      for (i = 0; i < nw_init_bearer_deactv_req_p->no_of_bearers; i++) {
        /*Fetch bearer context*/
        bearer_context_t* bearer_context = mme_app_get_bearer_context(
            ue_context_p, nw_init_bearer_deactv_req_p->ebi[i]);
        if (bearer_context) {
          mme_app_free_bearer_context(&bearer_context);
          num_bearers_deleted++;
          ebi[i] = nw_init_bearer_deactv_req_p->ebi[i];
        } else {
          OAILOG_ERROR_UE(LOG_MME_APP, ue_context_p->emm_context._imsi64,
                          "Bearer context does not exist for ebi %d\n",
                          nw_init_bearer_deactv_req_p->ebi[i]);
        }
      }
      // Send delete_dedicated_bearer_rsp to SPGW
      send_delete_dedicated_bearer_rsp(
          ue_context_p, nw_init_bearer_deactv_req_p->delete_default_bearer, ebi,
          num_bearers_deleted, pdn_context->s_gw_teid_s11_s4, REQUEST_ACCEPTED,
          pdn_context->route_s11_messages_to_s8_task, false);
    }
  }
  OAILOG_FUNC_OUT(LOG_MME_APP);
}

void mme_app_handle_handover_required(
    itti_s1ap_handover_required_t* const handover_required_p) {
  OAILOG_FUNC_IN(LOG_MME_APP);

  struct ue_mm_context_s* ue_context_p = NULL;
  MessageDef* message_p = NULL;
  itti_mme_app_handover_request_t* ho_request_p = NULL;

  OAILOG_INFO(LOG_MME_APP,
              "Received HANDOVER_REQUIRED from S1AP for "
              "ue-id " MME_UE_S1AP_ID_FMT "\n",
              handover_required_p->mme_ue_s1ap_id);

  ue_context_p =
      mme_ue_context_exists_mme_ue_s1ap_id(handover_required_p->mme_ue_s1ap_id);

  if (!ue_context_p) {
    OAILOG_ERROR(LOG_MME_APP,
                 "UE context doesn't exist for UE " MME_UE_S1AP_ID_FMT "\n",
                 handover_required_p->mme_ue_s1ap_id);
  }

  message_p = DEPRECATEDitti_alloc_new_message_fatal(TASK_MME_APP,
                                                     MME_APP_HANDOVER_REQUEST);
  ho_request_p = &message_p->ittiMsg.mme_app_handover_request;

  // get the ue security capabilities
  ho_request_p->encryption_algorithm_capabilities =
      ((uint16_t)ue_context_p->emm_context._ue_network_capability.eea &
       ~(1 << 7))
      << 1;
  ho_request_p->integrity_algorithm_capabilities =
      ((uint16_t)ue_context_p->emm_context._ue_network_capability.eia &
       ~(1 << 7))
      << 1;

  // copy information from the handover required message
  ho_request_p->mme_ue_s1ap_id = handover_required_p->mme_ue_s1ap_id;
  ho_request_p->target_sctp_assoc_id = handover_required_p->sctp_assoc_id;
  ho_request_p->target_enb_id = handover_required_p->enb_id;
  ho_request_p->cause = handover_required_p->cause;
  ho_request_p->handover_type = handover_required_p->handover_type;
  ho_request_p->src_tgt_container = bstrcpy(
      handover_required_p->src_tgt_container);  // ownership passed to receiver

  // get the ambr
  ho_request_p->ue_ambr = ue_context_p->subscribed_ue_ambr;

  // get the e_rab to be setup list
  int j = 0;
  for (int i = 0; i < BEARERS_PER_UE; i++) {
    bearer_context_t* bc = ue_context_p->bearer_contexts[i];
    if (bc) {
      e_rab_to_be_setup_item_ho_req_t item = {0};
      item.e_rab_id = bc->ebi;
      item.transport_layer_address =
          fteid_ip_address_to_bstring(&bc->s_gw_fteid_s1u);
      item.gtp_teid = bc->s_gw_fteid_s1u.teid;
      item.e_rab_level_qos_parameters.qci = bc->qci;
      item.e_rab_level_qos_parameters.allocation_and_retention_priority
          .priority_level = bc->priority_level;
      item.e_rab_level_qos_parameters.allocation_and_retention_priority
          .pre_emption_capability = bc->preemption_capability;
      item.e_rab_level_qos_parameters.allocation_and_retention_priority
          .pre_emption_vulnerability = bc->preemption_vulnerability;
      ho_request_p->e_rab_list.item[i] = item;
      j = j + 1;
    }
  }
  ho_request_p->e_rab_list.no_of_items = j;

  /* Generate NH key parameter */
  if (ue_context_p->emm_context._security.vector_index != 0) {
    OAILOG_DEBUG_UE(LOG_MME_APP, ue_context_p->emm_context._imsi64,
                    "Invalid Vector index %d for ue_id %d \n",
                    ue_context_p->emm_context._security.vector_index,
                    ue_context_p->mme_ue_s1ap_id);
  }

  derive_NH(ue_context_p->emm_context
                ._vector[ue_context_p->emm_context._security.vector_index]
                .kasme,
            ue_context_p->emm_context._security.next_hop,
            ue_context_p->emm_context._security.next_hop,
            &ue_context_p->emm_context._security.next_hop_chaining_count);

  memcpy(ho_request_p->nh, ue_context_p->emm_context._security.next_hop,
         AUTH_NEXT_HOP_SIZE);
  ho_request_p->ncc =
      ue_context_p->emm_context._security.next_hop_chaining_count;

  OAILOG_INFO(LOG_MME_APP,
              "Finished HANDOVER_REQUIRED from S1AP for "
              "ue-id " MME_UE_S1AP_ID_FMT ": eea: %u, eia: %u\n",
              handover_required_p->mme_ue_s1ap_id,
              ho_request_p->encryption_algorithm_capabilities,
              ho_request_p->integrity_algorithm_capabilities);

  // send msg to s1ap task to build s1ap message
  OAILOG_INFO_UE(
      LOG_MME_APP, ue_context_p->emm_context._imsi64,
      "MME_APP send HANDOVER_REQUEST to S1AP for ue_id " MME_UE_S1AP_ID_FMT
      " \n",
      ue_context_p->mme_ue_s1ap_id);

  message_p->ittiMsgHeader.imsi = ue_context_p->emm_context._imsi64;
  send_msg_to_task(&mme_app_task_zmq_ctx, TASK_S1AP, message_p);

  OAILOG_FUNC_OUT(LOG_MME_APP);
}

void mme_app_handle_handover_request_ack(
    itti_s1ap_handover_request_ack_t* const handover_request_ack_p) {
  OAILOG_FUNC_IN(LOG_MME_APP);

  struct ue_mm_context_s* ue_context_p = NULL;
  MessageDef* message_p = NULL;
  itti_mme_app_handover_command_t* ho_command_p = NULL;

  OAILOG_INFO(
      LOG_MME_APP,
      "Received handover request ack from S1AP for ue-id " MME_UE_S1AP_ID_FMT
      "\n",
      handover_request_ack_p->mme_ue_s1ap_id);

  ue_context_p = mme_ue_context_exists_mme_ue_s1ap_id(
      handover_request_ack_p->mme_ue_s1ap_id);

  if (!ue_context_p) {
    OAILOG_ERROR(LOG_MME_APP,
                 "UE context doesn't exist for UE " MME_UE_S1AP_ID_FMT
                 ", failing\n",
                 handover_request_ack_p->mme_ue_s1ap_id);
    OAILOG_FUNC_OUT(LOG_MME_APP);
  }

  message_p = itti_alloc_new_message(TASK_MME_APP, MME_APP_HANDOVER_COMMAND);

  if (!message_p) {
    OAILOG_ERROR(LOG_MME_APP, "Unable to allocate new ITTI message, failing\n");

    OAILOG_FUNC_OUT(LOG_MME_APP);
  }

  ho_command_p = &message_p->ittiMsg.mme_app_handover_command;

  ho_command_p->source_assoc_id = handover_request_ack_p->source_assoc_id;
  ho_command_p->mme_ue_s1ap_id = handover_request_ack_p->mme_ue_s1ap_id;
  ho_command_p->src_enb_ue_s1ap_id = handover_request_ack_p->src_enb_ue_s1ap_id;
  ho_command_p->tgt_enb_ue_s1ap_id = handover_request_ack_p->tgt_enb_ue_s1ap_id;
  ho_command_p->source_enb_id = handover_request_ack_p->source_enb_id;
  ho_command_p->target_enb_id = handover_request_ack_p->target_enb_id;
  ho_command_p->handover_type = handover_request_ack_p->handover_type;
  ho_command_p->tgt_src_container =
      bstrcpy(handover_request_ack_p
                  ->tgt_src_container);  // ownership passed to receiver

  OAILOG_INFO_UE(
      LOG_MME_APP, ue_context_p->emm_context._imsi64,
      "MME_APP send HANDOVER_COMMAND to S1AP for ue_id " MME_UE_S1AP_ID_FMT
      " \n",
      ho_command_p->mme_ue_s1ap_id);

  message_p->ittiMsgHeader.imsi = ue_context_p->emm_context._imsi64;
  send_msg_to_task(&mme_app_task_zmq_ctx, TASK_S1AP, message_p);

  OAILOG_FUNC_OUT(LOG_MME_APP);
}

void mme_app_handle_handover_notify(
    mme_app_desc_t* mme_app_desc_p,
    itti_s1ap_handover_notify_t* const handover_notify_p) {
  struct ue_mm_context_s* ue_context_p = NULL;
  MessageDef* message_p = NULL;
  enb_s1ap_id_key_t enb_s1ap_id_key = INVALID_ENB_UE_S1AP_ID_KEY;
  ebi_t bearer_id = 0;
  pdn_cid_t cid = 0;
  pdn_context_t* pdn_context = NULL;
  bearer_context_t* current_bearer_p = NULL;
  e_rab_admitted_list_t e_rab_admitted_list = {0};
  OAILOG_FUNC_IN(LOG_MME_APP);

  ue_context_p =
      mme_ue_context_exists_mme_ue_s1ap_id(handover_notify_p->mme_ue_s1ap_id);
  if (!ue_context_p) {
    OAILOG_ERROR(LOG_MME_APP,
                 "HANDOVER NOTIFY received, failed to find UE context for "
                 "mme_ue_s1ap_id " MME_UE_S1AP_ID_FMT " \n",
                 handover_notify_p->mme_ue_s1ap_id);
    OAILOG_FUNC_OUT(LOG_MME_APP);
  }

  // update UE context
  if (ue_context_p->enb_s1ap_id_key != INVALID_ENB_UE_S1AP_ID_KEY) {
    // Remove existing enb_s1ap_id_key which is mapped with source eNB
    hashtable_uint64_ts_remove(
        mme_app_desc_p->mme_ue_contexts.enb_ue_s1ap_id_ue_context_htbl,
        (const hash_key_t)ue_context_p->enb_s1ap_id_key);
    ue_context_p->enb_s1ap_id_key = INVALID_ENB_UE_S1AP_ID_KEY;
  }
  ue_context_p->enb_ue_s1ap_id = handover_notify_p->target_enb_ue_s1ap_id;
  // regenerate the enb_s1ap_id_key as enb_ue_s1ap_id is changed.
  MME_APP_ENB_S1AP_ID_KEY(enb_s1ap_id_key, handover_notify_p->target_enb_id,
                          handover_notify_p->target_enb_ue_s1ap_id);
  // Update enb_s1ap_id_key in hashtable
  if (!IS_EMM_CTXT_PRESENT_GUTI(&(ue_context_p->emm_context))) {
    mme_ue_context_update_coll_keys(
        &mme_app_desc_p->mme_ue_contexts, ue_context_p, enb_s1ap_id_key,
        ue_context_p->mme_ue_s1ap_id, ue_context_p->emm_context._imsi64,
        ue_context_p->mme_teid_s11, &ue_context_p->emm_context._guti);
  }

  // Update sctp assoc id and ecgi
  ue_context_p->sctp_assoc_id_key = handover_notify_p->target_sctp_assoc_id;
  ue_context_p->e_utran_cgi = handover_notify_p->ecgi;

  // generate the Modify Bearer Request
  message_p = itti_alloc_new_message(TASK_MME_APP, S11_MODIFY_BEARER_REQUEST);
  if (message_p == NULL) {
    OAILOG_ERROR_UE(
        LOG_MME_APP, ue_context_p->emm_context._imsi64,
        "Failed to allocate new ITTI message for S11 Modify Bearer Request "
        "for MME UE S1AP Id: " MME_UE_S1AP_ID_FMT "\n",
        handover_notify_p->mme_ue_s1ap_id);
    OAILOG_FUNC_OUT(LOG_MME_APP);
  }
  itti_s11_modify_bearer_request_t* s11_modify_bearer_request =
      &message_p->ittiMsg.s11_modify_bearer_request;
  s11_modify_bearer_request->local_teid = ue_context_p->mme_teid_s11;

  e_rab_admitted_list = handover_notify_p->e_rab_admitted_list;
  for (int i = 0; i < e_rab_admitted_list.no_of_items; i++) {
    bearer_id = e_rab_admitted_list.item[i].e_rab_id;
    if ((current_bearer_p =
             mme_app_get_bearer_context(ue_context_p, bearer_id)) == NULL) {
      OAILOG_ERROR_UE(
          LOG_MME_APP, ue_context_p->emm_context._imsi64,
          "Bearer Context for bearer_id %d does not exist for ue_id %d\n",
          bearer_id, ue_context_p->mme_ue_s1ap_id);
    } else {
      s11_modify_bearer_request->bearer_contexts_to_be_modified
          .bearer_contexts[i]
          .eps_bearer_id = e_rab_admitted_list.item[i].e_rab_id;
      s11_modify_bearer_request->bearer_contexts_to_be_modified
          .bearer_contexts[i]
          .s1_eNB_fteid.teid = e_rab_admitted_list.item[i].gtp_teid;
      s11_modify_bearer_request->bearer_contexts_to_be_modified
          .bearer_contexts[i]
          .s1_eNB_fteid.interface_type = S1_U_ENODEB_GTP_U;
      if (4 == blength(e_rab_admitted_list.item[i].transport_layer_address)) {
        s11_modify_bearer_request->bearer_contexts_to_be_modified
            .bearer_contexts[i]
            .s1_eNB_fteid.ipv4 = 1;
        memcpy(&s11_modify_bearer_request->bearer_contexts_to_be_modified
                    .bearer_contexts[i]
                    .s1_eNB_fteid.ipv4_address,
               e_rab_admitted_list.item[i].transport_layer_address->data,
               blength(e_rab_admitted_list.item[i].transport_layer_address));
      } else if (16 ==
                 blength(e_rab_admitted_list.item[i].transport_layer_address)) {
        s11_modify_bearer_request->bearer_contexts_to_be_modified
            .bearer_contexts[i]
            .s1_eNB_fteid.ipv6 = 1;
        memcpy(&s11_modify_bearer_request->bearer_contexts_to_be_modified
                    .bearer_contexts[i]
                    .s1_eNB_fteid.ipv6_address,
               e_rab_admitted_list.item[i].transport_layer_address->data,
               blength(e_rab_admitted_list.item[i].transport_layer_address));
      } else {
        OAILOG_ERROR_UE(
            LOG_MME_APP, ue_context_p->emm_context._imsi64,
            "Invalid IP address of %d bytes found for MME UE S1AP "
            "Id: " MME_UE_S1AP_ID_FMT " (4 or 16 bytes was expected)\n",
            blength(e_rab_admitted_list.item[i].transport_layer_address),
            handover_notify_p->mme_ue_s1ap_id);
        bdestroy_wrapper(&e_rab_admitted_list.item[i].transport_layer_address);
        OAILOG_FUNC_OUT(LOG_MME_APP);
      }
      bdestroy_wrapper(&e_rab_admitted_list.item[i].transport_layer_address);
      s11_modify_bearer_request->bearer_contexts_to_be_modified
          .num_bearer_context++;

      OAILOG_DEBUG_UE(
          LOG_MME_APP, ue_context_p->emm_context._imsi64,
          "Build MBR for ue_id %d\t bearer_id %d\t enb_teid %u\t sgw_teid %u\n",
          ue_context_p->mme_ue_s1ap_id, bearer_id,
          s11_modify_bearer_request->bearer_contexts_to_be_modified
              .bearer_contexts[i]
              .s1_eNB_fteid.teid,
          current_bearer_p->s_gw_fteid_s1u.teid);
    }

    if (i == 0) {
      cid = ue_context_p->bearer_contexts[EBI_TO_INDEX(bearer_id)]->pdn_cx_id;
      pdn_context = ue_context_p->pdn_contexts[cid];
      s11_modify_bearer_request->edns_peer_ip.addr_v4.sin_addr =
          pdn_context->s_gw_address_s11_s4.address.ipv4_address;
      s11_modify_bearer_request->teid = pdn_context->s_gw_teid_s11_s4;
    }
  }  // end for loop for e_rab_admitted_list.no_of_items

  // we don't remove contexts during HANDOVER NOTIFY
  s11_modify_bearer_request->bearer_contexts_to_be_removed.num_bearer_context =
      0;

  // S11 stack specific parameter. Not used in standalone epc mode
  s11_modify_bearer_request->trxn = NULL;

  message_p->ittiMsgHeader.imsi = ue_context_p->emm_context._imsi64;

  if (pdn_context) {
    send_s11_modify_bearer_request(ue_context_p, pdn_context, message_p);
  }

  OAILOG_FUNC_OUT(LOG_MME_APP);
}

void mme_app_handle_path_switch_request(
    mme_app_desc_t* mme_app_desc_p,
    itti_s1ap_path_switch_request_t* const path_switch_req_p) {
  OAILOG_FUNC_IN(LOG_MME_APP);
  struct ue_mm_context_s* ue_context_p = NULL;
  ue_network_capability_t ue_network_capability;
  enb_s1ap_id_key_t enb_s1ap_id_key = INVALID_ENB_UE_S1AP_ID_KEY;
  e_rab_to_be_switched_in_downlink_list_t e_rab_to_be_switched_dl_list =
      path_switch_req_p->e_rab_to_be_switched_dl_list;
  bearer_context_t* current_bearer_p = NULL;
  ebi_t bearer_id = 0;
  pdn_cid_t cid = 0;
  int idx = 0;
  pdn_context_t* pdn_context = NULL;
  MessageDef* message_p = NULL;

  OAILOG_DEBUG(LOG_MME_APP, "Received PATH_SWITCH_REQUEST from S1AP\n");

  ue_context_p =
      mme_ue_context_exists_mme_ue_s1ap_id(path_switch_req_p->mme_ue_s1ap_id);
  if (!ue_context_p) {
    OAILOG_ERROR(LOG_MME_APP,
                 "PATH_SWITCH_REQUEST RECEIVED, Failed to find UE context for "
                 "mme_ue_s1ap_id " MME_UE_S1AP_ID_FMT " \n",
                 path_switch_req_p->mme_ue_s1ap_id);
    OAILOG_FUNC_OUT(LOG_MME_APP);
  }
  if (ue_context_p->enb_s1ap_id_key != INVALID_ENB_UE_S1AP_ID_KEY) {
    // Remove existing enb_s1ap_id_key which is mapped with suorce eNB
    hashtable_uint64_ts_remove(
        mme_app_desc_p->mme_ue_contexts.enb_ue_s1ap_id_ue_context_htbl,
        (const hash_key_t)ue_context_p->enb_s1ap_id_key);
    ue_context_p->enb_s1ap_id_key = INVALID_ENB_UE_S1AP_ID_KEY;
  }
  // Update MME UE context with new enb_ue_s1ap_id
  ue_context_p->enb_ue_s1ap_id = path_switch_req_p->enb_ue_s1ap_id;
  // regenerate the enb_s1ap_id_key as enb_ue_s1ap_id is changed.
  MME_APP_ENB_S1AP_ID_KEY(enb_s1ap_id_key, path_switch_req_p->enb_id,
                          path_switch_req_p->enb_ue_s1ap_id);
  // Update enb_s1ap_id_key in hashtable
  if (!IS_EMM_CTXT_PRESENT_GUTI(&(ue_context_p->emm_context))) {
    mme_ue_context_update_coll_keys(
        &mme_app_desc_p->mme_ue_contexts, ue_context_p, enb_s1ap_id_key,
        ue_context_p->mme_ue_s1ap_id, ue_context_p->emm_context._imsi64,
        ue_context_p->mme_teid_s11, &ue_context_p->emm_context._guti);
  }
  ue_context_p->sctp_assoc_id_key = path_switch_req_p->sctp_assoc_id;
  ue_context_p->e_utran_cgi = path_switch_req_p->ecgi;

  /* Security capabilities IE within s1ap message, Path Switch Request is of
   * 16 bit info, encryption algorithms starts with 128-EEA1
   * second bit set to 128-EEA2,
   * third bit set to 128-EEA3, other bits are reserved.
   * Where as, eea within emm context is of 8 bit info and starts from EEA0
   * So compare only the remaining security capabilities.
   * The same concept is applicable for integration algorithms
   */
  ue_network_capability.eea =
      ((path_switch_req_p->encryption_algorithm_capabilities >> 9) |
       ((0x80 & ue_context_p->emm_context._ue_network_capability.eea)));
  ue_network_capability.eia =
      ((path_switch_req_p->integrity_algorithm_capabilities >> 9) |
       ((0x80 & ue_context_p->emm_context._ue_network_capability.eia)));

  if ((ue_network_capability.eea !=
       ue_context_p->emm_context._ue_network_capability.eea) ||
      (ue_network_capability.eia !=
       ue_context_p->emm_context._ue_network_capability.eia)) {
    /* clear ue security capabilities and store security capabilities
     * recieved in PATH_SWITCH REQUEST */
    emm_ctx_clear_ue_nw_cap(&ue_context_p->emm_context);
    emm_ctx_set_valid_ue_nw_cap(&ue_context_p->emm_context,
                                &ue_network_capability);
  }
  // Build and send Modify Bearer Request
  message_p = itti_alloc_new_message(TASK_MME_APP, S11_MODIFY_BEARER_REQUEST);
  if (message_p == NULL) {
    OAILOG_ERROR_UE(
        LOG_MME_APP, ue_context_p->emm_context._imsi64,
        "Failed to allocate new ITTI message for S11 Modify Bearer Request "
        "for MME UE S1AP Id: " MME_UE_S1AP_ID_FMT "\n",
        path_switch_req_p->mme_ue_s1ap_id);
    OAILOG_FUNC_OUT(LOG_MME_APP);
  }
  itti_s11_modify_bearer_request_t* s11_modify_bearer_request =
      &message_p->ittiMsg.s11_modify_bearer_request;
  s11_modify_bearer_request->local_teid = ue_context_p->mme_teid_s11;

  for (idx = 0; idx < e_rab_to_be_switched_dl_list.no_of_items; idx++) {
    bearer_id = e_rab_to_be_switched_dl_list.item[idx].e_rab_id;
    if ((current_bearer_p =
             mme_app_get_bearer_context(ue_context_p, bearer_id)) == NULL) {
      OAILOG_ERROR_UE(
          LOG_MME_APP, ue_context_p->emm_context._imsi64,
          "Bearer Context for bearer_id %d does not exist for ue_id %d\n",
          bearer_id, ue_context_p->mme_ue_s1ap_id);
    } else {
      s11_modify_bearer_request->bearer_contexts_to_be_modified
          .bearer_contexts[idx]
          .eps_bearer_id = e_rab_to_be_switched_dl_list.item[idx].e_rab_id;
      s11_modify_bearer_request->bearer_contexts_to_be_modified
          .bearer_contexts[idx]
          .s1_eNB_fteid.teid = e_rab_to_be_switched_dl_list.item[idx].gtp_teid;
      s11_modify_bearer_request->bearer_contexts_to_be_modified
          .bearer_contexts[idx]
          .s1_eNB_fteid.interface_type = S1_U_ENODEB_GTP_U;
      if (4 ==
          blength(
              e_rab_to_be_switched_dl_list.item[idx].transport_layer_address)) {
        s11_modify_bearer_request->bearer_contexts_to_be_modified
            .bearer_contexts[idx]
            .s1_eNB_fteid.ipv4 = 1;
        memcpy(&s11_modify_bearer_request->bearer_contexts_to_be_modified
                    .bearer_contexts[idx]
                    .s1_eNB_fteid.ipv4_address,
               e_rab_to_be_switched_dl_list.item[idx]
                   .transport_layer_address->data,
               blength(e_rab_to_be_switched_dl_list.item[idx]
                           .transport_layer_address));
      } else if (16 == blength(e_rab_to_be_switched_dl_list.item[idx]
                                   .transport_layer_address)) {
        s11_modify_bearer_request->bearer_contexts_to_be_modified
            .bearer_contexts[idx]
            .s1_eNB_fteid.ipv6 = 1;
        memcpy(&s11_modify_bearer_request->bearer_contexts_to_be_modified
                    .bearer_contexts[idx]
                    .s1_eNB_fteid.ipv6_address,
               e_rab_to_be_switched_dl_list.item[idx]
                   .transport_layer_address->data,
               blength(e_rab_to_be_switched_dl_list.item[idx]
                           .transport_layer_address));
      } else {
        OAILOG_ERROR_UE(
            LOG_MME_APP, ue_context_p->emm_context._imsi64,
            "Invalid IP address of %d bytes found for MME UE S1AP "
            "Id: " MME_UE_S1AP_ID_FMT " (4 or 16 bytes was expected)\n",
            blength(
                e_rab_to_be_switched_dl_list.item[idx].transport_layer_address),
            path_switch_req_p->mme_ue_s1ap_id);
        OAILOG_FUNC_OUT(LOG_MME_APP);
      }
      s11_modify_bearer_request->bearer_contexts_to_be_modified
          .num_bearer_context++;

      OAILOG_DEBUG_UE(
          LOG_MME_APP, ue_context_p->emm_context._imsi64,
          "Build MBR for ue_id %d\t bearer_id %d\t enb_teid %u\t sgw_teid %u\n",
          ue_context_p->mme_ue_s1ap_id, bearer_id,
          s11_modify_bearer_request->bearer_contexts_to_be_modified
              .bearer_contexts[idx]
              .s1_eNB_fteid.teid,
          current_bearer_p->s_gw_fteid_s1u.teid);
    }

    if (!idx) {
      cid = ue_context_p->bearer_contexts[EBI_TO_INDEX(bearer_id)]->pdn_cx_id;
      pdn_context = ue_context_p->pdn_contexts[cid];
      s11_modify_bearer_request->edns_peer_ip.addr_v4.sin_addr =
          pdn_context->s_gw_address_s11_s4.address.ipv4_address;
      s11_modify_bearer_request->teid = pdn_context->s_gw_teid_s11_s4;
    }
  }
  if (pdn_context->esm_data.n_bearers ==
      e_rab_to_be_switched_dl_list.no_of_items) {
    s11_modify_bearer_request->bearer_contexts_to_be_removed
        .num_bearer_context = 0;
  } else {
    /* find the bearer which are present in current UE context and not present
     * in Path Switch Request, add them to bearer_contexts_to_be_removed list
     * */
    for (idx = 0; idx < pdn_context->esm_data.n_bearers; idx++) {
      bearer_id = ue_context_p->bearer_contexts[idx]->ebi;
      if (is_e_rab_id_present(e_rab_to_be_switched_dl_list, bearer_id) ==
          true) {
        continue;
      } else {
        s11_modify_bearer_request->bearer_contexts_to_be_removed
            .bearer_contexts[idx]
            .eps_bearer_id = bearer_id;
        s11_modify_bearer_request->bearer_contexts_to_be_removed
            .bearer_contexts[idx]
            .s4u_sgsn_fteid.teid =
            ue_context_p->bearer_contexts[idx]->enb_fteid_s1u.teid;
        s11_modify_bearer_request->bearer_contexts_to_be_removed
            .bearer_contexts[idx]
            .s4u_sgsn_fteid.interface_type =
            ue_context_p->bearer_contexts[idx]->enb_fteid_s1u.interface_type;
        if (ue_context_p->bearer_contexts[idx]->enb_fteid_s1u.ipv4) {
          s11_modify_bearer_request->bearer_contexts_to_be_removed
              .bearer_contexts[idx]
              .s4u_sgsn_fteid.ipv4 = 1;
          s11_modify_bearer_request->bearer_contexts_to_be_removed
              .bearer_contexts[idx]
              .s4u_sgsn_fteid.ipv4_address =
              ue_context_p->bearer_contexts[idx]->enb_fteid_s1u.ipv4_address;
        } else if (ue_context_p->bearer_contexts[idx]->enb_fteid_s1u.ipv6) {
          s11_modify_bearer_request->bearer_contexts_to_be_removed
              .bearer_contexts[idx]
              .s4u_sgsn_fteid.ipv6 = 1;
          s11_modify_bearer_request->bearer_contexts_to_be_removed
              .bearer_contexts[idx]
              .s4u_sgsn_fteid.ipv6_address =
              ue_context_p->bearer_contexts[idx]->enb_fteid_s1u.ipv6_address;
        }
        s11_modify_bearer_request->bearer_contexts_to_be_removed
            .num_bearer_context++;
      }
    }
  }
  // S11 stack specific parameter. Not used in standalone epc mode
  s11_modify_bearer_request->trxn = NULL;

  message_p->ittiMsgHeader.imsi = ue_context_p->emm_context._imsi64;

  if (pdn_context) {
    send_s11_modify_bearer_request(ue_context_p, pdn_context, message_p);
  }
  ue_context_p->path_switch_req = true;

  OAILOG_FUNC_OUT(LOG_MME_APP);
}

//------------------------------------------------------------------------------
void mme_app_handle_erab_rel_cmd(const mme_ue_s1ap_id_t ue_id, const ebi_t ebi,
                                 bstring nas_msg) {
  OAILOG_FUNC_IN(LOG_MME_APP);
  MessageDef* message_p = NULL;
  struct ue_mm_context_s* ue_context_p = NULL;

  ue_context_p = mme_ue_context_exists_mme_ue_s1ap_id(ue_id);

  if (!ue_context_p) {
    OAILOG_ERROR(LOG_MME_APP,
                 "UE context doesn't exist for ue_id " MME_UE_S1AP_ID_FMT "\n",
                 ue_id);
    bdestroy_wrapper(&nas_msg);
    OAILOG_FUNC_OUT(LOG_MME_APP);
  }

  bearer_context_t* bearer_context =
      mme_app_get_bearer_context(ue_context_p, ebi);
  if (!bearer_context) {
    OAILOG_ERROR_UE(LOG_MME_APP, ue_context_p->emm_context._imsi64,
                    "No bearer context found ue_id " MME_UE_S1AP_ID_FMT
                    " ebi %u\n",
                    ue_id, ebi);
    bdestroy_wrapper(&nas_msg);
    OAILOG_FUNC_OUT(LOG_MME_APP);
  }

  message_p = itti_alloc_new_message(TASK_MME_APP, S1AP_E_RAB_REL_CMD);
  if (message_p == NULL) {
    OAILOG_ERROR(LOG_MME_APP, "Cannot allocte memory to S1AP_E_RAB_REL_CMD \n");
    bdestroy_wrapper(&nas_msg);
    OAILOG_FUNC_OUT(LOG_MME_APP);
  }
  itti_s1ap_e_rab_rel_cmd_t* s1ap_e_rab_rel_cmd =
      &message_p->ittiMsg.s1ap_e_rab_rel_cmd;

  s1ap_e_rab_rel_cmd->mme_ue_s1ap_id = ue_context_p->mme_ue_s1ap_id;
  s1ap_e_rab_rel_cmd->enb_ue_s1ap_id = ue_context_p->enb_ue_s1ap_id;

  if (ue_context_p->emm_context.esm_ctx.is_pdn_disconnect) {
    pdn_cid_t cid = ue_context_p->bearer_contexts[EBI_TO_INDEX(ebi)]->pdn_cx_id;
    pdn_context_t* pdn_context_p = ue_context_p->pdn_contexts[cid];

    // Fill bearers_to_be_rel to be sent in ERAB_REL_CMD
    s1ap_e_rab_rel_cmd->e_rab_to_be_rel_list.no_of_items =
        pdn_context_p->esm_data.n_bearers;
    uint8_t rel_index = 0;
    for (uint8_t idx = 0; ((idx < BEARERS_PER_UE) &&
                           (rel_index < pdn_context_p->esm_data.n_bearers));
         idx++) {
      int8_t bearer_index = pdn_context_p->bearer_contexts[idx];
      if ((bearer_index != INVALID_BEARER_INDEX) &&
          (ue_context_p->bearer_contexts[bearer_index])) {
        s1ap_e_rab_rel_cmd->e_rab_to_be_rel_list.item[rel_index].e_rab_id =
            ue_context_p->bearer_contexts[bearer_index]->ebi;
        rel_index++;
      }
    }
  } else {
    s1ap_e_rab_rel_cmd->e_rab_to_be_rel_list.no_of_items = 1;
    s1ap_e_rab_rel_cmd->e_rab_to_be_rel_list.item[0].e_rab_id =
        bearer_context->ebi;
  }
  /* TODO Fill cause for all bearers that are to be released
   * s1ap_e_rab_rel_cmd->e_rab_to_be_rel_list.item[0].cause = 0;
   */
  s1ap_e_rab_rel_cmd->nas_pdu = nas_msg;

  OAILOG_INFO_UE(LOG_MME_APP, ue_context_p->emm_context._imsi64,
                 "Sending ERAB REL CMD to S1AP with ue_id: " MME_UE_S1AP_ID_FMT
                 "and EBI %u \n",
                 ue_id, ebi);

  message_p->ittiMsgHeader.imsi = ue_context_p->emm_context._imsi64;
  send_msg_to_task(&mme_app_task_zmq_ctx, TASK_S1AP, message_p);

  OAILOG_FUNC_OUT(LOG_MME_APP);
}

//------------------------------------------------------------------------------
void mme_app_handle_e_rab_rel_rsp(
    itti_s1ap_e_rab_rel_rsp_t* const e_rab_rel_rsp) {
  OAILOG_FUNC_IN(LOG_MME_APP);

  for (int i = 0; i < e_rab_rel_rsp->e_rab_rel_list.no_of_items; i++) {
    e_rab_id_t e_rab_id = e_rab_rel_rsp->e_rab_rel_list.item[i].e_rab_id;
    OAILOG_DEBUG(LOG_MME_APP,
                 "ERAB released successfully at UE with ERAB-ID:%u for "
                 "ue_id" MME_UE_S1AP_ID_FMT "\n",
                 e_rab_id, e_rab_rel_rsp->mme_ue_s1ap_id);
  }

  for (int i = 0; i < e_rab_rel_rsp->e_rab_failed_to_rel_list.no_of_items;
       i++) {
    e_rab_id_t e_rab_id =
        e_rab_rel_rsp->e_rab_failed_to_rel_list.item[i].e_rab_id;
    OAILOG_DEBUG(LOG_MME_APP,
                 "Failed to release ERAB with ERAB ID %u at UE for "
                 "ue_id" MME_UE_S1AP_ID_FMT "\n",
                 e_rab_id, e_rab_rel_rsp->mme_ue_s1ap_id);
  }
  OAILOG_FUNC_OUT(LOG_MME_APP);
}

//------------------------------------------------------------------------------
bool is_e_rab_id_present(
    e_rab_to_be_switched_in_downlink_list_t e_rab_to_be_switched_dl_list,
    ebi_t bearer_id) {
  OAILOG_FUNC_IN(LOG_MME_APP);
  uint8_t idx = 0;
  bool rc = false;

  for (; idx < e_rab_to_be_switched_dl_list.no_of_items; ++idx) {
    if (bearer_id != e_rab_to_be_switched_dl_list.item[idx].e_rab_id) {
      continue;
    } else {
      rc = true;
      break;
    }
  }
  OAILOG_FUNC_RETURN(LOG_MME_APP, rc);
}
//------------------------------------------------------------------------------
void mme_app_handle_path_switch_req_ack(
    itti_s11_modify_bearer_response_t* const s11_modify_bearer_response,
    ue_mm_context_t* ue_context_p) {
  OAILOG_FUNC_IN(LOG_MME_APP);
  emm_context_t* emm_ctx = &ue_context_p->emm_context;
  MessageDef* message_p = NULL;

  if (s11_modify_bearer_response->bearer_contexts_modified.num_bearer_context ==
      0) {
    mme_app_handle_path_switch_req_failure(ue_context_p);
    OAILOG_FUNC_OUT(LOG_MME_APP);
  }
  OAILOG_DEBUG_UE(LOG_MME_APP, ue_context_p->emm_context._imsi64,
                  "Build PATH_SWITCH_REQUEST_ACK for ue_id %d\n",
                  ue_context_p->mme_ue_s1ap_id);
  message_p =
      itti_alloc_new_message(TASK_MME_APP, S1AP_PATH_SWITCH_REQUEST_ACK);
  if (message_p == NULL) {
    OAILOG_ERROR_UE(
        LOG_MME_APP, ue_context_p->emm_context._imsi64,
        "Failed to allocate new ITTI message for S1AP Path Switch Request Ack "
        "for MME UE S1AP Id: " MME_UE_S1AP_ID_FMT "\n",
        ue_context_p->mme_ue_s1ap_id);
    OAILOG_FUNC_OUT(LOG_MME_APP);
  }
  itti_s1ap_path_switch_request_ack_t* s1ap_path_switch_req_ack =
      &message_p->ittiMsg.s1ap_path_switch_request_ack;

  s1ap_path_switch_req_ack->sctp_assoc_id = ue_context_p->sctp_assoc_id_key;
  s1ap_path_switch_req_ack->enb_ue_s1ap_id = ue_context_p->enb_ue_s1ap_id;
  s1ap_path_switch_req_ack->mme_ue_s1ap_id = ue_context_p->mme_ue_s1ap_id;
  memcpy(s1ap_path_switch_req_ack->nh, emm_ctx->_security.next_hop,
         AUTH_NEXT_HOP_SIZE);
  s1ap_path_switch_req_ack->ncc = emm_ctx->_security.next_hop_chaining_count;
  /* Generate NH key parameter */
  if (emm_ctx->_security.vector_index != 0) {
    OAILOG_DEBUG_UE(LOG_MME_APP, ue_context_p->emm_context._imsi64,
                    "Invalid Vector index %d for ue_id %d \n",
                    emm_ctx->_security.vector_index,
                    ue_context_p->mme_ue_s1ap_id);
  }
  derive_NH(emm_ctx->_vector[emm_ctx->_security.vector_index].kasme,
            emm_ctx->_security.next_hop, emm_ctx->_security.next_hop,
            &emm_ctx->_security.next_hop_chaining_count);

  OAILOG_DEBUG_UE(
      LOG_MME_APP, ue_context_p->emm_context._imsi64,
      "MME_APP send PATH_SWITCH_REQUEST_ACK to S1AP for ue_id %d \n",
      ue_context_p->mme_ue_s1ap_id);

  message_p->ittiMsgHeader.imsi = ue_context_p->emm_context._imsi64;
  send_msg_to_task(&mme_app_task_zmq_ctx, TASK_S1AP, message_p);

  OAILOG_FUNC_OUT(LOG_MME_APP);
}
//------------------------------------------------------------------------------
void mme_app_handle_path_switch_req_failure(ue_mm_context_t* ue_context_p) {
  OAILOG_FUNC_IN(LOG_MME_APP);
  MessageDef* message_p = NULL;

  OAILOG_DEBUG_UE(LOG_MME_APP, ue_context_p->emm_context._imsi64,
                  "Build PATH_SWITCH_REQUEST_FAILURE for ue_id %d\n",
                  ue_context_p->mme_ue_s1ap_id);
  message_p =
      itti_alloc_new_message(TASK_MME_APP, S1AP_PATH_SWITCH_REQUEST_FAILURE);
  if (message_p == NULL) {
    OAILOG_ERROR_UE(
        LOG_MME_APP, ue_context_p->emm_context._imsi64,
        "Failed to allocate new ITTI message for S1AP Path Switch Request "
        "Failure for MME UE S1AP Id: " MME_UE_S1AP_ID_FMT "\n",
        ue_context_p->mme_ue_s1ap_id);
    OAILOG_FUNC_OUT(LOG_MME_APP);
  }
  itti_s1ap_path_switch_request_failure_t* s1ap_path_switch_req_failure =
      &message_p->ittiMsg.s1ap_path_switch_request_failure;

  s1ap_path_switch_req_failure->sctp_assoc_id = ue_context_p->sctp_assoc_id_key;
  s1ap_path_switch_req_failure->enb_ue_s1ap_id = ue_context_p->enb_ue_s1ap_id;
  s1ap_path_switch_req_failure->mme_ue_s1ap_id = ue_context_p->mme_ue_s1ap_id;

  OAILOG_DEBUG_UE(
      LOG_MME_APP, ue_context_p->emm_context._imsi64,
      "MME_APP send PATH_SWITCH_REQUEST_FAILURE to S1AP for ue_id %d \n",
      ue_context_p->mme_ue_s1ap_id);
  message_p->ittiMsgHeader.imsi = ue_context_p->emm_context._imsi64;
  send_msg_to_task(&mme_app_task_zmq_ctx, TASK_S1AP, message_p);

  OAILOG_FUNC_OUT(LOG_MME_APP);
}

void mme_app_update_paging_tai_list(paging_tai_list_t* p_tai_list,
                                    partial_tai_list_t* tai_list,
                                    uint8_t num_of_tac) {
  OAILOG_FUNC_IN(LOG_MME_APP);
  OAILOG_DEBUG(LOG_MME_APP, "Updating TAI list\n");

  p_tai_list->numoftac = num_of_tac;
  switch (tai_list->typeoflist) {
    case TRACKING_AREA_IDENTITY_LIST_ONE_PLMN_NON_CONSECUTIVE_TACS:
      for (int idx = 0; idx < (num_of_tac + 1); idx++) {
        COPY_PLMN(p_tai_list->tai_list[idx].plmn,
                  tai_list->u.tai_one_plmn_non_consecutive_tacs.plmn);
        p_tai_list->tai_list[idx].tac =
            tai_list->u.tai_one_plmn_non_consecutive_tacs.tac[idx];
      }

      break;

    case TRACKING_AREA_IDENTITY_LIST_ONE_PLMN_CONSECUTIVE_TACS:
      for (int idx = 0; idx < (num_of_tac + 1); idx++) {
        COPY_TAI(p_tai_list->tai_list[idx],
                 tai_list->u.tai_one_plmn_consecutive_tacs);
      }
      break;

    case TRACKING_AREA_IDENTITY_LIST_MANY_PLMNS:
      for (int idx = 0; idx < (num_of_tac + 1); idx++) {
        COPY_TAI(p_tai_list->tai_list[idx], tai_list->u.tai_many_plmn[idx]);
      }
      break;

    default:
      OAILOG_ERROR(LOG_MME_APP,
                   "BAD TAI list configuration, unknown TAI list type %u",
                   tai_list->typeoflist);
      break;
  }
  OAILOG_FUNC_OUT(LOG_MME_APP);
}

// Fetch UE context based on mme_ue_s1ap_id and return pointer to UE context
ue_mm_context_t* mme_app_get_ue_context_for_timer(
    mme_ue_s1ap_id_t mme_ue_s1ap_id, char* timer_name) {
  OAILOG_FUNC_IN(LOG_MME_APP);
  OAILOG_INFO(LOG_MME_APP, "Expired- %s for ue_id " MME_UE_S1AP_ID_FMT "\n",
              timer_name, mme_ue_s1ap_id);

  ue_mm_context_t* ue_context_p =
      mme_ue_context_exists_mme_ue_s1ap_id(mme_ue_s1ap_id);
  if (ue_context_p == NULL) {
    OAILOG_ERROR(LOG_MME_APP,
                 "Failed to get ue context while handling %s for "
                 "ue_id " MME_UE_S1AP_ID_FMT "\n",
                 timer_name, mme_ue_s1ap_id);
    return NULL;
  }
  return ue_context_p;
}

//------------------------------------------------------------------------------
void mme_app_handle_e_rab_modification_ind(
    const itti_s1ap_e_rab_modification_ind_t* const e_rab_modification_ind) {
  OAILOG_FUNC_IN(LOG_MME_APP);
  struct ue_mm_context_s* ue_context_p = NULL;
  pdn_cid_t cid = 0;
  int idx = 0;
  pdn_context_t* pdn_context = NULL;
  MessageDef* message_p = NULL;

  if (!e_rab_modification_ind->e_rab_to_be_modified_list.no_of_items) {
    OAILOG_NOTICE(LOG_MME_APP,
                  "S1AP E-RAB_MODIFICATION_IND no e-rab to be modified for "
                  "mme_ue_s1ap_id: " MME_UE_S1AP_ID_FMT "\n",
                  e_rab_modification_ind->mme_ue_s1ap_id);
    OAILOG_FUNC_OUT(LOG_MME_APP);
  }

  ue_context_p = mme_ue_context_exists_mme_ue_s1ap_id(
      e_rab_modification_ind->mme_ue_s1ap_id);

  if (ue_context_p == NULL) {
    OAILOG_DEBUG(
        LOG_MME_APP,
        "We didn't find this mme_ue_s1ap_id in list of UE: " MME_UE_S1AP_ID_FMT
        "\n",
        e_rab_modification_ind->mme_ue_s1ap_id);
    OAILOG_FUNC_OUT(LOG_MME_APP);
  }
  /* check ETSI TS 136 413 V15.5.0 8.2.4.4 Abnormal Conditions
   * If the E-RAB MODIFICATION INDICATION message does not contain all the
   * E-RABs previously included in the UE Context, the MME shall trigger the UE
   * Context Release procedure.
   */

  for (int i = 0;
       i < e_rab_modification_ind->e_rab_to_be_modified_list.no_of_items; i++) {
    e_rab_id_t e_rab_id =
        e_rab_modification_ind->e_rab_to_be_modified_list.item[i].e_rab_id;

    bearer_context_t* bearer_context =
        mme_app_get_bearer_context(ue_context_p, (ebi_t)e_rab_id);

    if (!bearer_context) {
      OAILOG_NOTICE(
          LOG_MME_APP,
          "S1AP E-RAB_MODIFICATION_IND no e-rab %d to be modified for "
          "mme_ue_s1ap_id: " MME_UE_S1AP_ID_FMT " -> Releasing context...\n",
          e_rab_modification_ind->e_rab_to_be_modified_list.item[i].e_rab_id,
          e_rab_modification_ind->mme_ue_s1ap_id);

      ue_context_p = mme_ue_context_exists_mme_ue_s1ap_id(
          e_rab_modification_ind->mme_ue_s1ap_id);
      ue_context_p->ue_context_rel_cause = S1AP_RADIO_UNKNOWN_E_RAB_ID;
      mme_app_itti_ue_context_release(ue_context_p,
                                      ue_context_p->ue_context_rel_cause);
      OAILOG_FUNC_OUT(LOG_MME_APP);
    }
    /*
     * If the E-RAB MODIFICATION INDICATION message contains several E-RAB ID
     * IEs set to the same value, the MME shall trigger the UE Context Release
     * procedure.
     */
    for (int j = 0; j < i; j++) {
      if (e_rab_modification_ind->e_rab_to_be_modified_list.item[i].e_rab_id ==
          e_rab_modification_ind->e_rab_to_be_modified_list.item[j].e_rab_id) {
        ue_context_p->ue_context_rel_cause = S1AP_RADIO_MULTIPLE_E_RAB_ID;
        mme_app_itti_ue_context_release(ue_context_p,
                                        ue_context_p->ue_context_rel_cause);
        OAILOG_FUNC_OUT(LOG_MME_APP);
      }
    }
  }

  for (int i = 0;
       i < e_rab_modification_ind->e_rab_not_to_be_modified_list.no_of_items;
       i++) {
    if (!mme_app_get_bearer_context(
            ue_context_p,
            e_rab_modification_ind->e_rab_not_to_be_modified_list.item[i]
                .e_rab_id)) {
      OAILOG_NOTICE(
          LOG_MME_APP,
          "S1AP E-RAB_MODIFICATION_IND no e-rab %d not to be modified for "
          "mme_ue_s1ap_id: " MME_UE_S1AP_ID_FMT " -> Releasing context...\n",
          e_rab_modification_ind->e_rab_not_to_be_modified_list.item[i]
              .e_rab_id,
          e_rab_modification_ind->mme_ue_s1ap_id);

      ue_context_p->ue_context_rel_cause = S1AP_RADIO_UNKNOWN_E_RAB_ID;
      mme_app_itti_ue_context_release(ue_context_p,
                                      ue_context_p->ue_context_rel_cause);
      OAILOG_FUNC_OUT(LOG_MME_APP);
    }
    /*
     * If the E-RAB MODIFICATION INDICATION message contains several E-RAB ID
     * IEs set to the same value, the MME shall trigger the UE Context Release
     * procedure.
     */
    for (int j = 0; j < i; j++) {
      if (e_rab_modification_ind->e_rab_not_to_be_modified_list.item[i]
              .e_rab_id ==
          e_rab_modification_ind->e_rab_not_to_be_modified_list.item[j]
              .e_rab_id) {
        ue_context_p->ue_context_rel_cause = S1AP_RADIO_MULTIPLE_E_RAB_ID;
        mme_app_itti_ue_context_release(ue_context_p,
                                        ue_context_p->ue_context_rel_cause);
        OAILOG_FUNC_OUT(LOG_MME_APP);
      }
    }
  }

  // Build and send Modify Bearer Request
  message_p = itti_alloc_new_message(TASK_MME_APP, S11_MODIFY_BEARER_REQUEST);
  if (message_p == NULL) {
    OAILOG_ERROR_UE(
        LOG_MME_APP, ue_context_p->emm_context._imsi64,
        "Failed to allocate new ITTI message for S11 Modify Bearer Request "
        "for MME UE S1AP Id: " MME_UE_S1AP_ID_FMT "\n",
        e_rab_modification_ind->mme_ue_s1ap_id);
    OAILOG_FUNC_OUT(LOG_MME_APP);
  }
  itti_s11_modify_bearer_request_t* s11_modify_bearer_request =
      &message_p->ittiMsg.s11_modify_bearer_request;
  s11_modify_bearer_request->local_teid = ue_context_p->mme_teid_s11;

  for (idx = 0;
       idx < e_rab_modification_ind->e_rab_to_be_modified_list.no_of_items;
       idx++) {
    e_rab_id_t bearer_id =
        e_rab_modification_ind->e_rab_to_be_modified_list.item[idx].e_rab_id;

    s11_modify_bearer_request->bearer_contexts_to_be_modified
        .bearer_contexts[idx]
        .eps_bearer_id =
        e_rab_modification_ind->e_rab_to_be_modified_list.item[idx].e_rab_id;

    memcpy(&s11_modify_bearer_request->bearer_contexts_to_be_modified
                .bearer_contexts[idx]
                .s1_eNB_fteid,
           &e_rab_modification_ind->e_rab_to_be_modified_list.item[idx]
                .s1_xNB_fteid,
           sizeof(s11_modify_bearer_request->bearer_contexts_to_be_modified
                      .bearer_contexts[idx]
                      .s1_eNB_fteid));
    s11_modify_bearer_request->bearer_contexts_to_be_modified
        .num_bearer_context++;

    OAILOG_DEBUG_UE(LOG_MME_APP, ue_context_p->emm_context._imsi64,
                    "Build MBR for ue_id %d\t bearer_id %d\t enb_teid %u\n",
                    ue_context_p->mme_ue_s1ap_id, bearer_id,
                    s11_modify_bearer_request->bearer_contexts_to_be_modified
                        .bearer_contexts[idx]
                        .s1_eNB_fteid.teid);

    if (!idx) {
      cid = ue_context_p->bearer_contexts[EBI_TO_INDEX(bearer_id)]->pdn_cx_id;
      pdn_context = ue_context_p->pdn_contexts[cid];
      s11_modify_bearer_request->edns_peer_ip.addr_v4.sin_addr =
          pdn_context->s_gw_address_s11_s4.address.ipv4_address;
      s11_modify_bearer_request->edns_peer_ip.addr_v4.sin_family = AF_INET;
      s11_modify_bearer_request->teid = pdn_context->s_gw_teid_s11_s4;
    }
  }
  for (idx = 0;
       idx < e_rab_modification_ind->e_rab_not_to_be_modified_list.no_of_items;
       idx++) {
    e_rab_id_t bearer_id =
        e_rab_modification_ind->e_rab_to_be_modified_list.item[idx].e_rab_id;

    s11_modify_bearer_request->bearer_contexts_to_be_modified
        .bearer_contexts[idx]
        .eps_bearer_id =
        e_rab_modification_ind->e_rab_to_be_modified_list.item[idx].e_rab_id;

    memcpy(&s11_modify_bearer_request->bearer_contexts_to_be_modified
                .bearer_contexts[idx]
                .s1_eNB_fteid,
           &e_rab_modification_ind->e_rab_to_be_modified_list.item[idx]
                .s1_xNB_fteid,
           sizeof(s11_modify_bearer_request->bearer_contexts_to_be_modified
                      .bearer_contexts[idx]
                      .s1_eNB_fteid));
    s11_modify_bearer_request->bearer_contexts_to_be_modified
        .num_bearer_context++;

    OAILOG_DEBUG_UE(LOG_MME_APP, ue_context_p->emm_context._imsi64,
                    "Build MBR for ue_id %d\t bearer_id %d\t enb_teid %u\n",
                    ue_context_p->mme_ue_s1ap_id, bearer_id,
                    s11_modify_bearer_request->bearer_contexts_to_be_modified
                        .bearer_contexts[idx]
                        .s1_eNB_fteid.teid);

    if (!idx) {
      cid = ue_context_p->bearer_contexts[EBI_TO_INDEX(bearer_id)]->pdn_cx_id;
      pdn_context = ue_context_p->pdn_contexts[cid];
      s11_modify_bearer_request->edns_peer_ip.addr_v4.sin_addr =
          pdn_context->s_gw_address_s11_s4.address.ipv4_address;
      s11_modify_bearer_request->edns_peer_ip.addr_v4.sin_family = AF_INET;
      s11_modify_bearer_request->teid = pdn_context->s_gw_teid_s11_s4;
    }
  }
  s11_modify_bearer_request->bearer_contexts_to_be_removed.num_bearer_context =
      0;
  ue_context_p->erab_mod_ind = true;

  // S11 stack specific parameter. Not used in standalone epc mode
  s11_modify_bearer_request->trxn = NULL;

  message_p->ittiMsgHeader.imsi = ue_context_p->emm_context._imsi64;
  if (pdn_context) {
    send_s11_modify_bearer_request(ue_context_p, pdn_context, message_p);
  }
  OAILOG_FUNC_OUT(LOG_MME_APP);
}
//------------------------------------------------------------------------------
void mme_app_handle_modify_bearer_rsp_erab_mod_ind(
    itti_s11_modify_bearer_response_t* const s11_mbr,
    ue_mm_context_t* ue_context_p) {
  OAILOG_FUNC_IN(LOG_MME_APP);
  MessageDef* message_p = NULL;

  if (s11_mbr->bearer_contexts_modified.num_bearer_context == 0) {
    mme_app_handle_path_switch_req_failure(ue_context_p);
    OAILOG_FUNC_OUT(LOG_MME_APP);
  }
  OAILOG_DEBUG_UE(LOG_MME_APP, ue_context_p->emm_context._imsi64,
                  "Build S1AP_E_RAB_MODIFICATION_CNF for ue_id %d\n",
                  ue_context_p->mme_ue_s1ap_id);

  message_p = itti_alloc_new_message(TASK_MME_APP, S1AP_E_RAB_MODIFICATION_CNF);
  if (message_p == NULL) {
    OAILOG_ERROR_UE(
        LOG_MME_APP, ue_context_p->emm_context._imsi64,
        "Failed to allocate new ITTI message for E-RAB Modification Confirm "
        "for MME UE S1AP Id: " MME_UE_S1AP_ID_FMT "\n",
        ue_context_p->mme_ue_s1ap_id);
    OAILOG_FUNC_OUT(LOG_MME_APP);
  }

  itti_s1ap_e_rab_modification_cnf_t* s1ap_e_rab_modification_cnf_p =
      &message_p->ittiMsg.s1ap_e_rab_modification_cnf;

  /** Set the identifiers. */
  s1ap_e_rab_modification_cnf_p->mme_ue_s1ap_id = ue_context_p->mme_ue_s1ap_id;
  s1ap_e_rab_modification_cnf_p->enb_ue_s1ap_id = ue_context_p->enb_ue_s1ap_id;

  for (int i = 0; i < s11_mbr->bearer_contexts_modified.num_bearer_context;
       ++i) {
    s1ap_e_rab_modification_cnf_p->e_rab_modify_list.e_rab_id[i] =
        s11_mbr->bearer_contexts_modified.bearer_contexts[i].eps_bearer_id;
  }
  s1ap_e_rab_modification_cnf_p->e_rab_modify_list.no_of_items =
      s11_mbr->bearer_contexts_modified.num_bearer_context;

  for (int i = 0;
       i < s11_mbr->bearer_contexts_marked_for_removal.num_bearer_context;
       ++i) {
    s1ap_e_rab_modification_cnf_p->e_rab_failed_to_modify_list.item[i]
        .e_rab_id =
        s11_mbr->bearer_contexts_marked_for_removal.bearer_contexts[i]
            .eps_bearer_id;
    s1ap_e_rab_modification_cnf_p->e_rab_failed_to_modify_list.item[i]
        .cause.present = S1ap_Cause_PR_misc;
    s1ap_e_rab_modification_cnf_p->e_rab_failed_to_modify_list.item[i]
        .cause.present = S1ap_CauseMisc_unspecified;
  }
  s1ap_e_rab_modification_cnf_p->e_rab_failed_to_modify_list.no_of_items =
      s11_mbr->bearer_contexts_marked_for_removal.num_bearer_context;

  OAILOG_DEBUG_UE(
      LOG_MME_APP, ue_context_p->emm_context._imsi64,
      "MME_APP send E_RAB_MODIFICATION_CONFIRM to S1AP for ue_id %d \n",
      ue_context_p->mme_ue_s1ap_id);

  message_p->ittiMsgHeader.imsi = ue_context_p->emm_context._imsi64;
  send_msg_to_task(&mme_app_task_zmq_ctx, TASK_S1AP, message_p);

  OAILOG_FUNC_OUT(LOG_MME_APP);
}

//------------------------------------------------------------------------------
void mme_app_handle_modify_bearer_rsp(
    itti_s11_modify_bearer_response_t* const s11_modify_bearer_response,
    ue_mm_context_t* ue_context_p) {
  OAILOG_FUNC_IN(LOG_MME_APP);
  /* If modify bearer failure is received from spgw, initiate bearer
   * deactivation for bearers for which context was not found*/
  for (uint8_t idx = 0;
       idx < s11_modify_bearer_response->bearer_contexts_marked_for_removal
                 .num_bearer_context;
       idx++) {
    if (s11_modify_bearer_response->bearer_contexts_marked_for_removal
            .bearer_contexts[idx]
            .cause.cause_value == CONTEXT_NOT_FOUND) {
      emm_cn_deactivate_dedicated_bearer_req_t deactivate_ded_bearer_req = {0};
      deactivate_ded_bearer_req.ue_id = ue_context_p->mme_ue_s1ap_id;
      deactivate_ded_bearer_req.no_of_bearers = 1;
      deactivate_ded_bearer_req.ebi[0] =
          s11_modify_bearer_response->bearer_contexts_marked_for_removal
              .bearer_contexts[idx]
              .eps_bearer_id;
      if ((nas_proc_delete_dedicated_bearer(&deactivate_ded_bearer_req)) !=
          RETURNok) {
        OAILOG_ERROR_UE(
            LOG_MME_APP, ue_context_p->emm_context._imsi64,
            "Failed to handle bearer deactivation at NAS module for "
            "ue_id " MME_UE_S1AP_ID_FMT "\n",
            ue_context_p->mme_ue_s1ap_id);
      } else {
        OAILOG_INFO_UE(LOG_MME_APP, ue_context_p->emm_context._imsi64,
                       "Initiated bearer deactivation for ebi %u"
                       " ue_id " MME_UE_S1AP_ID_FMT "\n",
                       deactivate_ded_bearer_req.ebi[0],
                       ue_context_p->mme_ue_s1ap_id);
      }
    }
  }
  // Send pending dedicated bearer activation request
  for (uint8_t idx = 0; idx < BEARERS_PER_UE; idx++) {
    if (ue_context_p->pending_ded_ber_req[idx]) {
      emm_cn_activate_dedicated_bearer_req_t activate_ded_bearer_req = {0};
      /* Check if context exists for the default bearer for which dedicated
       * bearer has to be established
       */
      if (mme_app_get_bearer_context(
              ue_context_p,
              ue_context_p->pending_ded_ber_req[idx]->linked_ebi)) {
        memcpy(&activate_ded_bearer_req, ue_context_p->pending_ded_ber_req[idx],
               sizeof(emm_cn_activate_dedicated_bearer_req_t));
        if ((nas_proc_create_dedicated_bearer(&activate_ded_bearer_req)) !=
            RETURNok) {
          OAILOG_ERROR_UE(
              LOG_MME_APP, ue_context_p->emm_context._imsi64,
              "Failed to handle bearer activation at NAS module for "
              "ue_id " MME_UE_S1AP_ID_FMT "\n",
              ue_context_p->mme_ue_s1ap_id);
          mme_app_handle_create_dedicated_bearer_rej(
              ue_context_p, ue_context_p->pending_ded_ber_req[idx]->linked_ebi);
        }
      } else {
        mme_app_handle_create_dedicated_bearer_rej(
            ue_context_p, ue_context_p->pending_ded_ber_req[idx]->linked_ebi);
      }
      // Free the saved message
      free_wrapper((void**)&ue_context_p->pending_ded_ber_req[idx]);
    }
  }
  OAILOG_FUNC_OUT(LOG_MME_APP);
}

static void handle_ics_failure(struct ue_mm_context_s* ue_context_p,
                               char* error_msg) {
  OAILOG_FUNC_IN(LOG_MME_APP);
  ue_context_p->initial_context_setup_rsp_timer.id = MME_APP_TIMER_INACTIVE_ID;
  ue_context_p->time_ics_rsp_timer_started = 0;
  ue_context_p->ue_context_rel_cause = S1AP_INITIAL_CONTEXT_SETUP_FAILED;
  /* *********Abort the ongoing procedure*********
   * Check if UE is registered already that implies service request procedure is
   * active. If so then release the S1AP context and move the UE back to idle
   * mode. Otherwise if UE is not yet registered that implies attach procedure
   * is active. If so,then abort the attach procedure and release the UE
   * context.
   */

  OAILOG_ERROR_UE(LOG_MME_APP, ue_context_p->emm_context._imsi64,
                  "handle ics failure \n");
  if (ue_context_p->mm_state == UE_UNREGISTERED) {
    // Initiate Implicit Detach for the UE
    nas_proc_implicit_detach_ue_ind(ue_context_p->mme_ue_s1ap_id);
    increment_counter("ue_attach", 1, 2, "result", "failure", "cause",
                      error_msg);
    increment_counter("ue_attach", 1, 1, "action", "attach_abort");
  } else {
    // Release S1-U bearer and move the UE to idle mode
    for (pdn_cid_t i = 0; i < MAX_APN_PER_UE; i++) {
      if (ue_context_p->pdn_contexts[i]) {
        mme_app_send_s11_release_access_bearers_req(ue_context_p, i);
      }
    }
    // Handles CSFB failure
    if (ue_context_p->sgs_context != NULL) {
      handle_csfb_s1ap_procedure_failure(
          ue_context_p, error_msg, INITIAL_CONTEXT_SETUP_PROCEDURE_FAILED);
    }
  }
  OAILOG_FUNC_OUT(LOG_MME_APP);
}

void send_s11_modify_bearer_request(ue_mm_context_t* ue_context_p,
                                    pdn_context_t* pdn_context_p,
                                    MessageDef* message_p) {
  OAILOG_FUNC_IN(LOG_MME_APP);
  Imsi_t imsi = {0};
  IMSI64_TO_STRING(ue_context_p->emm_context._imsi64, (char*)(&imsi.digit),
                   ue_context_p->emm_context._imsi.length);

  if (pdn_context_p->route_s11_messages_to_s8_task) {
    OAILOG_INFO_UE(LOG_MME_APP, ue_context_p->emm_context._imsi64,
                   "Sending S11 modify bearer req message to SGW_s8 task for "
                   "ue_id " MME_UE_S1AP_ID_FMT "\n",
                   ue_context_p->mme_ue_s1ap_id);
    send_msg_to_task(&mme_app_task_zmq_ctx, TASK_SGW_S8, message_p);
  } else {
    OAILOG_INFO_UE(LOG_MME_APP, ue_context_p->emm_context._imsi64,
                   "Sending S11 modify bearer req message to SPGW task for "
                   "ue_id " MME_UE_S1AP_ID_FMT "\n",
                   ue_context_p->mme_ue_s1ap_id);
    send_msg_to_task(&mme_app_task_zmq_ctx, TASK_SPGW, message_p);
  }
  OAILOG_FUNC_OUT(LOG_MME_APP);
}

// Sends delete bearer cmd to spgw
void mme_app_send_deactivate_dedicated_bearer_request(
    ue_mm_context_t* ue_mm_context, pdn_context_t* pdn_context) {
  OAILOG_FUNC_IN(LOG_MME_APP);
  MessageDef* message_p =
      itti_alloc_new_message(TASK_MME_APP, S11_DELETE_BEARER_COMMAND);
  if (message_p == NULL) {
    OAILOG_ERROR_UE(LOG_MME_APP, ue_mm_context->emm_context._imsi64,
                    "Cannot allocte memory to S11_DELETE_BEARER_COMMAND\n");
    OAILOG_FUNC_OUT(LOG_MME_APP);
  }
  itti_s11_delete_bearer_command_t* s11_delete_bearer_command =
      &message_p->ittiMsg.s11_delete_bearer_command;

  if (s11_delete_bearer_command == NULL) {
    OAILOG_ERROR_UE(LOG_MME_APP, ue_mm_context->emm_context._imsi64,
                    "s11_delete_bearer_command is NULL\n");
    OAILOG_FUNC_OUT(LOG_MME_APP);
  }

  s11_delete_bearer_command->teid = pdn_context->s_gw_teid_s11_s4;
  s11_delete_bearer_command->local_teid = ue_mm_context->mme_teid_s11;
  s11_delete_bearer_command->ebi_list.num_ebi = pdn_context->num_ebi_to_be_del;
  memcpy(s11_delete_bearer_command->ebi_list.ebis, pdn_context->ebi_to_be_del,
         sizeof(s11_delete_bearer_command->ebi_list.ebis));

  OAILOG_INFO_UE(LOG_MME_APP, ue_mm_context->emm_context._imsi64,
                 "Sending S11_DELETE_BEARER_COMMAND to SPGW task for " TEID_FMT
                 "\n",
                 pdn_context->s_gw_teid_s11_s4);
  send_msg_to_task(&mme_app_task_zmq_ctx, TASK_SPGW, message_p);
  ue_mm_context->nb_delete_bearer_cmd++;
  OAILOG_FUNC_OUT(LOG_MME_APP);
}

// Deletes the bearer context
void mme_app_handle_mme_init_local_deactivation(
    mme_app_desc_t* mme_app_desc_p,
    itti_s11_nw_init_deactv_bearer_request_t* const bearer_deactv_req_p) {
  OAILOG_FUNC_IN(LOG_MME_APP);
  ue_mm_context_t* ue_context_p = NULL;
  ebi_t ebi = 0;

  ue_context_p = mme_ue_context_exists_s11_teid(
      &mme_app_desc_p->mme_ue_contexts, bearer_deactv_req_p->s11_mme_teid);

  if (ue_context_p == NULL) {
    OAILOG_ERROR(LOG_MME_APP,
                 "Cannot fetch UE context for teid: " TEID_FMT
                 " received in bearer_deactv_req_p from spgw\n",
                 bearer_deactv_req_p->s11_mme_teid);
    OAILOG_FUNC_OUT(LOG_MME_APP);
  }

  if (!bearer_deactv_req_p) {
    OAILOG_ERROR_UE(LOG_MME_APP, ue_context_p->emm_context._imsi64,
                    "bearer_deactv_req_p received from spgw is NULL\n");
    OAILOG_FUNC_OUT(LOG_MME_APP);
  }

  OAILOG_DEBUG(LOG_MME_APP,
               "Received bearer_deactv_req_p from SGW for S11 teid" TEID_FMT
               "," MME_UE_S1AP_ID_FMT "\n",
               bearer_deactv_req_p->s11_mme_teid, ue_context_p->mme_ue_s1ap_id);

  /* Fetch PDN context using any of the bearer ids as all the bearers
   * belong to the same PDN
   */
  pdn_cid_t pid =
      ue_context_p->bearer_contexts[EBI_TO_INDEX(bearer_deactv_req_p->ebi[0])]
          ->pdn_cx_id;
  if (pid >= MAX_APN_PER_UE) {
    OAILOG_ERROR_UE(
        ue_context_p->emm_context._imsi64, LOG_NAS_ESM,
        "No PDN connection found for pid=%d, EBI=%d while processing \n", pid,
        bearer_deactv_req_p->ebi[0]);
    OAILOG_FUNC_OUT(LOG_MME_APP);
  }
  pdn_context_t* pdn_context = ue_context_p->pdn_contexts[pid];
  if (!pdn_context) {
    OAILOG_ERROR_UE(ue_context_p->emm_context._imsi64, LOG_NAS_ESM,
                    "PDN context is NULL for pid=%d for UE: " MME_UE_S1AP_ID_FMT
                    "\n",
                    pid, ue_context_p->mme_ue_s1ap_id);
    OAILOG_FUNC_OUT(LOG_MME_APP);
  }

  // Delete Eps bearer context
  for (uint8_t itr = 0; itr < bearer_deactv_req_p->no_of_bearers; itr++) {
    ebi = bearer_deactv_req_p->ebi[itr];
    bearer_context_t* bearer_context =
        mme_app_get_bearer_context(ue_context_p, ebi);
    if (bearer_context) {
      int bearer_idx = EBI_TO_INDEX(ebi);
      eps_bearer_release(&ue_context_p->emm_context, ebi, &pid, &bearer_idx);
      // Remove dedicated bearer context
      free_wrapper((void**)&ue_context_p->bearer_contexts[bearer_idx]);

      OAILOG_DEBUG_UE(
          LOG_MME_APP, ue_context_p->emm_context._imsi64,
          "Deleted ebi=%u for S11 teid" TEID_FMT "," MME_UE_S1AP_ID_FMT "\n",
          ebi, bearer_deactv_req_p->s11_mme_teid, ue_context_p->mme_ue_s1ap_id);
      update_mme_app_stats_s1u_bearer_sub();
    }
  }
  // Send rsp back to spgw
  send_delete_dedicated_bearer_rsp(
      ue_context_p, false, bearer_deactv_req_p->ebi,
      bearer_deactv_req_p->no_of_bearers, pdn_context->s_gw_teid_s11_s4,
      REQUEST_ACCEPTED, pdn_context->route_s11_messages_to_s8_task, true);
  ue_context_p->nb_delete_bearer_cmd--;
  if (ue_context_p->nb_delete_bearer_cmd == 0) {
    // Send TAU accept
    if (send_tau_accept_with_eps_bearer_ctx_status(ue_context_p) != RETURNok) {
      OAILOG_ERROR_UE(LOG_MME_APP, ue_context_p->emm_context._imsi64,
                      "Error sending TAU accept for UE:" MME_UE_S1AP_ID_FMT
                      "\n",
                      ue_context_p->mme_ue_s1ap_id);
      OAILOG_FUNC_OUT(LOG_MME_APP);
    }
    OAILOG_INFO_UE(ue_context_p->emm_context._imsi64, LOG_NAS_ESM,
                   "Sending TAU accept with eps_bearer_ctx_status for "
                   "UE: " MME_UE_S1AP_ID_FMT "\n",
                   ue_context_p->mme_ue_s1ap_id);
    ue_context_p->mme_initiated_ded_bearer_deactivation = false;
    pdn_context->session_deletion_triggered = false;
  }
  OAILOG_FUNC_OUT(LOG_MME_APP);
}<|MERGE_RESOLUTION|>--- conflicted
+++ resolved
@@ -289,12 +289,6 @@
 }
 
 //---------------------------------------------------------------------------
-<<<<<<< HEAD
-=======
-static bool mme_app_construct_guti(const plmn_t* const plmn_p,
-                                   const s_tmsi_t* const s_tmsi_p,
-                                   guti_t* const guti_p);
->>>>>>> a989e6c7
 static void notify_s1ap_new_ue_mme_s1ap_id_association(
     struct ue_mm_context_s* ue_context_p);
 
@@ -680,7 +674,6 @@
                        ue_context_p->enb_s1ap_id_key);
           // Inform s1ap for local cleanup of enb_ue_s1ap_id from ue context
           ue_context_p->ue_context_rel_cause = S1AP_INVALID_ENB_ID;
-<<<<<<< HEAD
           if (ue_context_p->ecm_state == ECM_CONNECTED) {
             OAILOG_ERROR(
                 LOG_MME_APP,
@@ -709,19 +702,6 @@
           ue_context_p->initial_ue_message_for_invalid_enb_s1ap_id->nas =
               bstrcpy(initial_pP->nas);
           OAILOG_FUNC_RETURN(LOG_MME_APP, imsi64);
-=======
-          OAILOG_ERROR(LOG_MME_APP,
-                       " Sending UE Context Release to S1AP for ue_id "
-                       "= " MME_UE_S1AP_ID_FMT "\n",
-                       ue_context_p->mme_ue_s1ap_id);
-          mme_app_itti_ue_context_release(ue_context_p,
-                                          ue_context_p->ue_context_rel_cause);
-          hashtable_uint64_ts_remove(
-              mme_app_desc_p->mme_ue_contexts.enb_ue_s1ap_id_ue_context_htbl,
-              (const hash_key_t)ue_context_p->enb_s1ap_id_key);
-          ue_context_p->enb_s1ap_id_key = INVALID_ENB_UE_S1AP_ID_KEY;
-          ue_context_p->ue_context_rel_cause = S1AP_INVALID_CAUSE;
->>>>>>> a989e6c7
         }
         // Update MME UE context with new enb_ue_s1ap_id
         ue_context_p->enb_ue_s1ap_id = initial_pP->enb_ue_s1ap_id;
@@ -797,55 +777,10 @@
       OAILOG_FUNC_RETURN(LOG_MME_APP, imsi64);
     }
   }
-<<<<<<< HEAD
 
   imsi64 = update_ue_context_and_indicate_to_nas(
       ue_context_p, initial_pP, is_mm_ctx_new);
-=======
-  ue_context_p->sctp_assoc_id_key = initial_pP->sctp_assoc_id;
-  ue_context_p->e_utran_cgi = initial_pP->ecgi;
-  // Notify S1AP about the mapping between mme_ue_s1ap_id and
-  // sctp assoc id + enb_ue_s1ap_id
-  notify_s1ap_new_ue_mme_s1ap_id_association(ue_context_p);
-  s_tmsi_t s_tmsi = {0};
-  if (initial_pP->is_s_tmsi_valid) {
-    s_tmsi = initial_pP->opt_s_tmsi;
-  } else {
-    s_tmsi.mme_code = 0;
-    s_tmsi.m_tmsi = INVALID_M_TMSI;
-  }
-  OAILOG_INFO_UE(LOG_MME_APP, ue_context_p->emm_context._imsi64,
-                 "INITIAL_UE_MESSAGE RCVD \n"
-                 "mme_ue_s1ap_id  = %d\n"
-                 "enb_ue_s1ap_id  = %d\n",
-                 ue_context_p->mme_ue_s1ap_id, ue_context_p->enb_ue_s1ap_id);
-  OAILOG_DEBUG(LOG_MME_APP, "Is S-TMSI Valid - (%d)\n",
-               initial_pP->is_s_tmsi_valid);
-
-  OAILOG_INFO_UE(LOG_MME_APP, ue_context_p->emm_context._imsi64,
-                 "Sending NAS Establishment Indication to NAS for ue_id "
-                 "= " MME_UE_S1AP_ID_FMT "\n",
-                 ue_context_p->mme_ue_s1ap_id);
-
-  mme_ue_s1ap_id_t ue_id = ue_context_p->mme_ue_s1ap_id;
-  nas_proc_establish_ind(ue_context_p->mme_ue_s1ap_id, is_mm_ctx_new,
-                         initial_pP->tai, initial_pP->ecgi,
-                         initial_pP->rrc_establishment_cause, s_tmsi,
-                         &initial_pP->nas);
-
-  initial_pP->nas = NULL;
-  /* In case duplicate attach handling, ue_context_p might be removed
-   * Before accessing ue_context_p, we shall validate whether UE context
-   * exists or not
-   */
-  if (INVALID_MME_UE_S1AP_ID != ue_id) {
-    hash_table_ts_t* mme_state_ue_id_ht = get_mme_ue_state();
-    if (hashtable_ts_is_key_exists(mme_state_ue_id_ht,
-                                   (const hash_key_t)ue_id) == HASH_TABLE_OK) {
-      imsi64 = ue_context_p->emm_context._imsi64;
-    }
-  }
->>>>>>> a989e6c7
+
   OAILOG_FUNC_RETURN(LOG_MME_APP, imsi64);
 }
 
@@ -2186,15 +2121,9 @@
   OAILOG_FUNC_OUT(LOG_MME_APP);
 }
 //------------------------------------------------------------------------------
-<<<<<<< HEAD
 bool mme_app_construct_guti(
     const plmn_t* const plmn_p, const s_tmsi_t* const s_tmsi_p,
     guti_t* const guti_p) {
-=======
-static bool mme_app_construct_guti(const plmn_t* const plmn_p,
-                                   const s_tmsi_t* const s_tmsi_p,
-                                   guti_t* const guti_p) {
->>>>>>> a989e6c7
   /*
    * This is a helper function to construct GUTI from S-TMSI. It uses PLMN id
    * and MME Group Id of the serving MME for this purpose.
