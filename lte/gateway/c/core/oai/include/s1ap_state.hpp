/*
 * Licensed to the OpenAirInterface (OAI) Software Alliance under one or more
 * contributor license agreements.  See the NOTICE file distributed with
 * this work for additional information regarding copyright ownership.
 * The OpenAirInterface Software Alliance licenses this file to You under
 * the terms found in the LICENSE file in the root of this source tree.
 *
 * Unless required by applicable law or agreed to in writing, software
 * distributed under the License is distributed on an "AS IS" BASIS,
 * WITHOUT WARRANTIES OR CONDITIONS OF ANY KIND, either express or implied.
 * See the License for the specific language governing permissions and
 * limitations under the License.
 *-------------------------------------------------------------------------------
 * For more information about the OpenAirInterface (OAI) Software Alliance:
 *      contact@openairinterface.org
 */

#pragma once

#ifdef __cplusplus
extern "C" {
#endif
#include "lte/gateway/c/core/oai/include/mme_config.h"
#ifdef __cplusplus
}
#endif

#include "lte/gateway/c/core/oai/include/s1ap_types.hpp"
#include "lte/protos/oai/s1ap_state.pb.h"
namespace magma {
namespace lte {

int s1ap_state_init(uint32_t max_ues, uint32_t max_enbs, bool use_stateless);

void s1ap_state_exit(void);

oai::S1apState* get_s1ap_state(bool read_from_db);

void put_s1ap_state(void);

<<<<<<< HEAD
proto_map_rc_t s1ap_state_get_enb(oai::S1apState* state,
                                  sctp_assoc_id_t assoc_id,
                                  oai::EnbDescription* enb);
=======
oai::EnbDescription* s1ap_state_get_enb(s1ap_state_t* state,
                                        sctp_assoc_id_t assoc_id);
>>>>>>> 70645478

oai::UeDescription* s1ap_state_get_ue_enbid(sctp_assoc_id_t sctp_assoc_id,
                                            enb_ue_s1ap_id_t enb_ue_s1ap_id);

oai::UeDescription* s1ap_state_get_ue_mmeid(mme_ue_s1ap_id_t mme_ue_s1ap_id);

oai::UeDescription* s1ap_state_get_ue_imsi(imsi64_t imsi64);

/**
 * Return unique composite id for S1AP UE context
 * @param sctp_assoc_id unique SCTP assoc id
 * @param enb_ue_s1ap_id unique UE s1ap ID on eNB
 * @return uint64_t of composite id
 */
#define S1AP_GENERATE_COMP_S1AP_ID(sctp_assoc_id, enb_ue_s1ap_id) \
  (uint64_t) enb_ue_s1ap_id << 32 | sctp_assoc_id

/**
 * Converts s1ap_imsi_map to protobuf and saves it into data store
 */
void put_s1ap_imsi_map(void);

/**
 * @return s1ap_imsi_map_t pointer
 */
s1ap_imsi_map_t* get_s1ap_imsi_map(void);

map_uint64_ue_description_t* get_s1ap_ue_state(void);

int read_s1ap_ue_state_db(void);

void put_s1ap_ue_state(imsi64_t imsi64);

void delete_s1ap_ue_state(imsi64_t imsi64);

bool s1ap_ue_compare_by_mme_ue_id_cb(__attribute__((unused)) uint64_t keyP,
                                     oai::UeDescription* elementP,
                                     void* parameterP, void** resultP);

bool s1ap_ue_compare_by_imsi(__attribute__((unused)) uint64_t keyP,
                             oai::UeDescription* elementP, void* parameterP,
                             void** resultP);

void remove_ues_without_imsi_from_ue_id_coll(void);

<<<<<<< HEAD
void clean_stale_enb_state(oai::S1apState* state,
                           oai::EnbDescription* new_enb_association);

proto_map_rc_t s1ap_state_update_enb_map(oai::S1apState* state,
                                         sctp_assoc_id_t assoc_id,
                                         oai::EnbDescription* enb);
=======
void clean_stale_enb_state(s1ap_state_t* state,
                           oai::EnbDescription* new_enb_association);
>>>>>>> 70645478

}  // namespace lte
}  // namespace magma<|MERGE_RESOLUTION|>--- conflicted
+++ resolved
@@ -27,6 +27,7 @@
 
 #include "lte/gateway/c/core/oai/include/s1ap_types.hpp"
 #include "lte/protos/oai/s1ap_state.pb.h"
+
 namespace magma {
 namespace lte {
 
@@ -38,14 +39,9 @@
 
 void put_s1ap_state(void);
 
-<<<<<<< HEAD
 proto_map_rc_t s1ap_state_get_enb(oai::S1apState* state,
                                   sctp_assoc_id_t assoc_id,
                                   oai::EnbDescription* enb);
-=======
-oai::EnbDescription* s1ap_state_get_enb(s1ap_state_t* state,
-                                        sctp_assoc_id_t assoc_id);
->>>>>>> 70645478
 
 oai::UeDescription* s1ap_state_get_ue_enbid(sctp_assoc_id_t sctp_assoc_id,
                                             enb_ue_s1ap_id_t enb_ue_s1ap_id);
@@ -91,17 +87,12 @@
 
 void remove_ues_without_imsi_from_ue_id_coll(void);
 
-<<<<<<< HEAD
 void clean_stale_enb_state(oai::S1apState* state,
                            oai::EnbDescription* new_enb_association);
 
 proto_map_rc_t s1ap_state_update_enb_map(oai::S1apState* state,
                                          sctp_assoc_id_t assoc_id,
                                          oai::EnbDescription* enb);
-=======
-void clean_stale_enb_state(s1ap_state_t* state,
-                           oai::EnbDescription* new_enb_association);
->>>>>>> 70645478
 
 }  // namespace lte
 }  // namespace magma