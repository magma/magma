--- conflicted
+++ resolved
@@ -86,17 +86,12 @@
 
 void remove_ues_without_imsi_from_ue_id_coll(void);
 
-<<<<<<< HEAD
 void clean_stale_enb_state(oai::S1apState* state,
                            oai::EnbDescription* new_enb_association);
 
 proto_map_rc_t s1ap_state_update_enb_map(oai::S1apState* state,
                                          sctp_assoc_id_t assoc_id,
                                          oai::EnbDescription* enb);
-=======
-void clean_stale_enb_state(s1ap_state_t* state,
-                           oai::EnbDescription* new_enb_association);
->>>>>>> 9a628111
 
 }  // namespace lte
 }  // namespace magma