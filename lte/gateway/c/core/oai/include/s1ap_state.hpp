--- conflicted
+++ resolved
@@ -40,18 +40,10 @@
 magma::lte::oai::EnbDescription* s1ap_state_get_enb(s1ap_state_t* state,
                                                     sctp_assoc_id_t assoc_id);
 
-<<<<<<< HEAD
-oai::UeDescription* s1ap_state_get_ue_enbid(
-    sctp_assoc_id_t sctp_assoc_id, enb_ue_s1ap_id_t enb_ue_s1ap_id);
-
-oai::UeDescription* s1ap_state_get_ue_mmeid(
-    mme_ue_s1ap_id_t mme_ue_s1ap_id);
-=======
 oai::UeDescription* s1ap_state_get_ue_enbid(sctp_assoc_id_t sctp_assoc_id,
                                             enb_ue_s1ap_id_t enb_ue_s1ap_id);
 
 oai::UeDescription* s1ap_state_get_ue_mmeid(mme_ue_s1ap_id_t mme_ue_s1ap_id);
->>>>>>> ef36de17
 
 oai::UeDescription* s1ap_state_get_ue_imsi(imsi64_t imsi64);
 
@@ -89,13 +81,8 @@
                                      void* parameterP, void** resultP);
 
 bool s1ap_ue_compare_by_imsi(__attribute__((unused)) uint64_t keyP,
-<<<<<<< HEAD
-                             oai::UeDescription* elementP,
-                             void* parameterP, void** resultP);
-=======
                              oai::UeDescription* elementP, void* parameterP,
                              void** resultP);
->>>>>>> ef36de17
 
 void remove_ues_without_imsi_from_ue_id_coll(void);
 
