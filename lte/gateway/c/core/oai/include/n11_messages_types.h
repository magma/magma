/*
 * Copyright 2020 The Magma Authors.
 *
 * This source code is licensed under the BSD-style license found in the
 * LICENSE file in the root directory of this source tree.
 *
 * Unless required by applicable law or agreed to in writing, software
 * distributed under the License is distributed on an "AS IS" BASIS,
 * WITHOUT WARRANTIES OR CONDITIONS OF ANY KIND, either express or implied.
 * See the License for the specific language governing permissions and
 * limitations under the License.
 */

#pragma once

#define MAX_QOS_FLOW 64
#define MAX_NO_OF_MULTI_CONN 4

#include "lte/gateway/c/core/oai/common/common_types.h"
#include "lte/gateway/c/core/oai/lib/3gpp/3gpp_38.413.h"
#include "lte/gateway/c/core/oai/lib/3gpp/3gpp_24.008.h"
//-----------------------------------------------------------------------------
/** @struct itti_n11_create_pdu_session_response_t
 *  @brief Create PDU Session Response */

/***********************pdu_res_set_change starts*************************/
typedef enum {
  SHALL_NOT_TRIGGER_PRE_EMPTION,
  MAY_TRIGGER_PRE_EMPTION,
} pre_emption_capability;

typedef enum sm_session_fsm_state_e {
  CREATING,
  CREATE,
  ACTIVE,
  INACTIVE,
  RELEASED
} sm_session_fsm_state_t;

typedef enum {
  NOT_PREEMPTABLE,
  PRE_EMPTABLE,
} pre_emption_vulnerability;

typedef struct m5g_allocation_and_retention_priority_s {
  int priority_level;
  pre_emption_capability pre_emption_cap;
  pre_emption_vulnerability pre_emption_vul;
} m5g_allocation_and_retention_priority;

typedef struct non_dynamic_5QI_descriptor_s {
  int fiveQI;
} non_dynamic_5QI_descriptor;

typedef struct qos_characteristics_s {
  non_dynamic_5QI_descriptor non_dynamic_5QI_desc;
} qos_characteristics_t;

typedef struct qos_flow_level_qos_parameters_s {
  qos_characteristics_t qos_characteristic;
  m5g_allocation_and_retention_priority alloc_reten_priority;
} qos_flow_level_qos_parameters;

typedef enum qos_flow_action_s {
  policy_action_add = 0,
  policy_action_del = 1,
  policy_action_mod = 2
} qos_flow_action_t;

typedef enum qos_policy_state_s {
  policy_state_install = 0,
  policy_state_pending = 1,
  ploicy_state_reject  = 2
} qos_policy_state_t;

typedef struct qos_flow_descriptor_s {
  uint32_t qos_flow_identifier;
  uint32_t fiveQi;
  uint32_t mbr_dl;
  uint32_t mbr_ul;
  uint32_t gbr_dl;
  uint32_t gbr_ul;
} qos_flow_descriptor_t;

typedef struct qos_flow_setup_request_item_s {
  uint32_t qos_flow_identifier;
  qos_flow_level_qos_parameters qos_flow_level_qos_param;
  qos_flow_action_t qos_flow_action;
  qos_flow_descriptor_t qos_flow_descriptor;
  traffic_flow_template_t ul_tft;
  uint32_t qos_flow_version;
#define RULE_ID_LEN 256
  uint8_t rule_id[RULE_ID_LEN];
  // E-RAB ID is optional spec-38413 - 9.3.4.1
} qos_flow_setup_request_item;

typedef struct qos_flow_request_list_s {
  qos_flow_setup_request_item qos_flow_req_item;
} qos_flow_request_list_t;

typedef struct qos_flow_add_or_modify_resp_item_s {
  uint32_t qos_flow_identifier;
} qos_flow_add_or_mdofiy_resp_item_t;

typedef struct qos_flow_add_or_modify_request_list_s {
  uint8_t maxNumOfQosFlows;
  qos_flow_request_list_t item[MAX_QOS_FLOW];
} qos_flow_add_or_modify_request_list_t;

typedef qos_flow_add_or_modify_request_list_t qos_flow_list_t;

typedef struct qos_flow_add_or_modify_response_list_s {
  uint8_t maxNumOfQosFlows;
  qos_flow_add_or_mdofiy_resp_item_t item[MAX_QOS_FLOW];
} qos_flow_add_or_modify_response_list_t;

typedef struct amf_pdn_type_value_s {
  pdn_type_value_t pdn_type;
} amf_pdn_type_value_t;

typedef struct gtp_tunnel_s {
  bstring endpoint_ip_address;  // Transport_Layer_Information
  uint8_t gtp_tied[4];
} gtp_tunnel;

typedef struct up_transport_layer_information_s {
  gtp_tunnel gtp_tnl;
} up_transport_layer_information_t;

typedef struct ul_ng_u_up_tnl_modify_list_s {
  uint32_t numOfItems;
  up_transport_layer_information_t
      ul_ng_u_up_tnl_modfy_item[MAX_NO_OF_MULTI_CONN];
} ul_ng_u_up_tnl_modify_list_t;

typedef struct amf_ue_aggregate_maximum_bit_rate_s {
  uint64_t dl;
  uint64_t ul;
} amf_ue_aggregate_maximum_bit_rate_t;

/***********************pdu_res_set_change ends*************************/

typedef enum SMSessionFSMState_response_s {
  CREATING_0,
  CREATE_1,
  ACTIVE_2,
  INACTIVE_3,
  RELEASED_4
} SMSessionFSMState_response;

typedef enum pdu_session_type_e {
  IPV4,
  IPV6,
  IPV4IPV6,
  UNSTRUCTURED
} pdu_session_type_t;

typedef enum ssc_mode_e { SSC_MODE_1, SSC_MODE_2, SSC_MODE_3 } ssc_mode_t;

typedef enum m5g_sm_cause_e {
  M5GSM_OPERATOR_DETERMINED_BARRING = 0,
  M5GSM_INSUFFICIENT_RESOURCES = 1,
  M5GSM_MISSING_OR_UNKNOWN_DNN = 2,
  M5GSM_UNKNOWN_PDU_SESSION_TYPE = 3,
  M5GSM_USER_AUTHENTICATION_OR_AUTHORIZATION_FAILED = 4,
  M5GSM_REQUEST_REJECTED_UNSPECIFIED = 5,
  M5GSM_SERVICE_OPTION_NOT_SUPPORTED = 6,
  M5GSM_REQUESTED_SERVICE_OPTION_NOT_SUBSCRIBED = 7,
  M5GSM_SERVICE_OPTION_TEMPORARILY_OUT_OF_ORDER = 8,
  M5GSM_REGULAR_DEACTIVATION = 10,
  M5GSM_NETWORK_FAILURE = 11,
  M5GSM_REACTIVATION_REQUESTED = 12,
  M5GSM_INVALID_PDU_SESSION_IDENTITY = 13,
  M5GSM_SEMANTIC_ERRORS_IN_PACKET_FILTER = 14,
  M5GSM_SYNTACTICAL_ERROR_IN_PACKET_FILTER = 15,
  M5GSM_OUT_OF_LADN_SERVICE_AREA = 16,
  M5GSM_PTI_MISMATCH = 17,
  M5GSM_PDU_SESSION_TYPE_IPV4_ONLY_ALLOWED = 18,
  M5GSM_PDU_SESSION_TYPE_IPV6_ONLY_ALLOWED = 19,
  M5GSM_PDU_SESSION_DOES_NOT_EXIST = 20,
  M5GSM_INSUFFICIENT_RESOURCES_FOR_SPECIFIC_SLICE_AND_DNN = 21,
  M5GSM_NOT_SUPPORTED_SSC_MODE = 22,
  M5GSM_INSUFFICIENT_RESOURCES_FOR_SPECIFIC_SLICE = 23,
  M5GSM_MISSING_OR_UNKNOWN_DNN_IN_A_SLICE = 24,
  M5GSM_INVALID_PTI_VALUE = 25,
  M5GSM_MAXIMUM_DATA_RATE_PER_UE_FOR_USER_PLANE_INTEGRITY_PROTECTION_IS_TOO_LOW =
      26,
  M5GSM_SEMANTIC_ERROR_IN_THE_QOS_OPERATION = 27,
  M5GSM_SYNTACTICAL_ERROR_IN_THE_QOS_OPERATION = 28,
  M5GSM_INVALID_MAPPED_EPS_BEARER_IDENTITY = 29,
  M5GSM_SEMANTICALLY_INCORRECT_MESSAGE = 30,
  M5GSM_INVALID_MANDATORY_INFORMATION = 31,
  M5GSM_MESSAGE_TYPE_NON_EXISTENT_OR_NOT_IMPLEMENTED = 32,
  M5GSM_MESSAGE_TYPE_NOT_COMPATIBLE_WITH_THE_PROTOCOL_STATE = 33,
  M5GSM_IE_NON_EXISTENT_OR_NOT_IMPLEMENTED = 34,
  M5GSM_CONDITIONAL_IE_ERROR = 35,
  M5GSM_MESSAGE_NOT_COMPATIBLE_WITH_THE_PROTOCOL_STATE = 36,
  M5GSM_PROTOCOL_ERROR_UNSPECIFIED = 37,
  M5GSM_PTI_ALREADY_IN_USE = 38,
  M5GSM_OPERATION_SUCCESS = 40
} m5g_sm_cause_t;

typedef enum redirect_address_type_e {
  IPV4_1,
  IPV6_1,
  URL,
  SIP_URI
} redirect_address_type_t;

typedef struct redirect_server_s {
  redirect_address_type_t redirect_address_type;
  uint8_t redirect_server_address[16];
} redirect_server_t;

typedef struct QosRules_response_s {
  uint32_t qos_rule_identifier;
  bool dqr;
  traffic_flow_template_t ul_tft;
  traffic_flow_template_t dl_tft;
  uint32_t qos_rule_precedence;
  bool segregation;
  uint32_t qos_flow_identifier;
} QosRules_response;

typedef struct AggregatedMaximumBitrate_respose_t {
  uint32_t max_bandwidth_ul;
  uint32_t max_bandwidth_dl;
} AggregatedMaximumBitrate_response;

typedef struct SessionAmbr_response_s {
  // Downlink unit type will be updated by sessiond
  uint32_t downlink_unit_type;
  uint32_t downlink_units;  // Only to use lower 2 bytes (16 bit values)

  // Uplink unit type will be updated by sessiond
  uint32_t uplink_unit_type;
  uint32_t uplink_units;  // Only to use lower 2 bytes (16 bit values)
} SessionAmbr_response;

typedef struct TeidSet_response_s {
  uint8_t teid[4];
  uint8_t end_ipv4_addr[16];
} TeidSet_response;

typedef struct itti_n11_create_pdu_session_response_s {
  // common context
  char imsi[IMSI_BCD_DIGITS_MAX + 1];
  sm_session_fsm_state_t sm_session_fsm_state;
  uint32_t sm_session_version;
  // M5GSMSessionContextAccess
  uint8_t pdu_session_id;
  pdu_session_type_t pdu_session_type;
  ssc_mode_t selected_ssc_mode;
  m5g_sm_cause_t m5gsm_cause;
  SessionAmbr_response session_ambr;
  QosRules_response
      authorized_qos_rules[4];  // TODO 32 in NAS5g,3 in pcap, revisit later
  bool always_on_pdu_session_indication;
  ssc_mode_t allowed_ssc_mode;
  bool m5gsm_congetion_re_attempt_indicator;
  redirect_server_t redirect_server_addr;
  paa_t pdu_address;

  qos_flow_list_t qos_flow_list;
  TeidSet_response upf_endpoint;
  uint8_t procedure_trans_identity[2];
} itti_n11_create_pdu_session_response_t;

#define N11_CREATE_PDU_SESSION_RESPONSE(mSGpTR) \
  (mSGpTR)->ittiMsg.n11_create_pdu_session_response

#define N11_NOTIFICATION_RECEIVED(mSGpTR) \
  (mSGpTR)->ittiMsg.n11_notification_received

// Resource relese request
// typedef enum radio_network_layer_cause_e
typedef enum {
  UNSPECIFIED,
  TXNRELOCOVERALL_EXPIRY,
  SUCCESSFUL_HANDOVER,
  RELEASE_DUE_TO_NG_RAN_GENERATED_REASON,
  RELEASE_DUE_TO_5GC_GENERATED,
  REASON,
  HANDOVER_CANCELLED,
  PARTIAL_HANDOVER,
  HANDOVER_FAILURE_IN_TARGET_5GC_NGRAN_NODE_OR_TARGET_SYSTEM,
  HANDOVER_TARGET_NOT_ALLOWED,
  TNGRELOCOVERALL_EXPIRY,
  TNGRELOCPREP_EXPIRY,
  CELL_NOT_AVAILABLE,
  UNKNOWN_TARGET_ID,
  NO_RADIO_RESOURCES_AVAILABLE_IN_TARGET_CELL,
  UNKNOWN_LOCAL_UE_NGAP_ID,
  INCONSISTENT_REMOTE_UE_NGAP_ID,
  HANDOVER_DESIRABLE_FOR_RADIO_REASONS,
  TIME_CRITICAL_HANDOVER,
  RESOURCE_OPTIMISATION_HANDOVER,
  REDUCE_LOAD_IN_SERVING_CELL,
  USER_INACTIVITY,
  RADIO_CONNECTION_WITH_UE_LOST,
  RADIO_RESOURCES_NOT_AVAILABLE,
  INVALID_QOS_COMBINATION,
  FAILURE_IN_THE_RADIO_INTERFACE_PROCEDURE,
  INTERACTION_WITH_OTHER_PROCEDURE,
  UNKNOWN_PDU_SESSION_ID,
  UNKNOWN_QOS_FLOW_ID,
  MULTIPLE_PDU_SESSION_ID_INSTANCES,
  MULTIPLE_QOS_FLOW_ID_INSTANCES,
  ENCRYPTION_AND_OR_INTEGRITY_PROTECTION_ALGORITHMS_NOT_SUPPORTED,
  NG_INTRA_SYSTEM_HANDOVER_TRIGGERED,
  XN_HANDOVER_TRIGGERED,
  NOT_SUPPORTED_5QI_VALUE,
  UE_CONTEXT_TRANSFER,
  IMS_VOICE_EPS_FALLBACK_OR_RAT_FALLBACK_TRIGGERED,
  UP_INTEGRITY_PROTECTION_NOT_POSSIBLE,
  UP_CONFIDENTIALITY_PROTECTION_NOT_POSSIBLE,
  SLICE_NOT_SUPPORTED,
  UE_IN_RRC_INACTIVE_STATE_NOT_REACHABLE,
  REDIRECTION,
  RESOURCES_NOT_AVAILABLE_FOR_THE_SLICE,
  UE_MAXIMUM_INTEGRITY_PROTECTED_DATA_RATE_REASON,
  RELEASE_DUE_TO_CN_DETECTED_MOBILITY,
  N26_INTERFACE_NOT_AVAILABLE,
  RELEASE_DUE_TO_PRE_EMPTION,
} radio_network_layer_cause;

typedef struct radio_network_layer_s {
  radio_network_layer_cause nw_layer_cause;
} radio_network_layer;

typedef enum {
  TRANSPORT_RESOURCE_UNAVAILABLE,
  UNSPECIFIED_TL,
} transport_layer_cause;

typedef struct transport_layer_s {
  transport_layer_cause cause;
} transport_layer_t;

typedef enum {
  NORMAL_RELEASE,
  AUTHENTICATION_FAILURE_NAS,  //#defined on AUTHENTICATION_FAILURE
  DEREGISTER,
  UNSPECIFIED_NAS_CAUSE,
} NAS_cause;

typedef struct NAS_s {
  NAS_cause cause;
} NAS_t;

typedef enum {
  TRANSFER_SYNTAX_ERROR,
  ABSTRACT_SYNTAX_ERROR_REJECT,
  ABSTRACT_SYNTAX_ERROR_IGNORE_AND_NOTIFY,
  MESSAGE_NOT_COMPATIBLE_WITH_RECEIVER_STATE,
  SEMANTIC_ERROR,
  ABSTRACT_SYNTAX_ERROR_FALSELY_CONSTRUCTED_MESSAGE,
  UNSPECIFIED_PROTOCOL,
} protocol_cause;

typedef struct Protocol_s {
  protocol_cause cause;
} protocol_t;

typedef enum {
  CONTROL_PROCESSING_OVERLOAD,
  NOT_ENOUGH_USER_PLANE_PROCESSING_RESOURCES,
  HARDWARE_FAILURE,
  O_AND_M_INTERVENTION,
  UNKNOWN_PLMN,
  UNSPECIFIED_MISC,
} miscellaneous_cause;

typedef struct miscellaneous_s {
  miscellaneous_cause cause;
} miscellaneous_t;
typedef enum {
  RADIO_NETWORK_LAYER_GROUP = 1,
  TRANSPORT_LAYER_GROUP,
  NAS_GROUP,
  PROTOCOL_GROUP,
  MISCELLANEOUS_GROUP,
} cause_group_e;

typedef struct cause_group_s {
  cause_group_e cause_group_type;
  union {
    radio_network_layer network_layer;
    transport_layer_t trasport_layer;
    NAS_t nas;
    protocol_t protocol;
    miscellaneous_t miscellaneous;
  } u_group;

} cause_group_t;

typedef struct cause_s {
  cause_group_t cause_group;
} cause_t;

typedef struct pdu_session_resource_release_command_transfer_s {
  cause_t cause;
} pdu_session_resource_release_command_transfer;

<<<<<<< HEAD
typedef pdu_session_resource_release_command_transfer
    pdu_session_resource_modify_unsuccessful_transfer_t;
#define N11_NOTIFICATION_RECEIVED(mSGpTR)                                      \
=======
#define N11_NOTIFICATION_RECEIVED(mSGpTR) \
>>>>>>> 7315653e
  (mSGpTR)->ittiMsg.n11_notification_received

// RequestType
typedef enum RequestType_received_s {
  INITIAL_REQUEST = 0,
  EXISTING_PDU_SESSION = 1,
  INITIAL_EMERGENCY_REQUEST = 2,
  EXISTING_EMERGENCY_PDU_SESSION = 3,
  MODIFICATION_REQUEST = 4,
} RequestType_received;

// M5GSMCapability
typedef struct M5GSMCapability_received_s {
  bool reflective_qos;
  bool multi_homed_ipv6_pdu_session;
} M5GSMCapability_received;

#define N11_CREATE_PDU_SESSION_RESPONSE(mSGpTR) \
  (mSGpTR)->ittiMsg.n11_create_pdu_session_response

typedef enum {
  PDU_SESSION_INACTIVE_NOTIFY,         // AMF <=> SMF
  UE_IDLE_MODE_NOTIFY,                 // AMF  => SMF
  UE_PAGING_NOTIFY,                    // SMF  => AMF
  UE_PERIODIC_REG_ACTIVE_MODE_NOTIFY,  // AMF  => SMF
  PDU_SESSION_STATE_NOTIFY,            // SMF <=> AMF
  UE_SERVICE_REQUEST_ON_PAGING,        // AMF <=> SMF
} notify_ue_event;

typedef struct itti_n11_received_notification_s {
  // common context
  char imsi[IMSI_BCD_DIGITS_MAX + 1];
  SMSessionFSMState_response sm_session_fsm_state;
  uint32_t sm_session_version;
  // rat specific
  uint32_t pdu_session_id;
  RequestType_received request_type;
  // PduSessionType_response pdu_session_type;
  M5GSMCapability_received m5g_sm_capability;
  m5g_sm_cause_t m5gsm_cause;
  pdu_session_type_t pdu_session_type;
  // Idle/paging/periodic_reg events and UE state notification
  notify_ue_event notify_ue_evnt;
} itti_n11_received_notification_t;

typedef struct qos_flow_item_s {
  uint32_t qos_flow_identifier;
  cause_t cause;
} qos_flow_item_t;

typedef struct qos_flow_list_cause_s {
  uint8_t numOfItems;
  qos_flow_item_t item[MAX_QOS_FLOW];
} qos_flow_list_cause_t;

typedef struct pdu_session_resource_setup_request_transfer_s {
  amf_ue_aggregate_maximum_bit_rate_t pdu_aggregate_max_bit_rate;
  up_transport_layer_information_t up_transport_layer_info;
  amf_pdn_type_value_t pdu_ip_type;
  qos_flow_request_list_t qos_flow_setup_request_list;
} pdu_session_resource_setup_request_transfer_t;

typedef struct pdu_session_resource_modify_request_transfer_s {
  amf_ue_aggregate_maximum_bit_rate_t pdu_sess_aggregate_max_bit_rate;
  ul_ng_u_up_tnl_modify_list_t ul_ng_u_up_tnl_modify_list;
  uint32_t network_instance;
  qos_flow_add_or_modify_request_list_t qos_flow_add_or_mod_request_list;
  qos_flow_list_cause_t qos_flow_to_release_list;
  uint32_t common_network_instance;
} pdu_session_resource_modify_request_transfer_t;<|MERGE_RESOLUTION|>--- conflicted
+++ resolved
@@ -70,7 +70,7 @@
 typedef enum qos_policy_state_s {
   policy_state_install = 0,
   policy_state_pending = 1,
-  ploicy_state_reject  = 2
+  ploicy_state_reject = 2
 } qos_policy_state_t;
 
 typedef struct qos_flow_descriptor_s {
@@ -402,14 +402,8 @@
   cause_t cause;
 } pdu_session_resource_release_command_transfer;
 
-<<<<<<< HEAD
 typedef pdu_session_resource_release_command_transfer
     pdu_session_resource_modify_unsuccessful_transfer_t;
-#define N11_NOTIFICATION_RECEIVED(mSGpTR)                                      \
-=======
-#define N11_NOTIFICATION_RECEIVED(mSGpTR) \
->>>>>>> 7315653e
-  (mSGpTR)->ittiMsg.n11_notification_received
 
 // RequestType
 typedef enum RequestType_received_s {
