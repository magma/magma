/*
Copyright 2020 The Magma Authors.

This source code is licensed under the BSD-style license found in the
LICENSE file in the root directory of this source tree.

Unless required by applicable law or agreed to in writing, software
distributed under the License is distributed on an "AS IS" BASIS,
WITHOUT WARRANTIES OR CONDITIONS OF ANY KIND, either express or implied.
See the License for the specific language governing permissions and
limitations under the License.
*/

#pragma once

#include <pthread.h>

<<<<<<< HEAD
#include "lte/gateway/c/core/oai/include/spgw_types.hpp"

=======
>>>>>>> 4ae86aae
#ifdef __cplusplus
extern "C" {
#endif
#include "lte/gateway/c/core/oai/lib/hashtable/hashtable.h"
#include "lte/gateway/c/core/oai/include/sgw_config.h"
#ifdef __cplusplus
}
#endif
<<<<<<< HEAD
=======

#include "lte/gateway/c/core/oai/include/spgw_types.hpp"
>>>>>>> 4ae86aae

// Initializes SGW state struct when task process starts.
int sgw_state_init(bool persist_state, const sgw_config_t* config);

// Function that frees sgw_state.
void sgw_state_exit(void);

// Function that returns a pointer to sgw_state.
sgw_state_t* get_sgw_state(bool read_from_db);

// Function that writes the sgw_state struct into db.
void put_sgw_state(void);

/**
 * Returns pointer to SGW UE state
 * @return hashtable_ts_t struct with SGW UE context structs as data
 */
hash_table_ts_t* get_sgw_ue_state(void);

/**
 * Populates SGW UE hashtable from db
 * @return response code
 */
int read_sgw_ue_state_db(void);

/**
 * Saves an UE context state to db
 * @param pointer to SGW's state
 * @param imsi64
 */
void put_sgw_ue_state(sgw_state_t* sgw_state, imsi64_t imsi64);

/**
 * Removes entry for SGW UE state in db
 * @param imsi64
 */
void delete_sgw_ue_state(imsi64_t imsi64);

/**
 * Callback function for s11_bearer_context_information hashtable freefunc
 * @param context_p sgw eps bearer context entry on hashtable
 */
void sgw_free_s11_bearer_context_information(
    sgw_eps_bearer_context_information_t** context_p);

/**
 * Callback function for imsi_ue_context hashtable's freefunc
 * @param spgw_ue_context_t
 */
<<<<<<< HEAD
void sgw_free_ue_context(spgw_ue_context_t** ue_context_p);
=======
void sgw_free_ue_context(spgw_ue_context_t** ue_context_p);
>>>>>>> 4ae86aae
<|MERGE_RESOLUTION|>--- conflicted
+++ resolved
@@ -15,11 +15,6 @@
 
 #include <pthread.h>
 
-<<<<<<< HEAD
-#include "lte/gateway/c/core/oai/include/spgw_types.hpp"
-
-=======
->>>>>>> 4ae86aae
 #ifdef __cplusplus
 extern "C" {
 #endif
@@ -28,11 +23,8 @@
 #ifdef __cplusplus
 }
 #endif
-<<<<<<< HEAD
-=======
 
 #include "lte/gateway/c/core/oai/include/spgw_types.hpp"
->>>>>>> 4ae86aae
 
 // Initializes SGW state struct when task process starts.
 int sgw_state_init(bool persist_state, const sgw_config_t* config);
@@ -82,8 +74,4 @@
  * Callback function for imsi_ue_context hashtable's freefunc
  * @param spgw_ue_context_t
  */
-<<<<<<< HEAD
-void sgw_free_ue_context(spgw_ue_context_t** ue_context_p);
-=======
-void sgw_free_ue_context(spgw_ue_context_t** ue_context_p);
->>>>>>> 4ae86aae
+void sgw_free_ue_context(spgw_ue_context_t** ue_context_p);