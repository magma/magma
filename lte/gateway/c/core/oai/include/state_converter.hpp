/*
 * Licensed to the OpenAirInterface (OAI) Software Alliance under one or more
 * contributor license agreements.  See the NOTICE file distributed with
 * this work for additional information regarding copyright ownership.
 * The OpenAirInterface Software Alliance licenses this file to You under
 * the terms found in the LICENSE file in the root of this source tree.
 *
 * Unless required by applicable law or agreed to in writing, software
 * distributed under the License is distributed on an "AS IS" BASIS,
 * WITHOUT WARRANTIES OR CONDITIONS OF ANY KIND, either express or implied.
 * See the License for the specific language governing permissions and
 * limitations under the License.
 *------------------------------------------------------------------------------
 * For more information about the OpenAirInterface (OAI) Software Alliance:
 *      contact@openairinterface.org
 */

#pragma once

#ifdef __cplusplus
extern "C" {
#endif

#include <stdint.h>

#include "lte/gateway/c/core/common/assertions.h"
#include "lte/gateway/c/core/oai/common/common_types.h"
#include "lte/gateway/c/core/oai/common/log.h"
#include "lte/gateway/c/core/oai/lib/3gpp/3gpp_23.003.h"
#include "lte/gateway/c/core/oai/lib/hashtable/hashtable.h"

#ifdef __cplusplus
}
#endif

#include <functional>

#include <google/protobuf/map.h>
#include <functional>
#include "lte/gateway/c/core/oai/include/map.h"
#include "lte/gateway/c/core/oai/include/proto_map.hpp"
#include "lte/protos/oai/common_types.pb.h"

namespace magma {
namespace lte {

#define ASCII_ZERO 0x30
#define PLMN_BYTES 7
#define BSTRING_TO_STRING(bstr, str_ptr)                \
  do {                                                  \
    *str_ptr = std::string(bdata(bstr), blength(bstr)); \
  } while (0) /* Convert bstring to std::string */
#define STRING_TO_BSTRING(str, bstr) \
  do {                               \
    bstr = bfromcstr(str.c_str());   \
  } while (0) /* Convert bstring to std::string */

/**
 * StateConverter is a base class for state conversion between tasks state
 * structs and protobuf objects. This class is used to support specific state
 * conversion for each task that extends from it. The class doesn't hold memory,
 * all memory is owned by caller.
 */
class StateConverter {
 protected:
  StateConverter();
  ~StateConverter();

  /**
   * Function that converts hashtable struct to protobuf Map instance, using
   * a conversion function to convert each node of the hashtable, memory
   * is owned by the caller.
   * @tparam NodeType struct type of hashmap node entry
   * @tparam ProtoMessage protobuf type for proto map value entry
   * @param state_ht hashtable_ts_t struct to convert from
   * @param proto_map protobuf Map instance to convert to
   * @param conversion_callable conversion function for each entry of hashtable
   * @param log_task_level log level for task (LOG_MME_APP, LOG_SPGW_APP)
   */
  // TODO(rsarwad): Shall be removed once all modules are converted to cpp and
  // use protobuf map instead of hash table
  template <typename NodeType, typename ProtoMessage>
  static void hashtable_ts_to_proto(
      hash_table_ts_t* state_ht,
      google::protobuf::Map<unsigned int, ProtoMessage>* proto_map,
      std::function<void(NodeType*, ProtoMessage*)> conversion_callable,
      log_proto_t log_task_level) {
    hashtable_key_array_t* ht_keys = hashtable_ts_get_keys(state_ht);
    hashtable_rc_t ht_rc;
    if (ht_keys == nullptr) {
      return;
    }

    for (int i = 0; i < ht_keys->num_keys; i++) {
      NodeType* node;
      ht_rc = hashtable_ts_get(state_ht, (hash_key_t)ht_keys->keys[i],
                               (void**)&node);
      if (ht_rc == HASH_TABLE_OK) {
        ProtoMessage proto;
        conversion_callable((NodeType*)node, &proto);
        (*proto_map)[ht_keys->keys[i]] = proto;
      } else {
        OAILOG_ERROR(log_task_level, "Key %lu not found on %s hashtable",
                     ht_keys->keys[i], state_ht->name->data);
      }
    }
    FREE_HASHTABLE_KEY_ARRAY(ht_keys);
  }

  template <typename ProtoMessage, typename NodeType>
  static void proto_to_hashtable_ts(
      const google::protobuf::Map<unsigned int, ProtoMessage>& proto_map,
      hash_table_ts_t* state_ht,
      std::function<void(const ProtoMessage&, NodeType*)> conversion_callable,
      log_proto_t log_task_level) {
    for (const auto& entry : proto_map) {
      auto proto = entry.second;
      NodeType* node_type;
      node_type = (NodeType*)calloc(1, sizeof(NodeType));
      conversion_callable(proto, node_type);
      auto ht_rc =
          hashtable_ts_insert(state_ht, (hash_key_t)entry.first, node_type);
      if (ht_rc != HASH_TABLE_OK) {
        if (ht_rc == HASH_TABLE_INSERT_OVERWRITTEN_DATA) {
          OAILOG_INFO(LOG_SPGW_APP, "Overwriting data on key: %i", entry.first);
        } else {
          OAILOG_ERROR(log_task_level, "Failed to insert node on hashtable %s",
                       state_ht->name->data);
        }
      }
    }
  }

  template <typename state_map_t, typename NodeType, typename ProtoMessage>
  static void state_map_to_proto(
      state_map_t state_map,
      google::protobuf::Map<unsigned int, ProtoMessage>* proto_map,
      std::function<void(NodeType*, ProtoMessage*)> conversion_callable,
      log_proto_t log_task_level) {
    if (!(state_map.size())) {
      return;
    }

    for (auto itr = state_map.map->begin(); itr != state_map.map->end();
         itr++) {
      NodeType* node = itr->second;
      if (node) {
        ProtoMessage proto;
        conversion_callable(reinterpret_cast<NodeType*>(node), &proto);
        (*proto_map)[itr->first] = proto;
      } else {
        OAILOG_ERROR(log_task_level, "Key %lu without value in %s map",
                     itr->first, state_map.get_name());
      }
    }
  }

  template <typename state_map_t, typename ProtoMessage, typename NodeType>
  static void proto_to_state_map(
      const google::protobuf::Map<unsigned int, ProtoMessage>& proto_map,
      state_map_t state_map,
      std::function<void(const ProtoMessage&, NodeType*)> conversion_callable,
      log_proto_t log_task_level) {
    for (const auto& entry : proto_map) {
      bool failed_to_write = true;
      auto proto = entry.second;
      NodeType* node_type;
      node_type = reinterpret_cast<NodeType*>(new NodeType());
      conversion_callable(proto, node_type);
      proto_map_rc_t rc = state_map.insert(entry.first, node_type);
      if (rc != PROTO_MAP_OK) {
        if (rc == PROTO_MAP_KEY_ALREADY_EXISTS) {
          if ((state_map.remove(entry.first)) == PROTO_MAP_OK) {
            if ((state_map.insert(entry.first, node_type)) == PROTO_MAP_OK) {
              OAILOG_INFO(LOG_SPGW_APP, "Overwriting data on key: %i",
                          entry.first);
              failed_to_write = false;
            }
          }
        }
      } else {
        failed_to_write = false;
      }
      if (failed_to_write) {
        OAILOG_ERROR(log_task_level, "Failed to insert key in map %s",
                     state_map.get_name());
      }
    }
  }

  static void hashtable_uint64_ts_to_proto(
      hash_table_uint64_ts_t* htbl,
      google::protobuf::Map<unsigned long, unsigned long>* proto_map);

  static void proto_to_hashtable_uint64_ts(
      const google::protobuf::Map<unsigned long, unsigned long>& proto_map,
      hash_table_uint64_ts_t* state_htbl);

  static void guti_to_proto(const guti_t& guti_state, oai::Guti* guti_proto);
  static void proto_to_guti(const oai::Guti& guti_proto, guti_t* state_guti);

  static void ecgi_to_proto(const ecgi_t& state_ecgi, oai::Ecgi* ecgi_proto);
  static void proto_to_ecgi(const oai::Ecgi& ecgi_proto, ecgi_t* state_ecgi);

  static void eps_subscribed_qos_profile_to_proto(
      const eps_subscribed_qos_profile_t& state_eps_subscribed_qos_profile,
      oai::EpsSubscribedQosProfile* eps_subscribed_qos_profile_proto);
  static void ambr_to_proto(const ambr_t& state_ambr, oai::Ambr* ambr_proto);
  static void apn_configuration_to_proto(
      const apn_configuration_t& state_apn_configuration,
      oai::ApnConfig* apn_config_proto);
  static void apn_config_profile_to_proto(
      const apn_config_profile_t& state_apn_config_profile,
      oai::ApnConfigProfile* apn_config_profile_proto);

  static void proto_to_eps_subscribed_qos_profile(
      const oai::EpsSubscribedQosProfile& eps_subscribed_qos_profile_proto,
      eps_subscribed_qos_profile_t* state_eps_subscribed_qos_profile);
  static void proto_to_ambr(const oai::Ambr& ambr_proto, ambr_t* state_ambr);
  static void proto_to_apn_configuration(
      const oai::ApnConfig& apn_config_proto,
      apn_configuration_t* state_apn_configuration);
  static void proto_to_apn_config_profile(
      const oai::ApnConfigProfile& apn_config_profile_proto,
      apn_config_profile_t* state_apn_config_profile);

  /***********************************************************
   *                 Map <-> Proto
   * Functions to serialize/deserialize in-memory maps
   * for AMF task. Only AMF task inserts/removes elements in
   * the maps, so these calls are thread-safe.
   * We only need to lock the UE context structure as it can
   * also be accessed by the NAS task. If map is empty
   * the proto field is also empty
   ***********************************************************/

  static void map_uint64_uint64_to_proto(
      map_uint64_uint64_t map,
      google::protobuf::Map<uint64_t, uint64_t>* proto_map);

  static void proto_to_map_uint64_uint64(
      const google::protobuf::Map<uint64_t, uint64_t>& proto_map,
      map_uint64_uint64_t* map);

<<<<<<< HEAD
  template <typename state_map_t, typename proto_map_t>
  static void copy_int_protomap_to_proto(state_map_t state_map,
                                               proto_map_t* proto_map) {
    for (auto elm = state_map.map->begin(); elm != state_map.map->end(); ++elm) {
      (*proto_map)[elm->first] = elm->second;
    }
  }

  template <typename proto_map_t, typename state_map_t>
  static void copy_int_protomap_to_state(const proto_map_t &proto_map, state_map_t state_map){
  for (auto const& kv : proto_map) {
    proto_map_rc_t rc =
        state_map.insert(kv.first, kv.second);
    if (rc != PROTO_MAP_OK) {
      OAILOG_ERROR(LOG_UTIL,
                   "Failed to insert value %lu in table %s: error: %s\n", kv.second,
                   state_map.get_name(),magma::map_rc_code2string(rc));
    }
  }

}
=======
>>>>>>> 5d4153ba
 private:
  static void plmn_to_chars(const plmn_t& state_plmn, char* plmn_array);
  static void chars_to_plmn(const char* plmn_array, plmn_t* state_plmn);
};

}  // namespace lte
}  // namespace magma<|MERGE_RESOLUTION|>--- conflicted
+++ resolved
@@ -242,30 +242,6 @@
       const google::protobuf::Map<uint64_t, uint64_t>& proto_map,
       map_uint64_uint64_t* map);
 
-<<<<<<< HEAD
-  template <typename state_map_t, typename proto_map_t>
-  static void copy_int_protomap_to_proto(state_map_t state_map,
-                                               proto_map_t* proto_map) {
-    for (auto elm = state_map.map->begin(); elm != state_map.map->end(); ++elm) {
-      (*proto_map)[elm->first] = elm->second;
-    }
-  }
-
-  template <typename proto_map_t, typename state_map_t>
-  static void copy_int_protomap_to_state(const proto_map_t &proto_map, state_map_t state_map){
-  for (auto const& kv : proto_map) {
-    proto_map_rc_t rc =
-        state_map.insert(kv.first, kv.second);
-    if (rc != PROTO_MAP_OK) {
-      OAILOG_ERROR(LOG_UTIL,
-                   "Failed to insert value %lu in table %s: error: %s\n", kv.second,
-                   state_map.get_name(),magma::map_rc_code2string(rc));
-    }
-  }
-
-}
-=======
->>>>>>> 5d4153ba
  private:
   static void plmn_to_chars(const plmn_t& state_plmn, char* plmn_array);
   static void chars_to_plmn(const char* plmn_array, plmn_t* state_plmn);
