--- conflicted
+++ resolved
@@ -101,17 +101,12 @@
   uint32_t remote_teid;  ///< Remote tunnel endpoint Identifier
 } mme_sgw_tunnel_t;
 
-<<<<<<< HEAD
 // Map- Key: imsi of uint64_t , Data: spgw_ue_context_t*
 typedef magma::proto_map_s<uint64_t, struct spgw_ue_context_s*>
     map_uint64_sgw_ue_context_t;
 
-// Map- Key: csr_proc_id of uint32_t , Data:
-// sgw_eps_bearer_context_information_s*
-=======
 // Map with Key: csr_proc_id of uint32_t
 // Data: sgw_eps_bearer_context_information_s*
->>>>>>> 2b6408c9
 typedef magma::proto_map_s<uint32_t,
                            struct sgw_eps_bearer_context_information_s*>
     map_uint32_sgw_eps_bearer_context_t;
