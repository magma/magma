/*
 * Licensed to the OpenAirInterface (OAI) Software Alliance under one or more
 * contributor license agreements.  See the NOTICE file distributed with
 * this work for additional information regarding copyright ownership.
 * The OpenAirInterface Software Alliance licenses this file to You under
 * the terms found in the LICENSE file in the root of this source tree.
 *
 * Unless required by applicable law or agreed to in writing, software
 * distributed under the License is distributed on an "AS IS" BASIS,
 * WITHOUT WARRANTIES OR CONDITIONS OF ANY KIND, either express or implied.
 * See the License for the specific language governing permissions and
 * limitations under the License.
 *-----------------------------------------------------------------------------
 * For more information about the OpenAirInterface (OAI) Software Alliance:
 *      contact@openairinterface.org
 */

/*! \file mme_app_ue_context.hpp
 *  \brief MME applicative layer
 *  \author Sebastien ROUX, Lionel Gauthier
 *  \date 2013
 *  \version 1.0
 *  \email: lionel.gauthier@eurecom.fr
 *  @defgroup _mme_app_impl_ MME applicative layer
 *  @ingroup _ref_implementation_
 *  @{
 */

#pragma once

#include <stdint.h>
#include <inttypes.h> /* For sscanf formats */
#include <time.h>     /* to provide time_t */

#include "lte/gateway/c/core/common/common_defs.h"
#include "lte/gateway/c/core/oai/common/common_types.h"
#include "lte/gateway/c/core/oai/common/queue.h"
#include "lte/gateway/c/core/oai/common/security_types.h"
#include "lte/gateway/c/core/oai/common/tree.h"
#include "lte/gateway/c/core/oai/include/s1ap_messages_types.h"
#include "lte/gateway/c/core/oai/include/s6a_messages_types.hpp"
#include "lte/gateway/c/core/oai/include/sgw_ie_defs.h"

#ifdef __cplusplus
extern "C" {
#endif
#include "lte/gateway/c/core/oai/lib/bstr/bstrlib.h"
#include "lte/gateway/c/core/oai/lib/hashtable/hashtable.h"
#include "lte/gateway/c/core/oai/lib/hashtable/obj_hashtable.h"
#include "lte/gateway/c/core/oai/lib/itti/intertask_interface_types.h"
#ifdef __cplusplus
}
#endif

#include "lte/gateway/c/core/oai/include/proto_map.hpp"
#include "lte/gateway/c/core/oai/tasks/mme_app/mme_app_sgs_fsm.hpp"
#include "lte/gateway/c/core/oai/tasks/nas/emm/emm_data.hpp"
#include "lte/gateway/c/core/oai/tasks/nas/emm/sap/emm_cnDef.hpp"
#include "lte/gateway/c/core/oai/tasks/nas/esm/esm_data.hpp"
#include "lte/gateway/c/core/oai/tasks/nas/util/nas_timer.hpp"

typedef enum {
  ECM_IDLE = 0,
  ECM_CONNECTED,
} ecm_state_t;

#define IMSI_DIGITS_MAX 15

typedef struct {
  uint32_t length;
  char data[IMSI_DIGITS_MAX + 1];
} mme_app_imsi_t;

// TODO: (amar) only used in testing
#define IMSI_FORMAT "s"
#define IMSI_DATA(MME_APP_IMSI) (MME_APP_IMSI.data)

/* Convert the IMSI contained by a char string NULL terminated to uint64_t */

bool mme_app_is_imsi_empty(mme_app_imsi_t const* imsi);

bool mme_app_imsi_compare(mme_app_imsi_t const* imsi_a,
                          mme_app_imsi_t const* imsi_b);

void mme_app_copy_imsi(mme_app_imsi_t* imsi_dst,
                       mme_app_imsi_t const* imsi_src);

void mme_app_string_to_imsi(mme_app_imsi_t* const imsi_dst,
                            char const* const imsi_string_src);

void mme_app_imsi_to_string(char* const imsi_dst,
                            mme_app_imsi_t const* const imsi_src);

uint64_t mme_app_imsi_to_u64(mme_app_imsi_t imsi_src);

void mme_app_ue_context_uint_to_imsi(uint64_t imsi_src,
                                     mme_app_imsi_t* imsi_dst);

mme_ue_s1ap_id_t mme_app_ctx_get_new_ue_id(
    mme_ue_s1ap_id_t* mme_app_ue_s1ap_id_generator_p);

/*
 * Timer identifier returned when in inactive state (timer is stopped or has
 * failed to be started)
 */
#define MME_APP_TIMER_INACTIVE_ID (-1)

#define MME_APP_DELTA_T3412_REACHABILITY_TIMER 4            // in minutes
#define MME_APP_DELTA_REACHABILITY_IMPLICIT_DETACH_TIMER 0  // in minutes

#define MME_APP_INITIAL_CONTEXT_SETUP_RSP_TIMER_VALUE 4   // In seconds
#define MME_APP_UE_CONTEXT_MODIFICATION_TIMER_VALUE 2000  // In milliseconds
#define MME_APP_PAGING_RESPONSE_TIMER_VALUE 4000          // In milliseconds
#define MME_APP_ULR_RESPONSE_TIMER_VALUE 3000             // In milliseconds

/** @struct bearer_context_t
 *  @brief Parameters that should be kept for an eps bearer.
 */
typedef struct bearer_context_s {
  /* EPS Bearer ID: An EPS bearer identity uniquely identifies
   * an EP S bearer for one UE accessing via E-UTRAN
   */
  ebi_t ebi;

  /* Procedure Transaction Identifier */
  proc_tid_t transaction_identifier;

  /* S-GW IP address for S1-u interfaces.
   * S-GW TEID for S1-u interface.
   * set by S11 CREATE_SESSION_RESPONSE
   */
  fteid_t s_gw_fteid_s1u;

  /* PDN GW TEID for S5/S8 (user plane), Used for S-GW change only
   * PDN GW IP address for S5/S8 (user plane), Used for S-GW change only
   *
   * NOTE:
   *      The PDN GW TEID and PDN GW IP address for user plane are needed
   *      in MME context as S-GW relocation is triggered without interaction
   *      with the source S-GW,
   *      e.g. when a TAU occurs. The Target SGW requires this Information
   *      Element, so it must be stored by the MME.
   */
  fteid_t p_gw_fteid_s5_s8_up;

  pdn_cid_t pdn_cx_id;
  esm_ebr_context_t esm_ebr_context;
  fteid_t enb_fteid_s1u;

  /* QoS for this bearer */
  qci_t qci;
  priority_level_t priority_level;
  pre_emption_vulnerability_t preemption_vulnerability;
  pre_emption_capability_t preemption_capability;
} bearer_context_t;

/** @struct pdn_context_s
 *  Parameters that should be kept for a subscribed apn by the UE.
 */
typedef struct pdn_context_s {
  context_identifier_t context_identifier;

  /* APN in Use:an ID at P-GW through which a user can access the Subscribed APN
   *            This APN shall be composed of the APN Network
   *            Identifier and the default APN Operator Identifier,
   *            as specified in TS 23.003 [9],
   *            clause 9.1.2 (EURECOM: "mnc<MNC>.mcc<MCC>.gprs").
   *            Any received value in the APN OI Replacement field is not
   *            applied here.
   */
  bstring apn_in_use;

  /* APN Subscribed: The subscribed APN received from the HSS */
  bstring apn_subscribed;

  /* PDN Type: IPv4, IPv6 or IPv4v6 */
  pdn_type_t pdn_type;

  /* paa: IPv4 address and/or IPv6 prefix of UE set by
   *          S11 CREATE_SESSION_RESPONSE
   *          NOTE:
   *          The MME might not have information on the allocated IPv4 address.
   *          Alternatively, following mobility involving a pre-release 8 SGSN,
   *          This IPv4 address might not be the one allocated to the UE.
   */
  paa_t paa;

  /* APN-OI Replacement: APN level APN-OI Replacement which has same role as
   *            UE level APN-OI Replacement but with higher priority than
   *            UE level APN-OI Replacement. This is and optional parameter.
   *            When available, it shall be used to construct the PDN GW
   *            FQDN instead of UE level APN-OI Replacement.
   */
  bstring apn_oi_replacement;

  /* PDN GW Address in Use(control plane): The IP address of the PDN GW
   *           currently
   *           used for sending control plane signalling.
   */
  ip_address_t p_gw_address_s5_s8_cp;

  /* PDN GW TEID for S5/S8 (control plane), for GTP-based S5/S8 only */
  teid_t p_gw_teid_s5_s8_cp;

  /* EPS subscribed QoS profile:
   *            The bearer level QoS parameter values for that
   *            APN's default bearer's QCI and ARP (see clause 4.7.3).
   */
  eps_subscribed_qos_profile_t default_bearer_eps_subscribed_qos_profile;

  /* Subscribed APN-AMBR: The Maximum Aggregated uplink and downlink MBR values
   *            to be shared across all Non-GBR bearers,
   *             which are established for this APN, according to the
   *            subscription of the user.
   */
  ambr_t subscribed_apn_ambr;

  /* p_gw_apn_ambr: The Maximum Aggregated uplink and downlink MBR values to be
   *           shared across all Non-GBR bearers, which are established for this
   *           APN, as decided by the PDN GW.
   */
  ambr_t p_gw_apn_ambr;

  /* default_ebi: Identifies the EPS Bearer Id of the default bearer
   * within the given PDN connection.
   */
  ebi_t default_ebi;

  /* bearer_contexts[]: contains bearer indexes in
   *           ue_mm_context_t.bearer_contexts[], or -1
   */
  int bearer_contexts[BEARERS_PER_UE];

  /* S-GW teid and IP address for User-Plane
   * set by S11 CREATE_SESSION_RESPONSE
   */

  ip_address_t s_gw_address_s11_s4;
  teid_t s_gw_teid_s11_s4;

  esm_pdn_t esm_data;
  /* is_active == true indicates, PDN is active */
  bool is_active;

  protocol_configuration_options_t* pco;
  bool ue_rej_act_def_ber_req;
  bool route_s11_messages_to_s8_task;
  // Indicates bearer deletion is triggered for the default bearer
  bool session_deletion_triggered;
  // Number of dedicated bearers to be deleted
  uint8_t num_ebi_to_be_del;
  // List of dedicated bearers to be deleted
  ebi_t ebi_to_be_del[BEARERS_PER_UE];
} pdn_context_t;

typedef enum {
  GRANTED_SERVICE_EPS_ONLY,
  GRANTED_SERVICE_SMS_ONLY,
  GRANTED_SERVICE_CSFB_SMS
} granted_service_t;

typedef enum csfb_service_type_e {
  CSFB_SERVICE_NONE,
  CSFB_SERVICE_MT_CALL,
  CSFB_SERVICE_MO_CALL,
  CSFB_SERVICE_MT_SMS,
  CSFB_SERVICE_MT_CALL_OR_SMS_WITHOUT_LAI
} csfb_service_type_t;

/** @struct sgs_context_t
 *  @brief SGS Parameters that should be kept per UE.
 */
typedef struct sgs_context_s {
  sgs_fsm_state_t sgs_state;
  bool vlr_reliable;
#define SET_NEAF true;
#define RESET_NEAF false;
  /* Non EPS Alert Flag */
  bool neaf;
  /* SGS Location update timer */
  nas_timer_t ts6_1_timer;

#define EPS_DETACH_RETRANSMISSION_COUNTER_MAX 2
#define IMSI_DETACH_RETRANSMISSION_COUNTER_MAX 2
#define IMPLICIT_IMSI_DETACH_RETRANSMISSION_COUNTER_MAX 2
#define IMPLICIT_EPS_DETACH_RETRANSMISSION_COUNTER_MAX 2

  /* SGS EPS Detach indication timer */
  nas_timer_t ts8_timer;
  unsigned int ts8_retransmission_count;
  /* SGS IMSI Detach indication timer */
  nas_timer_t ts9_timer;
  unsigned int ts9_retransmission_count;
  /* SGS IMPLICIT IMSI DETACH INDICATION timer */
  nas_timer_t ts10_timer;
  unsigned int ts10_retransmission_count;
  /* SGS IMPLICIT EPS DETACH INDICATION timer */
  nas_timer_t ts13_timer;
  unsigned int ts13_retransmission_count;

  /* message_p: To store S1AP NAS DL DATA REQ in case of UE initiated IMSI or
   *             combined EPS/IMSI detach and
   *             send after recieving SGS IMSI Detach Ack
   */
  MessageDef* message_p;

  /* sgsap_msg: Received message over SGS interface */
  void* sgsap_msg;

  /* ongoing_procedure_t: SGS Location update procedure initiated due combined
   *             attach procedure or TAU procedure
   */
  ongoing_procedure_t ongoing_procedure;

  /* tau_active_flag: Value of active flagreceived in TAU Request */
  uint8_t tau_active_flag : 1;

  /* service_indicator: store the requested service (SMS or call),
   *             that shall be sent in SGS-Service Request
   *             while UE is in idle mode
   */
  uint8_t service_indicator;

  /* Indicates ongoing CSFB procedure */
  csfb_service_type_t csfb_service_type;

  /* Call Canceled: is set on reception of SGS SERVICE ABORT message
   *             fom MSC to cancel the ongoing MT call
   */
  bool call_canceled;

  /* mt_call_in_progress: If true, indicates MT call is in progress,
   *              used when SERVICE ABORT is received from MSC
   */
  bool mt_call_in_progress;

  /* is_emergency_call: True - if the call is of type Emergency call */
  bool is_emergency_call;
} sgs_context_t;

/** @struct ue_mm_context_t
 *  @brief Useful parameters to know in MME application layer. They are set
 * according to 3GPP TS.23.401 #5.7.2
 */
typedef struct ue_mm_context_s {
  /* msisdn: The basic MSISDN of the UE. The presence is dictated by its storage
   *         in the HSS, set by S6A UPDATE LOCATION ANSWER
   */
  bstring msisdn;

  enum s1cause ue_context_rel_cause;
  mm_state_t mm_state;
  ecm_state_t ecm_state;

  /* Last known E-UTRAN cell, set by nas_attach_req_t */
  ecgi_t e_utran_cgi;

  /* cell_age: Time elapsed since the last E-UTRAN Cell Global Identity was
   *           acquired. Set by nas_auth_param_req_t
   */
  time_t cell_age;
  /* TODO: add csg_id */
  /* TODO: add csg_membership */
  /* TODO Access mode: Access mode of last known ECGI when the UE was active */

  /* apn_config_profile: set by S6A UPDATE LOCATION ANSWER */
  apn_config_profile_t apn_config_profile;

  /* charging_characteristics: set by S6A UPDATE LOCATION ANSWER */
  charging_characteristics_t default_charging_characteristics;

  /* access_restriction_data: The access restriction subscription information.
   *           set by S6A UPDATE LOCATION ANSWER
   */
  ard_t access_restriction_data;

  /* apn_oi_replacement: Indicates the domain name to replace the APN-OI
   *           when constructing the PDN GW FQDN upon which to perform a
   *           DNS resolution.
   *           This replacement applies for all the APNs provided in the
   *           subscriber's profile. See TS 23.003 [9] clause 9.1.2 for more
   */
  bstring apn_oi_replacement;
  teid_t mme_teid_s11;
  /* SCTP assoc id */
  sctp_assoc_id_t sctp_assoc_id_key;

  /* eNB UE S1AP ID,  Unique identity the UE within eNodeB */
  enb_ue_s1ap_id_t enb_ue_s1ap_id : 24;
  /* enb_s1ap_id_key = enb-ue-s1ap-id <24 bits> | enb-id <8 bits> */
  enb_s1ap_id_key_t enb_s1ap_id_key;

  /* MME UE S1AP ID, Unique identity the UE within MME */
  mme_ue_s1ap_id_t mme_ue_s1ap_id;

  /* Subscribed UE-AMBR: The Maximum Aggregated uplink and downlink MBR values
   *           to be shared across all Non-GBR bearers according to the
   *           subscription of the user. Set by S6A UPDATE LOCATION ANSWER
   */
  ambr_t subscribed_ue_ambr;
  /* used_ue_ambr: The currently used Maximum Aggregated uplink and downlink
   *           MBR values to be shared across all Non-GBR bearers.
   *           Set by S6A UPDATE LOCATION ANSWER
   */
  ambr_t used_ue_ambr;
  /* rau_tau_timer: Indicates a subscribed Periodic RAU/TAU Timer value
   *           Set by S6A UPDATE LOCATION ANSWER
   */
  rau_tau_timer_t rau_tau_timer;

  int nb_active_pdn_contexts;
  pdn_context_t* pdn_contexts[MAX_APN_PER_UE];

  emm_context_t emm_context;
  bearer_context_t* bearer_contexts[BEARERS_PER_UE];

  /* ue_radio_capability: Store the radio capabilities as received in
   *           S1AP UE capability indication message
   */
  bstring ue_radio_capability;

  /* mobile_reachability_timer: Start when UE moves to idle state.
   *             Stop when UE moves to connected state
   */
  nas_timer_t mobile_reachability_timer;
  time_t time_mobile_reachability_timer_started;
  /* implicit_detach_timer: Start at the expiry of Mobile Reachability timer.
   * Stop when UE moves to connected state
   */
  nas_timer_t implicit_detach_timer;
  time_t time_implicit_detach_timer_started;
  /* Initial Context Setup Procedure Guard timer */
  nas_timer_t initial_context_setup_rsp_timer;
  time_t time_ics_rsp_timer_started;
  /* UE Context Modification Procedure Guard timer */
  nas_timer_t ue_context_modification_timer;
  /* Timer for retrying paging messages */
#define MAX_PAGING_RETRY_COUNT 4
  uint8_t paging_retx_count;
  nas_timer_t paging_response_timer;
  time_t time_paging_response_timer_started;
  /* send_ue_purge_request: If true MME shall send S6a- Purge Req to
   * delete contexts at HSS
   */
  bool send_ue_purge_request;

  bool hss_initiated_detach;
  bool location_info_confirmed_in_hss;
  /* S6a- update location request guard timer */
  nas_timer_t ulr_response_timer;
  sgs_context_t* sgs_context;
  uint8_t attach_type;
  lai_t lai;
  int cs_fallback_indicator;
  uint8_t sgs_detach_type;
  /* granted_service_t: informs the granted service to UE */
  granted_service_t granted_service;
  /*  paging_proceeding_flag (PPF) shall set to true, when UE moves to
   * connected. Indicates that paging procedure can be prooceeded, Is set to
   * false, due to "Inactivity of UE including lack of periodic TAU"
   */
  bool ppf;

#define SUBSCRIPTION_UNKNOWN false
#define SUBSCRIPTION_KNOWN true
  bool subscription_known;
  ambr_t used_ambr;
  subscriber_status_t subscriber_status;
  network_access_mode_t network_access_mode;
  uint8_t num_reg_sub;
  regional_subscription_t reg_sub[MAX_REGIONAL_SUB];

  bool path_switch_req;
  bool erab_mod_ind;
  /* Storing activate_dedicated_bearer_req messages received
   * when UE is in ECM_IDLE state*/
  emm_cn_activate_dedicated_bearer_req_t* pending_ded_ber_req[BEARERS_PER_UE];
  // EPS bearer context status IE to be sent in TAU accept msg
  eps_bearer_context_status_t tau_accept_eps_ber_cntx_status;
  // Keeps track of num of delete session requests/responses sent/received
  uint8_t nb_delete_sessions;
  // Keeps track of num of delete bearer cmds/responses sent/received
  uint8_t nb_delete_bearer_cmd;
  // Flag to indicate MME has initiated dedicated bearer deactivation
  bool mme_initiated_ded_bearer_deactivation;
  // Counter to track number of RAB requests sent/responses received
  uint8_t nb_rabs;
  LIST_HEAD(s11_procedures_s, mme_app_s11_proc_s) * s11_procedures;
  itti_s1ap_initial_ue_message_t* initial_ue_message_for_invalid_enb_s1ap_id;
} ue_mm_context_t;

typedef struct mme_ue_context_s {
  magma::proto_map_uint64_uint32_t
      imsi2mme_ueid_map;  // data is mme_ue_s1ap_id_t
  magma::proto_map_uint32_uint32_t
      s11_teid2mme_ueid_map;  // data is mme_ue_s1ap_id_t
  magma::proto_map_uint64_uint32_t
<<<<<<< HEAD
      enb_ue_s1ap_key2mme_ueid_map;  // data is mme_ue_s1ap_id_t
=======
      enb_ue_s1ap_key2mme_ueid_map;               // data is mme_ue_s1ap_id_t
>>>>>>> 103394d1
  obj_hash_table_uint64_t* guti_ue_context_htbl;  // data is mme_ue_s1ap_id_t
} mme_ue_context_t;

typedef magma::proto_map_s<uint32_t, struct ue_mm_context_s*>
    proto_map_uint32_ue_context_t;

/** \brief Retrieve an UE context by selecting the provided IMSI
 * \param imsi Imsi to find in UE map
 * @returns an UE context matching the IMSI or NULL if the context doesn't
 *exists
 **/
ue_mm_context_t* mme_ue_context_exists_imsi(
    mme_ue_context_t* const mme_ue_context, imsi64_t imsi);

/** \brief Retrieve an UE context by selecting the provided S11 teid
 * \param teid The tunnel endpoint identifier used between MME and S-GW
 * @returns an UE context matching the teid or NULL if the context doesn't
 *exists
 **/
ue_mm_context_t* mme_ue_context_exists_s11_teid(
    mme_ue_context_t* const mme_ue_context, const s11_teid_t teid);

/** \brief Retrieve an UE context by selecting the provided mme_ue_s1ap_id
 * \param mme_ue_s1ap_id The UE id identifier used in S1AP MME (and NAS)
 * @returns an UE context matching the mme_ue_s1ap_id or NULL if the context
 *doesn't exists
 **/
ue_mm_context_t* mme_ue_context_exists_mme_ue_s1ap_id(
    const mme_ue_s1ap_id_t mme_ue_s1ap_id);
/** \brief Retrieve an UE context by selecting the provided enb_ue_s1ap_id
 * \param enb_ue_s1ap_id The UE id identifier used in S1AP MME
 * @returns an UE context matching the enb_ue_s1ap_id or NULL if the context
 *doesn't exists
 **/
ue_mm_context_t* mme_ue_context_exists_enb_ue_s1ap_id(
    mme_ue_context_t* const mme_ue_context_p, const enb_s1ap_id_key_t enb_key);

/** \brief Retrieve an UE context by selecting the provided guti
 * \param guti The GUTI used by the UE
 * @returns an UE context matching the guti or NULL if the context doesn't
 *exists
 **/
ue_mm_context_t* mme_ue_context_exists_guti(
    mme_ue_context_t* const mme_ue_context, const guti_t* const guti);

/** \brief Notify the MME_APP that a duplicated ue_context_t exist (both share
 * the same mme_ue_s1ap_id)
 * \param enb_key The UE id identifier used in S1AP and MME_APP (agregated with
 * a enb_id)
 * \param mme_ue_s1ap_id The UE id identifier used in MME_APP and NAS
 * \param is_remove_old  Remove old UE context or new UE context ?
 **/
void mme_ue_context_duplicate_enb_ue_s1ap_id_detected(
    const enb_s1ap_id_key_t enb_key, const mme_ue_s1ap_id_t mme_ue_s1ap_id,
    const bool is_remove_old);

/** \brief Update an UE context by selecting the provided guti
 * \param mme_ue_context_p The MME context
 * \param ue_context_p The UE context
 * \param enb_s1ap_id_key The eNB UE id identifier
 * \param mme_ue_s1ap_id The UE id identifier used in S1AP MME (and NAS)
 * \param imsi
 * \param len
 * \param mme_s11_teid The tunnel endpoint identifier used between MME and S-GW
 * \param nas_ue_id The UE id identifier used in S1AP MME and NAS
 * \param guti_p The GUTI used by the UE
 **/
void mme_ue_context_update_coll_keys(mme_ue_context_t* const mme_ue_context_p,
                                     ue_mm_context_t* const ue_context_p,
                                     const enb_s1ap_id_key_t enb_s1ap_id_key,
                                     const mme_ue_s1ap_id_t mme_ue_s1ap_id,
                                     imsi64_t imsi,
                                     const s11_teid_t mme_s11_teid,
                                     const guti_t* const guti_p);

/** \brief dump MME associative collections
 **/

void mme_ue_context_dump_coll_keys(const mme_ue_context_t* mme_ue_contexts_p);

/** \brief Insert a new UE context in the tree of known UEs.
 * At least the IMSI should be known to insert the context in the tree.
 * \param ue_context_p The UE context to insert
 * @returns 0 in case of success, -1 otherwise
 **/
status_code_e mme_insert_ue_context(
    mme_ue_context_t* const mme_ue_context,
    struct ue_mm_context_s* ue_context_p);

/** \brief Remove a UE context of the tree of known UEs.
 * \param ue_context_p The UE context to remove
 **/
void mme_remove_ue_context(mme_ue_context_t* const mme_ue_context,
                           struct ue_mm_context_s* const ue_context_p);

/** \brief Allocate memory for a new UE context
 * @returns Pointer to the new structure, NULL if allocation failed
 **/
ue_mm_context_t* mme_create_new_ue_context(void);

void mme_app_ue_context_free_content(ue_mm_context_t* const mme_ue_context_p);

/**
 * Release memory allocated by MmeNasStateManager through MmeNasStateConverter
 * and NasStateConverter for each UE context, this is called by
 * hashtable_ts_destroy
 */
void mme_app_state_free_ue_context(void** ue_context_node);

void mme_app_handle_s1ap_ue_context_release_req(
    const itti_s1ap_ue_context_release_req_t* s1ap_ue_context_release_req);

void mme_app_handle_enb_deregister_ind(
    const itti_s1ap_eNB_deregistered_ind_t* eNB_deregistered_ind);

ebi_t mme_app_get_free_bearer_id(ue_mm_context_t* const ue_context);

void mme_app_handle_s1ap_ue_context_modification_resp(
    const itti_s1ap_ue_context_mod_resp_t* s1ap_ue_context_mod_resp);
void mme_app_handle_s1ap_ue_context_modification_fail(
    const itti_s1ap_ue_context_mod_resp_fail_t* s1ap_ue_context_mod_fail);

void mme_app_ue_sgs_context_free_content(sgs_context_t* const sgs_context_p,
                                         imsi64_t imsi);
bool is_mme_ue_context_network_access_mode_packet_only(
    ue_mm_context_t* ue_context_p);
bearer_context_t* mme_app_get_bearer_context(ue_mm_context_t* const ue_context,
                                             const ebi_t ebi);
void mme_app_send_delete_session_request(
    struct ue_mm_context_s* const ue_context_p, const ebi_t ebi,
    const pdn_cid_t cid, const bool no_delete_gtpv2c_tunnel);

status_code_e mme_app_send_s6a_update_location_req(
    struct ue_mm_context_s* const ue_context_pP);

void proc_new_attach_req(mme_ue_context_t* const mme_ue_context,
                         struct ue_mm_context_s* ue_context_p);

void mme_app_recover_timers_for_all_ues(void);

status_code_e eps_bearer_release(emm_context_t* emm_context_p, ebi_t ebi,
                                 pdn_cid_t* pid, int* bidx);

status_code_e send_tau_accept_with_eps_bearer_ctx_status(
    ue_mm_context_t* ue_context);

imsi64_t update_ue_context_and_indicate_to_nas(
    struct ue_mm_context_s* ue_context_p,
    itti_s1ap_initial_ue_message_t* const initial_pP, bool is_mm_ctx_new);

bool mme_app_construct_guti(const plmn_t* const plmn_p,
                            const s_tmsi_t* const s_tmsi_p,
                            guti_t* const guti_p);

/* @} */<|MERGE_RESOLUTION|>--- conflicted
+++ resolved
@@ -495,11 +495,7 @@
   magma::proto_map_uint32_uint32_t
       s11_teid2mme_ueid_map;  // data is mme_ue_s1ap_id_t
   magma::proto_map_uint64_uint32_t
-<<<<<<< HEAD
-      enb_ue_s1ap_key2mme_ueid_map;  // data is mme_ue_s1ap_id_t
-=======
       enb_ue_s1ap_key2mme_ueid_map;               // data is mme_ue_s1ap_id_t
->>>>>>> 103394d1
   obj_hash_table_uint64_t* guti_ue_context_htbl;  // data is mme_ue_s1ap_id_t
 } mme_ue_context_t;
 
@@ -585,9 +581,8 @@
  * \param ue_context_p The UE context to insert
  * @returns 0 in case of success, -1 otherwise
  **/
-status_code_e mme_insert_ue_context(
-    mme_ue_context_t* const mme_ue_context,
-    struct ue_mm_context_s* ue_context_p);
+status_code_e mme_insert_ue_context(mme_ue_context_t* const mme_ue_context,
+                                    struct ue_mm_context_s* ue_context_p);
 
 /** \brief Remove a UE context of the tree of known UEs.
  * \param ue_context_p The UE context to remove
