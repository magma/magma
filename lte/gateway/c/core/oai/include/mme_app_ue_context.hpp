/*
 * Licensed to the OpenAirInterface (OAI) Software Alliance under one or more
 * contributor license agreements.  See the NOTICE file distributed with
 * this work for additional information regarding copyright ownership.
 * The OpenAirInterface Software Alliance licenses this file to You under
 * the terms found in the LICENSE file in the root of this source tree.
 *
 * Unless required by applicable law or agreed to in writing, software
 * distributed under the License is distributed on an "AS IS" BASIS,
 * WITHOUT WARRANTIES OR CONDITIONS OF ANY KIND, either express or implied.
 * See the License for the specific language governing permissions and
 * limitations under the License.
 *-----------------------------------------------------------------------------
 * For more information about the OpenAirInterface (OAI) Software Alliance:
 *      contact@openairinterface.org
 */

/*! \file mme_app_ue_context.hpp
 *  \brief MME applicative layer
 *  \author Sebastien ROUX, Lionel Gauthier
 *  \date 2013
 *  \version 1.0
 *  \email: lionel.gauthier@eurecom.fr
 *  @defgroup _mme_app_impl_ MME applicative layer
 *  @ingroup _ref_implementation_
 *  @{
 */

#pragma once

#include <stdint.h>
#include <inttypes.h> /* For sscanf formats */
#include <time.h>     /* to provide time_t */

#include "lte/gateway/c/core/common/common_defs.h"
#include "lte/gateway/c/core/oai/common/common_types.h"
#include "lte/gateway/c/core/oai/common/queue.h"
#include "lte/gateway/c/core/oai/common/security_types.h"
#include "lte/gateway/c/core/oai/common/tree.h"
#include "lte/gateway/c/core/oai/include/s1ap_messages_types.h"
#include "lte/gateway/c/core/oai/include/s6a_messages_types.hpp"
#include "lte/gateway/c/core/oai/include/sgw_ie_defs.h"

#ifdef __cplusplus
extern "C" {
#endif
#include "lte/gateway/c/core/oai/lib/bstr/bstrlib.h"
#include "lte/gateway/c/core/oai/lib/hashtable/hashtable.h"
#include "lte/gateway/c/core/oai/lib/hashtable/obj_hashtable.h"
#include "lte/gateway/c/core/oai/lib/itti/intertask_interface_types.h"
#ifdef __cplusplus
}
#endif

#include "lte/gateway/c/core/oai/include/proto_map.hpp"
#include "lte/gateway/c/core/oai/tasks/mme_app/mme_app_sgs_fsm.hpp"
#include "lte/gateway/c/core/oai/tasks/nas/emm/emm_data.hpp"
#include "lte/gateway/c/core/oai/tasks/nas/emm/sap/emm_cnDef.hpp"
#include "lte/gateway/c/core/oai/tasks/nas/esm/esm_data.hpp"
#include "lte/gateway/c/core/oai/tasks/nas/util/nas_timer.hpp"

typedef enum {
  ECM_IDLE = 0,
  ECM_CONNECTED,
} ecm_state_t;

#define IMSI_DIGITS_MAX 15

typedef struct {
  uint32_t length;
  char data[IMSI_DIGITS_MAX + 1];
} mme_app_imsi_t;

// TODO: (amar) only used in testing
#define IMSI_FORMAT "s"
#define IMSI_DATA(MME_APP_IMSI) (MME_APP_IMSI.data)

/* Convert the IMSI contained by a char string NULL terminated to uint64_t */

bool mme_app_is_imsi_empty(mme_app_imsi_t const* imsi);

bool mme_app_imsi_compare(mme_app_imsi_t const* imsi_a,
                          mme_app_imsi_t const* imsi_b);

void mme_app_copy_imsi(mme_app_imsi_t* imsi_dst,
                       mme_app_imsi_t const* imsi_src);

void mme_app_string_to_imsi(mme_app_imsi_t* const imsi_dst,
                            char const* const imsi_string_src);

void mme_app_imsi_to_string(char* const imsi_dst,
                            mme_app_imsi_t const* const imsi_src);

uint64_t mme_app_imsi_to_u64(mme_app_imsi_t imsi_src);

void mme_app_ue_context_uint_to_imsi(uint64_t imsi_src,
                                     mme_app_imsi_t* imsi_dst);

mme_ue_s1ap_id_t mme_app_ctx_get_new_ue_id(
    mme_ue_s1ap_id_t* mme_app_ue_s1ap_id_generator_p);

/*
 * Timer identifier returned when in inactive state (timer is stopped or has
 * failed to be started)
 */
#define MME_APP_TIMER_INACTIVE_ID (-1)

#define MME_APP_DELTA_T3412_REACHABILITY_TIMER 4            // in minutes
#define MME_APP_DELTA_REACHABILITY_IMPLICIT_DETACH_TIMER 0  // in minutes

#define MME_APP_INITIAL_CONTEXT_SETUP_RSP_TIMER_VALUE 4   // In seconds
#define MME_APP_UE_CONTEXT_MODIFICATION_TIMER_VALUE 2000  // In milliseconds
#define MME_APP_PAGING_RESPONSE_TIMER_VALUE 4000          // In milliseconds
#define MME_APP_ULR_RESPONSE_TIMER_VALUE 3000             // In milliseconds

/** @struct bearer_context_t
 *  @brief Parameters that should be kept for an eps bearer.
 */
typedef struct bearer_context_s {
  /* EPS Bearer ID: An EPS bearer identity uniquely identifies
   * an EP S bearer for one UE accessing via E-UTRAN
   */
  ebi_t ebi;

  /* Procedure Transaction Identifier */
  proc_tid_t transaction_identifier;

  /* S-GW IP address for S1-u interfaces.
   * S-GW TEID for S1-u interface.
   * set by S11 CREATE_SESSION_RESPONSE
   */
  fteid_t s_gw_fteid_s1u;

  /* PDN GW TEID for S5/S8 (user plane), Used for S-GW change only
   * PDN GW IP address for S5/S8 (user plane), Used for S-GW change only
   *
   * NOTE:
   *      The PDN GW TEID and PDN GW IP address for user plane are needed
   *      in MME context as S-GW relocation is triggered without interaction
   *      with the source S-GW,
   *      e.g. when a TAU occurs. The Target SGW requires this Information
   *      Element, so it must be stored by the MME.
   */
  fteid_t p_gw_fteid_s5_s8_up;

  pdn_cid_t pdn_cx_id;
  esm_ebr_context_t esm_ebr_context;
  fteid_t enb_fteid_s1u;

  /* QoS for this bearer */
  qci_t qci;
  priority_level_t priority_level;
  pre_emption_vulnerability_t preemption_vulnerability;
  pre_emption_capability_t preemption_capability;
} bearer_context_t;

/** @struct pdn_context_s
 *  Parameters that should be kept for a subscribed apn by the UE.
 */
typedef struct pdn_context_s {
  context_identifier_t context_identifier;

  /* APN in Use:an ID at P-GW through which a user can access the Subscribed APN
   *            This APN shall be composed of the APN Network
   *            Identifier and the default APN Operator Identifier,
   *            as specified in TS 23.003 [9],
   *            clause 9.1.2 (EURECOM: "mnc<MNC>.mcc<MCC>.gprs").
   *            Any received value in the APN OI Replacement field is not
   *            applied here.
   */
  bstring apn_in_use;

  /* APN Subscribed: The subscribed APN received from the HSS */
  bstring apn_subscribed;

  /* PDN Type: IPv4, IPv6 or IPv4v6 */
  pdn_type_t pdn_type;

  /* paa: IPv4 address and/or IPv6 prefix of UE set by
   *          S11 CREATE_SESSION_RESPONSE
   *          NOTE:
   *          The MME might not have information on the allocated IPv4 address.
   *          Alternatively, following mobility involving a pre-release 8 SGSN,
   *          This IPv4 address might not be the one allocated to the UE.
   */
  paa_t paa;

  /* APN-OI Replacement: APN level APN-OI Replacement which has same role as
   *            UE level APN-OI Replacement but with higher priority than
   *            UE level APN-OI Replacement. This is and optional parameter.
   *            When available, it shall be used to construct the PDN GW
   *            FQDN instead of UE level APN-OI Replacement.
   */
  bstring apn_oi_replacement;

  /* PDN GW Address in Use(control plane): The IP address of the PDN GW
   *           currently
   *           used for sending control plane signalling.
   */
  ip_address_t p_gw_address_s5_s8_cp;

  /* PDN GW TEID for S5/S8 (control plane), for GTP-based S5/S8 only */
  teid_t p_gw_teid_s5_s8_cp;

  /* EPS subscribed QoS profile:
   *            The bearer level QoS parameter values for that
   *            APN's default bearer's QCI and ARP (see clause 4.7.3).
   */
  eps_subscribed_qos_profile_t default_bearer_eps_subscribed_qos_profile;

  /* Subscribed APN-AMBR: The Maximum Aggregated uplink and downlink MBR values
   *            to be shared across all Non-GBR bearers,
   *             which are established for this APN, according to the
   *            subscription of the user.
   */
  ambr_t subscribed_apn_ambr;

  /* p_gw_apn_ambr: The Maximum Aggregated uplink and downlink MBR values to be
   *           shared across all Non-GBR bearers, which are established for this
   *           APN, as decided by the PDN GW.
   */
  ambr_t p_gw_apn_ambr;

  /* default_ebi: Identifies the EPS Bearer Id of the default bearer
   * within the given PDN connection.
   */
  ebi_t default_ebi;

  /* bearer_contexts[]: contains bearer indexes in
   *           ue_mm_context_t.bearer_contexts[], or -1
   */
  int bearer_contexts[BEARERS_PER_UE];

  /* S-GW teid and IP address for User-Plane
   * set by S11 CREATE_SESSION_RESPONSE
   */

  ip_address_t s_gw_address_s11_s4;
  teid_t s_gw_teid_s11_s4;

  esm_pdn_t esm_data;
  /* is_active == true indicates, PDN is active */
  bool is_active;

  protocol_configuration_options_t* pco;
  bool ue_rej_act_def_ber_req;
  bool route_s11_messages_to_s8_task;
  // Indicates bearer deletion is triggered for the default bearer
  bool session_deletion_triggered;
  // Number of dedicated bearers to be deleted
  uint8_t num_ebi_to_be_del;
  // List of dedicated bearers to be deleted
  ebi_t ebi_to_be_del[BEARERS_PER_UE];
} pdn_context_t;

typedef enum {
  GRANTED_SERVICE_EPS_ONLY,
  GRANTED_SERVICE_SMS_ONLY,
  GRANTED_SERVICE_CSFB_SMS
} granted_service_t;

typedef enum csfb_service_type_e {
  CSFB_SERVICE_NONE,
  CSFB_SERVICE_MT_CALL,
  CSFB_SERVICE_MO_CALL,
  CSFB_SERVICE_MT_SMS,
  CSFB_SERVICE_MT_CALL_OR_SMS_WITHOUT_LAI
} csfb_service_type_t;

/** @struct sgs_context_t
 *  @brief SGS Parameters that should be kept per UE.
 */
typedef struct sgs_context_s {
  sgs_fsm_state_t sgs_state;
  bool vlr_reliable;
#define SET_NEAF true;
#define RESET_NEAF false;
  /* Non EPS Alert Flag */
  bool neaf;
  /* SGS Location update timer */
  nas_timer_t ts6_1_timer;

#define EPS_DETACH_RETRANSMISSION_COUNTER_MAX 2
#define IMSI_DETACH_RETRANSMISSION_COUNTER_MAX 2
#define IMPLICIT_IMSI_DETACH_RETRANSMISSION_COUNTER_MAX 2
#define IMPLICIT_EPS_DETACH_RETRANSMISSION_COUNTER_MAX 2

  /* SGS EPS Detach indication timer */
  nas_timer_t ts8_timer;
  unsigned int ts8_retransmission_count;
  /* SGS IMSI Detach indication timer */
  nas_timer_t ts9_timer;
  unsigned int ts9_retransmission_count;
  /* SGS IMPLICIT IMSI DETACH INDICATION timer */
  nas_timer_t ts10_timer;
  unsigned int ts10_retransmission_count;
  /* SGS IMPLICIT EPS DETACH INDICATION timer */
  nas_timer_t ts13_timer;
  unsigned int ts13_retransmission_count;

  /* message_p: To store S1AP NAS DL DATA REQ in case of UE initiated IMSI or
   *             combined EPS/IMSI detach and
   *             send after recieving SGS IMSI Detach Ack
   */
  MessageDef* message_p;

  /* sgsap_msg: Received message over SGS interface */
  void* sgsap_msg;

  /* ongoing_procedure_t: SGS Location update procedure initiated due combined
   *             attach procedure or TAU procedure
   */
  ongoing_procedure_t ongoing_procedure;

  /* tau_active_flag: Value of active flagreceived in TAU Request */
  uint8_t tau_active_flag : 1;

  /* service_indicator: store the requested service (SMS or call),
   *             that shall be sent in SGS-Service Request
   *             while UE is in idle mode
   */
  uint8_t service_indicator;

  /* Indicates ongoing CSFB procedure */
  csfb_service_type_t csfb_service_type;

  /* Call Canceled: is set on reception of SGS SERVICE ABORT message
   *             fom MSC to cancel the ongoing MT call
   */
  bool call_canceled;

  /* mt_call_in_progress: If true, indicates MT call is in progress,
   *              used when SERVICE ABORT is received from MSC
   */
  bool mt_call_in_progress;

  /* is_emergency_call: True - if the call is of type Emergency call */
  bool is_emergency_call;
} sgs_context_t;

/** @struct ue_mm_context_t
 *  @brief Useful parameters to know in MME application layer. They are set
 * according to 3GPP TS.23.401 #5.7.2
 */
typedef struct ue_mm_context_s {
  /* msisdn: The basic MSISDN of the UE. The presence is dictated by its storage
   *         in the HSS, set by S6A UPDATE LOCATION ANSWER
   */
  bstring msisdn;

  enum s1cause ue_context_rel_cause;
  mm_state_t mm_state;
  ecm_state_t ecm_state;

  /* Last known E-UTRAN cell, set by nas_attach_req_t */
  ecgi_t e_utran_cgi;

  /* cell_age: Time elapsed since the last E-UTRAN Cell Global Identity was
   *           acquired. Set by nas_auth_param_req_t
   */
  time_t cell_age;
  /* TODO: add csg_id */
  /* TODO: add csg_membership */
  /* TODO Access mode: Access mode of last known ECGI when the UE was active */

  /* apn_config_profile: set by S6A UPDATE LOCATION ANSWER */
  apn_config_profile_t apn_config_profile;

  /* charging_characteristics: set by S6A UPDATE LOCATION ANSWER */
  charging_characteristics_t default_charging_characteristics;

  /* access_restriction_data: The access restriction subscription information.
   *           set by S6A UPDATE LOCATION ANSWER
   */
  ard_t access_restriction_data;

  /* apn_oi_replacement: Indicates the domain name to replace the APN-OI
   *           when constructing the PDN GW FQDN upon which to perform a
   *           DNS resolution.
   *           This replacement applies for all the APNs provided in the
   *           subscriber's profile. See TS 23.003 [9] clause 9.1.2 for more
   */
  bstring apn_oi_replacement;
  teid_t mme_teid_s11;
  /* SCTP assoc id */
  sctp_assoc_id_t sctp_assoc_id_key;

  /* eNB UE S1AP ID,  Unique identity the UE within eNodeB */
  enb_ue_s1ap_id_t enb_ue_s1ap_id : 24;
  /* enb_s1ap_id_key = enb-ue-s1ap-id <24 bits> | enb-id <8 bits> */
  enb_s1ap_id_key_t enb_s1ap_id_key;

  /* MME UE S1AP ID, Unique identity the UE within MME */
  mme_ue_s1ap_id_t mme_ue_s1ap_id;

  /* Subscribed UE-AMBR: The Maximum Aggregated uplink and downlink MBR values
   *           to be shared across all Non-GBR bearers according to the
   *           subscription of the user. Set by S6A UPDATE LOCATION ANSWER
   */
  ambr_t subscribed_ue_ambr;
  /* used_ue_ambr: The currently used Maximum Aggregated uplink and downlink
   *           MBR values to be shared across all Non-GBR bearers.
   *           Set by S6A UPDATE LOCATION ANSWER
   */
  ambr_t used_ue_ambr;
  /* rau_tau_timer: Indicates a subscribed Periodic RAU/TAU Timer value
   *           Set by S6A UPDATE LOCATION ANSWER
   */
  rau_tau_timer_t rau_tau_timer;

  int nb_active_pdn_contexts;
  pdn_context_t* pdn_contexts[MAX_APN_PER_UE];

  emm_context_t emm_context;
  bearer_context_t* bearer_contexts[BEARERS_PER_UE];

  /* ue_radio_capability: Store the radio capabilities as received in
   *           S1AP UE capability indication message
   */
  bstring ue_radio_capability;

  /* mobile_reachability_timer: Start when UE moves to idle state.
   *             Stop when UE moves to connected state
   */
  nas_timer_t mobile_reachability_timer;
  time_t time_mobile_reachability_timer_started;
  /* implicit_detach_timer: Start at the expiry of Mobile Reachability timer.
   * Stop when UE moves to connected state
   */
  nas_timer_t implicit_detach_timer;
  time_t time_implicit_detach_timer_started;
  /* Initial Context Setup Procedure Guard timer */
  nas_timer_t initial_context_setup_rsp_timer;
  time_t time_ics_rsp_timer_started;
  /* UE Context Modification Procedure Guard timer */
  nas_timer_t ue_context_modification_timer;
  /* Timer for retrying paging messages */
#define MAX_PAGING_RETRY_COUNT 4
  uint8_t paging_retx_count;
  nas_timer_t paging_response_timer;
  time_t time_paging_response_timer_started;
  /* send_ue_purge_request: If true MME shall send S6a- Purge Req to
   * delete contexts at HSS
   */
  bool send_ue_purge_request;

  bool hss_initiated_detach;
  bool location_info_confirmed_in_hss;
  /* S6a- update location request guard timer */
  nas_timer_t ulr_response_timer;
  sgs_context_t* sgs_context;
  uint8_t attach_type;
  lai_t lai;
  int cs_fallback_indicator;
  uint8_t sgs_detach_type;
  /* granted_service_t: informs the granted service to UE */
  granted_service_t granted_service;
  /*  paging_proceeding_flag (PPF) shall set to true, when UE moves to
   * connected. Indicates that paging procedure can be prooceeded, Is set to
   * false, due to "Inactivity of UE including lack of periodic TAU"
   */
  bool ppf;

#define SUBSCRIPTION_UNKNOWN false
#define SUBSCRIPTION_KNOWN true
  bool subscription_known;
  ambr_t used_ambr;
  subscriber_status_t subscriber_status;
  network_access_mode_t network_access_mode;
  uint8_t num_reg_sub;
  regional_subscription_t reg_sub[MAX_REGIONAL_SUB];

  bool path_switch_req;
  bool erab_mod_ind;
  /* Storing activate_dedicated_bearer_req messages received
   * when UE is in ECM_IDLE state*/
  emm_cn_activate_dedicated_bearer_req_t* pending_ded_ber_req[BEARERS_PER_UE];
  // EPS bearer context status IE to be sent in TAU accept msg
  eps_bearer_context_status_t tau_accept_eps_ber_cntx_status;
  // Keeps track of num of delete session requests/responses sent/received
  uint8_t nb_delete_sessions;
  // Keeps track of num of delete bearer cmds/responses sent/received
  uint8_t nb_delete_bearer_cmd;
  // Flag to indicate MME has initiated dedicated bearer deactivation
  bool mme_initiated_ded_bearer_deactivation;
  // Counter to track number of RAB requests sent/responses received
  uint8_t nb_rabs;
  LIST_HEAD(s11_procedures_s, mme_app_s11_proc_s) * s11_procedures;
  itti_s1ap_initial_ue_message_t* initial_ue_message_for_invalid_enb_s1ap_id;
} ue_mm_context_t;

typedef struct mme_ue_context_s {
  magma::proto_map_uint64_uint32_t
      imsi2mme_ueid_map;  // data is mme_ue_s1ap_id_t
  magma::proto_map_uint32_uint32_t
      s11_teid2mme_ueid_map;  // data is mme_ue_s1ap_id_t
<<<<<<< HEAD
  magma::proto_map_uint64_uint32_t
      enb_ue_s1ap_key2mme_ueid_map;  // data is mme_ue_s1ap_id_t
=======
  hash_table_uint64_ts_t*
      enb_ue_s1ap_id_ue_context_htbl;             // data is mme_ue_s1ap_id_t
>>>>>>> f013798a
  obj_hash_table_uint64_t* guti_ue_context_htbl;  // data is mme_ue_s1ap_id_t
} mme_ue_context_t;

/** \brief Retrieve an UE context by selecting the provided IMSI
 * \param imsi Imsi to find in UE map
 * @returns an UE context matching the IMSI or NULL if the context doesn't
 *exists
 **/
ue_mm_context_t* mme_ue_context_exists_imsi(
    mme_ue_context_t* const mme_ue_context, imsi64_t imsi);

/** \brief Retrieve an UE context by selecting the provided S11 teid
 * \param teid The tunnel endpoint identifier used between MME and S-GW
 * @returns an UE context matching the teid or NULL if the context doesn't
 *exists
 **/
ue_mm_context_t* mme_ue_context_exists_s11_teid(
    mme_ue_context_t* const mme_ue_context, const s11_teid_t teid);

/** \brief Retrieve an UE context by selecting the provided mme_ue_s1ap_id
 * \param mme_ue_s1ap_id The UE id identifier used in S1AP MME (and NAS)
 * @returns an UE context matching the mme_ue_s1ap_id or NULL if the context
 *doesn't exists
 **/
ue_mm_context_t* mme_ue_context_exists_mme_ue_s1ap_id(
    const mme_ue_s1ap_id_t mme_ue_s1ap_id);
/** \brief Retrieve an UE context by selecting the provided enb_ue_s1ap_id
 * \param enb_ue_s1ap_id The UE id identifier used in S1AP MME
 * @returns an UE context matching the enb_ue_s1ap_id or NULL if the context
 *doesn't exists
 **/
ue_mm_context_t* mme_ue_context_exists_enb_ue_s1ap_id(
    mme_ue_context_t* const mme_ue_context_p, const enb_s1ap_id_key_t enb_key);

/** \brief Retrieve an UE context by selecting the provided guti
 * \param guti The GUTI used by the UE
 * @returns an UE context matching the guti or NULL if the context doesn't
 *exists
 **/
ue_mm_context_t* mme_ue_context_exists_guti(
    mme_ue_context_t* const mme_ue_context, const guti_t* const guti);

/** \brief Notify the MME_APP that a duplicated ue_context_t exist (both share
 * the same mme_ue_s1ap_id)
 * \param enb_key The UE id identifier used in S1AP and MME_APP (agregated with
 * a enb_id)
 * \param mme_ue_s1ap_id The UE id identifier used in MME_APP and NAS
 * \param is_remove_old  Remove old UE context or new UE context ?
 **/
void mme_ue_context_duplicate_enb_ue_s1ap_id_detected(
    const enb_s1ap_id_key_t enb_key, const mme_ue_s1ap_id_t mme_ue_s1ap_id,
    const bool is_remove_old);

/** \brief Update an UE context by selecting the provided guti
 * \param mme_ue_context_p The MME context
 * \param ue_context_p The UE context
 * \param enb_s1ap_id_key The eNB UE id identifier
 * \param mme_ue_s1ap_id The UE id identifier used in S1AP MME (and NAS)
 * \param imsi
 * \param len
 * \param mme_s11_teid The tunnel endpoint identifier used between MME and S-GW
 * \param nas_ue_id The UE id identifier used in S1AP MME and NAS
 * \param guti_p The GUTI used by the UE
 **/
void mme_ue_context_update_coll_keys(mme_ue_context_t* const mme_ue_context_p,
                                     ue_mm_context_t* const ue_context_p,
                                     const enb_s1ap_id_key_t enb_s1ap_id_key,
                                     const mme_ue_s1ap_id_t mme_ue_s1ap_id,
                                     imsi64_t imsi,
                                     const s11_teid_t mme_s11_teid,
                                     const guti_t* const guti_p);

/** \brief dump MME associative collections
 **/

void mme_ue_context_dump_coll_keys(const mme_ue_context_t* mme_ue_contexts_p);

/** \brief Insert a new UE context in the tree of known UEs.
 * At least the IMSI should be known to insert the context in the tree.
 * \param ue_context_p The UE context to insert
 * @returns 0 in case of success, -1 otherwise
 **/
status_code_e mme_insert_ue_context(
    mme_ue_context_t* const mme_ue_context,
    const struct ue_mm_context_s* const ue_context_p);

/** \brief Remove a UE context of the tree of known UEs.
 * \param ue_context_p The UE context to remove
 **/
void mme_remove_ue_context(mme_ue_context_t* const mme_ue_context,
                           struct ue_mm_context_s* const ue_context_p);

/** \brief Allocate memory for a new UE context
 * @returns Pointer to the new structure, NULL if allocation failed
 **/
ue_mm_context_t* mme_create_new_ue_context(void);

void mme_app_ue_context_free_content(ue_mm_context_t* const mme_ue_context_p);

/**
 * Release memory allocated by MmeNasStateManager through MmeNasStateConverter
 * and NasStateConverter for each UE context, this is called by
 * hashtable_ts_destroy
 */
void mme_app_state_free_ue_context(void** ue_context_node);

void mme_app_handle_s1ap_ue_context_release_req(
    const itti_s1ap_ue_context_release_req_t* s1ap_ue_context_release_req);

void mme_app_handle_enb_deregister_ind(
    const itti_s1ap_eNB_deregistered_ind_t* eNB_deregistered_ind);

ebi_t mme_app_get_free_bearer_id(ue_mm_context_t* const ue_context);

void mme_app_handle_s1ap_ue_context_modification_resp(
    const itti_s1ap_ue_context_mod_resp_t* s1ap_ue_context_mod_resp);
void mme_app_handle_s1ap_ue_context_modification_fail(
    const itti_s1ap_ue_context_mod_resp_fail_t* s1ap_ue_context_mod_fail);

void mme_app_ue_sgs_context_free_content(sgs_context_t* const sgs_context_p,
                                         imsi64_t imsi);
bool is_mme_ue_context_network_access_mode_packet_only(
    ue_mm_context_t* ue_context_p);
bearer_context_t* mme_app_get_bearer_context(ue_mm_context_t* const ue_context,
                                             const ebi_t ebi);
void mme_app_send_delete_session_request(
    struct ue_mm_context_s* const ue_context_p, const ebi_t ebi,
    const pdn_cid_t cid, const bool no_delete_gtpv2c_tunnel);

status_code_e mme_app_send_s6a_update_location_req(
    struct ue_mm_context_s* const ue_context_pP);

void proc_new_attach_req(mme_ue_context_t* const mme_ue_context,
                         struct ue_mm_context_s* ue_context_p);

void mme_app_recover_timers_for_all_ues(void);

status_code_e eps_bearer_release(emm_context_t* emm_context_p, ebi_t ebi,
                                 pdn_cid_t* pid, int* bidx);

status_code_e send_tau_accept_with_eps_bearer_ctx_status(
    ue_mm_context_t* ue_context);

imsi64_t update_ue_context_and_indicate_to_nas(
    struct ue_mm_context_s* ue_context_p,
    itti_s1ap_initial_ue_message_t* const initial_pP, bool is_mm_ctx_new);

bool mme_app_construct_guti(const plmn_t* const plmn_p,
                            const s_tmsi_t* const s_tmsi_p,
                            guti_t* const guti_p);

/* @} */<|MERGE_RESOLUTION|>--- conflicted
+++ resolved
@@ -494,13 +494,8 @@
       imsi2mme_ueid_map;  // data is mme_ue_s1ap_id_t
   magma::proto_map_uint32_uint32_t
       s11_teid2mme_ueid_map;  // data is mme_ue_s1ap_id_t
-<<<<<<< HEAD
   magma::proto_map_uint64_uint32_t
-      enb_ue_s1ap_key2mme_ueid_map;  // data is mme_ue_s1ap_id_t
-=======
-  hash_table_uint64_ts_t*
-      enb_ue_s1ap_id_ue_context_htbl;             // data is mme_ue_s1ap_id_t
->>>>>>> f013798a
+      enb_ue_s1ap_key2mme_ueid_map;               // data is mme_ue_s1ap_id_t
   obj_hash_table_uint64_t* guti_ue_context_htbl;  // data is mme_ue_s1ap_id_t
 } mme_ue_context_t;
 
