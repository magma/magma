--- conflicted
+++ resolved
@@ -41,12 +41,7 @@
 typedef magma::proto_map_s<uint32_t, struct enb_description_s*>
     map_uint32_enb_description_t;
 typedef struct s1ap_state_s {
-<<<<<<< HEAD
-  // contains eNB_description_s, key is eNB_description_s.sctp_assoc_id
-  // (uint32_t)
-=======
   // key:sctp_assoc_id, value: pointer to eNB_description_s
->>>>>>> 08b0ca59
   map_uint32_enb_description_t enbs;
   // contains sctp association id, key is mme_ue_s1ap_id
   magma::proto_map_uint32_uint32_t mmeid2associd;
