--- conflicted
+++ resolved
@@ -201,11 +201,8 @@
   GrantTrackingType grant_tracking_type;
   // Do not mark REPORTING buckets, but do mark REPORTED
   std::unordered_map<Bucket, uint64_t> bucket_deltas;
-<<<<<<< HEAD
-=======
 
   bool deleted;
->>>>>>> 2f683fd7
 };
 
 struct SessionStateUpdateCriteria {
