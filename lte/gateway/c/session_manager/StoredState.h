--- conflicted
+++ resolved
@@ -69,11 +69,7 @@
   StoredMonitorMap monitor_map;
   std::string session_level_key;  // "" maps to nullptr
   std::string imsi;
-<<<<<<< HEAD
-  int shard_id;
-=======
   uint16_t shard_id;
->>>>>>> bdf68fb1
   std::string session_id;
   uint64_t pdp_start_time;
   uint64_t pdp_end_time;
