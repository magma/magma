--- conflicted
+++ resolved
@@ -21,32 +21,21 @@
 a certain size, to make polling more manageable*/
 class ShardTracker {
  public:
-<<<<<<< HEAD
-=======
   ShardTracker();
->>>>>>> bdf68fb1
   /**
    * Add UE to shards based on availability, if the UE already has an
    * existing shard, return the existing shard id and don't perform
    * an addition
    * @return index(shard id) where UE was placed
    */
-<<<<<<< HEAD
-  int add_ue(std::string imsi);
-=======
   uint16_t add_ue(const std::string imsi);
->>>>>>> bdf68fb1
 
   /**
    * Remove UE from shard
    * @param shard_id location of UE to be removed
    * @return true for successful removal, false for failed removal
    */
-<<<<<<< HEAD
-  bool remove_ue(std::string imsi, int shard_id);
-=======
   bool remove_ue(const std::string imsi, const uint16_t shard_id);
->>>>>>> bdf68fb1
 
  private:
   /*
@@ -54,11 +43,7 @@
    * the shard id and the values are the UEs(IMSIs) assigned
    * to that shard id
    */
-<<<<<<< HEAD
-  std::vector<std::set<std::string>> shards_;
-=======
   std::vector<std::set<std::string>> imsis_per_shard_;
->>>>>>> bdf68fb1
   /*
    * largest number of UEs that can fill a shard
    */
