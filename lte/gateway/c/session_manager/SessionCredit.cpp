--- conflicted
+++ resolved
@@ -54,10 +54,7 @@
 
 SessionCreditUpdateCriteria SessionCredit::get_update_criteria() {
   SessionCreditUpdateCriteria uc{};
-<<<<<<< HEAD
-=======
   uc.deleted = false;
->>>>>>> 2f683fd7
   uc.grant_tracking_type = grant_tracking_type_;
   for (int bucket_int = USED_TX; bucket_int != MAX_VALUES; bucket_int++) {
     Bucket bucket            = static_cast<Bucket>(bucket_int);
