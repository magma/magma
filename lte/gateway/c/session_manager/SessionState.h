--- conflicted
+++ resolved
@@ -268,15 +268,9 @@
 
   std::string get_imsi() const { return config_.common_context.sid().id(); }
 
-<<<<<<< HEAD
-  void set_shard_id(int shard_id) { shard_id_ = shard_id; }
-
-  int get_shard_id() { return shard_id_; }
-=======
   uint16_t get_shard_id() const { return shard_id_; }
 
   void set_shard_id(uint16_t shard_id) { shard_id_ = shard_id; }
->>>>>>> bdf68fb1
 
   std::string get_session_id() const { return session_id_; }
 
