--- conflicted
+++ resolved
@@ -65,7 +65,18 @@
     stored.reporting = true;
     stored.credit_limit_type = INFINITE_METERED;
 
-<<<<<<< HEAD
+    stored.buckets[USED_TX] = 12345;
+    stored.buckets[ALLOWED_TOTAL] = 54321;
+
+    stored.grant_tracking_type = TX_ONLY;
+    return stored;
+  };
+
+  StoredChargingGrant get_stored_charging_grant() {
+    StoredChargingGrant stored;
+
+    stored.is_final = true;
+
     stored.final_action_info.final_action =
         ChargingCredit_FinalAction::ChargingCredit_FinalAction_REDIRECT;
     stored.final_action_info.redirect_server.set_redirect_address_type(
@@ -74,35 +85,6 @@
     stored.final_action_info.redirect_server.set_redirect_server_address(
         "redirect_server_address");
 
-    stored.reauth_state = REAUTH_REQUIRED;
-    stored.service_state = SERVICE_NEEDS_ACTIVATION;
-
-    stored.expiry_time = 0;
-
-=======
->>>>>>> a5b70b66
-    stored.buckets[USED_TX] = 12345;
-    stored.buckets[ALLOWED_TOTAL] = 54321;
-
-    stored.grant_tracking_type = TX_ONLY;
-    return stored;
-  };
-
-<<<<<<< HEAD
-=======
-  StoredChargingGrant get_stored_charging_grant() {
-    StoredChargingGrant stored;
-
-    stored.is_final = true;
-
-    stored.final_action_info.final_action =
-        ChargingCredit_FinalAction::ChargingCredit_FinalAction_REDIRECT;
-    stored.final_action_info.redirect_server.set_redirect_address_type(
-        RedirectServer_RedirectAddressType::
-            RedirectServer_RedirectAddressType_IPV6);
-    stored.final_action_info.redirect_server.set_redirect_server_address(
-        "redirect_server_address");
-
     stored.service_state = SERVICE_NEEDS_ACTIVATION;
     stored.reauth_state = REAUTH_REQUIRED;
 
@@ -111,7 +93,6 @@
     return stored;
   };
 
->>>>>>> a5b70b66
   StoredMonitor get_stored_monitor() {
     StoredMonitor stored;
     stored.credit = get_stored_session_credit();
@@ -215,23 +196,6 @@
   EXPECT_EQ(deserialized.reporting, true);
   EXPECT_EQ(deserialized.credit_limit_type, INFINITE_METERED);
 
-<<<<<<< HEAD
-  EXPECT_EQ(deserialized.final_action_info.final_action,
-            ChargingCredit_FinalAction::ChargingCredit_FinalAction_REDIRECT);
-  EXPECT_EQ(
-      deserialized.final_action_info.redirect_server.redirect_address_type(),
-      RedirectServer_RedirectAddressType::
-          RedirectServer_RedirectAddressType_IPV6);
-  EXPECT_EQ(
-      deserialized.final_action_info.redirect_server.redirect_server_address(),
-      "redirect_server_address");
-
-  EXPECT_EQ(deserialized.reauth_state, REAUTH_REQUIRED);
-  EXPECT_EQ(deserialized.service_state, SERVICE_NEEDS_ACTIVATION);
-
-  EXPECT_EQ(deserialized.expiry_time, 0);
-=======
->>>>>>> a5b70b66
   EXPECT_EQ(deserialized.buckets[USED_TX], 12345);
   EXPECT_EQ(deserialized.buckets[ALLOWED_TOTAL], 54321);
 
@@ -246,21 +210,6 @@
 
   EXPECT_EQ(deserialized.credit.reporting, true);
   EXPECT_EQ(deserialized.credit.credit_limit_type, INFINITE_METERED);
-<<<<<<< HEAD
-  EXPECT_EQ(deserialized.credit.final_action_info.final_action,
-            ChargingCredit_FinalAction::ChargingCredit_FinalAction_REDIRECT);
-  EXPECT_EQ(deserialized.credit.final_action_info.redirect_server
-                .redirect_address_type(),
-            RedirectServer_RedirectAddressType::
-                RedirectServer_RedirectAddressType_IPV6);
-  EXPECT_EQ(deserialized.credit.final_action_info.redirect_server
-                .redirect_server_address(),
-            "redirect_server_address");
-  EXPECT_EQ(deserialized.credit.reauth_state, REAUTH_REQUIRED);
-  EXPECT_EQ(deserialized.credit.service_state, SERVICE_NEEDS_ACTIVATION);
-  EXPECT_EQ(deserialized.credit.expiry_time, 0);
-=======
->>>>>>> a5b70b66
   EXPECT_EQ(deserialized.credit.buckets[USED_TX], 12345);
   EXPECT_EQ(deserialized.credit.buckets[ALLOWED_TOTAL], 54321);
   EXPECT_EQ(deserialized.level, MonitoringLevel::PCC_RULE_LEVEL);
@@ -272,26 +221,6 @@
   auto serialized = serialize_stored_charging_credit_map(stored);
   auto deserialized = deserialize_stored_charging_credit_map(serialized);
 
-<<<<<<< HEAD
-  auto stored_credit = deserialized[CreditKey(1, 2)];
-  EXPECT_EQ(stored_credit.reporting, true);
-  EXPECT_EQ(stored_credit.is_final, true);
-  EXPECT_EQ(stored_credit.credit_limit_type, INFINITE_METERED);
-  EXPECT_EQ(stored_credit.final_action_info.final_action,
-            ChargingCredit_FinalAction::ChargingCredit_FinalAction_REDIRECT);
-  EXPECT_EQ(
-      stored_credit.final_action_info.redirect_server.redirect_address_type(),
-      RedirectServer_RedirectAddressType::
-          RedirectServer_RedirectAddressType_IPV6);
-  EXPECT_EQ(
-      stored_credit.final_action_info.redirect_server.redirect_server_address(),
-      "redirect_server_address");
-  EXPECT_EQ(stored_credit.reauth_state, REAUTH_REQUIRED);
-  EXPECT_EQ(stored_credit.service_state, SERVICE_NEEDS_ACTIVATION);
-  EXPECT_EQ(stored_credit.expiry_time, 0);
-  EXPECT_EQ(stored_credit.buckets[USED_TX], 12345);
-  EXPECT_EQ(stored_credit.buckets[ALLOWED_TOTAL], 54321);
-=======
   auto stored_charging_credit = deserialized[CreditKey(1, 2)];
   // test charging grant fields
   EXPECT_EQ(stored_charging_credit.is_final, true);
@@ -314,7 +243,6 @@
   EXPECT_EQ(credit.credit_limit_type, INFINITE_METERED);
   EXPECT_EQ(credit.buckets[USED_TX], 12345);
   EXPECT_EQ(credit.buckets[ALLOWED_TOTAL], 54321);
->>>>>>> a5b70b66
 }
 
 TEST_F(StoredStateTest, test_stored_monitor_map) {
@@ -326,21 +254,6 @@
   auto stored_monitor = deserialized["mk1"];
   EXPECT_EQ(stored_monitor.credit.reporting, true);
   EXPECT_EQ(stored_monitor.credit.credit_limit_type, INFINITE_METERED);
-<<<<<<< HEAD
-  EXPECT_EQ(stored_monitor.credit.final_action_info.final_action,
-            ChargingCredit_FinalAction::ChargingCredit_FinalAction_REDIRECT);
-  EXPECT_EQ(stored_monitor.credit.final_action_info.redirect_server
-                .redirect_address_type(),
-            RedirectServer_RedirectAddressType::
-                RedirectServer_RedirectAddressType_IPV6);
-  EXPECT_EQ(stored_monitor.credit.final_action_info.redirect_server
-                .redirect_server_address(),
-            "redirect_server_address");
-  EXPECT_EQ(stored_monitor.credit.reauth_state, REAUTH_REQUIRED);
-  EXPECT_EQ(stored_monitor.credit.service_state, SERVICE_NEEDS_ACTIVATION);
-  EXPECT_EQ(stored_monitor.credit.expiry_time, 0);
-=======
->>>>>>> a5b70b66
   EXPECT_EQ(stored_monitor.credit.buckets[USED_TX], 12345);
   EXPECT_EQ(stored_monitor.credit.buckets[ALLOWED_TOTAL], 54321);
   EXPECT_EQ(stored_monitor.level, MonitoringLevel::PCC_RULE_LEVEL);
@@ -369,26 +282,6 @@
   EXPECT_EQ(config.qos_info.enabled, true);
   EXPECT_EQ(config.qos_info.qci, 123);
 
-<<<<<<< HEAD
-  auto stored_credit = deserialized.credit_map[CreditKey(1, 2)];
-  EXPECT_EQ(stored_credit.reporting, true);
-  EXPECT_EQ(stored_credit.is_final, true);
-  EXPECT_EQ(stored_credit.credit_limit_type, INFINITE_METERED);
-  EXPECT_EQ(stored_credit.final_action_info.final_action,
-            ChargingCredit_FinalAction::ChargingCredit_FinalAction_REDIRECT);
-  EXPECT_EQ(
-      stored_credit.final_action_info.redirect_server.redirect_address_type(),
-      RedirectServer_RedirectAddressType::
-          RedirectServer_RedirectAddressType_IPV6);
-  EXPECT_EQ(
-      stored_credit.final_action_info.redirect_server.redirect_server_address(),
-      "redirect_server_address");
-  EXPECT_EQ(stored_credit.reauth_state, REAUTH_REQUIRED);
-  EXPECT_EQ(stored_credit.service_state, SERVICE_NEEDS_ACTIVATION);
-  EXPECT_EQ(stored_credit.expiry_time, 0);
-  EXPECT_EQ(stored_credit.buckets[USED_TX], 12345);
-  EXPECT_EQ(stored_credit.buckets[ALLOWED_TOTAL], 54321);
-=======
   auto stored_charging_credit = deserialized.credit_map[CreditKey(1, 2)];
   // test charging grant fields
   EXPECT_EQ(stored_charging_credit.is_final, true);
@@ -411,28 +304,12 @@
   EXPECT_EQ(credit.buckets[USED_TX], 12345);
   EXPECT_EQ(credit.buckets[ALLOWED_TOTAL], 54321);
   EXPECT_EQ(credit.credit_limit_type, INFINITE_METERED);
->>>>>>> a5b70b66
 
   EXPECT_EQ(deserialized.session_level_key, "session_level_key");
 
   auto stored_monitor = deserialized.monitor_map["mk1"];
   EXPECT_EQ(stored_monitor.credit.reporting, true);
   EXPECT_EQ(stored_monitor.credit.credit_limit_type, INFINITE_METERED);
-<<<<<<< HEAD
-  EXPECT_EQ(stored_monitor.credit.final_action_info.final_action,
-            ChargingCredit_FinalAction::ChargingCredit_FinalAction_REDIRECT);
-  EXPECT_EQ(stored_monitor.credit.final_action_info.redirect_server
-                .redirect_address_type(),
-            RedirectServer_RedirectAddressType::
-                RedirectServer_RedirectAddressType_IPV6);
-  EXPECT_EQ(stored_monitor.credit.final_action_info.redirect_server
-                .redirect_server_address(),
-            "redirect_server_address");
-  EXPECT_EQ(stored_monitor.credit.reauth_state, REAUTH_REQUIRED);
-  EXPECT_EQ(stored_monitor.credit.service_state, SERVICE_NEEDS_ACTIVATION);
-  EXPECT_EQ(stored_monitor.credit.expiry_time, 0);
-=======
->>>>>>> a5b70b66
   EXPECT_EQ(stored_monitor.credit.buckets[USED_TX], 12345);
   EXPECT_EQ(stored_monitor.credit.buckets[ALLOWED_TOTAL], 54321);
   EXPECT_EQ(stored_monitor.level, MonitoringLevel::PCC_RULE_LEVEL);
