--- conflicted
+++ resolved
@@ -297,10 +297,6 @@
   void report_session_update_event(
       SessionMap& session_map, const UpdateRequestsBySession& updates);
 
-<<<<<<< HEAD
-
-=======
->>>>>>> 7d0339e8
   void report_session_update_failure_event(
       SessionMap& session_map, const UpdateRequestsBySession& failed_updates,
       const std::string& failure_reason);
@@ -319,11 +315,7 @@
       SessionUpdate& session_update, grpc::Status status,
       UpdateSessionResponse response);
 
-<<<<<<< HEAD
   void poll_stats_enforcer(int cookie, int cookie_mask);
-=======
-  void poll_stats_enforcer();
->>>>>>> 7d0339e8
   /**
    * Sends enb_teid and agw_teid for a specific bearer to a flow for a specific
    * UE on pipelined. UE will be identified by pipelined using its IP
