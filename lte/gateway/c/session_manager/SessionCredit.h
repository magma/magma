--- conflicted
+++ resolved
@@ -136,11 +136,6 @@
   CreditLimitType credit_limit_type_;
   bool is_final_grant_;
   GrantTrackingType grant_tracking_type_;
-<<<<<<< HEAD
-  FinalActionInfo final_action_info_;
-  std::time_t expiry_time_;
-=======
->>>>>>> a5b70b66
 
 private:
   void log_quota_and_usage() const;
