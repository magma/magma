/**
 * Copyright 2020 The Magma Authors.
 *
 * This source code is licensed under the BSD-style license found in the
 * LICENSE file in the root directory of this source tree.
 *
 * Unless required by applicable law or agreed to in writing, software
 * distributed under the License is distributed on an "AS IS" BASIS,
 * WITHOUT WARRANTIES OR CONDITIONS OF ANY KIND, either express or implied.
 * See the License for the specific language governing permissions and
 * limitations under the License.
 */

#include <google/protobuf/timestamp.pb.h>
#include <google/protobuf/util/time_util.h>

#include <functional>
#include <string>
#include <unordered_set>
#include <utility>
#include <vector>

#include "CreditKey.h"
#include "DiameterCodes.h"
#include "EnumToString.h"
#include "magma_logging.h"
#include "includes/MetricsHelpers.h"
#include "RuleStore.h"
#include "SessionState.h"
#include "StoredState.h"
#include "Utilities.h"
#include "ShardTracker.h"

namespace {
const char* UE_TRAFFIC_COUNTER_NAME = "ue_traffic";
const char* UE_DROPPED_GAUGE_NAME   = "ue_dropped_usage";
const char* UE_USED_COUNTER_NAME    = "ue_reported_usage";
const char* LABEL_IMSI              = "IMSI";
const char* LABEL_APN               = "apn";
const char* LABEL_SESSION_ID        = "session_id";
const char* LABEL_DIRECTION         = "direction";
const char* DIRECTION_UP            = "up";
const char* DIRECTION_DOWN          = "down";
// TODO(@themarwhal): SessionD should own the naming of the drop all rule so
// that we never regress here
const char* DROP_ALL_RULE = "internal_default_drop_flow_rule";
}  // namespace

using magma::service303::increment_counter;
using magma::service303::remove_counter;
using magma::service303::remove_gauge;
using magma::service303::set_gauge;

namespace magma {

template<class T>
void remove_from_vec_by_value(std::vector<T>& vec, T value) {
  vec.erase(std::remove(vec.begin(), vec.end(), value), vec.end());
}

std::unique_ptr<SessionState> SessionState::unmarshal(
    const StoredSessionState& marshaled, StaticRuleStore& rule_store) {
  return std::make_unique<SessionState>(marshaled, rule_store);
}

StoredSessionState SessionState::marshal() {
  StoredSessionState marshaled{};

  marshaled.fsm_state  = curr_state_;
  marshaled.config     = config_;
  marshaled.imsi       = get_imsi();
<<<<<<< HEAD
  marshaled.shard_id   = get_shard_id();
=======
  marshaled.shard_id   = shard_id_;
>>>>>>> bdf68fb1
  marshaled.session_id = session_id_;
  // 5G session version handling
  marshaled.current_version         = current_version_;
  marshaled.subscriber_quota_state  = subscriber_quota_state_;
  marshaled.tgpp_context            = tgpp_context_;
  marshaled.request_number          = request_number_;
  marshaled.pdp_start_time          = pdp_start_time_;
  marshaled.pdp_end_time            = pdp_end_time_;
  marshaled.pending_event_triggers  = pending_event_triggers_;
  marshaled.revalidation_time       = revalidation_time_;
  marshaled.bearer_id_by_policy     = bearer_id_by_policy_;
  marshaled.create_session_response = create_session_response_;

  marshaled.monitor_map = StoredMonitorMap();
  for (auto& monitor_pair : monitor_map_) {
    StoredMonitor monitor{};
    monitor.credit = monitor_pair.second->credit.marshal();
    monitor.level  = monitor_pair.second->level;
    marshaled.monitor_map[monitor_pair.first] = monitor;
  }
  marshaled.session_level_key = session_level_key_;

  marshaled.credit_map = StoredChargingCreditMap(4, &ccHash, &ccEqual);
  for (auto& credit_pair : credit_map_) {
    auto key                  = CreditKey();
    key.rating_group          = credit_pair.first.rating_group;
    key.service_identifier    = credit_pair.first.service_identifier;
    marshaled.credit_map[key] = credit_pair.second->marshal();
  }

  for (auto& rule_id : active_static_rules_) {
    marshaled.static_rule_ids.push_back(rule_id);
  }
  for (auto& rule : pdr_list_) {
    marshaled.pdr_list.push_back(rule);
  }

  std::vector<PolicyRule> dynamic_rules;
  dynamic_rules_.get_rules(dynamic_rules);
  marshaled.dynamic_rules = std::move(dynamic_rules);

  std::vector<PolicyRule> gy_dynamic_rules;
  gy_dynamic_rules_.get_rules(gy_dynamic_rules);
  marshaled.gy_dynamic_rules = std::move(gy_dynamic_rules);

  for (auto& rule_id : scheduled_static_rules_) {
    marshaled.scheduled_static_rules.insert(rule_id);
  }
  std::vector<PolicyRule> scheduled_dynamic_rules;
  scheduled_dynamic_rules_.get_rules(scheduled_dynamic_rules);
  marshaled.scheduled_dynamic_rules = std::move(scheduled_dynamic_rules);

  for (auto& it : rule_lifetimes_) {
    marshaled.rule_lifetimes[it.first] = it.second;
  }

  marshaled.policy_version_and_stats = policy_version_and_stats_;

  return marshaled;
}

SessionState::SessionState(
    const StoredSessionState& marshaled, StaticRuleStore& rule_store)
    : imsi_(marshaled.imsi),
      session_id_(marshaled.session_id),
      shard_id_(marshaled.shard_id),
      request_number_(marshaled.request_number),
      curr_state_(marshaled.fsm_state),
      config_(marshaled.config),
      pdp_start_time_(marshaled.pdp_start_time),
      pdp_end_time_(marshaled.pdp_end_time),
      // 5G session version handlimg
      current_version_(marshaled.current_version),
      // SMF-UPF version mismatch, retransmission counter
      rtx_counter_(0),
      subscriber_quota_state_(marshaled.subscriber_quota_state),
      tgpp_context_(marshaled.tgpp_context),
      create_session_response_(marshaled.create_session_response),
      policy_version_and_stats_(marshaled.policy_version_and_stats),
      static_rules_(rule_store),
      pending_event_triggers_(marshaled.pending_event_triggers),
      revalidation_time_(marshaled.revalidation_time),
      credit_map_(4, &ccHash, &ccEqual),
      bearer_id_by_policy_(marshaled.bearer_id_by_policy) {
  session_level_key_ = marshaled.session_level_key;
  for (auto it : marshaled.monitor_map) {
    Monitor monitor;
    monitor.credit = SessionCredit(it.second.credit);
    monitor.level  = it.second.level;

    monitor_map_[it.first] = std::make_unique<Monitor>(monitor);
  }

  for (const auto& it : marshaled.credit_map) {
    credit_map_[it.first] =
        std::make_unique<ChargingGrant>(ChargingGrant(it.second));
  }

  for (const std::string& rule_id : marshaled.static_rule_ids) {
    active_static_rules_.push_back(rule_id);
  }
  for (auto& rule : marshaled.dynamic_rules) {
    dynamic_rules_.insert_rule(rule);
  }
  for (auto& rule : marshaled.pdr_list) {
    pdr_list_.push_back(rule);
  }
  for (const std::string& rule_id : marshaled.scheduled_static_rules) {
    scheduled_static_rules_.insert(rule_id);
  }
  for (auto& rule : marshaled.scheduled_dynamic_rules) {
    scheduled_dynamic_rules_.insert_rule(rule);
  }
  for (auto& it : marshaled.rule_lifetimes) {
    rule_lifetimes_[it.first] = it.second;
  }
  for (auto& rule : marshaled.gy_dynamic_rules) {
    gy_dynamic_rules_.insert_rule(rule);
  }
}

SessionState::SessionState(
    const std::string& imsi, const std::string& session_id,
    const SessionConfig& cfg, StaticRuleStore& rule_store,
    const magma::lte::TgppContext& tgpp_context, uint64_t pdp_start_time,
    const CreateSessionResponse& csr)
    : imsi_(imsi),
      session_id_(session_id),
      shard_id_(0),
      // Request number set to 1, because request 0 is INIT call
      request_number_(1),
      curr_state_(SESSION_ACTIVE),
      config_(cfg),
      pdp_start_time_(pdp_start_time),
      pdp_end_time_(0),
      rtx_counter_(0),
      tgpp_context_(tgpp_context),
      create_session_response_(csr),
      static_rules_(rule_store),
      credit_map_(4, &ccHash, &ccEqual) {
  // other default initializations
  current_version_        = 0;
  session_level_key_      = "";
  subscriber_quota_state_ = SubscriberQuotaUpdate_Type_VALID_QUOTA;
}

/*For 5G which doesn't have response context*/
SessionState::SessionState(
    const std::string& imsi, const std::string& session_ctx_id,
    const SessionConfig& cfg, StaticRuleStore& rule_store)
    : imsi_(imsi),
      session_id_(session_ctx_id),
      // Request number set to 1, because request 0 is INIT call
      request_number_(1),
      /*current state would be CREATING and version would be 0 */
      curr_state_(CREATING),
      config_(cfg),
      current_version_(0),
      rtx_counter_(0),
      static_rules_(rule_store) {}

/* get-set methods of new messages  for 5G*/
uint32_t SessionState::get_current_version() {
  return current_version_;
}

void SessionState::set_current_version(
    uint32_t new_session_version, SessionStateUpdateCriteria* session_uc) {
  current_version_ = new_session_version;
  if (session_uc) {
    session_uc->is_current_version_updated = true;
    session_uc->updated_current_version    = new_session_version;
    MLOG(MDEBUG) << " Current version is " << get_current_version();
  }
}

/* Add PDR rule to this rules session list */
void SessionState::insert_pdr(
    SetGroupPDR* rule, SessionStateUpdateCriteria* session_uc) {
  // Check if it already exists
  int32_t Pdr_index;
  Pdr_index = get_pdr_index(rule->pdr_id());
  if (Pdr_index != -1) {
    // Update the existing value
    pdr_list_.at(Pdr_index) = *rule;
  } else {
    // Insert the rule
    pdr_list_.push_back(*rule);
  }
  // update criteria to be updated
  if (session_uc) {
    session_uc->pdrs_to_install.push_back(*rule);
  }
}

/* method to change the PDR state */
void SessionState::set_all_pdrs(PdrState pdr_state) {
  for (auto& rule : pdr_list_) {
    rule.set_pdr_state(pdr_state);
  }
}

int32_t SessionState::get_pdr_index(uint32_t id) {
  int count = 0;
  for (auto& rule : pdr_list_) {
    if (rule.pdr_id() == id) return count;
    count++;
  }
  return -1;
}

/* method to search specific pdr id existence */
bool SessionState::contains_pdr(unsigned int id) {
  for (auto& rule : pdr_list_) {
    if (rule.pdr_id() == id) return true;
  }
  return false;
}

void SessionState::set_remove_all_pdrs() {
  for (auto& rule : pdr_list_) {
    rule.set_pdr_state(PdrState::REMOVE);
  }
}

/* Remove all PDR, FAR rules */
void SessionState::remove_all_rules(SessionStateUpdateCriteria* session_uc) {
  session_uc->clear_pdr_list = true;
  // No update criteria need for now
  pdr_list_.clear();
}

/* It gets all PDR rule list of the session */
std::vector<SetGroupPDR>& SessionState::get_all_pdr_rules() {
  return pdr_list_;
}

/* method to get current session state */
SessionFsmState SessionState::get_state() const {
  return curr_state_;
}

magma::lte::Fsm_state_FsmState SessionState::get_proto_fsm_state() {
  SessionFsmState curr_state = get_state();
  switch (curr_state) {
    case CREATING:
      return magma::lte::Fsm_state_FsmState_CREATING;
      break;
    case CREATED:
      return magma::lte::Fsm_state_FsmState_CREATED;
      break;
    case ACTIVE:
      return magma::lte::Fsm_state_FsmState_ACTIVE;
      break;
    case RELEASE:
      return magma::lte::Fsm_state_FsmState_RELEASE;
      break;
    case INACTIVE:
    default:
      return magma::lte::Fsm_state_FsmState_INACTIVE;
      break;
  }
  return magma::lte::Fsm_state_FsmState_INACTIVE;
}

/*temporary copy to be removed after upf node code completes */
void SessionState::sess_infocopy(struct SessionInfo* info) {
  // Static SessionInfo vlaue till UPF node value implementation
  // gets stablized.
  // TODO we cud eventually  migrate to SMF-UPF proto enum directly.
  info->state = get_proto_fsm_state();
  info->subscriber_id.assign(imsi_);
  info->ver_no              = get_current_version();
  info->local_f_teid        = get_upf_local_teid();
  info->nodeId.node_id_type = SessionInfo::IPv4;
  info->pdr_rules           = get_all_pdr_rules();
  if (!info->pdr_rules.empty()) {
    // Get the UE ip address from first rule
    auto& rule    = info->pdr_rules.front();
    info->ip_addr = rule.pdi().ue_ip_adr();
  }
}

void SessionState::set_teids(uint32_t enb_teid, uint32_t agw_teid) {
  Teids teids;
  teids.set_agw_teid(agw_teid);
  teids.set_enb_teid(enb_teid);
  set_teids(teids);
}

void SessionState::set_teids(Teids teids) {
  config_.common_context.mutable_teids()->CopyFrom(teids);
}

static UsageMonitorUpdate make_usage_monitor_update(
    const Usage& usage_in, const std::string& monitoring_key,
    MonitoringLevel level) {
  UsageMonitorUpdate update;
  update.set_bytes_tx(usage_in.bytes_tx);
  update.set_bytes_rx(usage_in.bytes_rx);
  update.set_level(level);
  update.set_monitoring_key(monitoring_key);
  return update;
}

SessionCreditUpdateCriteria* SessionState::get_credit_uc(
    const CreditKey& key, SessionStateUpdateCriteria* session_uc) {
  if (!session_uc) {
    return nullptr;
  }
  if (session_uc->charging_credit_map.find(key) ==
      session_uc->charging_credit_map.end()) {
    session_uc->charging_credit_map[key] =
        credit_map_[key]->get_update_criteria();
  }
  return &(session_uc->charging_credit_map[key]);
}

bool SessionState::apply_update_criteria(
    SessionStateUpdateCriteria session_uc) {
  if (session_uc.is_fsm_updated) {
    curr_state_ = session_uc.updated_fsm_state;
  }

  if (session_uc.is_current_version_updated) {
    current_version_ = session_uc.updated_current_version;
  }

  if (session_uc.is_pending_event_triggers_updated) {
    for (auto it : session_uc.pending_event_triggers) {
      pending_event_triggers_[it.first] = it.second;
      if (it.first == REVALIDATION_TIMEOUT) {
        revalidation_time_ = session_uc.revalidation_time;
      }
    }
  }
  // QoS Management
  if (session_uc.is_bearer_mapping_updated) {
    bearer_id_by_policy_ = session_uc.bearer_id_by_policy;
  }

  // Config
  if (session_uc.is_config_updated) {
    config_ = session_uc.updated_config;
  }

  // Rule versions
  if (session_uc.policy_version_and_stats) {
    policy_version_and_stats_ = *session_uc.policy_version_and_stats;
  }

  // Manually update these policy structures to avoid incrementing version
  // Static rules
  for (const auto& rule_id : session_uc.static_rules_to_uninstall) {
    if (is_static_rule_installed(rule_id)) {
      remove_from_vec_by_value<std::string>(active_static_rules_, rule_id);
    }
    if (is_static_rule_scheduled(rule_id)) {
      scheduled_static_rules_.erase(rule_id);
    }
    rule_lifetimes_.erase(rule_id);
  }
  for (const auto& rule_id : session_uc.static_rules_to_install) {
    if (!is_static_rule_installed(rule_id)) {
      active_static_rules_.push_back(rule_id);
    }
    if (session_uc.new_rule_lifetimes.find(rule_id) !=
        session_uc.new_rule_lifetimes.end()) {
      rule_lifetimes_[rule_id] = session_uc.new_rule_lifetimes[rule_id];
    }
    if (is_static_rule_scheduled(rule_id)) {
      scheduled_static_rules_.erase(rule_id);
    }
  }
  for (const auto& rule_id : session_uc.new_scheduled_static_rules) {
    if (is_static_rule_scheduled(rule_id)) {
      continue;
    }
    if (session_uc.new_rule_lifetimes.find(rule_id) !=
        session_uc.new_rule_lifetimes.end()) {
      rule_lifetimes_[rule_id] = session_uc.new_rule_lifetimes[rule_id];
    }
    scheduled_static_rules_.insert(rule_id);
  }

  // Dynamic rules
  for (const auto& rule_id : session_uc.dynamic_rules_to_uninstall) {
    scheduled_dynamic_rules_.remove_rule(rule_id, nullptr);
    dynamic_rules_.remove_rule(rule_id, nullptr);
    rule_lifetimes_.erase(rule_id);
  }
  for (const auto& rule : session_uc.dynamic_rules_to_install) {
    if (session_uc.new_rule_lifetimes.find(rule.id()) !=
        session_uc.new_rule_lifetimes.end()) {
      rule_lifetimes_[rule.id()] = session_uc.new_rule_lifetimes[rule.id()];
    }
    dynamic_rules_.insert_rule(rule);
    scheduled_dynamic_rules_.remove_rule(rule.id(), nullptr);
  }
  for (const auto& rule : session_uc.new_scheduled_dynamic_rules) {
    if (session_uc.new_rule_lifetimes.find(rule.id()) !=
        session_uc.new_rule_lifetimes.end()) {
      rule_lifetimes_[rule.id()] = session_uc.new_rule_lifetimes[rule.id()];
    }
    scheduled_dynamic_rules_.insert_rule(rule);
  }

  // Gy Dynamic rules
  for (const auto& rule : session_uc.gy_dynamic_rules_to_install) {
    if (session_uc.new_rule_lifetimes.find(rule.id()) !=
        session_uc.new_rule_lifetimes.end()) {
      rule_lifetimes_[rule.id()] = session_uc.new_rule_lifetimes[rule.id()];
    }
    gy_dynamic_rules_.insert_rule(rule);
  }
  for (const auto& rule_id : session_uc.gy_dynamic_rules_to_uninstall) {
    gy_dynamic_rules_.remove_rule(rule_id, nullptr);
  }

  // Converged 5G rules to install
  for (const auto& rule : session_uc.pdrs_to_install) {
    int32_t pdr_index;
    pdr_index = get_pdr_index(rule.pdr_id());
    if (pdr_index != -1) {
      // Update the existing value
      pdr_list_.at(pdr_index) = rule;
    } else {
      // Insert the rule
      pdr_list_.push_back(rule);
    }
  }
  if (session_uc.clear_pdr_list) pdr_list_.clear();

  // Charging credit
  for (const auto& it : session_uc.charging_credit_map) {
    auto key           = it.first;
    auto credit_update = it.second;
    apply_charging_credit_update(key, credit_update);
  }
  for (const auto& it : session_uc.charging_credit_to_install) {
    auto key           = it.first;
    auto stored_credit = it.second;
    credit_map_[key]   = std::make_unique<ChargingGrant>(stored_credit);
  }

  // Monitoring credit
  if (session_uc.is_session_level_key_updated) {
    session_level_key_ = session_uc.updated_session_level_key;
  }
  for (const auto& it : session_uc.monitor_credit_map) {
    auto key           = it.first;
    auto credit_update = it.second;
    apply_monitor_updates(key, credit_update);
  }
  for (const auto& it : session_uc.monitor_credit_to_install) {
    auto key            = it.first;
    auto stored_monitor = it.second;
    monitor_map_[key]   = std::make_unique<Monitor>(stored_monitor);
  }

  if (session_uc.updated_pdp_end_time > 0) {
    pdp_end_time_ = session_uc.updated_pdp_end_time;
  }

  return true;
}

optional<RuleStats> SessionState::get_rule_delta(
    const std::string& rule_id, uint64_t rule_version, uint64_t used_tx,
    uint64_t used_rx, uint64_t dropped_tx, uint64_t dropped_rx,
    SessionStateUpdateCriteria* session_uc) {
  if (policy_version_and_stats_.find(rule_id) ==
      policy_version_and_stats_.end()) {
    if (rule_id.compare(DROP_ALL_RULE)) {
      // Only log if it's not the drop all rule
      MLOG(MERROR) << "Reported rule (" << rule_id << ") not found in "
                   << session_id_ << ", ignoring";
    }
    return {};
  }

  RuleStats ret         = RuleStats();
  StatsPerPolicy& stats = policy_version_and_stats_[rule_id];
  // Only accept rule reports for current_version or last_reported_version
  // ignore other reports as they shoudn't be sent
  auto last_reported_version = stats.last_reported_version;
  if (rule_version > stats.current_version) {
    MLOG(MWARNING) << "Reported version higher than tracked one("
                   << stats.current_version << ") for " << session_id_
                   << ", rule_id: " << rule_id << ", version: " << rule_version;
    return ret;
  }

  if (rule_version < last_reported_version) {
    MLOG(MWARNING) << "Reported rule version too old, current one("
                   << stats.current_version << ") for " << session_id_
                   << ", rule_id: " << rule_id << ", version: " << rule_version;
    return ret;
  }

  RuleStats prev_usage = stats.stats_map[last_reported_version];
  if (rule_version == last_reported_version) {
    if (prev_usage.tx != 0 && prev_usage.tx > used_tx) {
      MLOG(MWARNING)
          << "Reported stat used_tx is less than the current tracked one for "
          << session_id_ << ", rule_id: " << rule_id
          << ", version: " << rule_version;
      return ret;
    }
    if (prev_usage.rx != 0 && prev_usage.rx > used_rx) {
      MLOG(MWARNING)
          << "Reported stat used_rx is less than the current tracked one for "
          << session_id_ << ", rule_id: " << rule_id
          << ", version: " << rule_version;
      return ret;
    }

    ret = RuleStats(
        used_tx - prev_usage.tx, used_rx - prev_usage.rx,
        dropped_tx - prev_usage.dropped_tx, dropped_rx - prev_usage.dropped_rx);
  } else {
    ret = RuleStats(used_tx, used_rx, dropped_tx, dropped_rx);
  }

  policy_version_and_stats_[rule_id].last_reported_version = rule_version;
  policy_version_and_stats_[rule_id].stats_map[rule_version] =
      RuleStats(used_tx, used_rx, dropped_tx, dropped_rx);

  // When policy_version_and_stats_ is updated, we update the whole map in UC
  // for now
  if (session_uc) {
    session_uc->policy_version_and_stats = policy_version_and_stats_;
  }
  return ret;
}

void SessionState::add_rule_usage(
    const std::string& rule_id, uint64_t rule_version, uint64_t used_tx,
    uint64_t used_rx, uint64_t dropped_tx, uint64_t dropped_rx,
    SessionStateUpdateCriteria* session_uc) {
  CreditKey charging_key;

  if (rule_id.compare(DROP_ALL_RULE) == 0) {
    set_data_metrics(UE_DROPPED_GAUGE_NAME, dropped_tx, dropped_rx);
    return;
  }

  // TODO: Rework logic to work with flat rate, below is a hacky solution
  auto rule_delta = get_rule_delta(
      rule_id, rule_version, used_tx, used_rx, dropped_tx, dropped_rx,
      session_uc);
  if (!rule_delta) {
    return;
  }
  RuleStats delta = rule_delta.value();

  if (dynamic_rules_.get_charging_key_for_rule_id(rule_id, &charging_key) ||
      static_rules_.get_charging_key_for_rule_id(rule_id, &charging_key)) {
    MLOG(MINFO) << "Updating used charging credit for Rule=" << rule_id
                << " Rating Group=" << charging_key.rating_group
                << " Service Identifier=" << charging_key.service_identifier;
    auto it = credit_map_.find(charging_key);
    if (it != credit_map_.end()) {
      SessionCreditUpdateCriteria* credit_uc =
          get_credit_uc(charging_key, session_uc);
      it->second->credit.add_used_credit(delta.tx, delta.rx, credit_uc);
      if (it->second->should_deactivate_service()) {
        it->second->set_service_state(SERVICE_NEEDS_DEACTIVATION, credit_uc);
      }
    } else {
      MLOG(MDEBUG) << "Rating Group " << charging_key.rating_group
                   << " not found, not adding the usage";
    }
  }
  std::string monitoring_key;
  if (dynamic_rules_.get_monitoring_key_for_rule_id(rule_id, &monitoring_key) ||
      static_rules_.get_monitoring_key_for_rule_id(rule_id, &monitoring_key)) {
    MLOG(MINFO) << "Updating used monitoring credit for Rule=" << rule_id
                << " Monitoring Key=" << monitoring_key;
    add_to_monitor(monitoring_key, delta.tx, delta.rx, session_uc);
  }
  if (session_level_key_ != "" && monitoring_key != session_level_key_) {
    // Update session level key if its different
    add_to_monitor(session_level_key_, delta.tx, delta.rx, session_uc);
  }
  if (is_dynamic_rule_installed(rule_id) || is_static_rule_installed(rule_id)) {
    increment_data_metrics(UE_USED_COUNTER_NAME, delta.tx, delta.rx);
  }
  set_data_metrics(UE_DROPPED_GAUGE_NAME, dropped_tx, dropped_rx);
}

void SessionState::apply_session_rule_set(
    const RuleSetToApply& rule_set, RulesToProcess* pending_activation,
    RulesToProcess* pending_deactivation, RulesToProcess* pending_bearer_setup,
    SessionStateUpdateCriteria* session_uc) {
  apply_session_static_rule_set(
      rule_set.static_rules, pending_activation, pending_deactivation,
      pending_bearer_setup, session_uc);
  apply_session_dynamic_rule_set(
      rule_set.dynamic_rules, pending_activation, pending_deactivation,
      pending_bearer_setup, session_uc);
}

void SessionState::apply_session_static_rule_set(
    const std::unordered_set<std::string> static_rules,
    RulesToProcess* pending_activation, RulesToProcess* pending_deactivation,
    RulesToProcess* pending_bearer_setup,
    SessionStateUpdateCriteria* session_uc) {
  // No activation time / deactivation support yet for rule set interface
  RuleLifetime lifetime;
  // Go through the rule set and install any rules not yet installed
  for (const auto& static_rule_id : static_rules) {
    PolicyRule rule;
    if (!static_rules_.get_rule(static_rule_id, &rule)) {
      MLOG(MERROR) << "Static rule " << static_rule_id
                   << " is not found. Skipping activation";
      continue;
    }
    if (is_static_rule_installed(static_rule_id)) {
      continue;
    }

    MLOG(MINFO) << "Installing static rule " << static_rule_id << " for "
                << session_id_;
    RuleToProcess to_process =
        activate_static_rule(static_rule_id, lifetime, session_uc);
    classify_policy_activation(
        to_process, STATIC, pending_activation, pending_bearer_setup);
  }
  std::vector<PolicyRule> static_pending_deactivation;

  // Go through the existing rules and uninstall any rule not in the rule set
  for (const auto static_rule_id : active_static_rules_) {
    if (static_rules.find(static_rule_id) == static_rules.end()) {
      PolicyRule rule;
      if (static_rules_.get_rule(static_rule_id, &rule)) {
        static_pending_deactivation.push_back(rule);
      }
    }
  }
  // Do the actual removal separately so we're not modifying the vector while
  // looping
  for (const PolicyRule static_rule : static_pending_deactivation) {
    MLOG(MINFO) << "Removing static rule " << static_rule.id() << " for "
                << session_id_;
    optional<RuleToProcess> op_rule_info =
        deactivate_static_rule(static_rule.id(), session_uc);
    if (!op_rule_info) {
      MLOG(MWARNING) << "Failed to deactivate static rule " << static_rule.id()
                     << " for " << session_id_;
    } else {
      pending_deactivation->push_back(*op_rule_info);
    }
  }
}

void SessionState::apply_session_dynamic_rule_set(
    const std::unordered_map<std::string, PolicyRule> dynamic_rules,
    RulesToProcess* pending_activation, RulesToProcess* pending_deactivation,
    RulesToProcess* pending_bearer_setup,
    SessionStateUpdateCriteria* session_uc) {
  // No activation time / deactivation support yet for rule set interface
  RuleLifetime lifetime;
  for (const auto& dynamic_rule_pair : dynamic_rules) {
    if (is_dynamic_rule_installed(dynamic_rule_pair.first)) {
      continue;
    }
    MLOG(MINFO) << "Installing dynamic rule " << dynamic_rule_pair.first
                << " for " << session_id_;
    RuleToProcess to_process =
        insert_dynamic_rule(dynamic_rule_pair.second, lifetime, session_uc);
    classify_policy_activation(
        to_process, DYNAMIC, pending_activation, pending_bearer_setup);
  }
  std::vector<PolicyRule> active_dynamic_rules;
  dynamic_rules_.get_rules(active_dynamic_rules);
  for (const auto& dynamic_rule : active_dynamic_rules) {
    if (dynamic_rules.find(dynamic_rule.id()) == dynamic_rules.end()) {
      MLOG(MINFO) << "Removing dynamic rule " << dynamic_rule.id() << " for "
                  << session_id_;
      pending_deactivation->push_back(
          *remove_dynamic_rule(dynamic_rule.id(), nullptr, session_uc));
    }
  }
}

void SessionState::set_subscriber_quota_state(
    const magma::lte::SubscriberQuotaUpdate_Type state,
    SessionStateUpdateCriteria* session_uc) {
  if (session_uc) {
    session_uc->updated_subscriber_quota_state = state;
  }
  subscriber_quota_state_ = state;
}

bool SessionState::active_monitored_rules_exist() {
  return total_monitored_rules_count() > 0;
}

bool SessionState::is_terminating() {
  if (curr_state_ == SESSION_RELEASED || curr_state_ == SESSION_TERMINATED ||
      curr_state_ == RELEASE) {
    return true;
  }
  return false;
}

void SessionState::get_monitor_updates(
    UpdateSessionRequest* update_request_out,
    SessionStateUpdateCriteria* session_uc) {
  for (auto& monitor_pair : monitor_map_) {
    if (!monitor_pair.second->should_send_update()) {
      continue;  // no update
    }

    auto mkey      = monitor_pair.first;
    auto& credit   = monitor_pair.second->credit;
    auto credit_uc = get_monitor_uc(mkey, session_uc);

    if (curr_state_ == SESSION_RELEASED) {
      MLOG(MDEBUG)
          << "Session " << session_id_
          << " is in Session Released state. Not sending update to the core"
             "for monitor "
          << mkey;
      continue;  // no update
    }

    std::string last_update_message = "";
    if (credit.is_report_last_credit()) {
      // in case this is the last report, here we mark the session as to be
      // deleted
      credit_uc->deleted  = true;
      last_update_message = " (this is the last updcate sent for this monitor)";
    }

    MLOG(MDEBUG) << "Session " << session_id_ << " monitoring key " << mkey
                 << " updating due to quota exhaustion"
                 << " with request number " << request_number_
                 << last_update_message;

    auto usage = credit.get_usage_for_reporting(credit_uc);
    auto update =
        make_usage_monitor_update(usage, mkey, monitor_pair.second->level);
    auto new_req = update_request_out->mutable_usage_monitors()->Add();

    add_common_fields_to_usage_monitor_update(new_req);
    new_req->mutable_update()->CopyFrom(update);
    new_req->set_event_trigger(USAGE_REPORT);
    request_number_++;
    if (session_uc) {
      session_uc->request_number_increment++;
    }
  }
}

void SessionState::add_common_fields_to_usage_monitor_update(
    UsageMonitoringUpdateRequest* req) {
  req->set_session_id(session_id_);
  req->set_request_number(request_number_);
  req->set_sid(get_imsi());
  req->set_ue_ipv4(config_.common_context.ue_ipv4());
  req->set_rat_type(config_.common_context.rat_type());
  fill_protos_tgpp_context(req->mutable_tgpp_ctx());
  if (config_.rat_specific_context.has_wlan_context()) {
    const auto& wlan_context = config_.rat_specific_context.wlan_context();
    req->set_hardware_addr(wlan_context.mac_addr_binary());
  } else {
    const auto& lte_context = config_.rat_specific_context.lte_context();
    req->set_charging_characteristics(lte_context.charging_characteristics());
  }
}

void SessionState::get_updates(
    UpdateSessionRequest* update_request_out,
    std::vector<std::unique_ptr<ServiceAction>>* actions_out,
    SessionStateUpdateCriteria* session_uc) {
  if (curr_state_ != SESSION_ACTIVE) return;
  get_charging_updates(update_request_out, actions_out, session_uc);
  get_monitor_updates(update_request_out, session_uc);
  get_event_trigger_updates(update_request_out, session_uc);
}

SubscriberQuotaUpdate_Type SessionState::get_subscriber_quota_state() const {
  return subscriber_quota_state_;
}

bool SessionState::can_complete_termination(
    SessionStateUpdateCriteria* session_uc) {
  switch (curr_state_) {
    case SESSION_ACTIVE:
      MLOG(MERROR) << "Encountered unexpected state 'ACTIVE' when "
                   << "completing termination for " << session_id_
                   << " Not terminating...";
      return false;
    case SESSION_TERMINATED:
      // session is already terminated. Do nothing.
      return false;
    default:
      // Continue termination but no logs are necessary for other states
      break;
  }
  // mark session as terminated
  set_fsm_state(SESSION_TERMINATED, session_uc);
  return true;
}

SessionTerminateRequest SessionState::make_termination_request(
    SessionStateUpdateCriteria* session_uc) {
  SessionTerminateRequest req;
  req.set_session_id(session_id_);
  req.set_request_number(request_number_);
  req.mutable_common_context()->CopyFrom(config_.common_context);

  fill_protos_tgpp_context(req.mutable_tgpp_ctx());
  if (config_.rat_specific_context.has_lte_context()) {
    const auto& lte_context = config_.rat_specific_context.lte_context();
    req.set_spgw_ipv4(lte_context.spgw_ipv4());
    req.set_imei(lte_context.imei());
    req.set_plmn_id(lte_context.plmn_id());
    req.set_imsi_plmn_id(lte_context.imsi_plmn_id());
    req.set_user_location(lte_context.user_location());
    req.set_charging_characteristics(lte_context.charging_characteristics());
  } else if (config_.rat_specific_context.has_wlan_context()) {
    const auto& wlan_context = config_.rat_specific_context.wlan_context();
    req.set_hardware_addr(wlan_context.mac_addr_binary());
  }

  // gx monitors
  for (auto& credit_pair : monitor_map_) {
    auto credit_uc = get_monitor_uc(credit_pair.first, session_uc);
    req.mutable_monitor_usages()->Add()->CopyFrom(make_usage_monitor_update(
        credit_pair.second->credit.get_all_unreported_usage_for_reporting(
            credit_uc),
        credit_pair.first, credit_pair.second->level));
  }
  // gy credits
  for (auto& credit_pair : credit_map_) {
    auto credit_uc    = get_credit_uc(credit_pair.first, session_uc);
    auto credit_usage = credit_pair.second->get_credit_usage(
        CreditUsage::TERMINATED, credit_uc, true);
    credit_pair.first.set_credit_usage(&credit_usage);
    req.mutable_credit_usages()->Add()->CopyFrom(credit_usage);
  }
  return req;
}

ChargingCreditSummaries SessionState::get_charging_credit_summaries() {
  ChargingCreditSummaries charging_credit_summaries(
      credit_map_.size(), &ccHash, &ccEqual);
  for (auto& credit_pair : credit_map_) {
    auto summary = credit_pair.second->credit.get_credit_summary();
    charging_credit_summaries[credit_pair.first] = summary;
  }
  return charging_credit_summaries;
}

TotalCreditUsage SessionState::get_total_credit_usage() {
  // Collate unique charging/monitoring keys used by rules
  std::unordered_set<CreditKey, decltype(&ccHash), decltype(&ccEqual)>
      used_charging_keys(4, ccHash, ccEqual);
  std::unordered_set<std::string> used_monitoring_keys;

  std::vector<std::reference_wrapper<PolicyRuleBiMap>> bimaps{static_rules_,
                                                              dynamic_rules_};

  for (auto bimap : bimaps) {
    PolicyRuleBiMap& rules = bimap;
    std::vector<std::string> rule_ids{};
    std::vector<std::string>& rule_ids_ptr = rule_ids;
    rules.get_rule_ids(rule_ids_ptr);

    for (auto rule_id : rule_ids) {
      CreditKey charging_key;
      bool should_track_charging_key =
          rules.get_charging_key_for_rule_id(rule_id, &charging_key);
      std::string monitoring_key;
      bool should_track_monitoring_key =
          rules.get_monitoring_key_for_rule_id(rule_id, &monitoring_key);

      if (should_track_charging_key) {
        used_charging_keys.insert(charging_key);
      }
      if (should_track_monitoring_key) {
        used_monitoring_keys.insert(monitoring_key);
      }
    }
  }

  // Sum up usage
  TotalCreditUsage usage{
      .monitoring_tx = 0,
      .monitoring_rx = 0,
      .charging_tx   = 0,
      .charging_rx   = 0,
  };
  for (auto monitoring_key : used_monitoring_keys) {
    usage.monitoring_tx += get_monitor(monitoring_key, USED_TX);
    usage.monitoring_rx += get_monitor(monitoring_key, USED_RX);
  }
  for (auto charging_key : used_charging_keys) {
    auto it = credit_map_.find(charging_key);
    if (it != credit_map_.end()) {
      usage.charging_tx += it->second->credit.get_credit(USED_TX);
      usage.charging_rx += it->second->credit.get_credit(USED_RX);
    }
  }
  return usage;
}

uint32_t SessionState::get_pdu_id() const {
  return config_.rat_specific_context.m5gsm_session_context().pdu_session_id();
}

uint32_t SessionState::get_upf_local_teid() const {
  return config_.rat_specific_context.m5gsm_session_context()
      .upf_endpoint()
      .teid_value();
}

void SessionState::set_upf_teid_endpoint(
    const std::string ip_addr, uint32_t teid, SessionStateUpdateCriteria* uc) {
  // Setting the teid to pass to UPF
  config_.rat_specific_context.mutable_m5gsm_session_context()
      ->mutable_upf_endpoint()
      ->set_teid_value(teid);
  config_.rat_specific_context.mutable_m5gsm_session_context()
      ->mutable_upf_endpoint()
      ->set_teid(teid);
  // Setting the IpAddress to pass to UPF
  config_.rat_specific_context.mutable_m5gsm_session_context()
      ->mutable_upf_endpoint()
      ->set_end_ipv4_addr(ip_addr);
  uc->updated_config    = config_;
  uc->is_config_updated = true;
  return;
}

void SessionState::set_config(
    const SessionConfig& config, SessionStateUpdateCriteria* session_uc) {
  config_ = config;
  if (session_uc) {
    session_uc->is_config_updated = true;
    session_uc->updated_config    = config;
  }
}

bool SessionState::is_radius_cwf_session() const {
  return (config_.common_context.rat_type() == RATType::TGPP_WLAN);
}

bool SessionState::is_5g_session() const {
  return (config_.common_context.rat_type() == RATType::TGPP_NR);
}
SessionState::SessionInfo SessionState::get_session_info() {
  SessionState::SessionInfo info;
  info.imsi      = get_imsi();
  info.shard_id  = get_shard_id();
  info.ip_addr   = config_.common_context.ue_ipv4();
  info.ipv6_addr = config_.common_context.ue_ipv6();
  info.teids     = config_.common_context.teids();
  info.msisdn    = config_.common_context.msisdn();
  info.ambr      = config_.get_apn_ambr();

  std::vector<PolicyRule> gx_dynamic_rules, gy_dynamic_rules;
  dynamic_rules_.get_rules(gx_dynamic_rules);
  gy_dynamic_rules_.get_rules(gy_dynamic_rules);

  // Set versions
  for (const PolicyRule rule : gx_dynamic_rules) {
    info.gx_rules.push_back(make_rule_to_process(rule));
  }
  for (const PolicyRule rule : gy_dynamic_rules) {
    info.gy_dynamic_rules.push_back(make_rule_to_process(rule));
  }

  for (const std::string& rule_id : active_static_rules_) {
    PolicyRule rule;
    if (static_rules_.get_rule(rule_id, &rule)) {
      info.gx_rules.push_back(make_rule_to_process(rule));
    }
  }
  return info;
}

std::vector<PolicyRule> SessionState::get_all_active_policies() {
  std::vector<PolicyRule> policies;
  for (auto& rule_id : active_static_rules_) {
    PolicyRule policy;
    if (static_rules_.get_rule(rule_id, &policy)) {
      policies.push_back(policy);
    }
  }
  dynamic_rules_.get_rules(policies);
  gy_dynamic_rules_.get_rules(policies);
  return policies;
}

void SessionState::remove_all_rules_for_termination(
    SessionStateUpdateCriteria* session_uc) {
  std::vector<PolicyRule> gx_dynamic_rules, gy_dynamic_rules,
      scheduled_dynamic_rules;
  dynamic_rules_.get_rules(gx_dynamic_rules);
  for (PolicyRule& policy : gx_dynamic_rules) {
    remove_dynamic_rule(policy.id(), nullptr, session_uc);
  }
  gy_dynamic_rules_.get_rules(gy_dynamic_rules);
  for (PolicyRule& policy : gy_dynamic_rules) {
    remove_gy_rule(policy.id(), nullptr, session_uc);
  }
  for (const std::string& rule_id : active_static_rules_) {
    deactivate_static_rule(rule_id, session_uc);
  }

  // remove scheduled rules
  for (const std::string& rule_id : scheduled_static_rules_) {
    deactivate_scheduled_static_rule(rule_id);
  }
  scheduled_dynamic_rules_.get_rules(scheduled_dynamic_rules);
  for (PolicyRule& policy : scheduled_dynamic_rules) {
    remove_scheduled_dynamic_rule(policy.id(), nullptr, session_uc);
  }
}

void SessionState::set_tgpp_context(
    const magma::lte::TgppContext& tgpp_context,
    SessionStateUpdateCriteria* session_uc) {
  if (session_uc) {
    session_uc->updated_tgpp_context = tgpp_context;
  }
  tgpp_context_ = tgpp_context;
}

void SessionState::fill_protos_tgpp_context(
    magma::lte::TgppContext* tgpp_context) const {
  *tgpp_context = tgpp_context_;
}

uint32_t SessionState::get_request_number() {
  return request_number_;
}

uint64_t SessionState::get_pdp_start_time() {
  return pdp_start_time_;
}

uint64_t SessionState::get_pdp_end_time() {
  return pdp_end_time_;
}

uint64_t SessionState::get_active_duration_in_seconds() {
  if (pdp_end_time_ > 0) {  // session has ended
    return pdp_end_time_ - pdp_start_time_;
  }
  // session is still active
  return magma::get_time_in_sec_since_epoch() - pdp_start_time_;
}

void SessionState::set_pdp_end_time(
    uint64_t epoch, SessionStateUpdateCriteria* session_uc) {
  pdp_end_time_ = epoch;
  if (session_uc) {
    session_uc->updated_pdp_end_time = epoch;
  }
}

void SessionState::increment_request_number(uint32_t incr) {
  request_number_ += incr;
}

bool SessionState::is_dynamic_rule_scheduled(const std::string& rule_id) {
  return scheduled_dynamic_rules_.get_rule(rule_id, nullptr);
}

bool SessionState::is_static_rule_scheduled(const std::string& rule_id) {
  return scheduled_static_rules_.count(rule_id) == 1;
}

bool SessionState::is_dynamic_rule_installed(const std::string& rule_id) {
  return dynamic_rules_.get_rule(rule_id, nullptr);
}

bool SessionState::is_gy_dynamic_rule_installed(const std::string& rule_id) {
  return gy_dynamic_rules_.get_rule(rule_id, nullptr);
}

bool SessionState::is_static_rule_installed(const std::string& rule_id) {
  return std::find(
             active_static_rules_.begin(), active_static_rules_.end(),
             rule_id) != active_static_rules_.end();
}

RuleToProcess SessionState::insert_dynamic_rule(
    const PolicyRule& rule, const RuleLifetime& lifetime,
    SessionStateUpdateCriteria* session_uc) {
  rule_lifetimes_[rule.id()] = lifetime;
  dynamic_rules_.insert_rule(rule);
  if (session_uc) {
    session_uc->dynamic_rules_to_install.push_back(rule);
    session_uc->new_rule_lifetimes[rule.id()] = lifetime;
  }
  increment_rule_stats(rule.id(), session_uc);

  return make_rule_to_process(rule);
}

RuleToProcess SessionState::insert_gy_rule(
    const PolicyRule& rule, const RuleLifetime& lifetime,
    SessionStateUpdateCriteria* session_uc) {
  rule_lifetimes_[rule.id()] = lifetime;
  gy_dynamic_rules_.insert_rule(rule);
  if (session_uc) {
    session_uc->gy_dynamic_rules_to_install.push_back(rule);
    session_uc->new_rule_lifetimes[rule.id()] = lifetime;
  }
  increment_rule_stats(rule.id(), session_uc);

  return make_rule_to_process(rule);
}

RuleToProcess SessionState::activate_static_rule(
    const std::string& rule_id, const RuleLifetime& lifetime,
    SessionStateUpdateCriteria* session_uc) {
  RuleToProcess to_process;
  PolicyRule rule;
  static_rules_.get_rule(rule_id, &rule);

  rule_lifetimes_[rule_id] = lifetime;
  if (!is_static_rule_installed(rule_id)) {
    active_static_rules_.push_back(rule_id);
  }
  if (session_uc) {
    session_uc->static_rules_to_install.insert(rule_id);
    session_uc->new_rule_lifetimes[rule_id] = lifetime;
  }
  increment_rule_stats(rule_id, session_uc);

  return make_rule_to_process(rule);
}

optional<RuleToProcess> SessionState::remove_dynamic_rule(
    const std::string& rule_id, PolicyRule* rule_out,
    SessionStateUpdateCriteria* session_uc) {
  PolicyRule rule;
  bool removed = dynamic_rules_.remove_rule(rule_id, &rule);
  if (!removed) {
    return {};
  }
  if (rule_out) {
    *rule_out = rule;
  }
  if (session_uc) {
    session_uc->dynamic_rules_to_uninstall.insert(rule_id);
  }
  increment_rule_stats(rule_id, session_uc);

  return make_rule_to_process(rule);
}

bool SessionState::remove_scheduled_dynamic_rule(
    const std::string& rule_id, PolicyRule* rule_out,
    SessionStateUpdateCriteria* session_uc) {
  bool removed = scheduled_dynamic_rules_.remove_rule(rule_id, rule_out);
  if (removed && session_uc) {
    session_uc->dynamic_rules_to_uninstall.insert(rule_id);
  }
  return removed;
}

optional<RuleToProcess> SessionState::remove_gy_rule(
    const std::string& rule_id, PolicyRule* rule_out,
    SessionStateUpdateCriteria* session_uc) {
  PolicyRule rule;
  bool removed = gy_dynamic_rules_.remove_rule(rule_id, &rule);
  if (!removed) {
    return {};
  }
  if (rule_out) {
    *rule_out = rule;
  }
  if (session_uc) {
    session_uc->gy_dynamic_rules_to_uninstall.insert(rule_id);
  }

  increment_rule_stats(rule_id, session_uc);
  return make_rule_to_process(rule);
}

optional<RuleToProcess> SessionState::deactivate_static_rule(
    const std::string rule_id, SessionStateUpdateCriteria* session_uc) {
  auto it = std::find(
      active_static_rules_.begin(), active_static_rules_.end(), rule_id);
  if (it == active_static_rules_.end()) {
    return {};
  }
  if (session_uc) {
    session_uc->static_rules_to_uninstall.insert(rule_id);
  }
  active_static_rules_.erase(it);

  increment_rule_stats(rule_id, session_uc);

  PolicyRule rule;
  if (!static_rules_.get_rule(rule_id, &rule)) {
    rule.set_id(rule_id);
  }
  return make_rule_to_process(rule);
}

RuleToProcess SessionState::make_rule_to_process(const PolicyRule& rule) {
  RuleToProcess to_process;
  to_process.version = get_current_rule_version(rule.id());
  to_process.rule    = rule;

  // At this point, we know the rule exists, so just check if it exists in the
  // static rule store or not
  bool is_static    = static_rules_.get_rule(rule.id(), nullptr);
  PolicyType p_type = is_static ? STATIC : DYNAMIC;

  // If there is a dedicated bearer TEID already in map, use it
  PolicyID policy_id = PolicyID(p_type, rule.id());
  bool dedicated_bearer_exists =
      bearer_id_by_policy_.find(policy_id) != bearer_id_by_policy_.end();
  if (dedicated_bearer_exists) {
    to_process.teids = bearer_id_by_policy_[policy_id].teids;
  } else {
    to_process.teids = config_.common_context.teids();
  }

  return to_process;
}

bool SessionState::deactivate_scheduled_static_rule(
    const std::string& rule_id) {
  if (scheduled_static_rules_.count(rule_id) == 0) {
    return false;
  }
  scheduled_static_rules_.erase(rule_id);
  return true;
}

void SessionState::classify_policy_activation(
    const RuleToProcess& to_process, const PolicyType p_type,
    RulesToProcess* pending_activation, RulesToProcess* pending_bearer_setup) {
  if (policy_needs_bearer_creation(p_type, to_process.rule.id())) {
    pending_bearer_setup->push_back(to_process);
  } else {
    pending_activation->push_back(to_process);
  }
}

void SessionState::process_rules_to_install(
    const std::vector<StaticRuleInstall>& static_rule_installs,
    const std::vector<DynamicRuleInstall>& dynamic_rule_installs,
    RulesToProcess* pending_activation, RulesToProcess* pending_deactivation,
    RulesToProcess* pending_bearer_setup, RulesToSchedule* pending_scheduling,
    SessionStateUpdateCriteria* session_uc) {
  process_static_rule_installs(
      static_rule_installs, pending_activation, pending_deactivation,
      pending_bearer_setup, pending_scheduling, session_uc);
  process_dynamic_rule_installs(
      dynamic_rule_installs, pending_activation, pending_deactivation,
      pending_bearer_setup, pending_scheduling, session_uc);
}

void SessionState::process_static_rule_installs(
    const std::vector<StaticRuleInstall>& rule_installs,
    RulesToProcess* pending_activation, RulesToProcess* pending_deactivation,
    RulesToProcess* pending_bearer_setup, RulesToSchedule* pending_scheduling,
    SessionStateUpdateCriteria* session_uc) {
  std::time_t current_time = std::time(nullptr);
  for (const StaticRuleInstall& rule_install : rule_installs) {
    const std::string& rule_id = rule_install.rule_id();
    RuleLifetime lifetime(rule_install);
    if (is_static_rule_installed(rule_id)) {
      // Session proxy may ask for duplicate rule installs.
      // Ignore them here.
      MLOG(MWARNING) << "Ignoring static rule install for " << session_id_
                     << " for rule " << rule_id
                     << " since it is alreday installed";
      continue;
    }
    PolicyRule static_rule;
    if (!static_rules_.get_rule(rule_id, &static_rule)) {
      MLOG(MERROR) << "static rule " << rule_id
                   << " is not found, skipping install...";
      continue;
    }

    // If the rule should be deactivated already, deactivate just in case and
    // continue
    if (lifetime.exceeded_lifetime(current_time)) {
      optional<RuleToProcess> op_remove_info =
          deactivate_static_rule(rule_id, session_uc);
      if (op_remove_info) {
        pending_deactivation->push_back(*op_remove_info);
      }
      continue;
    }
    // If the rule should be active now, install
    if (lifetime.is_within_lifetime(current_time)) {
      RuleToProcess to_process =
          activate_static_rule(rule_id, lifetime, session_uc);
      classify_policy_activation(
          to_process, STATIC, pending_activation, pending_bearer_setup);
    }
    // If the rule is for future activation, schedule
    if (lifetime.before_lifetime(current_time)) {
      schedule_static_rule(rule_id, lifetime, session_uc);
      pending_scheduling->push_back(
          RuleToSchedule(STATIC, rule_id, ACTIVATE, lifetime.activation_time));
    }
    // Schedule deactivation time in the future
    if (lifetime.should_schedule_deactivation(current_time)) {
      pending_scheduling->push_back(RuleToSchedule(
          STATIC, rule_id, DEACTIVATE, lifetime.deactivation_time));
    }
  }
}

void SessionState::process_dynamic_rule_installs(
    const std::vector<DynamicRuleInstall>& rule_installs,
    RulesToProcess* pending_activation, RulesToProcess* pending_deactivation,
    RulesToProcess* pending_bearer_setup, RulesToSchedule* pending_scheduling,
    SessionStateUpdateCriteria* session_uc) {
  std::time_t current_time = std::time(nullptr);

  for (const DynamicRuleInstall& rule_install : rule_installs) {
    const PolicyRule& dynamic_rule = rule_install.policy_rule();
    const std::string& rule_id     = dynamic_rule.id();
    RuleLifetime lifetime(rule_install);

    // If the rule should be deactivated already, deactivate just in case and
    // continue
    if (lifetime.exceeded_lifetime(current_time)) {
      optional<RuleToProcess> op_remove_info =
          remove_dynamic_rule(rule_id, nullptr, session_uc);
      if (op_remove_info) {
        pending_deactivation->push_back(*op_remove_info);
      }
      continue;
    }
    // If the rule should be active now, install
    if (lifetime.is_within_lifetime(current_time)) {
      RuleToProcess to_process =
          insert_dynamic_rule(dynamic_rule, lifetime, session_uc);
      classify_policy_activation(
          to_process, DYNAMIC, pending_activation, pending_bearer_setup);
    }
    // If the rule is for future activation, schedule
    if (lifetime.before_lifetime(current_time)) {
      schedule_dynamic_rule(dynamic_rule, lifetime, session_uc);
      pending_scheduling->push_back(
          RuleToSchedule(DYNAMIC, rule_id, ACTIVATE, lifetime.activation_time));
    }
    // Schedule deactivation time in the future
    if (lifetime.should_schedule_deactivation(current_time)) {
      pending_scheduling->push_back(RuleToSchedule(
          DYNAMIC, rule_id, DEACTIVATE, lifetime.deactivation_time));
    }
  }
}

void SessionState::process_rules_to_remove(
    const google::protobuf::RepeatedPtrField<std::basic_string<char>>
        rules_to_remove,
    RulesToProcess* pending_deactivation,
    SessionStateUpdateCriteria* session_uc) {
  for (const auto& rule_id : rules_to_remove) {
    optional<PolicyType> p_type = get_policy_type(rule_id);
    if (!p_type) {
      MLOG(MWARNING) << "Could not find rule " << rule_id << " for "
                     << session_id_ << " during static rule removal";
      continue;
    }
    optional<RuleToProcess> remove_info = {};
    PolicyRule rule;
    switch (*p_type) {
      case DYNAMIC: {
        remove_info = remove_dynamic_rule(rule_id, &rule, session_uc);
        break;
      }
      case STATIC: {
        if (static_rules_.get_rule(rule_id, &rule)) {
          remove_info = deactivate_static_rule(rule_id, session_uc);
        }
        break;
      }
      default:
        break;
    }
    if (!remove_info) {
      MLOG(MERROR) << "Failed to remove " << rule_id << " for " << session_id_;
      continue;
    }
    pending_deactivation->push_back(*remove_info);
  }
}

void SessionState::sync_rules_to_time(
    std::time_t current_time, SessionStateUpdateCriteria* session_uc) {
  // Update active static rules
  for (const std::string& rule_id : active_static_rules_) {
    if (should_rule_be_deactivated(rule_id, current_time)) {
      deactivate_static_rule(rule_id, session_uc);
    }
  }
  // Update scheduled static rules
  std::set<std::string> scheduled_rule_ids = scheduled_static_rules_;
  for (const std::string& rule_id : scheduled_rule_ids) {
    if (should_rule_be_active(rule_id, current_time)) {
      scheduled_static_rules_.erase(rule_id);
      activate_static_rule(rule_id, rule_lifetimes_[rule_id], session_uc);
    } else if (should_rule_be_deactivated(rule_id, current_time)) {
      scheduled_static_rules_.erase(rule_id);
      deactivate_static_rule(rule_id, session_uc);
    }
  }
  // Update active dynamic rules
  std::vector<std::string> dynamic_rule_ids;
  dynamic_rules_.get_rule_ids(dynamic_rule_ids);
  for (const std::string& rule_id : dynamic_rule_ids) {
    if (should_rule_be_deactivated(rule_id, current_time)) {
      remove_dynamic_rule(rule_id, nullptr, session_uc);
    }
  }
  // Update scheduled dynamic rules
  dynamic_rule_ids.clear();
  scheduled_dynamic_rules_.get_rule_ids(dynamic_rule_ids);
  for (const std::string& rule_id : dynamic_rule_ids) {
    if (should_rule_be_active(rule_id, current_time)) {
      PolicyRule dy_rule;
      remove_scheduled_dynamic_rule(rule_id, &dy_rule, session_uc);
      insert_dynamic_rule(dy_rule, rule_lifetimes_[rule_id], session_uc);
    } else if (should_rule_be_deactivated(rule_id, current_time)) {
      remove_scheduled_dynamic_rule(rule_id, nullptr, session_uc);
    }
  }
}

std::vector<std::string>& SessionState::get_static_rules() {
  return active_static_rules_;
}

std::set<std::string>& SessionState::get_scheduled_static_rules() {
  return scheduled_static_rules_;
}

DynamicRuleStore& SessionState::get_dynamic_rules() {
  return dynamic_rules_;
}

DynamicRuleStore& SessionState::get_scheduled_dynamic_rules() {
  return scheduled_dynamic_rules_;
}

RuleLifetime& SessionState::get_rule_lifetime(const std::string& rule_id) {
  return rule_lifetimes_[rule_id];
}

DynamicRuleStore& SessionState::get_gy_dynamic_rules() {
  return gy_dynamic_rules_;
}

uint32_t SessionState::total_monitored_rules_count() {
  uint32_t monitored_dynamic_rules = dynamic_rules_.monitored_rules_count();
  uint32_t monitored_static_rules  = 0;
  for (auto& rule_id : active_static_rules_) {
    if (static_rules_.get_monitoring_key_for_rule_id(rule_id, nullptr)) {
      monitored_static_rules++;
    }
  }
  return monitored_dynamic_rules + monitored_static_rules;
}

void SessionState::schedule_dynamic_rule(
    const PolicyRule& rule, const RuleLifetime& lifetime,
    SessionStateUpdateCriteria* session_uc) {
  if (session_uc) {
    session_uc->new_rule_lifetimes[rule.id()] = lifetime;
    session_uc->new_scheduled_dynamic_rules.push_back(rule);
  }
  rule_lifetimes_[rule.id()] = lifetime;
  scheduled_dynamic_rules_.insert_rule(rule);
}

void SessionState::schedule_static_rule(
    const std::string& rule_id, const RuleLifetime& lifetime,
    SessionStateUpdateCriteria* session_uc) {
  if (session_uc) {
    session_uc->new_rule_lifetimes[rule_id] = lifetime;
    session_uc->new_scheduled_static_rules.insert(rule_id);
  }
  rule_lifetimes_[rule_id] = lifetime;
  scheduled_static_rules_.insert(rule_id);
}

bool SessionState::is_active() {
  return curr_state_ == SESSION_ACTIVE;
}

void SessionState::set_fsm_state(
    SessionFsmState new_state, SessionStateUpdateCriteria* session_uc) {
  // Only log and reflect change into update criteria if the state is new
  uint32_t local_teid_ = get_upf_local_teid();
  if (curr_state_ != new_state) {
    MLOG(MDEBUG) << "Session: " << session_id_ << " Teid: " << local_teid_
                 << " FSM state change from "
                 << session_fsm_state_to_str(curr_state_) << " to "
                 << session_fsm_state_to_str(new_state)
                 << " of imsi: " << get_imsi();
    if (is_5g_session()) {
      MLOG(MDEBUG) << " 5G specific-PDU Id: " << get_pdu_id();
    }
    curr_state_ = new_state;
    if (session_uc) {
      session_uc->is_fsm_updated    = true;
      session_uc->updated_fsm_state = new_state;
    }
  }
}

// Suspend the service due to all the remaining credits are transient.
// Use the rg to trigger redirection
void SessionState::suspend_service_if_needed_for_credit(
    CreditKey ckey, SessionStateUpdateCriteria* session_uc) {
  uint suspended_count = 0;

  auto it = credit_map_.find(ckey);
  if (it == credit_map_.end()) {
    MLOG(MDEBUG) << "Could not find RG " << ckey
                 << " Not suspending service for " << session_id_;
  }
  for (const auto& credit : credit_map_) {
    if (credit.second->suspended) {
      suspended_count++;
    }
  }
  if (credit_map_.size() > 0 && suspended_count == credit_map_.size()) {
    it->second->set_service_state(
        SERVICE_NEEDS_SUSPENSION, get_credit_uc(ckey, session_uc));
  }
}

bool SessionState::should_rule_be_active(
    const std::string& rule_id, std::time_t time) {
  return rule_lifetimes_[rule_id].is_within_lifetime(time);
}

bool SessionState::should_rule_be_deactivated(
    const std::string& rule_id, std::time_t time) {
  return rule_lifetimes_[rule_id].exceeded_lifetime(time);
}

StaticRuleInstall SessionState::get_static_rule_install(
    const std::string& rule_id, const RuleLifetime& lifetime) {
  StaticRuleInstall rule_install{};
  rule_install.set_rule_id(rule_id);
  rule_install.mutable_activation_time()->set_seconds(lifetime.activation_time);
  rule_install.mutable_deactivation_time()->set_seconds(
      lifetime.deactivation_time);
  return rule_install;
}

DynamicRuleInstall SessionState::get_dynamic_rule_install(
    const std::string& rule_id, const RuleLifetime& lifetime) {
  DynamicRuleInstall rule_install{};
  PolicyRule* policy_rule = rule_install.mutable_policy_rule();
  if (!dynamic_rules_.get_rule(rule_id, policy_rule)) {
    scheduled_dynamic_rules_.get_rule(rule_id, policy_rule);
  }
  rule_install.mutable_activation_time()->set_seconds(lifetime.activation_time);
  rule_install.mutable_deactivation_time()->set_seconds(
      lifetime.deactivation_time);
  return rule_install;
}

// Charging Credits
static FinalActionInfo get_final_action_info(
    const magma::lte::ChargingCredit& credit) {
  FinalActionInfo final_action_info;
  if (credit.is_final()) {
    final_action_info.final_action = credit.final_action();
    switch (final_action_info.final_action) {
      case ChargingCredit_FinalAction_REDIRECT:
        final_action_info.redirect_server = credit.redirect_server();
        break;
      case ChargingCredit_FinalAction_RESTRICT_ACCESS:
        for (auto rule : credit.restrict_rules()) {
          final_action_info.restrict_rules.push_back(rule);
        }
        break;
      default:  // do nothing;
        break;
    }
  }
  return final_action_info;
}

std::vector<PolicyRule> SessionState::get_all_final_unit_rules() {
  std::vector<PolicyRule> rules;
  for (auto& credit_pair : credit_map_) {
    auto& grant = credit_pair.second;
    if (grant->service_state != SERVICE_RESTRICTED) {
      continue;
    }
    for (const std::string rule_id : grant->final_action_info.restrict_rules) {
      PolicyRule rule;
      if (static_rules_.get_rule(rule_id, &rule)) {
        rules.push_back(rule);
      }
    }
  }
  gy_dynamic_rules_.get_rules(rules);
  return rules;
}

void SessionState::handle_update_failure(
    const UpdateRequests& failed_requests,
    SessionStateUpdateCriteria* session_uc) {
  MLOG(MDEBUG) << "Rolling back changes due to failed updates ("
               << failed_requests.charging_requests.size()
               << " charging requests and "
               << failed_requests.monitor_requests.size()
               << " monitor requests) for " << session_id_;
  for (const auto& failed_charging : failed_requests.charging_requests) {
    const auto key = failed_charging.usage().charging_key();
    if (credit_map_.find(key) == credit_map_.end()) {
      MLOG(MERROR) << "Could not find credit RG:" << key << " to reset for "
                   << session_id_;
      continue;
    }
    credit_map_[key]->reset_reporting_grant(get_credit_uc(key, session_uc));
  }
  for (const auto& failed_monitor : failed_requests.monitor_requests) {
    const auto key = failed_monitor.update().monitoring_key();
    if (monitor_map_.find(key) == monitor_map_.end()) {
      MLOG(MERROR) << "Could not find monitor:" << key << " to reset for "
                   << session_id_;
      continue;
    }
    monitor_map_[key]->credit.reset_reporting_credit(
        get_monitor_uc(key, session_uc));
  }
}

bool SessionState::receive_charging_credit(
    const CreditUpdateResponse& update,
    SessionStateUpdateCriteria* session_uc) {
  auto key = CreditKey(update);

  auto it = credit_map_.find(key);
  if (it == credit_map_.end()) {
    // new credit
    return init_charging_credit(update, session_uc);
  }

  auto& grant                            = it->second;
  SessionCreditUpdateCriteria* credit_uc = get_credit_uc(key, session_uc);
  auto credit_validity = ChargingGrant::is_valid_credit_response(update);
  if (credit_validity == INVALID_CREDIT) {
    // update unsuccessful, reset credit and return
    grant->credit.mark_failure(update.result_code(), credit_uc);
    if (grant->should_deactivate_service()) {
      grant->set_service_state(SERVICE_NEEDS_DEACTIVATION, credit_uc);
    }
    return false;
  }
  if (credit_validity == TRANSIENT_ERROR) {
    // for transient errors, try to install the credit
    // but clear the reported credit
    grant->credit.mark_failure(update.result_code(), credit_uc);
  }
  grant->receive_charging_grant(update, credit_uc);

  if (grant->reauth_state == REAUTH_PROCESSING) {
    grant->set_reauth_state(REAUTH_NOT_NEEDED, credit_uc);
  }
  if (!grant->credit.is_quota_exhausted(1) &&
      grant->service_state != SERVICE_ENABLED) {
    // if quota no longer exhausted, re-enable services as needed
    MLOG(MINFO) << "New quota now available. Service is in state: "
                << service_state_to_str(grant->service_state)
                << " Activating service RG: " << key << " for " << session_id_;
    grant->set_service_state(SERVICE_NEEDS_ACTIVATION, credit_uc);
  }
  if (grant->should_deactivate_service()) {
    grant->set_service_state(SERVICE_NEEDS_DEACTIVATION, credit_uc);
  }
  return true;
}

bool SessionState::init_charging_credit(
    const CreditUpdateResponse& update,
    SessionStateUpdateCriteria* session_uc) {
  const uint32_t key = update.charging_key();
  if (ChargingGrant::is_valid_credit_response(update) == INVALID_CREDIT) {
    // init failed, don't track key
    return false;
  }
  ChargingGrant charging_grant;
  charging_grant.credit = SessionCredit(SERVICE_ENABLED, update.limit_type());
  charging_grant.receive_charging_grant(update);
  if (session_uc) {
    session_uc->charging_credit_to_install[CreditKey(update)] =
        charging_grant.marshal();
  }
  credit_map_[CreditKey(update)] =
      std::make_unique<ChargingGrant>(charging_grant);
  MLOG(MINFO) << "Initialized a new credit RG:" << key << " for "
              << session_id_;
  return true;
}

void SessionState::set_suspend_credit(
    const CreditKey& charging_key, bool new_suspended,
    SessionStateUpdateCriteria* session_uc) {
  auto it = credit_map_.find(charging_key);
  if (it != credit_map_.end()) {
    auto& grant = it->second;
    grant->set_suspended(
        new_suspended, get_credit_uc(charging_key, session_uc));
  }
}

bool SessionState::is_credit_suspended(const CreditKey& charging_key) {
  auto it = credit_map_.find(charging_key);
  if (it != credit_map_.end()) {
    auto& grant = it->second;
    return grant->get_suspended();
  }
  return false;
}

bool SessionState::is_credit_ready_to_be_activated(
    const CreditKey& charging_key) {
  auto it = credit_map_.find(charging_key);
  if (it != credit_map_.end()) {
    auto& grant = it->second;
    return grant->should_be_unsuspended();
  }
  return false;
}

void SessionState::get_rules_per_credit_key(
    const CreditKey& charging_key, RulesToProcess* to_process,
    SessionStateUpdateCriteria* session_uc) {
  std::vector<PolicyRule> static_rules, dynamic_rules;
  static_rules_.get_rule_definitions_for_charging_key(
      charging_key, static_rules);
  for (PolicyRule rule : static_rules) {
    // Since the static rule store is shared across sessions, we should check
    // that the rule is activated for the session
    bool is_installed = is_static_rule_installed(rule.id());
    if (is_installed) {
      increment_rule_stats(rule.id(), session_uc);
      to_process->push_back(make_rule_to_process(rule));
    }
  }
  dynamic_rules_.get_rule_definitions_for_charging_key(
      charging_key, dynamic_rules);
  for (PolicyRule rule : dynamic_rules) {
    increment_rule_stats(rule.id(), session_uc);
    to_process->push_back(make_rule_to_process(rule));
  }
}

uint64_t SessionState::get_charging_credit(
    const CreditKey& key, Bucket bucket) const {
  auto it = credit_map_.find(key);
  if (it == credit_map_.end()) {
    return 0;
  }
  return it->second->credit.get_credit(bucket);
}

bool SessionState::set_credit_reporting(
    const CreditKey& key, bool reporting,
    SessionStateUpdateCriteria* session_uc) {
  auto it = credit_map_.find(key);
  if (it == credit_map_.end()) {
    MLOG(MWARNING) << "Did not set reporting flag for RG:" << key << " for "
                   << session_id_;
    return false;
  }

  it->second->credit.set_reporting(reporting);
  if (session_uc) {
    get_credit_uc(key, session_uc)->reporting = reporting;
  }
  return true;
}

ReAuthResult SessionState::reauth_key(
    const CreditKey& charging_key, SessionStateUpdateCriteria* session_uc) {
  auto it = credit_map_.find(charging_key);
  if (it != credit_map_.end()) {
    // if credit is already reporting, don't initiate update
    auto& grant = it->second;
    if (grant->credit.is_reporting()) {
      return ReAuthResult::UPDATE_NOT_NEEDED;
    }
    grant->set_reauth_state(
        REAUTH_REQUIRED, get_credit_uc(charging_key, session_uc));
    return ReAuthResult::UPDATE_INITIATED;
  }
  // charging_key cannot be found, initialize credit and engage reauth
  auto grant           = std::make_unique<ChargingGrant>();
  grant->credit        = SessionCredit(SERVICE_DISABLED);
  grant->reauth_state  = REAUTH_REQUIRED;
  grant->service_state = SERVICE_DISABLED;
  if (session_uc) {
    session_uc->charging_credit_to_install[charging_key] = grant->marshal();
  }
  credit_map_[charging_key] = std::move(grant);
  return ReAuthResult::UPDATE_INITIATED;
}

ReAuthResult SessionState::reauth_all(SessionStateUpdateCriteria* session_uc) {
  auto res = ReAuthResult::UPDATE_NOT_NEEDED;
  for (auto& credit_pair : credit_map_) {
    auto key    = credit_pair.first;
    auto& grant = credit_pair.second;
    // Only update credits that aren't reporting
    if (!grant->credit.is_reporting()) {
      grant->set_reauth_state(REAUTH_REQUIRED, get_credit_uc(key, session_uc));
      res = ReAuthResult::UPDATE_INITIATED;
    }
  }
  return res;
}

void SessionState::apply_charging_credit_update(
    const CreditKey& key, const SessionCreditUpdateCriteria& credit_uc) {
  auto it = credit_map_.find(key);
  if (it == credit_map_.end()) {
    return;
  }

  if (credit_uc.deleted) {
    credit_map_.erase(key);
    MLOG(MINFO) << session_id_ << " Erasing RG " << key;
    return;
  }

  auto& charging_grant = it->second;
  auto& credit         = charging_grant->credit;

  // Credit merging
  credit.apply_update_criteria(credit_uc);

  // set charging grant
  charging_grant->is_final_grant    = credit_uc.is_final;
  charging_grant->final_action_info = credit_uc.final_action_info;
  charging_grant->expiry_time       = credit_uc.expiry_time;
  charging_grant->reauth_state      = credit_uc.reauth_state;
  charging_grant->service_state     = credit_uc.service_state;
  charging_grant->suspended         = credit_uc.suspended;
}

CreditUsageUpdate SessionState::make_credit_usage_update_req(
    CreditUsage& usage) const {
  CreditUsageUpdate req;
  req.set_session_id(session_id_);
  req.set_request_number(request_number_);
  fill_protos_tgpp_context(req.mutable_tgpp_ctx());
  req.mutable_common_context()->CopyFrom(config_.common_context);

  // TODO keep RAT specific fields separate for now as we may not always want
  // to send the entire context
  if (config_.rat_specific_context.has_lte_context()) {
    const auto& lte_context = config_.rat_specific_context.lte_context();
    req.set_spgw_ipv4(lte_context.spgw_ipv4());
    req.set_imei(lte_context.imei());
    req.set_plmn_id(lte_context.plmn_id());
    req.set_imsi_plmn_id(lte_context.imsi_plmn_id());
    req.set_user_location(lte_context.user_location());
    req.set_charging_characteristics(lte_context.charging_characteristics());
  } else if (config_.rat_specific_context.has_wlan_context()) {
    const auto& wlan_context = config_.rat_specific_context.wlan_context();
    req.set_hardware_addr(wlan_context.mac_addr_binary());
  }
  req.mutable_usage()->CopyFrom(usage);
  return req;
}

void SessionState::get_charging_updates(
    UpdateSessionRequest* update_request_out,
    std::vector<std::unique_ptr<ServiceAction>>* actions_out,
    SessionStateUpdateCriteria* session_uc) {
  for (auto& credit_pair : credit_map_) {
    auto& key                              = credit_pair.first;
    auto& grant                            = credit_pair.second;
    SessionCreditUpdateCriteria* credit_uc = get_credit_uc(key, session_uc);

    auto action_type = grant->get_action(credit_uc);
    auto action      = std::make_unique<ServiceAction>(action_type);
    switch (action_type) {
      case CONTINUE_SERVICE: {
        optional<CreditUsageUpdate> op_update =
            get_update_for_continue_service(key, grant, session_uc);
        if (!op_update) {
          // no update
          break;
        }
        update_request_out->mutable_updates()->Add()->CopyFrom(*op_update);
      } break;
      case REDIRECT: {
        if (grant->service_state == SERVICE_REDIRECTED) {
          MLOG(MDEBUG) << "Redirection already activated for " << session_id_;
          continue;
        }
        grant->set_service_state(SERVICE_REDIRECTED, credit_uc);

        PolicyRule redirect_rule = grant->make_redirect_rule();
        if (!is_gy_dynamic_rule_installed(redirect_rule.id())) {
          fill_service_action_for_redirect(
              action, key, grant, redirect_rule, session_uc);
          actions_out->push_back(std::move(action));
        }

        break;
      }
      case RESTRICT_ACCESS: {
        if (grant->service_state == SERVICE_RESTRICTED) {
          MLOG(MDEBUG) << "Restriction already activated for " << session_id_;
          continue;
        }
        grant->set_service_state(SERVICE_RESTRICTED, credit_uc);

        fill_service_action_for_restrict(action, key, grant, session_uc);
        actions_out->push_back(std::move(action));
        break;
      }
      case ACTIVATE_SERVICE:
        fill_service_action_for_activate(action, key, session_uc);
        actions_out->push_back(std::move(action));
        grant->set_suspended(false, credit_uc);
        break;
      case TERMINATE_SERVICE:
        fill_service_action_with_context(action, action_type, key);
        actions_out->push_back(std::move(action));
        break;
      default:
        MLOG(MWARNING) << "Unexpected action type "
                       << service_action_type_to_str(action_type) << " for "
                       << session_id_;
        break;
    }
  }
}

optional<CreditUsageUpdate> SessionState::get_update_for_continue_service(
    const CreditKey& key, std::unique_ptr<ChargingGrant>& grant,
    SessionStateUpdateCriteria* session_uc) {
  CreditUsage::UpdateType update_type;
  if (!grant->get_update_type(&update_type)) {
    return {};  // no update
  }
  if (curr_state_ == SESSION_RELEASED) {
    MLOG(MDEBUG) << "Session " << session_id_
                 << " is in Released state. Not sending update to the core"
                    "for rating group "
                 << key;
    return {};  // no update
  }
  if (grant->suspended && update_type == CreditUsage::QUOTA_EXHAUSTED) {
    MLOG(MDEBUG) << "Credit " << key << " for " << session_id_
                 << " is suspended. Not sending update to the core";
    return {};  // no update
  }

  // Create Update struct
  MLOG(MDEBUG) << "Subscriber " << get_imsi() << " rating group " << key
               << " updating due to type "
               << credit_update_type_to_str(update_type)
               << " with request number " << request_number_;

  SessionCreditUpdateCriteria* credit_uc = get_credit_uc(key, session_uc);
  if (update_type == CreditUsage::REAUTH_REQUIRED) {
    grant->set_reauth_state(REAUTH_PROCESSING, credit_uc);
  }
  CreditUsage usage = grant->get_credit_usage(update_type, credit_uc, false);
  key.set_credit_usage(&usage);

  auto request = make_credit_usage_update_req(usage);
  request_number_++;
  if (session_uc) {
    session_uc->request_number_increment++;
  }
  return request;
}

void SessionState::fill_service_action_for_activate(
    std::unique_ptr<ServiceAction>& action_p, const CreditKey& key,
    SessionStateUpdateCriteria* session_uc) {
  std::vector<PolicyRule> static_rules, dynamic_rules;
  fill_service_action_with_context(action_p, ACTIVATE_SERVICE, key);
  static_rules_.get_rules_by_ids(active_static_rules_, static_rules);
  dynamic_rules_.get_rule_definitions_for_charging_key(key, dynamic_rules);

  RulesToProcess* to_install = action_p->get_mutable_gx_rules_to_install();
  for (PolicyRule rule : static_rules) {
    RuleLifetime lifetime;
    to_install->push_back(
        activate_static_rule(rule.id(), lifetime, session_uc));
  }
  for (PolicyRule rule : dynamic_rules) {
    RuleLifetime lifetime;
    to_install->push_back(insert_dynamic_rule(rule, lifetime, session_uc));
  }
}

void SessionState::fill_service_action_for_restrict(
    std::unique_ptr<ServiceAction>& action_p, const CreditKey& key,
    std::unique_ptr<ChargingGrant>& grant,
    SessionStateUpdateCriteria* session_uc) {
  fill_service_action_with_context(action_p, RESTRICT_ACCESS, key);

  RulesToProcess* gy_to_install = action_p->get_mutable_gy_rules_to_install();
  for (auto& rule_id : grant->final_action_info.restrict_rules) {
    PolicyRule rule;
    if (!static_rules_.get_rule(rule_id, &rule)) {
      MLOG(MWARNING) << "Static rule " << rule_id
                     << " requested as a restrict rule is not found.";
      continue;
    }
    RuleLifetime lifetime;
    gy_to_install->push_back(insert_gy_rule(rule, lifetime, session_uc));
  }
}

void SessionState::fill_service_action_for_redirect(
    std::unique_ptr<ServiceAction>& action_p, const CreditKey& key,
    std::unique_ptr<ChargingGrant>& grant, PolicyRule redirect_rule,
    SessionStateUpdateCriteria* session_uc) {
  fill_service_action_with_context(action_p, REDIRECT, key);

  RulesToProcess* gy_to_install = action_p->get_mutable_gy_rules_to_install();
  RuleLifetime lifetime;
  gy_to_install->push_back(insert_gy_rule(redirect_rule, lifetime, session_uc));
}

void SessionState::fill_service_action_with_context(
    std::unique_ptr<ServiceAction>& action, ServiceActionType action_type,
    const CreditKey& key) {
  MLOG(MDEBUG) << "Subscriber " << get_imsi() << " rating group " << key
               << " action type " << service_action_type_to_str(action_type);
  action->set_credit_key(key);
  action->set_imsi(get_imsi());
  action->set_ambr(config_.get_apn_ambr());
  action->set_ip_addr(config_.common_context.ue_ipv4());
  action->set_ipv6_addr(config_.common_context.ue_ipv6());
  action->set_teids(config_.common_context.teids());
  action->set_msisdn(config_.common_context.msisdn());
  action->set_session_id(session_id_);
}

// Monitors
bool SessionState::receive_monitor(
    const UsageMonitoringUpdateResponse& update,
    SessionStateUpdateCriteria* session_uc) {
  if (!update.has_credit()) {
    // We are overloading UsageMonitoringUpdateResponse/Request with other
    // EventTriggered requests, so we could receive updates that don't affect
    // UsageMonitors.
    MLOG(MINFO) << "Received a UsageMonitoringUpdateResponse without a monitor"
                << ", not creating a monitor.";
    return true;
  }
  if (update.success() &&
      update.credit().level() == MonitoringLevel::SESSION_LEVEL) {
    update_session_level_key(update, session_uc);
  }
  auto mkey = update.credit().monitoring_key();
  auto it   = monitor_map_.find(mkey);

  if (session_uc &&
      session_uc->monitor_credit_map.find(mkey) !=
          session_uc->monitor_credit_map.end() &&
      session_uc->monitor_credit_map[mkey].deleted) {
    // This will only happen if the PCRF responds back with more credit when
    // the monitor has already been set to be terminated
    MLOG(MDEBUG) << session_id_ << "Ignoring  update for monitor " << mkey
                 << " because it has been set for deletion";
    return false;
  }

  if (it == monitor_map_.end()) {
    // new credit
    return init_new_monitor(update, session_uc);
  }
  auto credit_uc = get_monitor_uc(mkey, session_uc);
  if (!update.success()) {
    it->second->credit.mark_failure(update.result_code(), credit_uc);
    return false;
  }

  if (update.credit().action() == UsageMonitoringCredit::FORCE) {
    MLOG(MINFO) << session_id_
                << " Received UsageMonitoringCredit::FORCE "
                   "(`AVP: Usage-Monitoring-Report`) instruction "
                   "not implemented. Will just continue for monitor  "
                << mkey;
  }

  if (update.credit().action() == UsageMonitoringCredit::DISABLE) {
    // Disable mpnitor, no matter if we still have credit
    MLOG(MINFO) << session_id_ << " Received Disabled action for monitor "
                << mkey << ". Will remove monitor after update is sent";
    // seting last update will deleted monitor after the update is sent.
    it->second->credit.set_report_last_credit(true, credit_uc);

  } else {
    MLOG(MINFO) << session_id_ << " Received monitor credit for " << mkey;
    const auto& gsu = update.credit().granted_units();
    it->second->credit.receive_credit(gsu, credit_uc);
  }

  return true;
}

void SessionState::apply_monitor_updates(
    const std::string& key, const SessionCreditUpdateCriteria& credit_uc) {
  auto it = monitor_map_.find(key);
  if (it == monitor_map_.end()) {
    return;
  }

  // Actual deletion of monitor
  if (credit_uc.deleted) {
    if (it->second->level == MonitoringLevel::SESSION_LEVEL) {
      // session level change
      MLOG(MINFO) << "Removing Session Level monitor " << key;
      session_level_key_ = "";
    }
    MLOG(MINFO) << session_id_ << " Erasing monitor " << key;
    monitor_map_.erase(key);
    return;
  }

  auto& charging_grant = it->second;
  auto& credit         = charging_grant->credit;

  // Credit merging
  credit.apply_update_criteria(credit_uc);
}

uint64_t SessionState::get_monitor(
    const std::string& key, Bucket bucket) const {
  auto it = monitor_map_.find(key);
  if (it == monitor_map_.end()) {
    return 0;
  }
  return it->second->credit.get_credit(bucket);
}

bool SessionState::set_monitor_reporting(
    const std::string& key, bool reporting,
    SessionStateUpdateCriteria* session_uc) {
  auto it = monitor_map_.find(key);
  if (it == monitor_map_.end()) {
    MLOG(MWARNING) << "Didn't set reporting flag for monitor key " << key;
    return false;
  }

  it->second->credit.set_reporting(reporting);

  if (session_uc != nullptr) {
    auto mon_credit_uc       = get_monitor_uc(key, session_uc);
    mon_credit_uc->reporting = reporting;
  }
  return true;
}

bool SessionState::add_to_monitor(
    const std::string& key, uint64_t used_tx, uint64_t used_rx,
    SessionStateUpdateCriteria* session_uc) {
  auto it = monitor_map_.find(key);
  if (it == monitor_map_.end()) {
    MLOG(MDEBUG) << "Monitoring Key " << key
                 << " not found, not adding the usage";
    return false;
  }

  auto credit_uc = get_monitor_uc(key, session_uc);

  it->second->credit.add_used_credit(used_tx, used_rx, credit_uc);

  // after adding usage we check if monitor is exhausted
  if (it->second->should_delete_monitor()) {
    MLOG(MINFO) << "Quota exhausted for monitor " << key
                << ". Will remove monitor after update is sent";
    it->second->credit.set_report_last_credit(true, credit_uc);
  }
  return true;
}

void SessionState::set_monitor(
    const std::string& key, Monitor monitor,
    SessionStateUpdateCriteria* session_uc) {
  if (session_uc) {
    session_uc->monitor_credit_to_install[key] = monitor.marshal();
  }
  monitor_map_[key] = std::make_unique<Monitor>(monitor);
}

bool SessionState::init_new_monitor(
    const UsageMonitoringUpdateResponse& update,
    SessionStateUpdateCriteria* session_uc) {
  if (!update.success()) {
    MLOG(MERROR) << "Monitoring init failed for imsi " << get_imsi()
                 << " and monitoring key " << update.credit().monitoring_key();
    return false;
  }
  if (update.credit().action() == UsageMonitoringCredit::DISABLE) {
    MLOG(MWARNING) << "Monitoring init has action disabled for subscriber "
                   << get_imsi() << " and monitoring key "
                   << update.credit().monitoring_key();
    return false;
  }
  MLOG(MDEBUG) << session_id_ << " Initialized a monitoring credit for mkey "
               << update.credit().monitoring_key();
  auto monitor   = std::make_unique<Monitor>();
  monitor->level = update.credit().level();
  // validity time and final units not used for monitors
  auto _   = SessionCreditUpdateCriteria{};
  auto gsu = update.credit().granted_units();
  monitor->credit.receive_credit(gsu, nullptr);

  if (session_uc) {
    session_uc->monitor_credit_to_install[update.credit().monitoring_key()] =
        monitor->marshal();
  }
  monitor_map_[update.credit().monitoring_key()] = std::move(monitor);
  return true;
}

void SessionState::update_session_level_key(
    const UsageMonitoringUpdateResponse& update,
    SessionStateUpdateCriteria* session_uc) {
  const auto& new_key = update.credit().monitoring_key();
  if (session_level_key_ != "" && session_level_key_ != new_key) {
    MLOG(MINFO) << "Session level monitoring key is updated from "
                << session_level_key_ << " to " << new_key;
  }
  if (update.credit().action() == UsageMonitoringCredit::DISABLE) {
    session_level_key_ = "";
  } else {
    session_level_key_ = new_key;
  }
  set_session_level_key(new_key, session_uc);
}

void SessionState::set_session_level_key(
    const std::string new_key, SessionStateUpdateCriteria* session_uc) {
  session_level_key_ = new_key;
  if (session_uc) {
    session_uc->is_session_level_key_updated = true;
    session_uc->updated_session_level_key    = session_level_key_;
  }
}

BearerUpdate SessionState::get_dedicated_bearer_updates(
    const RulesToProcess& pending_activation,
    const RulesToProcess& pending_deactivation,
    SessionStateUpdateCriteria* session_uc) {
  BearerUpdate update;
  // Rule Installs
  for (const auto& to_process : pending_activation) {
    const auto& rule_id = to_process.rule.id();
    PolicyType p_type;
    if (static_rules_.get_rule(rule_id, nullptr)) {
      p_type = STATIC;
    } else {
      p_type = DYNAMIC;
    }
    update_bearer_creation_req(p_type, rule_id, &update);
  }

  // Rule Removals
  for (const auto& to_process : pending_deactivation) {
    const auto& rule_id = to_process.rule.id();
    PolicyType p_type;
    if (static_rules_.get_rule(rule_id, nullptr)) {
      p_type = STATIC;
    } else {
      p_type = DYNAMIC;
    }
    update_bearer_deletion_req(p_type, rule_id, &update, session_uc);
  }
  return update;
}

void SessionState::bind_policy_to_bearer(
    const PolicyBearerBindingRequest& request,
    SessionStateUpdateCriteria* session_uc) {
  const std::string& rule_id = request.policy_rule_id();
  auto policy_type           = get_policy_type(rule_id);
  if (!policy_type) {
    MLOG(MDEBUG) << "Policy " << rule_id
                 << " not found, when trying to bind to bearerID "
                 << request.bearer_id();
    return;
  }
  MLOG(MINFO) << session_id_ << " now has policy " << rule_id
              << " tied to bearerID " << request.bearer_id();
  BearerIDAndTeid brearer_id_and_teid;
  brearer_id_and_teid.bearer_id                         = request.bearer_id();
  brearer_id_and_teid.teids                             = request.teids();
  bearer_id_by_policy_[PolicyID(*policy_type, rule_id)] = brearer_id_and_teid;
  if (session_uc) {
    session_uc->is_bearer_mapping_updated = true;
    session_uc->bearer_id_by_policy       = bearer_id_by_policy_;
  }
}

optional<PolicyType> SessionState::get_policy_type(const std::string& rule_id) {
  if (is_static_rule_installed(rule_id)) {
    return STATIC;
  } else if (is_dynamic_rule_installed(rule_id)) {
    return DYNAMIC;
  } else {
    return {};
  }
}

optional<PolicyRule> SessionState::get_policy_definition(
    const std::string rule_id) {
  optional<PolicyType> policy_type = get_policy_type(rule_id);
  if (!policy_type) {
    return {};
  }
  PolicyRule rule;
  if (*policy_type == STATIC && static_rules_.get_rule(rule_id, &rule)) {
    return rule;
  }
  if (*policy_type == DYNAMIC && dynamic_rules_.get_rule(rule_id, &rule)) {
    return rule;
  }
  return {};
}

SessionCreditUpdateCriteria* SessionState::get_monitor_uc(
    const std::string& key, SessionStateUpdateCriteria* session_uc) {
  if (!session_uc) {
    return nullptr;
  }
  if (session_uc->monitor_credit_map.find(key) ==
      session_uc->monitor_credit_map.end()) {
    session_uc->monitor_credit_map[key] =
        monitor_map_[key]->credit.get_update_criteria();
  }
  return &(session_uc->monitor_credit_map[key]);
}

// Event Triggers
void SessionState::get_event_trigger_updates(
    UpdateSessionRequest* update_request_out,
    SessionStateUpdateCriteria* session_uc) {
  // todo We should also handle other event triggers here too
  auto it = pending_event_triggers_.find(REVALIDATION_TIMEOUT);
  if (it != pending_event_triggers_.end() && it->second == READY) {
    MLOG(MDEBUG) << "Session " << session_id_
                 << " updating due to EventTrigger: REVALIDATION_TIMEOUT"
                 << " with request number " << request_number_;
    auto new_req = update_request_out->mutable_usage_monitors()->Add();
    add_common_fields_to_usage_monitor_update(new_req);
    new_req->set_event_trigger(REVALIDATION_TIMEOUT);
    request_number_++;
    if (session_uc) {
      session_uc->request_number_increment++;
    }
    // todo we might want to make sure that the update went successfully
    // before clearing here
    remove_event_trigger(REVALIDATION_TIMEOUT, session_uc);
  }
}

void SessionState::add_new_event_trigger(
    magma::lte::EventTrigger trigger, SessionStateUpdateCriteria* session_uc) {
  MLOG(MINFO) << "Event Trigger " << trigger << " is pending for "
              << session_id_;
  set_event_trigger(trigger, PENDING, session_uc);
}

void SessionState::mark_event_trigger_as_triggered(
    magma::lte::EventTrigger trigger, SessionStateUpdateCriteria* session_uc) {
  auto it = pending_event_triggers_.find(trigger);
  if (it == pending_event_triggers_.end() ||
      pending_event_triggers_[trigger] != PENDING) {
    MLOG(MWARNING) << "Event Trigger " << trigger << " requested to be "
                   << "triggered is not pending for " << session_id_;
  }
  MLOG(MINFO) << "Event Trigger " << trigger << " is ready to update for "
              << session_id_;
  set_event_trigger(trigger, READY, session_uc);
}

void SessionState::remove_event_trigger(
    magma::lte::EventTrigger trigger, SessionStateUpdateCriteria* session_uc) {
  MLOG(MINFO) << "Event Trigger " << trigger << " is removed for "
              << session_id_;
  pending_event_triggers_.erase(trigger);
  set_event_trigger(trigger, CLEARED, session_uc);
}

void SessionState::set_event_trigger(
    magma::lte::EventTrigger trigger, const EventTriggerState value,
    SessionStateUpdateCriteria* session_uc) {
  pending_event_triggers_[trigger] = value;
  if (session_uc) {
    session_uc->is_pending_event_triggers_updated = true;
    session_uc->pending_event_triggers[trigger]   = value;
  }
}

void SessionState::set_revalidation_time(
    const google::protobuf::Timestamp& time,
    SessionStateUpdateCriteria* session_uc) {
  revalidation_time_ = time;
  if (session_uc) {
    session_uc->revalidation_time = time;
  }
}

optional<FinalActionInfo> SessionState::get_final_action_if_final_unit_state(
    const CreditKey& charging_key) const {
  auto it = credit_map_.find(charging_key);
  if (it == credit_map_.end()) {
    return {};
  }
  if (it->second->service_state != SERVICE_REDIRECTED &&
      it->second->service_state != SERVICE_RESTRICTED) {
    return {};
  }
  return it->second->final_action_info;
}

RulesToProcess SessionState::remove_all_final_action_rules(
    const FinalActionInfo& final_action_info,
    SessionStateUpdateCriteria* session_uc) {
  RulesToProcess to_process;
  to_process = std::vector<RuleToProcess>{};
  switch (final_action_info.final_action) {
    case ChargingCredit_FinalAction_REDIRECT: {
      PolicyRule rule;
      optional<RuleToProcess> op_rule_info =
          remove_gy_rule("redirect", &rule, session_uc);
      if (op_rule_info) {
        to_process.push_back(*op_rule_info);
      }
    } break;
    case ChargingCredit_FinalAction_RESTRICT_ACCESS:
      for (std::string rule_id : final_action_info.restrict_rules) {
        PolicyRule rule;
        optional<RuleToProcess> op_rule_info =
            remove_gy_rule(rule_id, &rule, session_uc);
        if (op_rule_info) {
          to_process.push_back(*op_rule_info);
        }
      }
      break;
    default:
      break;
  }
  return to_process;
}

// QoS/Bearer Management
bool SessionState::policy_has_qos(
    const PolicyType policy_type, const std::string& rule_id,
    PolicyRule* rule_out) {
  if (policy_type == STATIC) {
    bool exists = static_rules_.get_rule(rule_id, rule_out);
    return exists && rule_out->has_qos();
  }
  if (policy_type == DYNAMIC) {
    bool exists = dynamic_rules_.get_rule(rule_id, rule_out);
    return exists && rule_out->has_qos();
  }
  return false;
}

optional<PolicyRule> SessionState::policy_needs_bearer_creation(
    const PolicyType policy_type, const std::string& id) {
  if (!config_.rat_specific_context.has_lte_context()) {
    return {};
  }
  if (bearer_id_by_policy_.find(PolicyID(policy_type, id)) !=
      bearer_id_by_policy_.end()) {
    // Policy already has a bearer
    return {};
  }
  PolicyRule policy;
  if (!policy_has_qos(policy_type, id, &policy)) {
    // Only create a bearer for policies with QoS
    return {};
  }
  auto default_qci = FlowQos_Qci(
      config_.rat_specific_context.lte_context().qos_info().qos_class_id());
  if (policy.qos().qci() == default_qci) {
    // This QCI is already covered by the default bearer
    return {};
  }
  return policy;
}

void SessionState::update_bearer_creation_req(
    const PolicyType policy_type, const std::string& rule_id,
    BearerUpdate* update) {
  auto policy = policy_needs_bearer_creation(policy_type, rule_id);
  if (!policy) {
    return;
  }

  // If it is first time filling in the CreationReq, fill in other info
  if (!update->needs_creation) {
    update->needs_creation = true;
    update->create_req.mutable_sid()->CopyFrom(config_.common_context.sid());
    update->create_req.set_ip_addr(config_.common_context.ue_ipv4());
    // TODO ipv6 add to the bearer request or remove ipv4
    update->create_req.set_link_bearer_id(
        config_.rat_specific_context.lte_context().bearer_id());
  }
  update->create_req.mutable_policy_rules()->Add()->CopyFrom(*policy);
  // We will add the new policyID to bearerID association, once we receive a
  // message from SGW.
}

void SessionState::update_bearer_deletion_req(
    const PolicyType policy_type, const std::string& rule_id,
    BearerUpdate* update, SessionStateUpdateCriteria* session_uc) {
  if (!config_.rat_specific_context.has_lte_context()) {
    return;
  }
  if (bearer_id_by_policy_.find(PolicyID(policy_type, rule_id)) ==
      bearer_id_by_policy_.end()) {
    return;
  }
  // map change needs to be propagated to the store
  const BearerIDAndTeid bearer_id_to_delete =
      bearer_id_by_policy_[PolicyID(policy_type, rule_id)];
  bearer_id_by_policy_.erase(PolicyID(policy_type, rule_id));

  if (session_uc) {
    session_uc->is_bearer_mapping_updated = true;
    session_uc->bearer_id_by_policy       = bearer_id_by_policy_;
  }

  // If it is first time filling in the DeletionReq, fill in other info
  if (!update->needs_deletion) {
    update->needs_deletion = true;
    auto& req              = update->delete_req;
    req.mutable_sid()->CopyFrom(config_.common_context.sid());
    req.set_ip_addr(config_.common_context.ue_ipv4());
    // TODO ipv6 add to the bearer request or remove ipv4
    req.set_link_bearer_id(
        config_.rat_specific_context.lte_context().bearer_id());
  }
  update->delete_req.mutable_eps_bearer_ids()->Add(
      bearer_id_to_delete.bearer_id);
}

std::vector<Teids> SessionState::get_active_teids() {
  std::vector<Teids> teids = {config_.common_context.teids()};
  for (auto bearer_pair : bearer_id_by_policy_) {
    teids.push_back(bearer_pair.second.teids);
  }
  return teids;
}

RuleSetToApply::RuleSetToApply(const magma::lte::RuleSet& rule_set) {
  for (const auto& static_rule_install : rule_set.static_rules()) {
    static_rules.insert(static_rule_install.rule_id());
  }
  for (const auto& dynamic_rule_install : rule_set.dynamic_rules()) {
    dynamic_rules[dynamic_rule_install.policy_rule().id()] =
        dynamic_rule_install.policy_rule();
  }
}

void RuleSetToApply::combine_rule_set(const RuleSetToApply& other) {
  for (const auto& static_rule : other.static_rules) {
    static_rules.insert(static_rule);
  }
  for (const auto& dynamic_pair : other.dynamic_rules) {
    dynamic_rules[dynamic_pair.first] = dynamic_pair.second;
  }
}

RuleSetBySubscriber::RuleSetBySubscriber(
    const RulesPerSubscriber& rules_per_subscriber) {
  imsi = rules_per_subscriber.imsi();
  for (const auto& rule_set : rules_per_subscriber.rule_set()) {
    if (rule_set.apply_subscriber_wide()) {
      subscriber_wide_rule_set = RuleSetToApply(rule_set);
    } else {
      subscriber_wide_rule_set        = {};
      rule_set_by_apn[rule_set.apn()] = RuleSetToApply(rule_set);
    }
  }
}

optional<RuleSetToApply> RuleSetBySubscriber::get_combined_rule_set_for_apn(
    const std::string& apn) {
  const bool apn_rule_set_exists =
      rule_set_by_apn.find(apn) != rule_set_by_apn.end();
  // Apply subscriber wide rule set if it exists. Also apply per-APN rule
  // set if it exists.
  if (apn_rule_set_exists && subscriber_wide_rule_set) {
    auto rule_set_to_apply = rule_set_by_apn[apn];
    rule_set_to_apply.combine_rule_set(*subscriber_wide_rule_set);
    return rule_set_to_apply;
  }
  if (subscriber_wide_rule_set) {
    return subscriber_wide_rule_set;
  }
  if (apn_rule_set_exists) {
    return rule_set_by_apn[apn];
  }
  return {};
}

void SessionState::set_data_metrics(
    const char* gauge_name, uint64_t bytes_tx, uint64_t bytes_rx) const {
  const char* imsi = config_.common_context.sid().id().c_str();
  const char* apn  = config_.common_context.apn().c_str();
  set_gauge(
      gauge_name, bytes_tx, size_t(3), LABEL_IMSI, imsi, LABEL_APN, apn,
      LABEL_DIRECTION, DIRECTION_UP);
  set_gauge(
      gauge_name, bytes_rx, size_t(3), LABEL_IMSI, imsi, LABEL_APN, apn,
      LABEL_DIRECTION, DIRECTION_DOWN);
}

void SessionState::increment_data_metrics(
    const char* counter_name, uint64_t delta_tx, uint64_t delta_rx) const {
  const char* imsi = config_.common_context.sid().id().c_str();
  const char* apn  = config_.common_context.apn().c_str();
  increment_counter(
      counter_name, delta_tx, size_t(3), LABEL_IMSI, imsi, LABEL_APN, apn,
      LABEL_DIRECTION, DIRECTION_UP);
  increment_counter(
      counter_name, delta_rx, size_t(3), LABEL_IMSI, imsi, LABEL_APN, apn,
      LABEL_DIRECTION, DIRECTION_DOWN);
}

void SessionState::clear_session_metrics() const {
  const char* imsi       = config_.common_context.sid().id().c_str();
  const char* apn        = config_.common_context.apn().c_str();
  const char* session_id = session_id_.c_str();
  remove_counter(
      UE_USED_COUNTER_NAME, size_t(3), LABEL_IMSI, imsi, LABEL_APN, apn,
      LABEL_DIRECTION, DIRECTION_UP);
  remove_counter(
      UE_USED_COUNTER_NAME, size_t(3), LABEL_IMSI, imsi, LABEL_APN, apn,
      LABEL_DIRECTION, DIRECTION_DOWN);

  remove_gauge(
      UE_DROPPED_GAUGE_NAME, size_t(3), LABEL_IMSI, imsi, LABEL_APN, apn,
      LABEL_DIRECTION, DIRECTION_UP);
  remove_gauge(
      UE_DROPPED_GAUGE_NAME, size_t(3), LABEL_IMSI, imsi, LABEL_APN, apn,
      LABEL_DIRECTION, DIRECTION_DOWN);

  remove_counter(
      UE_TRAFFIC_COUNTER_NAME, size_t(3), LABEL_IMSI, imsi, LABEL_SESSION_ID,
      session_id, LABEL_DIRECTION, DIRECTION_UP);
  remove_counter(
      UE_TRAFFIC_COUNTER_NAME, size_t(3), LABEL_IMSI, imsi, LABEL_SESSION_ID,
      session_id, LABEL_DIRECTION, DIRECTION_DOWN);
}
/*
 * If UPF received session version doesn't match with SMF local
 * session version no, then we continue to resend till SESSION_THROTTLE_CNT
 * reaches
 */
uint32_t SessionState::get_incremented_rtx_counter() {
  return rtx_counter_++;
}

/* Reset sesison throttle count */
void SessionState::reset_rtx_counter() {
  rtx_counter_ = 0;
}

CreateSessionResponse SessionState::get_create_session_response() {
  return create_session_response_;
}

void SessionState::clear_create_session_response() {
  create_session_response_ = CreateSessionResponse();
}

StatsPerPolicy SessionState::get_policy_stats(std::string rule_id) {
  auto it = policy_version_and_stats_.find(rule_id);
  if (it == policy_version_and_stats_.end()) {
    return StatsPerPolicy{};
  }
  return it->second;
}

uint32_t SessionState::get_current_rule_version(const std::string& rule_id) {
  if (policy_version_and_stats_.find(rule_id) ==
      policy_version_and_stats_.end()) {
    MLOG(MWARNING) << "RuleID " << rule_id
                   << " doesn't have a version registered for " << session_id_
                   << ", this is unexpected";
    return 0;
  }
  return policy_version_and_stats_[rule_id].current_version;
}

void SessionState::increment_rule_stats(
    const std::string& rule_id, SessionStateUpdateCriteria* session_uc) {
  if (policy_version_and_stats_.find(rule_id) ==
      policy_version_and_stats_.end()) {
    policy_version_and_stats_[rule_id] = StatsPerPolicy();
  }
  policy_version_and_stats_[rule_id].current_version++;
  policy_version_and_stats_[rule_id]
      .stats_map[policy_version_and_stats_[rule_id].current_version] =
      RuleStats();

  if (session_uc && !session_uc->policy_version_and_stats) {
    session_uc->policy_version_and_stats = policy_version_and_stats_;
  }
}

bool operator==(const Teids& lhs, const Teids& rhs) {
  return lhs.enb_teid() == rhs.enb_teid() && lhs.agw_teid() == rhs.agw_teid();
}

}  // namespace magma<|MERGE_RESOLUTION|>--- conflicted
+++ resolved
@@ -69,11 +69,7 @@
   marshaled.fsm_state  = curr_state_;
   marshaled.config     = config_;
   marshaled.imsi       = get_imsi();
-<<<<<<< HEAD
-  marshaled.shard_id   = get_shard_id();
-=======
   marshaled.shard_id   = shard_id_;
->>>>>>> bdf68fb1
   marshaled.session_id = session_id_;
   // 5G session version handling
   marshaled.current_version         = current_version_;
