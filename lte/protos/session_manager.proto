--- conflicted
+++ resolved
@@ -54,15 +54,10 @@
   string apn = 4;
   bytes msisdn = 5;
   RATType rat_type = 6;
-<<<<<<< HEAD
-  string ue_ipv6 = 7;
-  uint32 pdn_type = 8;
-=======
   //PDU session state to mirror with AMF or MME
   SMSessionFSMState sm_session_state = 7;
   uint32 sm_session_version = 9;
   string ue_ipv6 = 10;
->>>>>>> 96373304
 }
 
 message RatSpecificContext {
