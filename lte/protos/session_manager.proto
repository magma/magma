/*
Copyright 2020 The Magma Authors.

This source code is licensed under the BSD-style license found in the
LICENSE file in the root directory of this source tree.

Unless required by applicable law or agreed to in writing, software
distributed under the License is distributed on an "AS IS" BASIS,
WITHOUT WARRANTIES OR CONDITIONS OF ANY KIND, either express or implied.
See the License for the specific language governing permissions and
limitations under the License.
*/

syntax = "proto3";

import "orc8r/protos/common.proto";
import "lte/protos/policydb.proto";
import "lte/protos/subscriberdb.proto";
import "lte/protos/apn.proto";
import "google/protobuf/timestamp.proto";

package magma.lte;
option go_package = "magma/lte/cloud/go/protos";

message RuleRecord {
  // IMSI. This value along with teid uniquely identifies a session.
  string sid = 1;
  string rule_id = 2;
  uint64 bytes_tx = 3;
  uint64 bytes_rx = 4;
  // Used for HE
  string ue_ipv4 = 5;
  // Used for HE
  string ue_ipv6 = 6;
  uint64 dropped_tx = 7;
  uint64 dropped_rx = 8;
  // Rule version with which the flow was installed with
  uint64 rule_version = 9;
  // Uplink TEID
  uint32 teid = 10;
  //Indicates that the report is final and the flow will be deleted
  bool final_record = 11;
}

message RuleRecordTable {
  repeated RuleRecord records = 1;
  // Time at which PipelineD started
  uint64 epoch = 2;
  // If policy rule versions need to be incremented(only used for startup)
  bool update_rule_versions = 3;
}

///////////////////
// LocalSessionManager service
///////////////////
enum RATType {
  // Maps to 06 (EUTRAN, 3GPP TS 29.274) for Gy, 1004 (EUTRAN, 3GPP TS 29.212) S6a, Gx
  TGPP_LTE = 0;
  // Maps to 03 (WLAN, 3GPP TS 29.274) for Gy, 0 (WLAN, 3GPP TS 29.212) S6a, Gx
  TGPP_WLAN = 1;
  TGPP_NR = 2;
}

message LocalCreateSessionRequest {
  CommonSessionContext common_context = 16;
  RatSpecificContext rat_specific_context = 17;
}

message Teids{
  uint32 enb_teid = 3;
  uint32 agw_teid = 4;
}

message CommonSessionContext {
  SubscriberID sid = 1;
  string ue_ipv4 = 3;
  string apn = 4;
  bytes msisdn = 5;
  RATType rat_type = 6;
  // PDU session state to mirror with AMF or MME
  SMSessionFSMState sm_session_state = 7;
  uint32 sm_session_version = 9;
  string ue_ipv6 = 10;
  // TEIDs corresponding to the default bearer
  Teids teids = 11;
}

message RatSpecificContext {
  oneof context {
    LTESessionContext lte_context = 17;
    WLANSessionContext wlan_context = 18;
    M5GSMSessionContext m5gsm_session_context = 19;
  }
}

message TeidSet {
  // Obsolete to be cleared once AMF code clean up happens
  uint32 teid = 1;
  string end_ipv4_addr = 2;
  uint32 teid_value = 3;
  string end_ipv4_addr_string = 4;
}

enum NotifyUeEvents {
   // AMF <=> SMF
   PDU_SESSION_INACTIVE_NOTIFY = 0;
   // AMF <=> SMF
   UE_IDLE_MODE_NOTIFY = 1;
   // SMF  => AMF
   UE_PAGING_NOTIFY = 2;
   // AMF  => SMF
   UE_PERIODIC_REG_ACTIVE_MODE_NOTIFY = 3;
   // SMF => AMF
   PDU_SESSION_STATE_NOTIFY = 4;
   // AMF -> SMF && SMF -> AMF response
   UE_SERVICE_REQUEST_ON_PAGING = 5;
}

message RatSpecificNotification {
  uint32 pdu_session_id = 1;
  RequestType request_type = 2;
  AccessType access_type = 3;
  PduSessionType pdu_session_type = 4;
  M5GSMCapability m5g_sm_capability = 5;
  M5GSMCause m5gsm_cause = 6;
  //Idle/paging/periodic_reg events and UE state notification
  NotifyUeEvents notify_ue_event = 7;
}

message SetSmNotificationContext {
  // Common message for 4g, 5g and WiFi.
  CommonSessionContext common_context = 1;
  RatSpecificNotification rat_specific_notification = 2;
}


message LTESessionContext {
  string spgw_ipv4 = 1;
  string imei = 2;
  string plmn_id = 3;
  string imsi_plmn_id = 4;
  bytes user_location = 5;
  QosInformationRequest qos_info = 6;
  uint32 bearer_id = 7;
  // Taken from S6A UpdateLocationAnswer
  string charging_characteristics = 8;
}

message WLANSessionContext {
  bytes mac_addr_binary = 1;
  string mac_addr = 2;
  string radius_session_id = 3;
}

message LocalCreateSessionResponse {
  string session_id = 1;
}

message LocalEndSessionRequest {
  SubscriberID sid = 1;
  string apn = 2;
}

message LocalEndSessionResponse {
}

message UpdateTunnelIdsRequest {
  SubscriberID sid = 1;
  // default bearerID
  uint32 bearer_id = 2;
  // TEID for default bearerID
  uint32 enb_teid = 3;
  // TEID for default bearerID
  uint32 agw_teid = 4;
  string session_id = 5;
}

message UpdateTunnelIdsResponse {
}

message PolicyBearerBindingRequest {
  SubscriberID sid = 1;
  // default bearer ID
  uint32 linked_bearer_id = 2;
  string policy_rule_id = 3;
  // dedicated bearer ID
  // 0 means that the binding failed
  uint32 bearer_id = 4;
  // teids for the dedicated bearer
  Teids teids = 5;
}

message PolicyBearerBindingResponse {
}

message ChargingReAuthRequest {
  string session_id = 1;
  uint32 charging_key = 2;
  string sid = 3;
  enum Type {
    SINGLE_SERVICE = 0;
    ENTIRE_SESSION = 1;
  }
  Type type = 4;
  ServiceIdentifier service_identifier = 5;
}

message ChargingReAuthAnswer {
  ReAuthResult result = 1;
}

enum EventTrigger {
  SGSN_CHANGE = 0;
  QOS_CHANGE = 1;
  RAT_CHANGE = 2;
  TFT_CHANGE = 3;
  PLMN_CHANGE = 4;
  LOSS_OF_BEARER = 5;
  RECOVERY_OF_BEARER = 6;
  IP_CAN_CHANGE = 7;
  // 8, 9, 10 are unused
  QOS_CHANGE_EXCEEDING_AUTHORIZATION = 11;
  RAI_CHANGE = 12;
  USER_LOCATION_CHANGE = 13;
  NO_EVENT_TRIGGERS = 14;
  OUT_OF_CREDIT = 15;
  REALLOCATION_OF_CREDIT = 16;
  REVALIDATION_TIMEOUT = 17;
  UE_IP_ADDRESS_ALLOCATE = 18;
  UE_IP_ADDRESS_RELEASE = 19;
  DEFAULT_EPS_BEARER_QOS_CHANGE = 20;
  AN_GW_CHANGE = 21;
  SUCCESSFUL_RESOURCE_ALLOCATION = 22;
  RESOURCE_MODIFICATION_REQUEST = 23;
  PGW_TRACE_CONTROL = 24;
  UE_TIME_ZONE_CHANGE = 25;
  TAI_CHANGE = 26;
  ECGI_CHANGE = 27;
  CHARGING_CORRELATION_EXCHANGE = 28;
  APN_AMBR_MODIFICATION_FAILURE = 29;
  USER_CSG_INFORMATION_CHANGE = 30;
  // 31, 32 are unused
  USAGE_REPORT = 33;
  DEFAULT_EPS_BEARER_QOS_MODIFICATION_FAILURE = 34;
  USER_CSG_HYBRID_SUBSCRIBED_INFORMATION_CHANGE = 35;
  USER_CSG_HYBRID_UNSUBSCRIBED_INFORMATION_CHANGE = 36;
  ROUTING_RULE_CHANGE = 37;
  // 38 is unused
  APPLICATION_START = 39;
  APPLICATION_STOP = 40;
  // 41 is unused
  CS_TO_PS_HANDOVER = 42;
  UE_LOCAL_IP_ADDRESS_CHANGE = 43;
  HENB_LOCAL_IP_ADDRESS_CHANGE = 44;
  ACCESS_NETWORK_INFO_REPORT = 45;
  CREDIT_MANAGEMENT_SESSION_FAILURE = 46;
  DEFAULT_QOS_CHANGE = 47;
  CHANGE_OF_UE_PRESENCE_IN_PRESENCE_REPORTING_AREA_REPORT = 48;
  // UNSUPPORTED is not defined in 3GPP
  UNSUPPORTED = 49;
}

message PolicyReAuthRequest {
  // NOTE: if no session_id is specified, apply to all sessions for the IMSI
  string session_id = 1;
  string imsi = 2;
  repeated string rules_to_remove = 3;
  repeated StaticRuleInstall rules_to_install = 6;
  repeated DynamicRuleInstall dynamic_rules_to_install = 7;
  repeated EventTrigger event_triggers = 8;
  google.protobuf.Timestamp revalidation_time = 9;
  repeated UsageMonitoringCredit usage_monitoring_credits = 10;
  QoSInformation qos_info = 11;
}

enum QCI {
  QCI_0 = 0;
  QCI_1 = 1;
  QCI_2 = 2;
  QCI_3 = 3;
  QCI_4 = 4;
  QCI_5 = 5;
  QCI_6 = 6;
  QCI_7 = 7;
  QCI_8 = 8;
  QCI_9 = 9;
  QCI_65 = 65;
  QCI_66 = 66;
  QCI_67 = 67;
  QCI_70 = 70;
  QCI_75 = 75;
  QCI_79 = 79;
}

message QoSInformation {
  string bearer_id = 1;
  QCI qci = 2;
}

enum ReAuthResult {
  UPDATE_INITIATED = 0;
  UPDATE_NOT_NEEDED = 1;
  SESSION_NOT_FOUND = 2;
  OTHER_FAILURE = 3;
}

message PolicyReAuthAnswer {
  enum FailureCode {
    // We want to map these directly to the diameter return codes, so use a
    // placeholder for 0
    UNUSED = 0;
    UNKNOWN_RULE_NAME = 1;
    RATING_GROUP_ERROR = 2;
    SERVICE_IDENTIFIER_ERROR = 3;
    GW_PCEF_MALFUNCTION = 4;
    RESOURCES_LIMITATION = 5;
    MAX_NR_BEARERS_REACHED = 6;
    UNKNOWN_BEARER_ID = 7;
    MISSING_BEARER_ID = 8;
    MISSING_FLOW_INFORMATION = 9;
    RESOURCE_ALLOCATION_FAILURE = 10;
    UNSUCCESSFUL_QOS_VALIDATION = 11;
    INCORRECT_FLOW_INFORMATION = 12;
    PS_TO_CS_HANDOVER = 13;
    TDF_APPLICATION_IDENTIFIER_ERROR = 14;
    NO_BEARER_FOUND = 15;
    FILTER_RESTRICTIONS = 16;
    AN_GW_FAILED = 17;
    MISSING_REDIRECT_SERVER_ADDRESS = 18;
    CM_END_USER_SERVICE_DENIED = 19;
    CM_CREDIT_CONTROL_NOT_APPLICABLE = 20;
    CM_AUTHORIZATION_REJECTED = 21;
    CM_USER_UNKNOWN = 22;
    CM_RATING_FAILED = 23;
    ROUTING_RULE_REJECTION = 24;
    UNKNOWN_ROUTING_ACCESS_INFORMATION = 25;
    NO_NBIFOM_SUPPORT = 26;
  }

  string session_id = 1;
  ReAuthResult result = 2;
  map<string, FailureCode> failed_rules = 3;
}

message RuleSet {
  // If true, apply the rules to all sessions for the subscriber
  bool apply_subscriber_wide = 1;
  string apn = 2;
  repeated StaticRuleInstall static_rules = 3;
  repeated DynamicRuleInstall dynamic_rules = 4;
}

message RulesPerSubscriber {
  string imsi = 1;
  repeated RuleSet rule_set = 3;
}

message SessionRules {
  repeated RulesPerSubscriber rules_per_subscriber = 1;
}

service LocalSessionManager {
  rpc ReportRuleStats(RuleRecordTable) returns (orc8r.Void) {}

  rpc CreateSession(LocalCreateSessionRequest) returns (LocalCreateSessionResponse) {}

  rpc EndSession(LocalEndSessionRequest) returns (LocalEndSessionResponse) {}

  // A response to CreateBearer request defined in spgw service. Sends a mapping of dedicated bearer ID <-> policy.
  rpc BindPolicy2Bearer(PolicyBearerBindingRequest) returns (PolicyBearerBindingResponse) {}

  // A set interface of subscribers -> currently active rules
  rpc SetSessionRules(SessionRules) returns (orc8r.Void) {}

  rpc UpdateTunnelIds(UpdateTunnelIdsRequest) returns (UpdateTunnelIdsResponse) {}
}

service SessionProxyResponder {
  rpc ChargingReAuth(ChargingReAuthRequest) returns (ChargingReAuthAnswer) {}

  // NOTE: if no session_id is specified, apply to all sessions for the IMSI
  rpc PolicyReAuth(PolicyReAuthRequest) returns (PolicyReAuthAnswer) {}
}

///////////////////
// CentralSessionController service
///////////////////

message Timezone {
  // Describe a timezone by offset from UTC in minutes
  int32 offset_minutes = 1;
}

message CreditUnit {
  bool is_valid = 1;
  uint64 volume = 2;
}

message GrantedUnits {
  CreditUnit total = 1;
  CreditUnit tx = 2;
  CreditUnit rx = 3;
}

message RedirectServer {
  enum RedirectAddressType {
    IPV4 = 0;
    IPV6 = 1;
    URL = 2;
    SIP_URI = 3;
  }
  RedirectAddressType redirect_address_type = 1;
  string redirect_server_address = 2;
}

// OCS CHARGING

message ChargingCredit {
  enum UnitType {
      BYTES = 0;
      SECONDS = 1;
  }
  UnitType type = 2;
  // The number of seconds the credit is valid for
  uint32 validity_time = 3;
  bool is_final = 4;
  enum FinalAction {
    TERMINATE = 0;
    REDIRECT = 1;
    RESTRICT_ACCESS = 2;
  }
  FinalAction final_action = 5;
  GrantedUnits granted_units = 6;
  RedirectServer redirect_server = 7;
  repeated string restrict_rules = 8;
}

message RequestedUnits {
  uint64 total = 1;
  uint64 tx = 2;
  uint64 rx = 3;
}


message CreditUsage {
  uint64 bytes_tx = 1;
  uint64 bytes_rx = 2;
  uint32 charging_key = 4;
  enum UpdateType {
    THRESHOLD = 0;
    QHT = 1;
    // FINAL - UE disconnected, flow not in use
    TERMINATED = 2;
    // UE hit credit limit
    QUOTA_EXHAUSTED = 3;
    // Credit expired
    VALIDITY_TIMER_EXPIRED = 4;
    OTHER_QUOTA_TYPE = 5;
    RATING_CONDITION_CHANGE = 6;
    // FORCED_REAUTHORISATION
    REAUTH_REQUIRED = 7;
    POOL_EXHAUSTED = 8;
  }
  UpdateType type = 5;
  bytes monitoring_key = 6;
  ServiceIdentifier service_identifier = 7;
  RequestedUnits requested_units = 8;
}

message CreditUsageUpdate {
  CreditUsage usage = 1;
  string session_id = 2;
  // unique among session
  uint32 request_number = 3;
  string spgw_ipv4 = 7;
  string imei = 9;
  string plmn_id = 10;
  string imsi_plmn_id = 11;
  bytes user_location = 12;
  // MAC Address for WLAN
  bytes hardware_addr = 14;
  TgppContext tgpp_ctx = 15;
  CommonSessionContext common_context = 16;
  RatSpecificContext rat_specific_context = 17;
  string charging_characteristics = 18;
}

enum CreditLimitType {
  FINITE = 0;
  INFINITE_UNMETERED = 1;
  INFINITE_METERED = 2;
}

message CreditUpdateResponse {
  bool success = 1;
  // SubscriberID/IMSI
  string sid = 2;
  uint32 charging_key = 3;
  ChargingCredit credit = 4;
  uint32 result_code = 6;
  ServiceIdentifier service_identifier = 7;
  // When this is set to an infinite limit, field 'credit' should be ignored
  CreditLimitType limit_type = 9;
  TgppContext tgpp_ctx = 10;
  string session_id = 11;
}

// PCRF USAGE MONITORING

enum MonitoringLevel {
  SESSION_LEVEL = 0;
  PCC_RULE_LEVEL = 1;
}

// Used amount for a usage monitor
message UsageMonitorUpdate {
  bytes monitoring_key = 1;
  MonitoringLevel level = 2;
  uint64 bytes_tx = 3;
  uint64 bytes_rx = 4;
}

// New received threshold for a usage monitor
message UsageMonitoringCredit {
  enum Action {
    // continue monitoring as normal
    CONTINUE = 0;
    // no need to monitor any more  `AVP: Usage-Monitor-Support`
    DISABLE = 1;
    // monitor no matter if credit is exhausted `AVP: Usage-Monitor-Report` TODO: not implemented on sessiond
    FORCE = 2;
  }
  Action action = 1;
  bytes monitoring_key = 2;
  MonitoringLevel level = 3;
  GrantedUnits granted_units = 5;
}

// A request to update a usage monitor given its usage and session information
// TODO this message name is misleading since we don't only use it for
// usage reporting
message UsageMonitoringUpdateRequest {
  UsageMonitorUpdate update = 1;
  string session_id = 2;
  // unique among session
  uint32 request_number = 3;
  // SubscriberID/IMSI
  string sid = 4;
  string ue_ipv4 = 5;
  // MAC Address for WLAN
  bytes hardware_addr = 6;
  RATType rat_type = 7;
  TgppContext tgpp_ctx = 8;
  EventTrigger event_trigger = 9;
  string charging_characteristics = 10;
}

// Response to a usage monitor update with the credit received and session info
message UsageMonitoringUpdateResponse {
  UsageMonitoringCredit credit = 1;
  string session_id = 2;
  // SubscriberID/IMSI
  string sid = 3;
  bool success = 4;
  repeated EventTrigger event_triggers = 5;
  google.protobuf.Timestamp revalidation_time = 6;
  uint32 result_code = 7;
  repeated string rules_to_remove = 8;
  repeated StaticRuleInstall static_rules_to_install = 9;
  repeated DynamicRuleInstall dynamic_rules_to_install = 10;
  TgppContext tgpp_ctx = 11;
}


// COMBINED MESSAGES

// QoS Information to be sent in CCR-Init message
message QosInformationRequest {
  uint32 apn_ambr_dl = 1;
  uint32 apn_ambr_ul = 2;
  uint32 priority_level = 3;
  uint32 preemption_capability = 4;
  uint32 preemption_vulnerability = 5;
  uint32 qos_class_id = 6;

  enum BitrateUnitsAMBR {
        BPS = 0;
        KBPS = 1;
  }
  // Unit (either bps or Kbps)
  BitrateUnitsAMBR br_unit = 7;
}

// TgppContext is a session specific 3GPP context session proxy may meed session manager to persist
message TgppContext {
  string gx_dest_host = 1;
  string gy_dest_host = 2;
}

message CreateSessionRequest {
  Timezone access_timezone = 1;
  string session_id = 2;
  RequestedUnits requested_units = 3;
  CommonSessionContext common_context = 16;
  RatSpecificContext rat_specific_context = 17;
}

message CreateSessionResponse {
  // List of charging credits that should be installed for the session
  repeated CreditUpdateResponse credits = 1;
  // List of usage monitors that should be installed for the session
  repeated UsageMonitoringUpdateResponse usage_monitors = 6;
  repeated StaticRuleInstall static_rules = 7;
  repeated DynamicRuleInstall dynamic_rules = 8;
  string session_id = 9;
  TgppContext tgpp_ctx = 10;
  repeated EventTrigger event_triggers = 11;
  google.protobuf.Timestamp revalidation_time = 12;
  bool online = 13;
  bool offline = 15;
}

message StaticRuleInstall {
  string rule_id = 1;
  google.protobuf.Timestamp activation_time = 2;
  // Optional field. Set as 0 to mark as unused
  google.protobuf.Timestamp deactivation_time = 3;
}

message DynamicRuleInstall {
  PolicyRule policy_rule = 1;
  google.protobuf.Timestamp activation_time = 2;
  // Optional field. Set as 0 to mark as unused
  google.protobuf.Timestamp deactivation_time = 3;
}

message UpdateSessionRequest {
  repeated CreditUsageUpdate updates = 1;
  repeated UsageMonitoringUpdateRequest usage_monitors = 3;
}

message UpdateSessionResponse {
  repeated CreditUpdateResponse responses = 1;
  repeated UsageMonitoringUpdateResponse usage_monitor_responses = 3;
}

message SessionTerminateResponse {
  // IMSI
  string sid = 1;
  string session_id = 2;
}

message SessionTerminateRequest {
  string session_id = 2;
  uint32 request_number = 4;
  repeated CreditUsage credit_usages = 5;
  repeated UsageMonitorUpdate monitor_usages = 6;
  string spgw_ipv4 = 9;
  string imei = 10;
  string plmn_id = 11;
  string imsi_plmn_id = 12;
  bytes user_location = 13;
  // MAC Address for WLAN
  bytes hardware_addr = 15;
  TgppContext tgpp_ctx = 16;
  CommonSessionContext common_context = 17;
  string charging_characteristics = 18;
}

service CentralSessionController {
  // Notify OCS/PCRF of new session and return rules associated with subscriber
  // along with credits for each rule
  rpc CreateSession(CreateSessionRequest) returns (CreateSessionResponse) {}

  // Updates OCS/PCRF with used credit and terminations from gateway
  rpc UpdateSession(UpdateSessionRequest) returns (UpdateSessionResponse) {}

  // Terminates session in OCS/PCRF for a subscriber
  rpc TerminateSession(SessionTerminateRequest) returns (SessionTerminateResponse) {}
}

////////////5GSMCONTEXT/////////////

message NodeID {
  enum NodeIDType {
    IPv4 = 0;
    IPv6 = 1;
    FQDN = 2;
    }
  NodeIDType node_id_type = 1;
  string node_id = 2;
}

// PduSessionType
enum PduSessionType {
   IPV4 = 0;
   IPV6 = 1;
   IPV4IPV6 = 2;
   UNSTRUCTURED = 3;
}


// SscMode
enum SscMode {
   SSC_MODE_1 = 0;
   SSC_MODE_2 = 1;
   SSC_MODE_3 = 2;
}
// M5GSMCapability
message M5GSMCapability {
   bool reflective_qos = 1;
   bool multi_homed_ipv6_pdu_session = 2;
}
// M5GSMCause
enum M5GSMCause {
     OPERATOR_DETERMINED_BARRING = 0;                              //actual value 8
     INSUFFICIENT_RESOURCES = 1;                                   //actual value 26
     MISSING_OR_UNKNOWN_DNN = 2;                                   //actual value 27
     UNKNOWN_PDU_SESSION_TYPE = 3;                                 //actual value 28
     USER_AUTHENTICATION_OR_AUTHORIZATION_FAILED = 4;              //actual value 29
     REQUEST_REJECTED_UNSPECIFIED = 5;                             //actual value 31
     SERVICE_OPTION_NOT_SUPPORTED = 6;                             //actual value 32
     REQUESTED_SERVICE_OPTION_NOT_SUBSCRIBED = 7;                  //actual value 33
     SERVICE_OPTION_TEMPORARILY_OUT_OF_ORDER = 8;                  //actual value 34
     REGULAR_DEACTIVATION = 10;                                    //actual value 36
     NETWORK_FAILURE = 11;                                         //actual value 38
     REACTIVATION_REQUESTED = 12;                                  //actual value 39
     INVALID_PDU_SESSION_IDENTITY = 13;                            //actual value 43
     SEMANTIC_ERRORS_IN_PACKET_FILTER = 14;                        //actual value 44
     SYNTACTICAL_ERROR_IN_PACKET_FILTER = 15;                      //actual value 45
     OUT_OF_LADN_SERVICE_AREA = 16;                                //actual value 46
     PTI_MISMATCH = 17;                                            //actual value 47
     PDU_SESSION_TYPE_IPV4_ONLY_ALLOWED = 18;                      //actual value 5
     PDU_SESSION_TYPE_IPV6_ONLY_ALLOWED = 19;                      //actual value 51
     PDU_SESSION_DOES_NOT_EXIST = 20;                              //actual value 54
     INSUFFICIENT_RESOURCES_FOR_SPECIFIC_SLICE_AND_DNN = 21;       //actual value 67
     NOT_SUPPORTED_SSC_MODE = 22;                                  //actual value 68
     INSUFFICIENT_RESOURCES_FOR_SPECIFIC_SLICE = 23;               //actual value 69
     MISSING_OR_UNKNOWN_DNN_IN_A_SLICE = 24;                       //actual value 70
     INVALID_PTI_VALUE = 25;                                       //actual value 81
     MAXIMUM_DATA_RATE_PER_UE_FOR_USER_PLANE_INTEGRITY_PROTECTION_IS_TOO_LOW = 26;//actual value 82
     SEMANTIC_ERROR_IN_THE_QOS_OPERATION = 27;                     //actual value 83
     SYNTACTICAL_ERROR_IN_THE_QOS_OPERATION = 28;                  //actual value 84
     INVALID_MAPPED_EPS_BEARER_IDENTITY = 29;                      //actual value 85
     SEMANTICALLY_INCORRECT_MESSAGE = 30;                          //actual value 95
     INVALID_MANDATORY_INFORMATION = 31;                           //actual value 96
     MESSAGE_TYPE_NON_EXISTENT_OR_NOT_IMPLEMENTED = 32;            //actual value 97
     MESSAGE_TYPE_NOT_COMPATIBLE_WITH_THE_PROTOCOL_STATE = 33;     //actual value 98
     INFORMATION_ELEMENT_NON_EXISTENT_OR_NOT_IMPLEMENTED = 34;     //actual value 99
     CONDITIONAL_IE_ERROR = 35;                                    //actual value 100
     MESSAGE_NOT_COMPATIBLE_WITH_THE_PROTOCOL_STATE = 36;          //actual value 101
     PROTOCOL_ERROR_UNSPECIFIED = 37;
     PTI_ALREADY_IN_USE = 38;                                      //actual value 111
     OPERATION_SUCCESS = 40;//Response other than failure
}
// RequestType
enum RequestType {
   INITIAL_REQUEST = 0;
   EXISTING_PDU_SESSION = 1;
   INITIAL_EMERGENCY_REQUEST =2;
   EXISTING_EMERGENCY_PDU_SESSION = 3;
   MODIFICATION_REQUEST = 4;
}
// AccessType
enum AccessType {
  M_3GPP_ACCESS_3GPP = 0;
  NON_3GPP_ACCESS = 1;
}
// DnnSelectionMode
enum DnnSelectionMode {
    VERIFIED = 0;
    UE_DNN_NOT_VERIFIED = 1;
    NW_DNN_NOT_VERIFIED = 2;
}

// RatType
// Define enum TS-29.571 - section 5.4.3 structure Imported from session_manager.proto file.

// RequestedQosRules and AuthorizedQosRules
message QosRules {
   uint32 qos_rule_identifier = 1;
   bool dqr = 2;
   uint32 number_of_packet_filters = 3;
   repeated int32 packet_filter_identifier = 4;
   uint32 qos_rule_precedence = 5;
   bool segregation = 6;
   uint32 qos_flow_identifier = 7;
}

enum prem_capab {
  SHALL_NOT_TRIGGER_PRE_EMPTION = 0;
  MAY_TRIGGER_PRE_EMPTION = 1;
}
enum  prem_vuner {
  NOT_PREMTABLE = 0;
  PRE_EMPTABLE = 1;
}

message allocation_and_retention_prio {
   uint32       prio_level = 1;
   prem_capab   pre_emtion_cap = 2;
   prem_vuner   pre_emtion_vul = 3;
}

message qos_characteristics {
   uint32 fiveQi = 1;
}

message flow_level_params {
    qos_characteristics qos_chars = 1;
    allocation_and_retention_prio alloc_reten_prio = 2;
}
message qos_flow {
   uint32  qos_flow_ident = 1;
   flow_level_params  param = 2;
}
message  qos_flow_request_list {
   qos_flow flow  = 1;
}


message LadnServiceArea {
   string dnn_value = 1;
   repeated TrackingAreaIdentityList identity_list = 2;
}
message TrackingAreaIdentityList {
   repeated TypeOfList type_of_list = 1;
   repeated int32 number_of_elements = 2;
   // 3 bytes
   string MCC=3;
   // 3 bytes
   string MNC=4;
   // 8 bytes
   string TAC= 5;          
}
enum TypeOfList  {
   LIST_OF_TACS_BELONGING_TO_ONE_PLMN_WITH_NON_CONSECUTIVE_TAC_VALUES = 0;
   LIST_OF_TACS_BELONGING_TO_ONE_PLMN_WITH_CONSECUTIVE_TAC_VALUES = 1;
   LIST_OF_TAIS_BELONGING_TO_DIFFERENT_PLMNS = 2;
}
enum priorityaccess  {
   High = 0;
   Normal = 1;
   Low = 2;
}

enum SMSessionFSMState {
        CREATING_0 = 0;
        CREATE_1 = 1;
        ACTIVE_2 = 2;
        INACTIVE_3 =3;
        RELEASED_4 = 4;
}


// PDU session Establishment from AMF to SMF
// SET MESSSAGE
message M5GSMSessionContext {
  uint32 pdu_session_id = 1;
 // Define ENUM 24-501 - 9.11.3.47 . 1 byte. i.e. initial request, existing pdusession etc...
  RequestType request_type = 2;
  // IP address. Imported from session_manager.proto file
  RedirectServer pdu_address = 3;
  priorityaccess priority_access = 4;
  // Define enum TS-29.571 - section 5.4.3
  AccessType access_type = 5;
  // pei - permanent equipment ID. Variable length of 16 bytes. TS-23.003 - 6.4 Like IMEI or IMEISV
  string imei = 6;
  // Length is 10 bytes + 2 bytes country code generic public subscription id.
  string gpsi = 7;
  // up to 6 byte. TS-23.003 - 28.15.3
  string user_location_info = 8;
  // length 16 bytes as UUID "Universally Unique IDentifier" TS-29.571 to ietf rfc 4122
  string pcf_id = 9;
  // Variable length of 20 bytes. TS-23.003 - 28.8 & TS-23.501 5.9.8
  repeated LadnServiceArea ladn_service_area = 10;
  // Subscription For PDU Session Status Notification true or false
  bool pdu_session_status_notification_sub = 11;
  // TS-29-502 - 6.1.6.3.10
  DnnSelectionMode dnn_selection_mode = 12;
  // TS-29.571 5.6.
  string trace_requirement = 13;
  // Length is 3 bytes, TS-24.501 9.11.4.7
  bytes integrity_protection_max_data_rate = 14;
  PduSessionType pdu_session_type = 15;
  SscMode ssc_mode = 16;
  // max size go up to 15 bytes. TLV and 9.11.4.1.
  M5GSMCapability m5g_sm_capability = 17;  // max size go up to 15 bytes. TLV and 9.11.4.1.
  // Maximum no. of supported packet filters
  uint32 max_pkt_filter_supported = 18;
  // Always-on PDU session requested TS-24.501 9.11.4.4
  bool pdu_session_req_always_on = 19;
  // SM PDU DN request container. Max size up to 255. TLV and 9.11.4.16.
  string sm_pdu_dn_req = 20;
  M5GSMCause m5gsm_cause = 21;
  // TS-24501 - 9.11.4.13 minimum 7 and max 65538, variable length.
  QosRules requested_qos_rules = 22;
  TeidSet gnode_endpoint = 23;
  TeidSet upf_endpoint = 24;
  // Procedure transaction identity
  bytes procedure_trans_identity = 25;
}

message SetSMSessionContext {
  // Common message for 4g, 5g and WiFi.
  CommonSessionContext common_context = 1;
  RatSpecificContext   rat_specific_context = 2;
}

// TODO This supposed to be empty message and the element will be removed later
message SmContextVoid {
  string output = 1;
}



// SET MESSAGE PROTO DEFINITION OF SMF TO AMF ON RESPONSE

// 4G response message has not been refactored yet. Hence only considering M5G.
message RatSpecificContextAccess {
  // oneof context {//TODO need to be implemented after 4G refactored
    // LTESessionContextAccess lte_context = 1;
    M5GSMSessionContextAccess m5g_session_context_rsp = 2;
  //}
}

// AuthorizedQosRules
// The purpose of the QoS rules information element is to indicate a set of QoS rules to be used by the UE,
// where each QoS rule is a set of parameters.
// a) for classification and marking of uplink user traffic; and
// b) for identification of a QoS flow which the network is to use for a particular downlink user traffic.
// As the UE needs to be aware of a QoS flow which the network is to use for a particular downlink user traffic
// e.g. to determine whether a resource is available for downlink media of a media stream of an SDP media
// description provided by the UE in an IMS session.

message AmbrUnit {
  enum AmbrUnitType {
   Kbps_0 = 0;
   Kbps_1 = 1;
   Kbps_4 = 2;
   Kbps_16 = 3;
   Kbps_64 = 4;
  }
  AmbrUnitType ambr_unit_type = 1;
}

message M5GSMSessionContextAccess{
    // received from UE. For 5G pdu_session_id.
    uint32 pdu_session_id = 1;
    // selected PDU session TS-24501 - 9.11.4.11
    PduSessionType    pdu_session_type = 2;
    // selected session and service continuty mode TS-24501 - 9.11.4.16
    SscMode selected_ssc_mode = 3;
    // TS-24501 - 9.11.4.3 - minimum 7 and max 65538, variable length
    repeated QosRules authorized_qos_rules = 4;
    // TS-24501 - 9.11.4.14 PDU session  Bit Rate imported from subscriberdb.proto

    // TS-24501 - 9.11.4.14 PDU session Aggregate Maximum Bit Rate imported from subscriberdb.proto
    AggregatedMaximumBitrate session_ambr = 5;
    AmbrUnit downlink_unit_type = 6;
    // Only to use lower 2 bytes (16 bit values)
<<<<<<< HEAD
    uint32   uplink_units = 8;
=======
    uint32   downlink_units = 7;   
    AmbrUnit uplink_unit_type = 8;
    // Only to use lower 2 bytes (16 bit values) 
    uint32   uplink_units = 9;   
>>>>>>> 7bba297b
    // TS-24501 - 9.11.4.2
    M5GSMCause M5gsm_cause = 10; 
    // PDU session is requested to be established as always-on PDU session.
    bool always_on_pdu_session_indication = 11;
    // Indicates SSC mode.
    SscMode allowed_ssc_mode = 12; 
    bool M5G_sm_congestion_reattempt_indicator = 13;
    // IP address. Imported from session_manager.proto file.
    RedirectServer pdu_address = 14;
    TeidSet upf_endpoint = 15;
    // Procedure transaction identity One byte TS-24501 9.6
    bytes procedure_trans_identity = 16;    
    FlowQos  qos =17;
}

message SetSMSessionContextAccess {
  // Common message for 4g, 5g and WiFi.
  CommonSessionContext common_context = 1;
  RatSpecificContextAccess   rat_specific_context = 2;
}



// Node Level Messages from UPF. Purely Event Based.
message UPFNodeState {
    string upf_id = 1;

    oneof upf_node_messages {
         // Message for establishing association
         UPFAssociationState associaton_state = 2;

         // Contains node information and any GTPU Peer failure report.
         UPFNodeReport node_report = 3;

    }
}

// 15.8 (Sec 8.2.82 User Plane IP Resource Information)
message UserPlaneIPResourceSchema {
    string ipv4_address = 1;
    string ipv6_address = 2;
    uint32 teid_range_indication = 3;
    uint32 teid_range = 4;
    string assoc_network_instance = 5;
    // 15.8 (Sec 8.2.2) Source Interface
    enum InterfaceValue {    
       ACCESS = 0;
       CORE = 1;
       LAN  = 2;
       CP_FUNCTION = 3;
    }
    uint32 assoc_source_interface = 6;
}



// 15.8 (Sec 7.4.4.3) : PFCP Association Update Reqest.
message UPFAssociationState {

  // Version of the associated state
  uint32 state_version = 2;

  enum AssociationState {
     STARTED=0;
     INITIATED=1;
     ESTABLISHED=2;
     MODIFIED=3;
     RELEASE=4;
  }

  // Association state of the UPF
  AssociationState assoc_state = 3;

  // Time when UPF got started
  google.protobuf.Timestamp recovery_time_stamp = 4;

  // Feature set supported by UPF
  UPFFeatureSet feature_set = 5;

  // User plane IP Resource schema
  repeated UserPlaneIPResourceSchema ip_resource_schema = 6;

  google.protobuf.Timestamp graceful_release_period = 7;

}


message UPFFeatureSet {
  // 15.8 (Sec 8.2.25) :  UP Function Features
  // Downlink Data Buffering in CP function supported in UPF
  bool downlink_data_buffering_cp = 1;   
  // Buffering parameter, Downlink DataNotification Delay supported by UPF
  bool downlink_data_notification_delay = 2;
  // Buffering parameter, DL Buffering Duration is supported by UPF  
  bool dl_buffering_duration = 3;        
  // Traffic Steering is supported by the UPF
  bool traffic_steering = 4;             
  // F-TEID allocation/release in the UP function is supported by UPF
  bool f_teid = 5;                       
  // PFD Management is supported by UPF
  bool pfd_management = 6;               
  // Header enrichment of Uplink Traffic is supported by UPF
  bool header_enrichment_uplink = 7;     
  // Traffic Redirection Enforcement in the UP function is supported in UPF
  bool traffic_redirection_enforcement = 8;
  // Sending End of Marker packets supported by the UPF
  bool end_of_marker_packet = 9;         
  // Support PDI optimized signaling in UPF
  bool pdi_optimization_signaling = 10; 
  // Support of UL/DL Buffering Control
  bool ul_dl_buffering_control = 11;     
  // The UPF supports being provisioned with the Quota Action to apply
  bool quota_application_to_apply = 12;  
  // The UPF supports Trace
  bool trace = 13;                       
  // UPF supports Framed Routing
  bool frame_routing = 14;               
  bool pfd_contents = 15;
}


// 15.8 (Sec 7.4.5.1) : PFCP Node Report Request
message UPFNodeReport {
    // Version of the report
    uint32 state_version = 2;                                        
    // Load Control Information
    LoadControlInformation load_control_info = 3;                    
    // OverLoad Control Information
    OverloadControlInformation overload_control_info = 4;            
}

// 15.8 (Table 7.5.3.3-1) : Load Control Information
message LoadControlInformation {
   // Sec 6.2.3.3.2.1
   uint32 load_control_seq_number = 1;   
   // Sec 6.2.3.3.2.2
   uint32 load_metric = 2;               
}

// 15.8 (Sec 8.2.35) : Timer
message OverloadTimer {
  uint32 timer_unit = 1;
  uint32 timer_value = 2;
}

// 15.8 (Sec 7.5.3.4) : Overload Control Information
message OverloadControlInformation {
   uint32 overload_ctrl_seqno = 1;
   uint32 overload_reduction_metric = 2;
   OverloadTimer period_of_validity = 3;
   uint32 flags = 4;
}

// Current Session snapshot in UPF.
message UPFSessionState {
  // Subscriber ID
  string subscriber_id = 1;       
  // Successful Version number snapshot from UPF. If its not the expected parse Failure report.
  uint32 session_version = 2;      
  // Local TEID to uniquely identify the session
  uint32 local_f_teid = 3;        
}

// Perodic Session snapshot information from UPF to SMF
message UPFSessionConfigState {
     repeated UPFSessionState upf_session_state = 1;
}


message UPFPagingInfo {
  uint32 local_f_teid = 1;
  string ue_ip_addr = 2;
}

// Set Interface from Pipelined
service SetInterfaceForUserPlane {
    rpc SetUPFNodeState(UPFNodeState) returns (SmContextVoid) {}
    rpc SetUPFSessionsConfig(UPFSessionConfigState) returns (SmContextVoid) {}
    rpc SendPagingRequest(UPFPagingInfo) returns (SmContextVoid) {}
}

// SET API for 3 procedures request from AMF to SMF
service AmfPduSessionSmContext {
  // PDU session related configuration from amf to smf
  rpc SetAmfSessionContext(SetSMSessionContext) returns (SmContextVoid) {}
  // PDU session related notification from amf to smf
  rpc SetSmfNotification(SetSmNotificationContext) returns (SmContextVoid); 
}

// RPC service and method from SMF to AMF
service SmfPduSessionSmContext {
 rpc SetAmfNotification(SetSmNotificationContext) returns (SmContextVoid){}    
 rpc SetSmfSessionContext(SetSMSessionContextAccess) returns (SmContextVoid);
}
<|MERGE_RESOLUTION|>--- conflicted
+++ resolved
@@ -831,7 +831,7 @@
    // 3 bytes
    string MNC=4;
    // 8 bytes
-   string TAC= 5;          
+   string TAC= 5;
 }
 enum TypeOfList  {
    LIST_OF_TACS_BELONGING_TO_ONE_PLMN_WITH_NON_CONSECUTIVE_TAC_VALUES = 0;
@@ -959,26 +959,22 @@
     AggregatedMaximumBitrate session_ambr = 5;
     AmbrUnit downlink_unit_type = 6;
     // Only to use lower 2 bytes (16 bit values)
-<<<<<<< HEAD
-    uint32   uplink_units = 8;
-=======
-    uint32   downlink_units = 7;   
+    uint32   downlink_units = 7;
     AmbrUnit uplink_unit_type = 8;
-    // Only to use lower 2 bytes (16 bit values) 
-    uint32   uplink_units = 9;   
->>>>>>> 7bba297b
+    // Only to use lower 2 bytes (16 bit values)
+    uint32   uplink_units = 9;
     // TS-24501 - 9.11.4.2
-    M5GSMCause M5gsm_cause = 10; 
+    M5GSMCause M5gsm_cause = 10;
     // PDU session is requested to be established as always-on PDU session.
     bool always_on_pdu_session_indication = 11;
     // Indicates SSC mode.
-    SscMode allowed_ssc_mode = 12; 
+    SscMode allowed_ssc_mode = 12;
     bool M5G_sm_congestion_reattempt_indicator = 13;
     // IP address. Imported from session_manager.proto file.
     RedirectServer pdu_address = 14;
     TeidSet upf_endpoint = 15;
     // Procedure transaction identity One byte TS-24501 9.6
-    bytes procedure_trans_identity = 16;    
+    bytes procedure_trans_identity = 16;
     FlowQos  qos =17;
 }
 
@@ -1012,7 +1008,7 @@
     uint32 teid_range = 4;
     string assoc_network_instance = 5;
     // 15.8 (Sec 8.2.2) Source Interface
-    enum InterfaceValue {    
+    enum InterfaceValue {
        ACCESS = 0;
        CORE = 1;
        LAN  = 2;
@@ -1057,33 +1053,33 @@
 message UPFFeatureSet {
   // 15.8 (Sec 8.2.25) :  UP Function Features
   // Downlink Data Buffering in CP function supported in UPF
-  bool downlink_data_buffering_cp = 1;   
+  bool downlink_data_buffering_cp = 1;
   // Buffering parameter, Downlink DataNotification Delay supported by UPF
   bool downlink_data_notification_delay = 2;
-  // Buffering parameter, DL Buffering Duration is supported by UPF  
-  bool dl_buffering_duration = 3;        
+  // Buffering parameter, DL Buffering Duration is supported by UPF
+  bool dl_buffering_duration = 3;
   // Traffic Steering is supported by the UPF
-  bool traffic_steering = 4;             
+  bool traffic_steering = 4;
   // F-TEID allocation/release in the UP function is supported by UPF
-  bool f_teid = 5;                       
+  bool f_teid = 5;
   // PFD Management is supported by UPF
-  bool pfd_management = 6;               
+  bool pfd_management = 6;
   // Header enrichment of Uplink Traffic is supported by UPF
-  bool header_enrichment_uplink = 7;     
+  bool header_enrichment_uplink = 7;
   // Traffic Redirection Enforcement in the UP function is supported in UPF
   bool traffic_redirection_enforcement = 8;
   // Sending End of Marker packets supported by the UPF
-  bool end_of_marker_packet = 9;         
+  bool end_of_marker_packet = 9;
   // Support PDI optimized signaling in UPF
-  bool pdi_optimization_signaling = 10; 
+  bool pdi_optimization_signaling = 10;
   // Support of UL/DL Buffering Control
-  bool ul_dl_buffering_control = 11;     
+  bool ul_dl_buffering_control = 11;
   // The UPF supports being provisioned with the Quota Action to apply
-  bool quota_application_to_apply = 12;  
+  bool quota_application_to_apply = 12;
   // The UPF supports Trace
-  bool trace = 13;                       
+  bool trace = 13;
   // UPF supports Framed Routing
-  bool frame_routing = 14;               
+  bool frame_routing = 14;
   bool pfd_contents = 15;
 }
 
@@ -1091,19 +1087,19 @@
 // 15.8 (Sec 7.4.5.1) : PFCP Node Report Request
 message UPFNodeReport {
     // Version of the report
-    uint32 state_version = 2;                                        
+    uint32 state_version = 2;
     // Load Control Information
-    LoadControlInformation load_control_info = 3;                    
+    LoadControlInformation load_control_info = 3;
     // OverLoad Control Information
-    OverloadControlInformation overload_control_info = 4;            
+    OverloadControlInformation overload_control_info = 4;
 }
 
 // 15.8 (Table 7.5.3.3-1) : Load Control Information
 message LoadControlInformation {
    // Sec 6.2.3.3.2.1
-   uint32 load_control_seq_number = 1;   
+   uint32 load_control_seq_number = 1;
    // Sec 6.2.3.3.2.2
-   uint32 load_metric = 2;               
+   uint32 load_metric = 2;
 }
 
 // 15.8 (Sec 8.2.35) : Timer
@@ -1123,11 +1119,11 @@
 // Current Session snapshot in UPF.
 message UPFSessionState {
   // Subscriber ID
-  string subscriber_id = 1;       
+  string subscriber_id = 1;
   // Successful Version number snapshot from UPF. If its not the expected parse Failure report.
-  uint32 session_version = 2;      
+  uint32 session_version = 2;
   // Local TEID to uniquely identify the session
-  uint32 local_f_teid = 3;        
+  uint32 local_f_teid = 3;
 }
 
 // Perodic Session snapshot information from UPF to SMF
@@ -1153,11 +1149,11 @@
   // PDU session related configuration from amf to smf
   rpc SetAmfSessionContext(SetSMSessionContext) returns (SmContextVoid) {}
   // PDU session related notification from amf to smf
-  rpc SetSmfNotification(SetSmNotificationContext) returns (SmContextVoid); 
+  rpc SetSmfNotification(SetSmNotificationContext) returns (SmContextVoid);
 }
 
 // RPC service and method from SMF to AMF
 service SmfPduSessionSmContext {
- rpc SetAmfNotification(SetSmNotificationContext) returns (SmContextVoid){}    
+ rpc SetAmfNotification(SetSmNotificationContext) returns (SmContextVoid){}
  rpc SetSmfSessionContext(SetSMSessionContextAccess) returns (SmContextVoid);
 }
