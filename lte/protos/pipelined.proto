--- conflicted
+++ resolved
@@ -89,15 +89,7 @@
   bytes msisdn = 8; // From SubscriberDB or HSS
   uint32 uplink_tunnel = 9; // Subscriber uplink tunnel
   uint32 downlink_tunnel = 10; // Subscriber downlink tunnel
-<<<<<<< HEAD
-  message VersionedPolicyRule {
-    PolicyRule rule = 1;
-    uint64 version = 2;
-  }
-  repeated VersionedPolicyRule policies = 11;
-=======
   repeated VersionedPolicy policies = 11; // Policy + version pairs
->>>>>>> d5572e37
   reserved 3;
 }
 
