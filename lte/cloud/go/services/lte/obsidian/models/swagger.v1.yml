---
swagger: '2.0'

magma-gen-meta:
  go-package: magma/lte/cloud/go/services/lte/obsidian/models
  dependencies:
    - 'orc8r/cloud/go/models/swagger-common.yml'
    - 'orc8r/cloud/go/services/orchestrator/obsidian/models/swagger.v1.yml'
    - 'lte/cloud/go/services/policydb/obsidian/models/swagger.v1.yml'
  temp-gen-filename: lte-swagger.yml
  output-dir: lte/cloud/go/services/lte/obsidian
  types:
    - go-struct-name: LteNetwork
      filename: lte_network_swaggergen.go
    - go-struct-name: NetworkCellularConfigs
      filename: network_cellular_configs_swaggergen.go
    - go-struct-name: NetworkRanConfigs
      filename: network_ran_configs_swaggergen.go
    - go-struct-name: NetworkEpcConfigs
      filename: network_epc_configs_swaggergen.go
    - go-struct-name: EnodebSerials
      filename: enodeb_serials_swaggergen.go
    - go-struct-name: GatewayCellularConfigs
      filename: gateway_cellular_configs_swaggergen.go
    - go-struct-name: GatewayEpcConfigs
      filename: gateway_epc_configs_swaggergen.go
    - go-struct-name: GatewayNonEpsConfigs
      filename: gateway_non_eps_configs_swaggergen.go
    - go-struct-name: GatewayDNSConfigs
      filename: gateway_dns_configs_swaggergen.go
    - go-struct-name: GatewayDNSRecords
      filename: gateway_dns_records_swaggergen.go
    - go-struct-name: GatewayHEConfig
      filename: gateway_he_config_swaggergen.go
    - go-struct-name: DNSConfigRecord
      filename: dns_config_record_swaggergen.go
    - go-struct-name: LteGateway
      filename: lte_gateway_swaggergen.go
    - go-struct-name: MutableLteGateway
      filename: mutable_lte_gateway_swaggergen.go
    - go-struct-name: Enodeb
      filename: enodeb_swaggergen.go
    - go-struct-name: EnodebConfig
      filename: enodeb_config_swaggergen.go
    - go-struct-name: EnodebConfiguration
      filename: enodeb_configuration_swaggergen.go
    - go-struct-name: UnmanagedEnodebConfiguration
      filename: unmanaged_enodeb_configuration_swaggergen.go
    - go-struct-name: EnodebState
      filename: enodeb_state_swaggergen.go
    - go-struct-name: AggregatedMaximumBitrate
      filename: aggregated_maximum_bitrate_swaggergen.go
    - go-struct-name: QoSProfile
      filename: qos_profile_swaggergen.go
    - go-struct-name: APNConfiguration
      filename: apn_configuration_swaggergen.go
    - go-struct-name: APNName
      filename: apn_name_swaggergen.go
    - go-struct-name: APN
      filename: apn_swaggergen.go
    - go-struct-name: CellularGatewayPool
      filename: cellular_gateway_pool_swaggergen.go
    - go-struct-name: MutableCellularGatewayPool
      filename: mutable_cellular_gateway_pool_swaggergen.go
    - go-struct-name: CellularGatewayPoolConfigs
      filename: cellular_gateway_pool_configs_swaggergen.go
    - go-struct-name: CellularGatewayPoolRecord
      filename: cellular_gateway_pool_record_swaggergen.go
    - go-struct-name: CellularGatewayPoolRecords
      filename: cellular_gateway_pool_records_swaggergen.go

info:
  title: LTE Network Management
  description: LTE REST APIs
  version: 1.0.0

basePath: /magma/v1

tags:
  - name: APNs
    description: Access point name
  - name: EnodeBs
    description: eNodeB devices attached to the network
  - name: LTE Networks
    description: Endpoints related to LTE networks
  - name: LTE Gateways
    description: Endpoints related to LTE gateway management

paths:
  /lte:
    get:
      summary: List all LTE network IDs
      tags:
        - LTE Networks
      responses:
        '200':
          description: List of LTE network IDs
          schema:
            type: array
            items:
              type: string
            example:
              - lte_network1
              - lte_network2
        default:
          $ref: './orc8r-swagger-common.yml#/responses/UnexpectedError'
    post:
      summary: Create a new LTE network
      tags:
        - LTE Networks
      parameters:
        - name: lte_network
          in: body
          description: Configuration of the network to create
          required: true
          schema:
            $ref: '#/definitions/lte_network'
      responses:
        '201':
          description: Success
        default:
          $ref: './orc8r-swagger-common.yml#/responses/UnexpectedError'

  /lte/{network_id}:
    get:
      summary: Describe an LTE network
      tags:
        - LTE Networks
      parameters:
        - $ref: './orc8r-swagger-common.yml#/parameters/network_id'
      responses:
        '200':
          description: Full description of an LTE network
          schema:
            $ref: '#/definitions/lte_network'
        default:
          $ref: './orc8r-swagger-common.yml#/responses/UnexpectedError'
    put:
      summary: Update an entire LTE network
      tags:
        - LTE Networks
      parameters:
        - $ref: './orc8r-swagger-common.yml#/parameters/network_id'
        - name: lte_network
          in: body
          description: Full desired configuration of the network
          required: true
          schema:
            $ref: '#/definitions/lte_network'
      responses:
        '204':
          description: Success
        default:
          $ref: './orc8r-swagger-common.yml#/responses/UnexpectedError'
    delete:
      summary: Delete an LTE network
      tags:
        - LTE Networks
      parameters:
        - $ref: './orc8r-swagger-common.yml#/parameters/network_id'
      responses:
        '204':
          description: Success
        default:
          $ref: './orc8r-swagger-common.yml#/responses/UnexpectedError'

  /lte/{network_id}/name:
    get:
      summary: Get name of an LTE network
      tags:
        - LTE Networks
      parameters:
        - $ref: './orc8r-swagger-common.yml#/parameters/network_id'
      responses:
        '200':
          description: Name of the network
          schema:
            $ref: './orc8r-swagger-common.yml#/definitions/network_name'
        default:
          $ref: './orc8r-swagger-common.yml#/responses/UnexpectedError'
    put:
      summary: Update the name of an LTE network
      tags:
        - LTE Networks
      parameters:
        - $ref: './orc8r-swagger-common.yml#/parameters/network_id'
        - name: name
          in: body
          description: New name for the network
          required: true
          schema:
            $ref: './orc8r-swagger-common.yml#/definitions/network_name'
      responses:
        '204':
          description: Success
        default:
          $ref: './orc8r-swagger-common.yml#/responses/UnexpectedError'

  /lte/{network_id}/description:
    get:
      summary: Get description of an LTE network
      tags:
        - LTE Networks
      parameters:
        - $ref: './orc8r-swagger-common.yml#/parameters/network_id'
      responses:
        '200':
          description: Description of the network
          schema:
            $ref: './orc8r-swagger-common.yml#/definitions/network_description'
        default:
          $ref: './orc8r-swagger-common.yml#/responses/UnexpectedError'
    put:
      summary: Update the description of an LTE network
      tags:
        - LTE Networks
      parameters:
        - $ref: './orc8r-swagger-common.yml#/parameters/network_id'
        - name: description
          in: body
          description: New name for the network
          required: true
          schema:
            $ref: './orc8r-swagger-common.yml#/definitions/network_description'
      responses:
        '204':
          description: Success
        default:
          $ref: './orc8r-swagger-common.yml#/responses/UnexpectedError'

  /lte/{network_id}/cellular:
    get:
      summary: Get cellular configuration of LTE network
      tags:
        - LTE Networks
      parameters:
        - $ref: './orc8r-swagger-common.yml#/parameters/network_id'
      responses:
        '200':
          description: Cellular configuration of the network
          schema:
            $ref: '#/definitions/network_cellular_configs'
        default:
          $ref: './orc8r-swagger-common.yml#/responses/UnexpectedError'
    put:
      summary: Update cellular configuration of LTE network
      tags:
        - LTE Networks
      parameters:
        - $ref: './orc8r-swagger-common.yml#/parameters/network_id'
        - name: config
          in: body
          description: New cellular configuration for the network
          required: true
          schema:
            $ref: '#/definitions/network_cellular_configs'
      responses:
        '204':
          description: Success
        default:
          $ref: './orc8r-swagger-common.yml#/responses/UnexpectedError'

  /lte/{network_id}/cellular/epc:
    get:
      summary: Get EPC configuration of LTE network
      tags:
        - LTE Networks
      parameters:
        - $ref: './orc8r-swagger-common.yml#/parameters/network_id'
      responses:
        '200':
          description: EPC configuration of the network
          schema:
            $ref: '#/definitions/network_epc_configs'
        default:
          $ref: './orc8r-swagger-common.yml#/responses/UnexpectedError'
    put:
      summary: Update EPC configuration of LTE network
      tags:
        - LTE Networks
      parameters:
        - $ref: './orc8r-swagger-common.yml#/parameters/network_id'
        - name: config
          in: body
          description: New EPC configuration for the network
          required: true
          schema:
            $ref: '#/definitions/network_epc_configs'
      responses:
        '204':
          description: Success
        default:
          $ref: './orc8r-swagger-common.yml#/responses/UnexpectedError'

  /lte/{network_id}/cellular/ran:
    get:
      summary: Get RAN configuration of LTE network
      tags:
        - LTE Networks
      parameters:
        - $ref: './orc8r-swagger-common.yml#/parameters/network_id'
      responses:
        '200':
          description: RAN configuration of the network
          schema:
            $ref: '#/definitions/network_ran_configs'
        default:
          $ref: './orc8r-swagger-common.yml#/responses/UnexpectedError'
    put:
      summary: Update RAN configuration of LTE network
      tags:
        - LTE Networks
      parameters:
        - $ref: './orc8r-swagger-common.yml#/parameters/network_id'
        - name: config
          in: body
          description: New RAN configuration for the network
          required: true
          schema:
            $ref: '#/definitions/network_ran_configs'
      responses:
        '204':
          description: Success
        default:
          $ref: './orc8r-swagger-common.yml#/responses/UnexpectedError'

  /lte/{network_id}/cellular/feg_network_id:
    get:
      summary: Get Federation Gateway network ID for the network
      tags:
        - LTE Networks
      parameters:
        - $ref: './orc8r-swagger-common.yml#/parameters/network_id'
      responses:
        '200':
          description: ID of the Federation Gateway network
          schema:
            type: string
            example: feg_network
        default:
          $ref: './orc8r-swagger-common.yml#/responses/UnexpectedError'
    put:
      summary: Update the Federation Gateway network ID
      tags:
        - LTE Networks
      parameters:
        - $ref: './orc8r-swagger-common.yml#/parameters/network_id'
        - name: feg_network_id
          in: body
          description: Desired federation gateway network ID
          required: true
          schema:
            type: string
            example: feg_network
      responses:
        '204':
          description: Success
        default:
          $ref: './orc8r-swagger-common.yml#/responses/UnexpectedError'

  /lte/{network_id}/gateway_pools:
    get:
      summary: List all gateway pools in LTE network
      tags:
        - LTE Networks
      parameters:
        - $ref: './orc8r-swagger-common.yml#/parameters/network_id'
      responses:
        '200':
          description: All gateway pools in LTE network
          schema:
            type: object
            additionalProperties:
              $ref: '#/definitions/cellular_gateway_pool'
        default:
          $ref: './orc8r-swagger-common.yml#/responses/UnexpectedError'
    post:
      summary: Create new gateway pool in LTE network
      tags:
        - LTE Networks
      parameters:
        - $ref: './orc8r-swagger-common.yml#/parameters/network_id'
        - in: body
          name: HA Gateway Pool
          description: LTE HA gateway pool
          required: true
          schema:
            $ref: '#/definitions/mutable_cellular_gateway_pool'
      responses:
        '201':
          description: Success
        default:
          $ref: './orc8r-swagger-common.yml#/responses/UnexpectedError'

  /lte/{network_id}/gateway_pools/{gateway_pool_id}:
    get:
      summary: Retrieve gateway pool from LTE network
      tags:
        - LTE Networks
      parameters:
        - $ref: './orc8r-swagger-common.yml#/parameters/network_id'
        - $ref: '#/parameters/gateway_pool_id'
      responses:
        '200':
          description: HA gateway pool
          schema:
            $ref: '#/definitions/cellular_gateway_pool'
        default:
          $ref: './orc8r-swagger-common.yml#/responses/UnexpectedError'
    put:
      summary: Update gateway pool in LTE network
      tags:
        - LTE Networks
      parameters:
        - $ref: './orc8r-swagger-common.yml#/parameters/network_id'
        - $ref: '#/parameters/gateway_pool_id'
        - in: body
          name: HA Gateway Pool
          description: LTE HA gateway pool
          required: true
          schema:
            $ref: '#/definitions/mutable_cellular_gateway_pool'
      responses:
        '201':
          description: Success
        default:
          $ref: './orc8r-swagger-common.yml#/responses/UnexpectedError'
    delete:
      summary: Delete gateway pool from LTE network
      tags:
        - LTE Networks
      parameters:
        - $ref: './orc8r-swagger-common.yml#/parameters/network_id'
        - $ref: '#/parameters/gateway_pool_id'
      responses:
        '204':
          description: Success
        default:
          $ref: './orc8r-swagger-common.yml#/responses/UnexpectedError'

  /lte/{network_id}/subscriber_config:
    get:
      summary: Get a network-wide subscriber config
      tags:
        - LTE Networks
      parameters:
        - $ref: './orc8r-swagger-common.yml#/parameters/network_id'
      responses:
        '200':
          description: Subscriber Config
          schema:
            $ref: './lte-policydb-swagger.yml#/definitions/network_subscriber_config'
        default:
          $ref: './orc8r-swagger-common.yml#/responses/UnexpectedError'
    put:
      summary: Update a network-wide subscriber config
      tags:
        - LTE Networks
      parameters:
        - $ref: './orc8r-swagger-common.yml#/parameters/network_id'
        - name: record
          in: body
          description: Subscriber Config for the Network
          required: true
          schema:
            $ref: './lte-policydb-swagger.yml#/definitions/network_subscriber_config'
      responses:
        '204':
          description: Success
        default:
          $ref: './orc8r-swagger-common.yml#/responses/UnexpectedError'

  /lte/{network_id}/subscriber_config/rule_names:
    get:
      summary: Get network-wide rule names
      tags:
        - LTE Networks
      parameters:
        - $ref: './orc8r-swagger-common.yml#/parameters/network_id'
      responses:
        '200':
          description: Subscriber Config
          schema:
            $ref: './lte-policydb-swagger.yml#/definitions/rule_names'
        default:
          $ref: './orc8r-swagger-common.yml#/responses/UnexpectedError'
    put:
      summary: Update network-wide rule names
      tags:
        - LTE Networks
      parameters:
        - $ref: './orc8r-swagger-common.yml#/parameters/network_id'
        - name: record
          in: body
          description: Subscriber Config for the Network
          required: true
          schema:
            $ref: './lte-policydb-swagger.yml#/definitions/rule_names'
      responses:
        '204':
          description: Success
        default:
          $ref: './orc8r-swagger-common.yml#/responses/UnexpectedError'

  /lte/{network_id}/subscriber_config/rule_names/{rule_id}:
    post:
      summary: Add a network-wide rule name
      tags:
        - LTE Networks
      parameters:
        - $ref: './orc8r-swagger-common.yml#/parameters/network_id'
        - $ref: './lte-policydb-swagger.yml#/parameters/rule_id'
      responses:
        '201':
          description: Success
        default:
          $ref: './orc8r-swagger-common.yml#/responses/UnexpectedError'
    delete:
      summary: Add a network-wide rule name
      tags:
        - LTE Networks
      parameters:
        - $ref: './orc8r-swagger-common.yml#/parameters/network_id'
        - $ref: './lte-policydb-swagger.yml#/parameters/rule_id'
      responses:
        '204':
          description: Success
        default:
          $ref: './orc8r-swagger-common.yml#/responses/UnexpectedError'

  /lte/{network_id}/subscriber_config/base_names:
    get:
      summary: Get network-wide base names
      tags:
        - LTE Networks
      parameters:
        - $ref: './orc8r-swagger-common.yml#/parameters/network_id'
      responses:
        '200':
          description: Subscriber Config
          schema:
            $ref: './lte-policydb-swagger.yml#/definitions/base_names'
        default:
          $ref: './orc8r-swagger-common.yml#/responses/UnexpectedError'
    put:
      summary: Update network-wide base names
      tags:
        - LTE Networks
      parameters:
        - $ref: './orc8r-swagger-common.yml#/parameters/network_id'
        - name: record
          in: body
          description: Subscriber Config for the Network
          required: true
          schema:
            $ref: './lte-policydb-swagger.yml#/definitions/base_names'
      responses:
        '204':
          description: Success
        default:
          $ref: './orc8r-swagger-common.yml#/responses/UnexpectedError'

  /lte/{network_id}/subscriber_config/base_names/{base_name}:
    post:
      summary: Add a network-wide base name
      tags:
        - LTE Networks
      parameters:
        - $ref: './orc8r-swagger-common.yml#/parameters/network_id'
        - $ref: './lte-policydb-swagger.yml#/parameters/base_name'
      responses:
        '201':
          description: Success
        default:
          $ref: './orc8r-swagger-common.yml#/responses/UnexpectedError'
    delete:
      summary: Add a network-wide base name
      tags:
        - LTE Networks
      parameters:
        - $ref: './orc8r-swagger-common.yml#/parameters/network_id'
        - $ref: './lte-policydb-swagger.yml#/parameters/base_name'
      responses:
        '204':
          description: Success
        default:
          $ref: './orc8r-swagger-common.yml#/responses/UnexpectedError'

  /lte/{network_id}/dns:
    get:
      summary: Get DNS configuration of LTE network
      tags:
        - LTE Networks
      parameters:
        - $ref: './orc8r-swagger-common.yml#/parameters/network_id'
      responses:
        '200':
          description: DNS configuration of the network
          schema:
            $ref: './orc8r-swagger.yml#/definitions/network_dns_config'
        default:
          $ref: './orc8r-swagger-common.yml#/responses/UnexpectedError'
    put:
      summary: Update DNS configuration of LTE network
      tags:
        - LTE Networks
      parameters:
        - $ref: './orc8r-swagger-common.yml#/parameters/network_id'
        - name: config
          in: body
          description: New DNS configuration for the network
          required: true
          schema:
            $ref: './orc8r-swagger.yml#/definitions/network_dns_config'
      responses:
        '204':
          description: Success
        default:
          $ref: './orc8r-swagger-common.yml#/responses/UnexpectedError'

  /lte/{network_id}/dns/records:
    get:
      summary: Get the DNS config records for the LTE network
      tags:
        - LTE Networks
      parameters:
        - $ref: './orc8r-swagger-common.yml#/parameters/network_id'
      responses:
        '200':
          description: Custom DNS records for the network
          schema:
            type: array
            items:
              $ref: './orc8r-swagger.yml#/definitions/dns_config_record'
        default:
          $ref: './orc8r-swagger-common.yml#/responses/UnexpectedError'

    put:
      summary: Change all the DNS records for the LTE network
      tags:
        - LTE Networks
      parameters:
        - $ref: './orc8r-swagger-common.yml#/parameters/network_id'
        - name: records
          in: body
          description: Custom DNS records for the network
          required: true
          schema:
            type: array
            items:
              $ref: './orc8r-swagger.yml#/definitions/dns_config_record'
      responses:
        '204':
          description: Success
        default:
          $ref: './orc8r-swagger-common.yml#/responses/UnexpectedError'

  /lte/{network_id}/dns/records/{domain}:
    get:
      summary: Get the DNS config record for a specific domain
      tags:
        - LTE Networks
      parameters:
        - $ref: './orc8r-swagger-common.yml#/parameters/network_id'
        - $ref: './orc8r-swagger.yml#/parameters/dns_domain'
      responses:
        '200':
          description: DNS config record
          schema:
            $ref: './orc8r-swagger.yml#/definitions/dns_config_record'
        default:
          $ref: './orc8r-swagger-common.yml#/responses/UnexpectedError'
    post:
      summary: Create a DNS record for a specific domain
      tags:
        - LTE Networks
      parameters:
        - $ref: './orc8r-swagger-common.yml#/parameters/network_id'
        - $ref: './orc8r-swagger.yml#/parameters/dns_domain'
        - name: record
          in: body
          description: Custom DNS record for the domain
          required: true
          schema:
            $ref: './orc8r-swagger.yml#/definitions/dns_config_record'
      responses:
        '201':
          description: Success
        default:
          $ref: './orc8r-swagger-common.yml#/responses/UnexpectedError'
    put:
      summary: Update a DNS record for a specific domain
      tags:
        - LTE Networks
      parameters:
        - $ref: './orc8r-swagger-common.yml#/parameters/network_id'
        - $ref: './orc8r-swagger.yml#/parameters/dns_domain'
        - name: record
          in: body
          description: Custom DNS record for the domain
          required: true
          schema:
            $ref: './orc8r-swagger.yml#/definitions/dns_config_record'
      responses:
        '204':
          description: Success
        default:
          $ref: './orc8r-swagger-common.yml#/responses/UnexpectedError'
    delete:
      summary: Delete the DNS record for a specific domain
      tags:
        - LTE Networks
      parameters:
        - $ref: './orc8r-swagger-common.yml#/parameters/network_id'
        - $ref: './orc8r-swagger.yml#/parameters/dns_domain'
      responses:
        '204':
          description: Success
        default:
          $ref: './orc8r-swagger-common.yml#/responses/UnexpectedError'

  /lte/{network_id}/features:
    get:
      summary: Get feature flags for LTE network
      tags:
        - LTE Networks
      parameters:
        - $ref: './orc8r-swagger-common.yml#/parameters/network_id'
      responses:
        '200':
          description: Feature flags of the network
          schema:
            $ref: './orc8r-swagger.yml#/definitions/network_features'
        default:
          $ref: './orc8r-swagger-common.yml#/responses/UnexpectedError'
    put:
      summary: Update feature flags for LTE network
      tags:
        - LTE Networks
      parameters:
        - $ref: './orc8r-swagger-common.yml#/parameters/network_id'
        - name: config
          in: body
          description: New feature flags for the network
          required: true
          schema:
            $ref: './orc8r-swagger.yml#/definitions/network_features'
      responses:
        '204':
          description: Success
        default:
          $ref: './orc8r-swagger-common.yml#/responses/UnexpectedError'

  /lte/{network_id}/gateways:
    get:
      summary: List all gateways for an LTE network
      tags:
        - LTE Gateways
      parameters:
        - $ref: './orc8r-swagger-common.yml#/parameters/network_id'
      responses:
        '200':
          description: Map of all LTE gateways inside the network by gatewayID
          schema:
            type: object
            additionalProperties:
              $ref: '#/definitions/lte_gateway'
        default:
          $ref: './orc8r-swagger-common.yml#/responses/UnexpectedError'
    post:
      summary: Register a new LTE gateway
      tags:
        - LTE Gateways
      parameters:
        - $ref: './orc8r-swagger-common.yml#/parameters/network_id'
        - name: gateway
          in: body
          description: Full desired configuration of the gateway
          required: true
          schema:
            $ref: '#/definitions/mutable_lte_gateway'
      responses:
        '201':
          description: Success
        default:
          $ref: './orc8r-swagger-common.yml#/responses/UnexpectedError'

  /lte/{network_id}/gateways/{gateway_id}:
    get:
      summary: Get a specific LTE gateway
      tags:
        - LTE Gateways
      parameters:
        - $ref: './orc8r-swagger-common.yml#/parameters/network_id'
        - $ref: './orc8r-swagger-common.yml#/parameters/gateway_id'
      responses:
        '200':
          description: The requested LTE gateway
          schema:
            $ref: '#/definitions/lte_gateway'
        default:
          $ref: './orc8r-swagger-common.yml#/responses/UnexpectedError'
    put:
      summary: Update an entire LTE gateway record
      tags:
        - LTE Gateways
      parameters:
        - $ref: './orc8r-swagger-common.yml#/parameters/network_id'
        - $ref: './orc8r-swagger-common.yml#/parameters/gateway_id'
        - name: gateway
          in: body
          description: Full desired configuration of the gateway
          required: true
          schema:
            $ref: '#/definitions/mutable_lte_gateway'
      responses:
        '204':
          description: Success
        default:
          $ref: './orc8r-swagger-common.yml#/responses/UnexpectedError'
    delete:
      summary: Delete an LTE gateway
      tags:
        - LTE Gateways
      parameters:
        - $ref: './orc8r-swagger-common.yml#/parameters/network_id'
        - $ref: './orc8r-swagger-common.yml#/parameters/gateway_id'
      responses:
        '204':
          description: Success
        default:
          $ref: './orc8r-swagger-common.yml#/responses/UnexpectedError'

  /lte/{network_id}/gateways/{gateway_id}/name:
    get:
      summary: Get the name of an LTE gateway
      tags:
        - LTE Gateways
      parameters:
        - $ref: './orc8r-swagger-common.yml#/parameters/network_id'
        - $ref: './orc8r-swagger-common.yml#/parameters/gateway_id'
      responses:
        '200':
          description: The name of the gateway
          schema:
            $ref: './orc8r-swagger-common.yml#/definitions/gateway_name'
        default:
          $ref: './orc8r-swagger-common.yml#/responses/UnexpectedError'
    put:
      summary: Update the name of an LTE gateway
      tags:
        - LTE Gateways
      parameters:
        - $ref: './orc8r-swagger-common.yml#/parameters/network_id'
        - $ref: './orc8r-swagger-common.yml#/parameters/gateway_id'
        - name: name
          in: body
          required: true
          schema:
            $ref: './orc8r-swagger-common.yml#/definitions/gateway_name'
      responses:
        '204':
          description: Success
        default:
          $ref: './orc8r-swagger-common.yml#/responses/UnexpectedError'

  /lte/{network_id}/gateways/{gateway_id}/description:
    get:
      summary: Get the description of an LTE gateway
      tags:
        - LTE Gateways
      parameters:
        - $ref: './orc8r-swagger-common.yml#/parameters/network_id'
        - $ref: './orc8r-swagger-common.yml#/parameters/gateway_id'
      responses:
        '200':
          description: The description of the gateway
          schema:
            $ref: './orc8r-swagger-common.yml#/definitions/gateway_description'
        default:
          $ref: './orc8r-swagger-common.yml#/responses/UnexpectedError'
    put:
      summary: Update the description of an LTE gateway
      tags:
        - LTE Gateways
      parameters:
        - $ref: './orc8r-swagger-common.yml#/parameters/network_id'
        - $ref: './orc8r-swagger-common.yml#/parameters/gateway_id'
        - name: description
          in: body
          required: true
          schema:
            $ref: './orc8r-swagger-common.yml#/definitions/gateway_description'
      responses:
        '204':
          description: Success
        default:
          $ref: './orc8r-swagger-common.yml#/responses/UnexpectedError'

  /lte/{network_id}/gateways/{gateway_id}/device:
    get:
      summary: Get the physical device for an LTE gateway
      tags:
        - LTE Gateways
      parameters:
        - $ref: './orc8r-swagger-common.yml#/parameters/network_id'
        - $ref: './orc8r-swagger-common.yml#/parameters/gateway_id'
      responses:
        '200':
          description: The physical device for the gateway
          schema:
            $ref: './orc8r-swagger.yml#/definitions/gateway_device'
        default:
          $ref: './orc8r-swagger-common.yml#/responses/UnexpectedError'
    put:
      summary: Update the physical device for an LTE gateway
      tags:
        - LTE Gateways
      parameters:
        - $ref: './orc8r-swagger-common.yml#/parameters/network_id'
        - $ref: './orc8r-swagger-common.yml#/parameters/gateway_id'
        - name: device
          in: body
          description: New device for the LTE gateway
          required: true
          schema:
            $ref: './orc8r-swagger.yml#/definitions/gateway_device'
      responses:
        '204':
          description: Success
        default:
          $ref: './orc8r-swagger-common.yml#/responses/UnexpectedError'

  /lte/{network_id}/gateways/{gateway_id}/magmad:
    get:
      summary: Get magmad agent configuration
      tags:
        - LTE Gateways
      parameters:
        - $ref: './orc8r-swagger-common.yml#/parameters/network_id'
        - $ref: './orc8r-swagger-common.yml#/parameters/gateway_id'
      responses:
        '200':
          description: Magmad agent configuration
          schema:
            $ref: './orc8r-swagger.yml#/definitions/magmad_gateway_configs'
        default:
          $ref: './orc8r-swagger-common.yml#/responses/UnexpectedError'
    put:
      summary: Reconfigure magmad agent
      tags:
        - LTE Gateways
      parameters:
        - $ref: './orc8r-swagger-common.yml#/parameters/network_id'
        - $ref: './orc8r-swagger-common.yml#/parameters/gateway_id'
        - name: magmad
          in: body
          description: New magmad configuration
          required: true
          schema:
            $ref: './orc8r-swagger.yml#/definitions/magmad_gateway_configs'
      responses:
        '204':
          description: Success
        default:
          $ref: './orc8r-swagger-common.yml#/responses/UnexpectedError'

  /lte/{network_id}/gateways/{gateway_id}/cellular:
    get:
      summary: Get gateway cellular configuration
      tags:
        - LTE Gateways
      parameters:
        - $ref: './orc8r-swagger-common.yml#/parameters/network_id'
        - $ref: './orc8r-swagger-common.yml#/parameters/gateway_id'
      responses:
        '204':
          description: Cellular configuration
          schema:
            $ref: '#/definitions/gateway_cellular_configs'
        default:
          $ref: './orc8r-swagger-common.yml#/responses/UnexpectedError'
    put:
      summary: Update gateway cellular configuration
      tags:
        - LTE Gateways
      parameters:
        - $ref: './orc8r-swagger-common.yml#/parameters/network_id'
        - $ref: './orc8r-swagger-common.yml#/parameters/gateway_id'
        - name: config
          in: body
          description: New cellular configuration
          required: true
          schema:
            $ref: '#/definitions/gateway_cellular_configs'
      responses:
        '204':
          description: Success
        default:
          $ref: './orc8r-swagger-common.yml#/responses/UnexpectedError'

  /lte/{network_id}/gateways/{gateway_id}/cellular/ran:
    get:
      summary: Get gateway RAN configuration
      tags:
        - LTE Gateways
      parameters:
        - $ref: './orc8r-swagger-common.yml#/parameters/network_id'
        - $ref: './orc8r-swagger-common.yml#/parameters/gateway_id'
      responses:
        '204':
          description: RAN configuration
          schema:
            $ref: '#/definitions/gateway_ran_configs'
        default:
          $ref: './orc8r-swagger-common.yml#/responses/UnexpectedError'
    put:
      summary: Update gateway RAN configuration
      tags:
        - LTE Gateways
      parameters:
        - $ref: './orc8r-swagger-common.yml#/parameters/network_id'
        - $ref: './orc8r-swagger-common.yml#/parameters/gateway_id'
        - name: config
          in: body
          description: New RAN configuration
          required: true
          schema:
            $ref: '#/definitions/gateway_ran_configs'
      responses:
        '204':
          description: Success
        default:
          $ref: './orc8r-swagger-common.yml#/responses/UnexpectedError'

  /lte/{network_id}/gateways/{gateway_id}/cellular/epc:
    get:
      summary: Get gateway EPC configuration
      tags:
        - LTE Gateways
      parameters:
        - $ref: './orc8r-swagger-common.yml#/parameters/network_id'
        - $ref: './orc8r-swagger-common.yml#/parameters/gateway_id'
      responses:
        '204':
          description: EPC configuration
          schema:
            $ref: '#/definitions/gateway_epc_configs'
        default:
          $ref: './orc8r-swagger-common.yml#/responses/UnexpectedError'
    put:
      summary: Update gateway EPC configuration
      tags:
        - LTE Gateways
      parameters:
        - $ref: './orc8r-swagger-common.yml#/parameters/network_id'
        - $ref: './orc8r-swagger-common.yml#/parameters/gateway_id'
        - name: config
          in: body
          description: New EPC configuration
          required: true
          schema:
            $ref: '#/definitions/gateway_epc_configs'
      responses:
        '204':
          description: Success
        default:
          $ref: './orc8r-swagger-common.yml#/responses/UnexpectedError'

  /lte/{network_id}/gateways/{gateway_id}/cellular/non_eps:
    get:
      summary: Get gateway Non-EPS configuration
      tags:
        - LTE Gateways
      parameters:
        - $ref: './orc8r-swagger-common.yml#/parameters/network_id'
        - $ref: './orc8r-swagger-common.yml#/parameters/gateway_id'
      responses:
        '204':
          description: Non-EPS configuration
          schema:
            $ref: '#/definitions/gateway_non_eps_configs'
        default:
          $ref: './orc8r-swagger-common.yml#/responses/UnexpectedError'
    put:
      summary: Update gateway Non-EPS configuration
      tags:
        - LTE Gateways
      parameters:
        - $ref: './orc8r-swagger-common.yml#/parameters/network_id'
        - $ref: './orc8r-swagger-common.yml#/parameters/gateway_id'
        - name: config
          in: body
          description: New Non-EPS configuration
          required: true
          schema:
            $ref: '#/definitions/gateway_non_eps_configs'
      responses:
        '204':
          description: Success
        default:
          $ref: './orc8r-swagger-common.yml#/responses/UnexpectedError'

  /lte/{network_id}/gateways/{gateway_id}/cellular/dns:
    get:
      summary: Get DNS configuration of LTE gateway
      tags:
        - LTE Gateways
      parameters:
        - $ref: './orc8r-swagger-common.yml#/parameters/network_id'
        - $ref: './orc8r-swagger-common.yml#/parameters/gateway_id'
      responses:
        '200':
          description: DNS configuration of the gateway
          schema:
            $ref: '#/definitions/gateway_dns_configs'
        default:
          $ref: './orc8r-swagger-common.yml#/responses/UnexpectedError'
    put:
      summary: Update DNS configuration of LTE gateway
      tags:
        - LTE Gateways
      parameters:
        - $ref: './orc8r-swagger-common.yml#/parameters/network_id'
        - $ref: './orc8r-swagger-common.yml#/parameters/gateway_id'
        - name: config
          in: body
          description: New DNS configuration for the gateway
          required: true
          schema:
            $ref: '#/definitions/gateway_dns_configs'
      responses:
        '204':
          description: Success
        default:
          $ref: './orc8r-swagger-common.yml#/responses/UnexpectedError'

  /lte/{network_id}/gateways/{gateway_id}/cellular/dns/records:
    get:
      summary: Get the DNS config records for LTE gateway
      tags:
        - LTE Gateways
      parameters:
        - $ref: './orc8r-swagger-common.yml#/parameters/network_id'
        - $ref: './orc8r-swagger-common.yml#/parameters/gateway_id'
      responses:
        '200':
          description: Custom DNS records for the gateway
          schema:
            type: array
            items:
              $ref: './orc8r-swagger.yml#/definitions/dns_config_record'
        default:
          $ref: './orc8r-swagger-common.yml#/responses/UnexpectedError'
    put:
      summary: Change all the DNS records for LTE gateway
      tags:
        - LTE Gateways
      parameters:
        - $ref: './orc8r-swagger-common.yml#/parameters/network_id'
        - $ref: './orc8r-swagger-common.yml#/parameters/gateway_id'
        - name: records
          in: body
          description: Custom DNS records for the gateway
          required: true
          schema:
            type: array
            items:
              $ref: './orc8r-swagger.yml#/definitions/dns_config_record'
      responses:
        '204':
          description: Success
        default:
          $ref: './orc8r-swagger-common.yml#/responses/UnexpectedError'

  /lte/{network_id}/gateways/{gateway_id}/cellular/pooling:
    get:
      summary: Get the gateway pool records for LTE gateway
      tags:
        - LTE Gateways
      parameters:
        - $ref: './orc8r-swagger-common.yml#/parameters/network_id'
        - $ref: './orc8r-swagger-common.yml#/parameters/gateway_id'
      responses:
        '200':
          description: Gateway pool records
          schema:
            type: array
            items:
              $ref: '#/definitions/cellular_gateway_pool_record'
        default:
          $ref: './orc8r-swagger-common.yml#/responses/UnexpectedError'
    put:
      summary: Change all the gateway pool records for LTE gateway
      tags:
        - LTE Gateways
      parameters:
        - $ref: './orc8r-swagger-common.yml#/parameters/network_id'
        - $ref: './orc8r-swagger-common.yml#/parameters/gateway_id'
        - in: body
          name: resource
          description: Gateway pool records for gateway
          required: true
          schema:
            type: array
            items:
              $ref: '#/definitions/cellular_gateway_pool_record'
      responses:
        '201':
          description: Success
        default:
          $ref: './orc8r-swagger-common.yml#/responses/UnexpectedError'

  /lte/{network_id}/gateways/{gateway_id}/connected_enodeb_serials:
    get:
      summary: Get the SNs of all enodeBs connected to a gateway
      tags:
        - LTE Gateways
      parameters:
        - $ref: './orc8r-swagger-common.yml#/parameters/network_id'
        - $ref: './orc8r-swagger-common.yml#/parameters/gateway_id'
      responses:
        '200':
          description: The SNs of all enodeBs
          schema:
            $ref: '#/definitions/enodeb_serials'
        default:
          $ref: './orc8r-swagger-common.yml#/responses/UnexpectedError'
    post:
      summary: Add a new connected enodeB to a gateway
      tags:
        - LTE Gateways
      parameters:
        - $ref: './orc8r-swagger-common.yml#/parameters/network_id'
        - $ref: './orc8r-swagger-common.yml#/parameters/gateway_id'
        - name: serial
          in: body
          required: true
          schema:
            type: string
            minLength: 1
            example: 'SN1234567890'
      responses:
        '204':
          description: Success
        default:
          $ref: './orc8r-swagger-common.yml#/responses/UnexpectedError'
    put:
      summary: Update the set of connected enodeBs
      tags:
        - LTE Gateways
      parameters:
        - $ref: './orc8r-swagger-common.yml#/parameters/network_id'
        - $ref: './orc8r-swagger-common.yml#/parameters/gateway_id'
        - name: serials
          in: body
          required: true
          schema:
            $ref: '#/definitions/enodeb_serials'
      responses:
        '204':
          description: Success
        default:
          $ref: './orc8r-swagger-common.yml#/responses/UnexpectedError'
    delete:
      summary: Remove an enodeB from the connected devices list
      tags:
        - LTE Gateways
      parameters:
        - $ref: './orc8r-swagger-common.yml#/parameters/network_id'
        - $ref: './orc8r-swagger-common.yml#/parameters/gateway_id'
        - name: serial
          in: body
          required: true
          schema:
            type: string
            minLength: 1
            example: 'SN1234567890'
      responses:
        '204':
          description: Success
        default:
          $ref: './orc8r-swagger-common.yml#/responses/UnexpectedError'

  /lte/{network_id}/gateways/{gateway_id}/tier:
    get:
      summary: Get the ID of the upgrade tier a gateway belongs to
      tags:
        - LTE Gateways
      parameters:
        - $ref: './orc8r-swagger-common.yml#/parameters/network_id'
        - $ref: './orc8r-swagger-common.yml#/parameters/gateway_id'
      responses:
        '200':
          description: The ID of the upgrade tier
          schema:
            $ref: './orc8r-swagger.yml#/definitions/tier_id'
        default:
          $ref: './orc8r-swagger-common.yml#/responses/UnexpectedError'
    put:
      summary: Update the ID of the upgrade tier a gateway belongs to
      tags:
        - LTE Gateways
      parameters:
        - $ref: './orc8r-swagger-common.yml#/parameters/network_id'
        - $ref: './orc8r-swagger-common.yml#/parameters/gateway_id'
        - name: tier_id
          in: body
          required: true
          schema:
            $ref: './orc8r-swagger.yml#/definitions/tier_id'
      responses:
        '204':
          description: Success
        default:
          $ref: './orc8r-swagger-common.yml#/responses/UnexpectedError'

  /lte/{network_id}/gateways/{gateway_id}/status:
    get:
      summary: Get the status of a gateway
      tags:
        - LTE Gateways
      parameters:
        - $ref: './orc8r-swagger-common.yml#/parameters/network_id'
        - $ref: './orc8r-swagger-common.yml#/parameters/gateway_id'
      responses:
        '200':
          description: The status of the gateway
          schema:
            $ref: './orc8r-swagger.yml#/definitions/gateway_status'
        default:
          $ref: './orc8r-swagger-common.yml#/responses/UnexpectedError'

  /lte/{network_id}/gateways/{gateway_id}/vpn:
    get:
      summary: Get the gateway VPN configuration
      tags:
        - LTE Gateways
      parameters:
        - $ref: './orc8r-swagger-common.yml#/parameters/network_id'
        - $ref: './orc8r-swagger-common.yml#/parameters/gateway_id'
      responses:
        '200':
          description: The current VPN gateway config
          schema:
            $ref: './orc8r-swagger.yml#/definitions/gateway_vpn_configs'
        default:
          $ref: './orc8r-swagger-common.yml#/responses/UnexpectedError'
    put:
      summary: Update the gateway VPN configuration
      tags:
        - LTE Gateways
      parameters:
        - $ref: './orc8r-swagger-common.yml#/parameters/network_id'
        - $ref: './orc8r-swagger-common.yml#/parameters/gateway_id'
        - name: config
          in: body
          description: New VPN configuration
          required: true
          schema:
            $ref: './orc8r-swagger.yml#/definitions/gateway_vpn_configs'
      responses:
        '204':
          description: Success
        default:
          $ref: './orc8r-swagger-common.yml#/responses/UnexpectedError'

  /lte/{network_id}/enodebs:
    get:
      summary: List all enodeBs in the network
      tags:
        - EnodeBs
      parameters:
        - $ref: './orc8r-swagger-common.yml#/parameters/network_id'
        - $ref: './orc8r-swagger-common.yml#/parameters/page_size'
        - $ref: './orc8r-swagger-common.yml#/parameters/page_token'
      responses:
        '200':
          description: List eNodeBs registered in the network with pagination support
          schema:
            $ref: '#/definitions/paginated_enodebs'
        default:
          $ref: './orc8r-swagger-common.yml#/responses/UnexpectedError'
    post:
      summary: Register a new enodeB
      tags:
        - EnodeBs
      parameters:
        - $ref: './orc8r-swagger-common.yml#/parameters/network_id'
        - name: enodeb
          in: body
          description: Configuration of the enodeB
          required: true
          schema:
            $ref: '#/definitions/enodeb'
      responses:
        '201':
          description: Success
        default:
          $ref: './orc8r-swagger-common.yml#/responses/UnexpectedError'

  /lte/{network_id}/enodebs/{enodeb_serial}:
    get:
      summary: Retrieve a specific enodeB configuration
      tags:
        - EnodeBs
      parameters:
        - $ref: './orc8r-swagger-common.yml#/parameters/network_id'
        - $ref: '#/parameters/enodeb_serial'
      responses:
        '200':
          description: The requested enodeB's configuration
          schema:
            $ref: '#/definitions/enodeb'
        default:
          $ref: './orc8r-swagger-common.yml#/responses/UnexpectedError'
    put:
      summary: Update an enodeB's configuration
      tags:
        - EnodeBs
      parameters:
        - $ref: './orc8r-swagger-common.yml#/parameters/network_id'
        - $ref: '#/parameters/enodeb_serial'
        - name: enodeb
          in: body
          description: Desired configuration of the enodeB
          required: true
          schema:
            $ref: '#/definitions/enodeb'
      responses:
        '204':
          description: Success
        default:
          $ref: './orc8r-swagger-common.yml#/responses/UnexpectedError'
    delete:
      summary: Unregister an enodeB
      tags:
        - EnodeBs
      parameters:
        - $ref: './orc8r-swagger-common.yml#/parameters/network_id'
        - $ref: '#/parameters/enodeb_serial'
      responses:
        '204':
          description: Success
        default:
          $ref: './orc8r-swagger-common.yml#/responses/UnexpectedError'

  /lte/{network_id}/enodebs/{enodeb_serial}/state:
    get:
      summary: Retrieve reported state from enodeb device
      tags:
        - EnodeBs
      parameters:
        - $ref: './orc8r-swagger-common.yml#/parameters/network_id'
        - $ref: '#/parameters/enodeb_serial'
      responses:
        '200':
          description: The requested enodeB's configuration
          schema:
            $ref: '#/definitions/enodeb_state'
        default:
          $ref: './orc8r-swagger-common.yml#/responses/UnexpectedError'

  /lte/{network_id}/apns:
    get:
      summary: List APNs in the network
      tags:
        - APNs
      parameters:
        - $ref: './orc8r-swagger-common.yml#/parameters/network_id'
      responses:
        '200':
          description: List of all the APNs in the network
          schema:
            type: object
            additionalProperties:
              $ref: '#/definitions/apn'
        default:
          $ref: './orc8r-swagger-common.yml#/responses/UnexpectedError'
    post:
      summary: Add a new APN to the network
      tags:
        - APNs
      parameters:
        - $ref: './orc8r-swagger-common.yml#/parameters/network_id'
        - in: body
          name: apn
          description: New APN configuration
          required: true
          schema:
            $ref: '#/definitions/apn'
      responses:
        '201':
          description: Success
        default:
          $ref: './orc8r-swagger-common.yml#/responses/UnexpectedError'

  /lte/{network_id}/apns/{apn_name}:
    get:
      summary: Retrieve the APN info
      tags:
        - APNs
      parameters:
        - $ref: './orc8r-swagger-common.yml#/parameters/network_id'
        - $ref: '#/parameters/apn_name'
      responses:
        '200':
          description: APN Info
          schema:
            $ref: '#/definitions/apn'
        default:
          $ref: './orc8r-swagger-common.yml#/responses/UnexpectedError'
    put:
      summary: Update an existing APN in the network
      tags:
        - APNs
      parameters:
        - $ref: './orc8r-swagger-common.yml#/parameters/network_id'
        - $ref: '#/parameters/apn_name'
        - in: body
          name: apn
          description: New APN configuration
          required: true
          schema:
            $ref: '#/definitions/apn'
      responses:
        '204':
          description: Success
        default:
          $ref: './orc8r-swagger-common.yml#/responses/UnexpectedError'
    delete:
      summary: Remove an APN from the network
      tags:
        - APNs
      parameters:
        - $ref: './orc8r-swagger-common.yml#/parameters/network_id'
        - $ref: '#/parameters/apn_name'
      responses:
        '204':
          description: Success
        default:
          $ref: './orc8r-swagger-common.yml#/responses/UnexpectedError'

parameters:
  enodeb_serial:
    in: path
    name: enodeb_serial
    description: EnodeB serial number
    required: true
    type: string

  apn_name:
    in: path
    name: apn_name
    description: Access Point Name
    required: true
    type: string

  gateway_pool_id:
    description: Gateway Pool ID
    in: path
    name: gateway_pool_id
    required: true
    type: string

definitions:
  lte_network:
    type: object
    description: LTE Network spec
    required:
      - id
      - name
      - description
      - cellular
      - dns
    properties:
      id:
        $ref: './orc8r-swagger-common.yml#/definitions/network_id'
      name:
        $ref: './orc8r-swagger-common.yml#/definitions/network_name'
      description:
        $ref: './orc8r-swagger-common.yml#/definitions/network_description'
      cellular:
        $ref: '#/definitions/network_cellular_configs'
      dns:
        $ref: './orc8r-swagger.yml#/definitions/network_dns_config'
      features:
        $ref: './orc8r-swagger.yml#/definitions/network_features'
      subscriber_config:
        $ref: './lte-policydb-swagger.yml#/definitions/network_subscriber_config'

  network_cellular_configs:
    description: Cellular configuration for a network
    type: object
    required:
      - ran
      - epc
    minLength: 1
    properties:
      ran:
        $ref: '#/definitions/network_ran_configs'
      epc:
        $ref: '#/definitions/network_epc_configs'
      feg_network_id:
       $ref: '#/definitions/feg_network_id'

  feg_network_id:
    description: Name of the federated network serving this LTE network. Blank for non federated
    type: string
    example: 'feg_id_only_for_federated_network'

  network_ran_configs:
    description: RAN (radio access network) cellular configuration for a network
    type: object
    minLength: 1
    required:
      # fdd/tdd config is a one-of, not supported by swagger spec so leaving
      # out of required fields
      # Technically fdd/tdd operation is determined by earfcndl value
      # See lte_bands.go for an incomplete mapping
      - bandwidth_mhz
    properties:
      bandwidth_mhz:
        type: integer
        format: uint32
        example: 20
        enum:
          - 3
          - 5
          - 10
          - 15
          - 20
        x-nullable: false
      fdd_config:
        type: object
        x-go-custom-tag: 'magma_alt_name:"NetworkRANConfigFDDConfig"'
        required:
          - earfcndl
          - earfcnul
        properties:
          earfcndl:
            type: integer
            format: uint32
            example: 0
            x-nullable: false
          earfcnul:
            type: integer
            format: uint32
            minimum: 0
            exclusiveMinimum: true
            example: 18000
            x-nullable: false
      tdd_config:
        type: object
        x-go-custom-tag: 'magma_alt_name:"NetworkRANConfigTDDConfig"'
        required:
          - earfcndl
          - subframe_assignment
          - special_subframe_pattern
        properties:
          earfcndl:
            type: integer
            format: uint32
            example: 44590
            x-nullable: false
          subframe_assignment:
            type: integer
            format: uint32
            example: 2
            maximum: 6
            x-nullable: false
          special_subframe_pattern:
            type: integer
            format: uint32
            example: 7
            maximum: 9
            x-nullable: false

  network_epc_configs:
    description: EPC (evolved packet core) cellular configuration for a network
    type: object
    minLength: 1
    required:
      - lte_auth_amf
      - lte_auth_op
      - mcc
      - mnc
      - hss_relay_enabled
      - gx_gy_relay_enabled
      - tac
    properties:
      mcc:
        type: string
        pattern: '^(\d{3})$'
        example: '001'
        x-nullable: false
      mnc:
        type: string
        pattern: '^(\d{2,3})$'
        example: '01'
        x-nullable: false
      tac:
        type: integer
        format: uint32
        minimum: 1
        maximum: 65535
        example: 1
        x-nullable: false
      lte_auth_op:
        type: string
        format: byte
        example: EREREREREREREREREREREQ==
        minLength: 15
        maxLength: 16
        x-nullable: false
      lte_auth_amf:
        type: string
        format: byte
        x-nullable: false
        example: gAA=
      sub_profiles:
        type: object
        additionalProperties:
          type: object
          required:
            - max_ul_bit_rate
            - max_dl_bit_rate
          properties:
            max_ul_bit_rate:
              type: integer
              format: uint64
              minimum: 0
              exclusiveMinimum: true
              x-nullable: false
              example: 100000000
            max_dl_bit_rate:
              type: integer
              format: uint64
              minimum: 0
              exclusiveMinimum: true
              x-nullable: false
              example: 20000000
      default_rule_id:
        type: string
        example: 'default_rule_1'
      hss_relay_enabled:
        type: boolean
        example: false
      gx_gy_relay_enabled:
        type: boolean
        example: false
      subscriberdb_sync_interval:
        $ref: '#/definitions/subscriberdb_sync_interval'
      cloud_subscriberdb_enabled:
        type: boolean
        example: false
      enable5g_features:
        description: Enables 5G Standalone (SA) at a network level
        type: boolean
        example: true
        default: false
      node_identifier:
        type: string
        description: Node Identifier for 5G Standalone (SA) at a network level
        format: ipv4
        example: '192.168.200.1'
      congestion_control_enabled:
        description: Network configuration flag for congestion control on EPC
        type: boolean
        example: true
        default: true
      network_services:
        description: Configuration for network services. Services will be instantiated in the listed order.
        type: array
        x-omitempty: true
        items:
          type: string
          enum:
            - 'dpi'
            - 'policy_enforcement'
        example:
          - 'policy_enforcement'
      mobility:
        type: object
        description: Configuration for IP Allocation (Mobility).
        required:
          - ip_allocation_mode
        properties:
          ip_allocation_mode:
            type: string
            x-nullable: false
            enum:
              - 'NAT'
              - 'STATIC'
              - 'DHCP_PASSTHROUGH'
              - 'DHCP_BROADCAST'
            example: 'NAT'
          enable_static_ip_assignments:
            type: boolean
            example: true
          enable_multi_apn_ip_allocation:
            type: boolean
            example: true
          reserved_addresses:
            type: array
            items:
              type: string
              format: ipv4
              example: 192.168.0.1
          nat:
            type: object
            properties:
              ip_blocks:
                type: array
                items:
                  type: string
                  minLength: 5
                  maxLength: 49
                  example: '192.168.0.0/16'
          static:
            type: object
            properties:
              ip_blocks_by_tac:
                type: object
                additionalProperties:
                  type: array
                  items:
                    type: string
                    minLength: 5
                    maxLength: 49
                example:
                  1: ['192.168.0.0/16']
                  2: ['172.10.0.0/16', '172.20.0.0/16']
      restricted_plmns:
        type: array
        description: 'List of PLMN IDs restricted in the network'
        items:
          $ref: '#/definitions/plmn_config'
        x-omitempty: true

      service_area_maps:
        type: object
        description: 'Mapping service areas to tacs in the network'
        additionalProperties:
          $ref: '#/definitions/tac_list'

      restricted_imeis:
        type: array
        description: 'List of IMEIs restricted in the network'
        items:
          $ref: '#/definitions/imei'
        x-omitempty: true

  lte_gateway:
    type: object
    description: Full description of an LTE gateway
    required:
      - device
      - id
      - name
      - description
      - magmad
      - tier
      - cellular
      - connected_enodeb_serials
    properties:
      device:
        $ref: './orc8r-swagger.yml#/definitions/gateway_device'
      id:
        $ref: './orc8r-swagger-common.yml#/definitions/gateway_id'
      name:
        $ref: './orc8r-swagger-common.yml#/definitions/gateway_name'
      description:
        $ref: './orc8r-swagger-common.yml#/definitions/gateway_description'
      magmad:
        $ref: './orc8r-swagger.yml#/definitions/magmad_gateway_configs'
      tier:
        $ref: './orc8r-swagger.yml#/definitions/tier_id'
      cellular:
        $ref: '#/definitions/gateway_cellular_configs'
      connected_enodeb_serials:
        $ref: '#/definitions/enodeb_serials'
      apn_resources:
        $ref: '#/definitions/apn_resources'
      status:
        $ref: './orc8r-swagger.yml#/definitions/gateway_status'

  mutable_lte_gateway:
    type: object
    description: LTE gateway object with read-only fields omitted
    required:
      - device
      - id
      - name
      - description
      - magmad
      - tier
      - cellular
      - connected_enodeb_serials
    properties:
      device:
        $ref: './orc8r-swagger.yml#/definitions/gateway_device'
      id:
        $ref: './orc8r-swagger-common.yml#/definitions/gateway_id'
      name:
        $ref: './orc8r-swagger-common.yml#/definitions/gateway_name'
      description:
        $ref: './orc8r-swagger-common.yml#/definitions/gateway_description'
      magmad:
        $ref: './orc8r-swagger.yml#/definitions/magmad_gateway_configs'
      tier:
        $ref: './orc8r-swagger.yml#/definitions/tier_id'
      cellular:
        $ref: '#/definitions/gateway_cellular_configs'
      connected_enodeb_serials:
        $ref: '#/definitions/enodeb_serials'
      apn_resources:
        $ref: '#/definitions/apn_resources'

  gateway_cellular_configs:
    type: object
    description: Cellular configuration for LTE gateway
    required:
      - epc
      - ran
    properties:
      epc:
        $ref: '#/definitions/gateway_epc_configs'
      ran:
        $ref: '#/definitions/gateway_ran_configs'
      non_eps_service:
        $ref: '#/definitions/gateway_non_eps_configs'
      dns:
        $ref: '#/definitions/gateway_dns_configs'
      he_config:
        $ref: '#/definitions/gateway_he_config'
      pooling:
        $ref: '#/definitions/cellular_gateway_pool_records'

  gateway_ran_configs:
    type: object
    description: RAN configuration for LTE gateway
    required:
      - pci
      - transmit_enabled
    properties:
      pci:
        type: integer
        format: uint32
        minimum: 0
        exclusiveMinimum: true
        maximum: 503
        x-nullable: false
        example: 260
      transmit_enabled:
        type: boolean
        example: true

  gateway_epc_configs:
    type: object
    description: EPC configuration for an LTE gateway
    required:
      - ip_block
      - nat_enabled
    properties:
      nat_enabled:
        type: boolean
        example: true
      ip_block:
        type: string
        minLength: 5
        maxLength: 49
        x-nullable: false
        example: '192.168.128.0/24'
      ipv6_block:
        type: string
        x-nullable: false
        example: 'fdee:5:6c::/48'
      ipv6_prefix_allocation_mode:
        type: string
        x-nullable: false
        enum:
          - 'RANDOM'
          - 'HASH'
        example: 'RANDOM'
      dns_primary:
        type: string
        minLength: 5
        maxLength: 45
        example: '8.8.8.8'
      dns_secondary:
        type: string
        minLength: 5
        maxLength: 45
        example: '8.8.4.4'
      ipv4_p_cscf_addr:
        type: string
        description: IP address for IPv4 P-CSCF on the AGW
        format: ipv4
        example: '172.27.23.150'
      ipv6_dns_addr:
        description: IPv6 DNS Server address on the AGW
        type: string
        format: ipv6
        example: '2001:4860:4860:0:0:0:0:8888'
      ipv6_p_cscf_addr:
        description: IP address for IPv6 P-CSCF on the AGW
        type: string
        format: ipv6
        example: '2a12:577:9941:f99c:0002:0001:c731:f114'
      ipv4_sgw_s1u_addr:
        description: IP address for IPv4 S1U endpoint on the AGW
        type: string
        minLength: 5
        maxLength: 49
      sgi_management_iface_vlan:
        type: string
        description: VLAN ID for management interface traffic on the AGW
        minLength: 1
        maxLength: 4
      sgi_management_iface_static_ip:
        type: string
        format: cidr
        description: IP address for management interface on the AGW, If not specified AGW uses DHCP to configure it.
        minLength: 5
        maxLength: 49
      sgi_management_iface_gw:
        type: string
        format: cidr
        description: IP address of gateway for management interface on the AGW
        minLength: 5
        maxLength: 49
      sgi_management_iface_ipv6_addr:
        description: IPv6 address for management interface on the AGW in CIDR format
        type: string
        format: ipv6
        example: '2001:4860:4860:0:0:0:0:8888/64'
      sgi_management_iface_ipv6_gw:
        description: IPv6 address of gateway for management interface on the AGW
        type: string
        format: ipv6
        example: '2001:4860:4860:0:0:0:0:1'
      congestion_control_enabled:
        description: Flag to enable or disable congestion control on MME
        type: boolean
        example: true
        default: true
      subscriberdb_sync_interval:
        $ref: '#/definitions/subscriberdb_sync_interval'


  gateway_non_eps_configs:
    description: Non-EPS service configuration for a gateway
    type: object
    required:
      - non_eps_service_control
    properties:
      csfb_mcc:
        type: string
        pattern: '^(\d{3})$'
        minLength: 1
        example: '001'
      csfb_mnc:
        type: string
        pattern: '^(\d{2,3})$'
        minLength: 1
        example: '01'
      lac:
        type: integer
        format: uint32
        x-nullable: true
        example: 1
      csfb_rat:
        type: integer
        format: uint32
        x-nullable: true
        enum:
          - 0
          - 1
      arfcn_2g:
        type: array
        items:
          type: integer
          format: uint32
      non_eps_service_control:
        type: integer
        format: uint32
        enum:
          - 0
          - 1
          - 2
          - 3

  gateway_dns_records:
    type: array
    items:
      $ref: './orc8r-swagger.yml#/definitions/dns_config_record'

  cellular_gateway_pool_records:
    type: array
    items:
      x-nullable: falsee
      $ref: '#/definitions/cellular_gateway_pool_record'

  gateway_dns_configs:
    description: DNS configuration for a gateway
    type: object
    required:
      - enable_caching
      - local_ttl
      - dhcp_server_enabled
    properties:
      enable_caching:
        type: boolean
        example: false
      local_ttl:
        type: integer
        format: int32
        example: 0
      dhcp_server_enabled:
        type: boolean
        example: true
      records:
        $ref: '#/definitions/gateway_dns_records'

  gateway_he_config:
    description: Header Enrichment configuration
    type: object
    required:
      - enable_header_enrichment
      - enable_encryption
      - he_encryption_algorithm
      - he_hash_function
      - he_encoding_type
    properties:
      enable_header_enrichment:
        description: True if header enrichment feature should be disabled for gateway
        type: boolean
        example: true
      enable_encryption:
        description: True if headers should be encrypted
        type: boolean
        example: true
      encryption_key:
        description: Key to be used in header encryption
        type: string
        x-nullable: false
        example: 'C14r0315v0x'
      hmac_key:
        description: Hmac key to be used in header encryption
        type: string
        x-nullable: false
        example: 'Xs21Ncas87'
      he_encryption_algorithm:
        type: string
        x-nullable: false
        enum:
          - 'RC4'
          - 'AES256_CBC_HMAC_MD5'
          - 'AES256_ECB_HMAC_MD5'
          - 'GZIPPED_AES256_ECB_SHA1'
        example: 'RC4'
      he_hash_function:
        type: string
        x-nullable: false
        enum:
          - 'MD5'
          - 'HEX'
          - 'SHA256'
        example: 'MD5'
      he_encoding_type:
        type: string
        x-nullable: false
        enum:
          - 'BASE64'
          - 'HEX2BIN'
        example: 'BASE64'

  subscriberdb_sync_interval:
    description: Interval in seconds between gateway requests to sync its subscriberdb with the cloud.
    type: integer
    format: uint32
    minimum: 60
    example: 300

  enodeb_serials:
    type: array
    items:
      type: string
      minLength: 1
      x-nullable: false
    example:
      - 'SN1234567890'
      - 'SN09876554321'

  enodeb:
    description: Representation of an enodeB
    type: object
    minLength: 1
    required:
      - serial
      - name
      - config
    properties:
      serial:
        type: string
        minLength: 1
        x-nullable: false
        example: 1202000038269KP0037
      name:
        type: string
        minLength: 1
        x-nullable: false
        example: Foobar EnodeB
      description:
        type: string
        example: "Description of this radio"
      config:
        $ref: '#/definitions/enodeb_configuration'
      enodeb_config:
        $ref: '#/definitions/enodeb_config'
      attached_gateway_id:
        type: string
        example: gw1
        readOnly: true

  enodeb_config:
    description: Configuration for managed / unmanaged eNodeb
    type: object
    required:
      - config_type
    properties:
      config_type:
        type: string
        x-nullable: false
        enum:
          - 'MANAGED'
          - 'UNMANAGED'
        example: 'MANAGED'
      managed_config:
        $ref: '#/definitions/enodeb_configuration'
      unmanaged_config:
        $ref: '#/definitions/unmanaged_enodeb_configuration'

  enodeb_configuration:
    description: Configuration for an enodeB. Unfilled fields will be inherited from LTE network and gateway configuration.
    type: object
    minLength: 1
    required:
      - cell_id
      - device_class
      - transmit_enabled
    properties:
      earfcndl:
        type: integer
        format: uint32
        example: 44590
      subframe_assignment:
        type: integer
        format: uint32
        example: 2
        maximum: 6
      special_subframe_pattern:
        type: integer
        format: uint32
        example: 7
        maximum: 9
      pci:
        type: integer
        format: uint32
        minimum: 0
        exclusiveMinimum: true
        maximum: 503
        example: 260
      bandwidth_mhz:
        type: integer
        format: uint32
        example: 20
        enum:
          - 3
          - 5
          - 10
          - 15
          - 20
      tac:
        type: integer
        format: uint32
        minimum: 1
        maximum: 65535
        example: 1
      transmit_enabled:
        type: boolean
        example: true
      cell_id:
        type: integer
        format: uint32
        maximum: 268435455
        example: 138777000
      device_class:
        type: string
        example: 'Baicells ID TDD/FDD'
        enum:
          - 'Baicells Nova-233 G2 OD FDD'
          - 'Baicells Nova-243 OD TDD'
          - 'Baicells Neutrino 224 ID FDD'
          - 'Baicells ID TDD/FDD'
          - 'NuRAN Cavium OC-LTE'
          - 'FreedomFi One'
        x-nullable: false
      ho_algorithm_config:
        $ref: '#/definitions/ho_algorithm_configuration'

  ho_algorithm_configuration:
    description: ho algorithm configuration for enodeb configuration.
    type: object
    properties:
      a1_threshold_rsrp:
        type: integer
        format: uint32
        example: 50
      lte_a1_threshold_rsrq:
        type: integer
        format: int32
        example: 2
      hysteresis:
        type: integer
        format: int32
        example: 3
      time_to_trigger:
        type: string
        example: "ms480"
      a2_threshold_rsrp:
        type: integer
        format: int32
        example: 5
      lte_a2_threshold_rsrq:
        type: integer
        format: int32
        example: 6
      lte_a2_threshold_rsrp_irat_volte:
        type: integer
        format: int32
        example: 7
      lte_a2_threshold_rsrq_irat_volte:
        type: integer
        format: int32
        example: 8
      a3_offset:
        type: integer
        format: int32
        example: 10
      a3_offset_anr:
        type: integer
        format: int32
        example: 10
      a4_threshold_rsrp:
        type: integer
        format: int32
        example: 50
      lte_intra_a5_threshold_1_rsrp:
        type: integer
        format: int32
        example: 50
      lte_intra_a5_threshold_2_rsrp:
        type: integer
        format: int32
        example: 51
<<<<<<< HEAD
=======
      LTE_INTER_ANR_A5_THRESHOLD_1_RSRP:
        type: integer
        format: int32
        example: 55
      LTE_INTER_ANR_A5_THRESHOLD_2_RSRP:
        type: integer
        format: int32
        example: 50
>>>>>>> 621fdae2
      b2_threshold1_rsrp:
        type: integer
        format: uint32
        example: 8
      b2_threshold2_rsrp:
        type: integer
        format: int32
        example: 8
      b2_geran_irat_threshold:
        type: integer
        format: uint32
        example: 8
      qrxlevmin_sib1:
        type: integer
        format: int32
        example: 8
      qrxlevminoffset:
        type: integer
        format: uint32
        example: 8
      s_intrasearch:
        type: integer
        format: uint32
        example: 8
      s_nonintrasearch:
        type: integer
        format: uint32
        example: 8
      qrxlevmin_sib3:
        type: integer
        format: int32
        example: 8
      reselection_priority:
        type: integer
        format: uint32
        example: 8
      threshservinglow:
        type: integer
        format: uint32
        example: 8
<<<<<<< HEAD
      x2_enable_disable:
        type: boolean
        example: false
        default: false
=======
>>>>>>> 621fdae2
      ciphering_algorithm:
        type: string
        example: "128-EEA1,128-EEA2"
      integrity_algorithm:
        type: string
        example: "128-EIA1,128-EIA2"
  unmanaged_enodeb_configuration:
    description: Configuration for externally managed eNodeb devices.
    type: object
    minLength: 1
    required:
      - cell_id
      - ip_address
      - tac
    properties:
      cell_id:
        type: integer
        format: uint32
        maximum: 268435455
        example: 138777000
      ip_address:
        type: string
        format: ipv4
        example: '192.168.1.142'
      tac:
        type: integer
        format: uint32
        minimum: 1
        maximum: 65535
        example: 1

  enodeb_state:
    description: Single Enodeb State
    type: object
    required:
      - enodeb_configured
      - gps_longitude
      - gps_latitude
      - enodeb_connected
      - opstate_enabled
      - rf_tx_on
      - rf_tx_desired
      - gps_connected
      - ptp_connected
      - mme_connected
      - fsm_state
    properties:
      time_reported:
        type: integer
        format: uint64
        description: Time at which the state was reported in ms
      reporting_gateway_id:
        type: string
        description: Gateway ID from which the enodeb state was reported
      enodeb_configured:
        type: boolean
      gps_longitude:
        type: string
      gps_latitude:
        type: string
      enodeb_connected:
        type: boolean
      opstate_enabled:
        type: boolean
      rf_tx_on:
        type: boolean
      rf_tx_desired:
        type: boolean
      gps_connected:
        type: boolean
      ptp_connected:
        type: boolean
      mme_connected:
        type: boolean
      fsm_state:
        type: string
      ip_address:
        type: string
        format: ipv4
      ues_connected:
        type: integer
        format: int32

  aggregated_maximum_bitrate:
    type: object
    required:
      - max_bandwidth_ul
      - max_bandwidth_dl
    properties:
      max_bandwidth_ul:
        type: integer
        format: uint32
        example: 10000000
      max_bandwidth_dl:
        type: integer
        format: uint32
        example: 20000000

  qos_profile:
    type: object
    properties:
      class_id:
        type: integer
        format: int32
        minimum: 0
        maximum: 255
        example: 9
        default: 9
        x-go-custom-tag: 'magma_alt_name:"QCI"'
      priority_level:
        type: integer
        format: uint32
        minimum: 0
        maximum: 15
        example: 15
        default: 15
      preemption_capability:
        type: boolean
        example: true
        default: true
      preemption_vulnerability:
        type: boolean
        example: false
        default: false

  apn_configuration:
    # APN configuration for the default service
    # that APN provides
    type: object
    required:
      - ambr
      - qos_profile
    properties:
      ambr:
        $ref: '#/definitions/aggregated_maximum_bitrate'
      qos_profile:
        $ref: '#/definitions/qos_profile'

  apn_name:
    type: string
    x-nullable: false
    example: "inet"
    x-go-custom-tag: 'magma_alt_name:"service_selection"'

  apn:
    # A template for configuring APN with string name
    # used as key and rest of the parameters are packed
    # as APN configuration
    type: object
    required:
      - apn_name
      - apn_configuration
    properties:
      apn_name:
        $ref: '#/definitions/apn_name'
      apn_configuration:
        $ref: '#/definitions/apn_configuration'

  apn_resources:
    description: APN resources keyed by APN name
    type: object
    additionalProperties:
      $ref: '#/definitions/apn_resource'

  apn_resource:
    type: object
    required:
      - id
      - apn_name
    properties:
      id:
        description: APN resource ID must be unique across all gateways in a network
        type: string
        minLength: 1
        x-nullable: false
      apn_name:
        $ref: '#/definitions/apn_name'
      vlan_id:
        type: integer
        format: uint32
      gateway_ip:
        type: string
        format: ipv4
      gateway_mac:
        type: string
        format: mac

  cellular_gateway_pool:
    description: Highly available gateway pool in an LTE network
    type: object
    required:
      - gateway_pool_id
      - gateway_ids
      - config
    properties:
      gateway_pool_id:
         $ref: '#/definitions/gateway_pool_id'
      gateway_pool_name:
        type: string
        example: "Pool 1"
      config:
        $ref: '#/definitions/cellular_gateway_pool_configs'
      gateway_ids:
        x-nullable: false
        type: array
        uniqueItems: true
        items:
          $ref: './orc8r-swagger-common.yml#/definitions/gateway_id'

  mutable_cellular_gateway_pool:
    description: Mutable version of the cellular gateway pool
    type: object
    required:
      - gateway_pool_id
      - config
    properties:
      gateway_pool_id:
        $ref: '#/definitions/gateway_pool_id'
      gateway_pool_name:
        type: string
        example: "Pool 1"
      config:
        $ref: '#/definitions/cellular_gateway_pool_configs'

  gateway_pool_id:
    type: string
    minLength: 1
    x-nullable: false
    pattern: '^[a-z][\da-z_-]+$'
    example: pool1

  cellular_gateway_pool_configs:
    description: Configuration for gateway pool
    type: object
    required:
      - mme_group_id
    properties:
      mme_group_id:
        x-nullable: false
        type: integer
        format: uint32
        minimum: 0
        maximum: 65535
        example: 1
        default: 1

  cellular_gateway_pool_record:
    description: Record in a gateway pool
    type: object
    required:
      - gateway_pool_id
      - mme_code
      - mme_relative_capacity
    properties:
      gateway_pool_id:
         $ref: '#/definitions/gateway_pool_id'
      mme_code:
        x-nullable: false
        type: integer
        format: uint32
        minimum: 0
        maximum: 65535
        example: 1
        default: 1
      mme_relative_capacity:
        x-nullable: false
        type: integer
        format: uint32
        minimum: 0
        maximum: 255
        example: 10
        default: 10


  tac_list:
    type: array
    items:
      $ref: '#/definitions/tac'
    x-omitempty: true
    description: 'List of tac ids'
    example:
      - 1

  tac:
    type: integer
    format: uint32
    minimum: 1
    maximum: 65535
    example: 1
    x-nullable: false

  plmn_config:
    description: PLMN Configuration
    type: object
    required:
      - mcc
      - mnc
    properties:
      mcc:
        type: string
        pattern: '^(\d{3})$'
        example: '001'
        x-nullable: false
      mnc:
        type: string
        pattern: '^(\d{2,3})$'
        example: '01'
        x-nullable: false

  imei:
    description: IMEI (type allocation code and serial number)
    type: object
    required:
      - tac
    properties:
      tac:
        type: string
        pattern: '^(\d{8})$'
        example: '01300600'
        x-nullable: false
      snr:
        type: string
        pattern: '^(\d{6})$'
        example: '176148'
        x-nullable: false

  paginated_enodebs:
    description: Page of eNodeBs
    required:
      - page_token
      - enodebs
      - total_count
    type: object
    properties:
      page_token:
        $ref: './orc8r-swagger-common.yml#/definitions/page_token'
      enodebs:
        additionalProperties:
          $ref: '#/definitions/enodeb'
          # The x-nullable flag is set to true to generate a map of pointers
          x-nullable: true
        type: object
      total_count:
        description: Estimated total number of eNodeBs
        example: 10
        format: uint64
        type: integer
        x-nullable: false<|MERGE_RESOLUTION|>--- conflicted
+++ resolved
@@ -2365,8 +2365,6 @@
         type: integer
         format: int32
         example: 51
-<<<<<<< HEAD
-=======
       LTE_INTER_ANR_A5_THRESHOLD_1_RSRP:
         type: integer
         format: int32
@@ -2375,7 +2373,6 @@
         type: integer
         format: int32
         example: 50
->>>>>>> 621fdae2
       b2_threshold1_rsrp:
         type: integer
         format: uint32
@@ -2416,13 +2413,6 @@
         type: integer
         format: uint32
         example: 8
-<<<<<<< HEAD
-      x2_enable_disable:
-        type: boolean
-        example: false
-        default: false
-=======
->>>>>>> 621fdae2
       ciphering_algorithm:
         type: string
         example: "128-EEA1,128-EEA2"
