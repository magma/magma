{
  "name": "fbc",
  "private": true,
  "version": "0.1.0",
  "description": "Code shared outside of Facebook for fbc",
  "dependencies": {
    "@babel/cli": "^7.2.3",
    "@babel/core": "^7.14.0",
    "@babel/node": "^7.0.0",
    "@babel/plugin-proposal-class-properties": "^7.13.0",
    "@babel/plugin-proposal-nullish-coalescing-operator": "^7.12.13",
    "@babel/plugin-proposal-optional-chaining": "^7.0.0",
    "@babel/preset-env": "^7.11.5",
    "@babel/preset-flow": "^7.0.0",
    "@babel/preset-react": "^7.0.0",
    "@babel/register": "^7.13.16",
    "@babel/runtime": "^7.14.0",
    "@fbcnms/util": "^0.1.0",
<<<<<<< HEAD
    "axios": "^0.21.1",
    "babel-plugin-fbt": "^0.10.4",
    "babel-plugin-fbt-runtime": "^0.9.9",
    "babel-plugin-lodash": "^3.3.4",
    "fbt": "^0.10.6",
    "pug": "^3.0.1"
=======
    "axios": "^0.21.2",
    "babel-plugin-fbt": "^0.10.4",
    "babel-plugin-fbt-runtime": "^0.9.9",
    "babel-plugin-lodash": "^3.3.4",
    "fbt": "^0.10.6"
>>>>>>> 2a0d2cf1
  },
  "devDependencies": {
    "babel-eslint": "^10.1.0",
    "babel-jest": "^26.6.3",
    "eslint": "^7.3.2",
    "eslint-config-fb-strict": "^24.3.0",
    "eslint-config-fbcnms": "^0.2.1",
    "eslint-plugin-babel": "^5.3.0",
    "eslint-plugin-eslint-comments": "^3.0.1",
    "eslint-plugin-flowtype": "^4.3.0",
    "eslint-plugin-header": "^3.1.1",
    "eslint-plugin-import": "^2.18.0",
    "eslint-plugin-jest": "^22.7.1",
    "eslint-plugin-jsx-a11y": "^6.2.1",
    "eslint-plugin-lint": "^1.0.0",
    "eslint-plugin-mdx": "^1.8.1",
    "eslint-plugin-node": "^11.1.0",
    "eslint-plugin-prettier": "^3.1.1",
    "eslint-plugin-react": "^7.20.5",
    "eslint-plugin-react-hooks": "^4.1.2",
    "eslint-plugin-sort-imports-es6-autofix": "^0.5.0",
    "faker": "^5.4.0",
    "flow-bin": "0.132.0",
    "jest": "^26.4.2",
    "jest-cli": "^26.4.2",
    "jest-dom": "^3.1.3",
    "prettier": "^2.0.5",
    "puppeteer": "5.5.0",
    "regenerator-runtime": "^0.13.7",
    "rimraf": "^3.0.0"
  },
  "resolutions": {
    "@babel/runtime": "^7.3.4"
  },
  "scripts": {
    "eslint": "./node_modules/.bin/eslint --ignore-path .eslintignore",
    "jest": "echo 'Dont run jest directly, use \"yarn run test\"' && exit 1",
    "test": "NODE_ENV=test jest --testPathIgnorePatterns=e2e",
    "test:e2e": "NODE_ENV=test jest --runInBand e2e",
    "test:ci": "NODE_ENV=test jest -w 1 --testPathIgnorePatterns=e2e",
    "flow": "flow",
    "flow-typed-install": "flow-typed --flowVersion $(flow version --json | jq -r .semver) install --"
  },
  "workspaces": {
    "packages": [
      "packages/*"
    ]
  }
}<|MERGE_RESOLUTION|>--- conflicted
+++ resolved
@@ -16,20 +16,12 @@
     "@babel/register": "^7.13.16",
     "@babel/runtime": "^7.14.0",
     "@fbcnms/util": "^0.1.0",
-<<<<<<< HEAD
-    "axios": "^0.21.1",
-    "babel-plugin-fbt": "^0.10.4",
-    "babel-plugin-fbt-runtime": "^0.9.9",
-    "babel-plugin-lodash": "^3.3.4",
-    "fbt": "^0.10.6",
-    "pug": "^3.0.1"
-=======
     "axios": "^0.21.2",
     "babel-plugin-fbt": "^0.10.4",
     "babel-plugin-fbt-runtime": "^0.9.9",
     "babel-plugin-lodash": "^3.3.4",
     "fbt": "^0.10.6"
->>>>>>> 2a0d2cf1
+    "pug": "^3.0.1"
   },
   "devDependencies": {
     "babel-eslint": "^10.1.0",
