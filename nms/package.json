--- conflicted
+++ resolved
@@ -56,14 +56,10 @@
   },
   "resolutions": {
     "@babel/runtime": "^7.3.4",
-<<<<<<< HEAD
-    "node-forge": "^1.0.0"
-    "refractor/prismjs": "^1.27.0"
-=======
+    "node-forge": "^1.0.0",
     "refractor/prismjs": "^1.27.0",
     "jspdf": "^2.3.1",
     "cacache/ssri": "6.0.2"
->>>>>>> c2f73c36
   },
   "scripts": {
     "eslint": "./node_modules/.bin/eslint --ignore-path .eslintignore",
