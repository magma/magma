/*
 * Copyright (c) Facebook, Inc. and its affiliates.
 * All rights reserved.
 *
 * This source code is licensed under the BSD-style license found in the
 * LICENSE file in the root directory of this source tree.
 *
 * @flow strict-local
 * @format
 */
import type {
  network,
  network_epc_configs,
  network_ran_configs,
} from '@fbcnms/magma-api';

import AddEditNetworkButton from './NetworkEdit';
import AppBar from '@material-ui/core/AppBar';
import Grid from '@material-ui/core/Grid';
import LoadingFiller from '@fbcnms/ui/components/LoadingFiller';
import MagmaV1API from '@fbcnms/magma-api/client/WebClient';
import NestedRouteLink from '@fbcnms/ui/components/NestedRouteLink';
import NetworkEpc from './NetworkEpc';
import NetworkInfo from './NetworkInfo';
import NetworkKPI from './NetworkKPIs';
import NetworkRanConfig from './NetworkRanConfig';
import React from 'react';
import Tab from '@material-ui/core/Tab';
import Tabs from '@material-ui/core/Tabs';
import Text from '@fbcnms/ui/components/design-system/Text';
import nullthrows from '@fbcnms/util/nullthrows';
import useMagmaAPI from '@fbcnms/ui/magma/useMagmaAPI';

import {NetworkCheck} from '@material-ui/icons';
import {Redirect, Route, Switch} from 'react-router-dom';
<<<<<<< HEAD
=======
import {colors} from '../../theme/default';
>>>>>>> a5b70b66
import {makeStyles} from '@material-ui/styles';
import {useCallback, useState} from 'react';
import {useRouter} from '@fbcnms/ui/hooks';

const useStyles = makeStyles(theme => ({
  dashboardRoot: {
    margin: theme.spacing(3),
    flexGrow: 1,
  },
  topBar: {
    backgroundColor: theme.palette.magmalte.background,
    padding: '20px 40px 20px 40px',
  },
  tabBar: {
    backgroundColor: theme.palette.magmalte.appbar,
    padding: '0 0 0 20px',
  },
  tabs: {
    color: 'white',
  },
  tab: {
    fontSize: '18px',
    textTransform: 'none',
  },
  tabLabel: {
    padding: '20px 0 20px 0',
  },
  tabIconLabel: {
<<<<<<< HEAD
    verticalAlign: 'middle',
    margin: '0 5px 3px 0',
  },
  // TODO: remove this when we actually fill out the grid sections
  contentPlaceholder: {
    padding: '50px 0',
  },
  paper: {
    height: 100,
    padding: theme.spacing(10),
    textAlign: 'center',
    color: theme.palette.text.secondary,
  },
  formControl: {
    margin: theme.spacing(1),
    minWidth: 120,
=======
    marginRight: '8px',
>>>>>>> a5b70b66
  },
}));

export default function NetworkDashboard() {
  const classes = useStyles();
  const {relativePath, relativeUrl} = useRouter();

  return (
    <>
      <div className={classes.topBar}>
        <Text color="light">Network</Text>
      </div>

      <AppBar position="static" color="default" className={classes.tabBar}>
        <Grid container>
          <Grid item xs={6}>
            <Tabs
              value={0}
              indicatorColor="primary"
              TabIndicatorProps={{style: {height: '5px'}}}
              textColor="inherit"
              className={classes.tabs}>
              <Tab
                key="Network"
                component={NestedRouteLink}
                label={<NetworkDashboardTabLabel />}
                to="/network"
                className={classes.tab}
              />
            </Tabs>
          </Grid>
          <Grid
            container
            item
            xs={6}
            justify="flex-end"
            alignItems="center"
            spacing={2}>
            <Grid item>
              <AddEditNetworkButton title={'Add Network'} isLink={false} />
            </Grid>
          </Grid>
        </Grid>
      </AppBar>

      <Switch>
        <Route
          path={relativePath('/network')}
          component={NetworkDashboardInternal}
        />
        <Redirect to={relativeUrl('/network')} />
      </Switch>
    </>
  );
}

function NetworkDashboardInternal() {
  const {match} = useRouter();
  const classes = useStyles();
  const networkId: string = nullthrows(match.params.networkId);

  const [networkInfo, setNetworkInfo] = useState<network>({});
  const [epcConfigs, setEpcConfigs] = useState<network_epc_configs>({});
  const [lteRanConfigs, setLteRanConfigs] = useState<network_ran_configs>({});

  const {isLoading: isInfoLoading} = useMagmaAPI(
    MagmaV1API.getNetworksByNetworkId,
    {
      networkId: networkId,
    },
    useCallback(networkInfo => {
      setNetworkInfo(networkInfo);
    }, []),
  );
  const {isLoading: isEpcLoading} = useMagmaAPI(
    MagmaV1API.getLteByNetworkIdCellularEpc,
    {
      networkId: networkId,
    },
    useCallback(epc => setEpcConfigs(epc), []),
  );

  const {isLoading: isRanLoading} = useMagmaAPI(
    MagmaV1API.getLteByNetworkIdCellularRan,
    {
      networkId: networkId,
    },
    useCallback(lteRanConfigs => setLteRanConfigs(lteRanConfigs), []),
  );

  const {response: lteGatwayResp, isLoading: isLteRespLoading} = useMagmaAPI(
    MagmaV1API.getLteByNetworkIdGateways,
    {
      networkId: networkId,
    },
  );

  const {response: enb, isLoading: isEnbRespLoading} = useMagmaAPI(
    MagmaV1API.getLteByNetworkIdEnodebs,
    {
      networkId: networkId,
    },
  );

  const {response: policyRules, isLoading: isPolicyLoading} = useMagmaAPI(
    MagmaV1API.getNetworksByNetworkIdPoliciesRules,
    {
      networkId: networkId,
    },
  );

  const {response: subscriber, isLoading: isSubscriberLoading} = useMagmaAPI(
    MagmaV1API.getLteByNetworkIdSubscribers,
    {
      networkId: networkId,
    },
  );

  const {response: apns, isLoading: isAPNsLoading} = useMagmaAPI(
    MagmaV1API.getLteByNetworkIdApns,
    {
      networkId: networkId,
    },
  );

  if (
    isEpcLoading ||
    isInfoLoading ||
    isRanLoading ||
    isLteRespLoading ||
    isEnbRespLoading ||
    isPolicyLoading ||
    isSubscriberLoading ||
    isAPNsLoading
  ) {
    return <LoadingFiller />;
  }
  const editProps = {
    networkInfo: networkInfo,
    lteRanConfigs: lteRanConfigs,
    epcConfigs: epcConfigs,
    onSaveNetworkInfo: setNetworkInfo,
    onSaveEpcConfigs: setEpcConfigs,
    onSaveLteRanConfigs: setLteRanConfigs,
  };

  return (
    <div className={classes.dashboardRoot}>
      <Grid container spacing={3}>
        <Grid item xs={12}>
<<<<<<< HEAD
          <NetworkKPI />
=======
          <Paper elevation={0}>
            <NetworkKPI
              apns={apns}
              enb={enb}
              lteGatwayResp={lteGatwayResp}
              policyRules={policyRules}
              subscriber={subscriber}
            />
          </Paper>
>>>>>>> a5b70b66
        </Grid>

        <Grid container item xs={6} spacing={3} alignItems={'flex-start'}>
          <Grid container item xs={12}>
            <Grid container item xs={12}>
              <Grid item>
                <Text variant="h6">Network</Text>
              </Grid>
              <Grid container item justify="flex-end">
                <AddEditNetworkButton
                  title={'Edit'}
                  isLink={true}
                  editProps={{
                    editTable: 'info',
                    ...editProps,
                  }}
                />
              </Grid>
            </Grid>
            <Grid item xs={12}>
              <NetworkInfo networkInfo={networkInfo} />
            </Grid>
          </Grid>
          <Grid container item xs={12}>
            <Grid container item xs={12}>
              <Grid item>
                <Text variant="h6">RAN</Text>
              </Grid>
              <Grid container item justify="flex-end">
                <AddEditNetworkButton
                  title={'Edit'}
                  isLink={true}
                  editProps={{
                    editTable: 'ran',
                    ...editProps,
                  }}
                />
              </Grid>
            </Grid>
            <Grid item xs={12}>
              <NetworkRanConfig lteRanConfigs={lteRanConfigs} />
            </Grid>
          </Grid>
        </Grid>

        <Grid container item xs={6} spacing={3} alignItems={'flex-start'}>
          <Grid container item xs={12}>
            <Grid container item xs={12}>
              <Grid item>
                <Text weight="medium" variant="h6">
                  EPC
                </Text>
              </Grid>
              <Grid container item justify="flex-end">
                <AddEditNetworkButton
                  title={'Edit'}
                  isLink={true}
                  editProps={{
                    editTable: 'epc',
                    ...editProps,
                  }}
                />
              </Grid>
            </Grid>
            <Grid item xs={12}>
              <NetworkEpc epcConfigs={epcConfigs} />
            </Grid>
          </Grid>
        </Grid>
      </Grid>
    </div>
  );
}

function NetworkDashboardTabLabel() {
  const classes = useStyles();

  return (
    <div className={classes.tabLabel}>
      <NetworkCheck className={classes.tabIconLabel} /> Network
    </div>
  );
}<|MERGE_RESOLUTION|>--- conflicted
+++ resolved
@@ -33,10 +33,7 @@
 
 import {NetworkCheck} from '@material-ui/icons';
 import {Redirect, Route, Switch} from 'react-router-dom';
-<<<<<<< HEAD
-=======
 import {colors} from '../../theme/default';
->>>>>>> a5b70b66
 import {makeStyles} from '@material-ui/styles';
 import {useCallback, useState} from 'react';
 import {useRouter} from '@fbcnms/ui/hooks';
@@ -65,26 +62,7 @@
     padding: '20px 0 20px 0',
   },
   tabIconLabel: {
-<<<<<<< HEAD
-    verticalAlign: 'middle',
-    margin: '0 5px 3px 0',
-  },
-  // TODO: remove this when we actually fill out the grid sections
-  contentPlaceholder: {
-    padding: '50px 0',
-  },
-  paper: {
-    height: 100,
-    padding: theme.spacing(10),
-    textAlign: 'center',
-    color: theme.palette.text.secondary,
-  },
-  formControl: {
-    margin: theme.spacing(1),
-    minWidth: 120,
-=======
     marginRight: '8px',
->>>>>>> a5b70b66
   },
 }));
 
@@ -235,9 +213,6 @@
     <div className={classes.dashboardRoot}>
       <Grid container spacing={3}>
         <Grid item xs={12}>
-<<<<<<< HEAD
-          <NetworkKPI />
-=======
           <Paper elevation={0}>
             <NetworkKPI
               apns={apns}
@@ -247,7 +222,6 @@
               subscriber={subscriber}
             />
           </Paper>
->>>>>>> a5b70b66
         </Grid>
 
         <Grid container item xs={6} spacing={3} alignItems={'flex-start'}>
