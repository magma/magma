--- conflicted
+++ resolved
@@ -9,7 +9,6 @@
  */
 import type {ComponentType} from 'react';
 
-import Card from '@material-ui/core/Card';
 import CardContent from '@material-ui/core/CardContent';
 import CardHeader from '@material-ui/core/CardHeader';
 import Grid from '@material-ui/core/Grid';
@@ -67,61 +66,10 @@
   data: KPIData[],
 };
 
-<<<<<<< HEAD
-function KPIIcon(Icon: ComponentType<SvgIconExports>) {
-  return <Icon fontSize="large" />;
-}
-
-export default function KPITray(props: Props) {
-  return (
-    <Grid container alignItems="center" justify="center">
-      {props.icon ? (
-        <>
-          <Grid item>
-            <Card elevation={0}>
-              <CardContent>{KPIIcon(props.icon)}</CardContent>
-            </Card>
-          </Grid>
-          <Grid item>
-            <Card elevation={0}>
-              <CardContent>
-                <Text variant="h6">{props.description}</Text>
-              </CardContent>
-            </Card>
-          </Grid>
-        </>
-      ) : (
-        ''
-      )}
-      {props.data.map((kpi, i) => (
-        <Grid item xs key={'data-' + i}>
-          <Card>
-            <CardHeader
-              title={kpi.category}
-              subheader={
-                <Grid
-                  container
-                  justify="center"
-                  alignItems="center"
-                  spacing={3}>
-                  <Grid item>{kpi.icon ? KPIIcon(kpi.icon) : ''}</Grid>
-                  <Grid item>
-                    <Text variant="h5">
-                      {kpi.value} {kpi.unit ?? ''}
-                    </Text>
-                  </Grid>
-                </Grid>
-              }
-              titleTypographyProps={{align: 'center', variant: 'body1'}}
-              data-testid={kpi.category}
-            />
-          </Card>
-        </Grid>
-      ))}
-=======
 export default function KPITray(props: Props) {
   const classes = useStyles();
   const kpiTray = [];
+
   if (props.icon) {
     const KpiIcon = props.icon;
     kpiTray.push(
@@ -146,7 +94,7 @@
         container
         xs
         zeroMinWidth
-        key={i}
+        key={'data-' + i}
         className={classes.kpiBlock}
         alignItems="center">
         <CardHeader
@@ -167,10 +115,10 @@
       </Grid>
     )),
   );
+
   return (
     <Grid container zeroMinWidth>
       {kpiTray}
->>>>>>> 24717624
     </Grid>
   );
 }