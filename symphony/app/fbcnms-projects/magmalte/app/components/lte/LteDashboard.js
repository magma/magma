--- conflicted
+++ resolved
@@ -67,14 +67,8 @@
   dateTimeText: {
     color: colors.primary.selago,
   },
-<<<<<<< HEAD
   input: {
-    color: 'white',
-=======
-  // TODO: remove this when we actually fill out the grid sections
-  contentPlaceholder: {
-    padding: '50px 0',
->>>>>>> 24717624
+    color: colors.primary.white,
   },
 }));
 
@@ -185,17 +179,14 @@
         </Grid>
 
         <Grid item xs={12}>
-<<<<<<< HEAD
-          <Text>
+          {/* <Text>
             <GpsFixed /> Events
           </Text>
           <EventsTable
             eventTypes={magmaEventTypes.NETWORK}
             gatewayHardwareId={'f9a9fc7c-7977-474d-9617-8a309479f2bb'}
-          />
-=======
+          /> */}
           <DashboardKPIs />
->>>>>>> 24717624
         </Grid>
       </Grid>
     </div>
