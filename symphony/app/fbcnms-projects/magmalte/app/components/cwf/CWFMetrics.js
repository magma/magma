--- conflicted
+++ resolved
@@ -19,10 +19,6 @@
 import Tab from '@material-ui/core/Tab';
 import Tabs from '@material-ui/core/Tabs';
 
-<<<<<<< HEAD
-import {Redirect, Route, Switch} from 'react-router-dom';
-=======
->>>>>>> 55d02186
 import {colors} from '../../theme/default';
 import {findIndex} from 'lodash';
 import {makeStyles} from '@material-ui/styles';
