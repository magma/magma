{
  "name": "@fbcnms/ui",
  "private": true,
  "version": "0.1.0",
  "dependencies": {
    "@material-ui/core": "^4.0.0",
    "@material-ui/icons": "^4.0.0",
    "@material-ui/lab": "^4.0.0-alpha.30",
    "@material-ui/styles": "^4.0.0",
    "beaver-logger": "^4.0.12",
    "notistack": "^0.8.5",
    "react": "^16.8.6",
    "react-autosuggest": "^9.4.3",
    "react-dom": "^16.8.6",
    "react-perfect-scrollbar": "^1.4.4",
    "react-router": "5.1.2",
    "react-router-dom": "5.1.2",
    "relay-runtime": "0.0.0-master-86f5456a"
  },
  "devDependencies": {
    "@babel/core": "^7.4.5",
    "@babel/preset-env": "^7.3.4",
    "@babel/preset-flow": "^7.0.0",
    "@babel/preset-react": "^7.0.0",
    "@babel/runtime": "^7.3.4",
    "@fbcnms/types": "^0.1.0",
    "@storybook/addon-actions": "^5.2.0",
    "@storybook/addon-links": "^5.2.0",
    "@storybook/addons": "^5.2.0",
<<<<<<< HEAD
    "@storybook/react": "^5.2.0"
=======
    "@storybook/react": "^6.0.0-beta.23",
    "babel-loader": "^8.0.5",
    "eslint-plugin-mdx": "^1.7.0",
    "react-is": "^16.8.6"
>>>>>>> a5b70b66
  },
  "scripts": {
    "storybook": "start-storybook -p 6006 -s public",
    "build-storybook": "build-storybook"
  }
}<|MERGE_RESOLUTION|>--- conflicted
+++ resolved
@@ -27,14 +27,10 @@
     "@storybook/addon-actions": "^5.2.0",
     "@storybook/addon-links": "^5.2.0",
     "@storybook/addons": "^5.2.0",
-<<<<<<< HEAD
-    "@storybook/react": "^5.2.0"
-=======
     "@storybook/react": "^6.0.0-beta.23",
     "babel-loader": "^8.0.5",
     "eslint-plugin-mdx": "^1.7.0",
     "react-is": "^16.8.6"
->>>>>>> a5b70b66
   },
   "scripts": {
     "storybook": "start-storybook -p 6006 -s public",
