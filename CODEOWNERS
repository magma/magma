--- conflicted
+++ resolved
@@ -6,15 +6,9 @@
 */cloud/ @xjtian @mpgermano @hcgatewood
 
 orc8r/ @xjtian @mpgermano @hcgatewood @emakeev
-<<<<<<< HEAD
 
 feg/ @themarwhal @mpgermano @uri200 @emakeev
 
-=======
-
-feg/ @themarwhal @mpgermano @uri200 @emakeev
-
->>>>>>> bca3852a
 openwrt/ @emakeev @uri200
 
 # More specific mappings for lte/gateway will override this top-level one
