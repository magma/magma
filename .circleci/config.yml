--- conflicted
+++ resolved
@@ -774,23 +774,6 @@
     steps:
       - checkout
       - docker/install-dc
-<<<<<<< HEAD
-      - run:
-          name: Loading openvswitch kernel module
-          command: sudo modprobe openvswitch
-      - run:
-          name: Setup Environment Variables
-          command: |
-            echo export MAGMA_ROOT=$(pwd) >> $BASH_ENV
-            echo export AWS_ACCESS_KEY_ID="$(printenv XWF_AWS_ACCESS_KEY_ID)" >> $BASH_ENV
-            echo export AWS_SECRET_ACCESS_KEY="$(printenv XWF_AWS_SECRET_ACCESS_KEY)" >> $BASH_ENV
-      - run:
-          command: |
-            env
-            docker login -u ${XWF_ARTIFACTORY_USER} -p ${XWF_ARTIFACTORY_API_KEY} ${XWF_ARTIFACTORY_LINK}
-            cd ${MAGMA_ROOT}/xwf/docker/
-            docker-compose build --parallel && docker-compose up -d && docker exec tests pytest --log-cli-level=info code/tests.py --type=analytic
-=======
       - run:
           name: Loading openvswitch kernel module
           command: sudo modprobe openvswitch
@@ -825,19 +808,10 @@
           images: 'goradius'
           registry: $DOCKER_MAGMA_REGISTRY
       - magma_slack_notify
->>>>>>> 2f683fd7
 
 workflows:
   version: 2.1
 
-<<<<<<< HEAD
-  xwfm:
-    jobs:
-      - xwfm-test:
-          <<: *only_master
-
-=======
->>>>>>> 2f683fd7
   cloud:
     jobs:
       - cloud-test
@@ -872,14 +846,6 @@
     jobs:
       - cwag-precommit
       - cwf-integ-test:
-<<<<<<< HEAD
-          <<: *only_master
-      - cwag-deploy:
-          <<: *only_master
-          requires:
-            - cwag-precommit
-            - cwf-integ-test
-=======
           <<: *only_master
       - xwfm-test:
           <<: *only_master
@@ -894,7 +860,6 @@
             - xwfm-test
             - cwag-deploy
 
->>>>>>> 2f683fd7
 
   cwf_operator:
     jobs:
