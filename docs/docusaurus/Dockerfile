# Copyright 2023 The Magma Authors.

# This source code is licensed under the BSD-style license found in the
# LICENSE file in the root directory of this source tree.

# Unless required by applicable law or agreed to in writing, software
# distributed under the License is distributed on an "AS IS" BASIS,
# WITHOUT WARRANTIES OR CONDITIONS OF ANY KIND, either express or implied.
# See the License for the specific language governing permissions and
# limitations under the License.

<<<<<<< HEAD
FROM node:18
=======
FROM node:20
>>>>>>> 9a0671ec

WORKDIR /app/website

COPY package.json /app/website/package.json
RUN npm install<|MERGE_RESOLUTION|>--- conflicted
+++ resolved
@@ -9,11 +9,8 @@
 # See the License for the specific language governing permissions and
 # limitations under the License.
 
-<<<<<<< HEAD
-FROM node:18
-=======
 FROM node:20
->>>>>>> 9a0671ec
+
 
 WORKDIR /app/website
 
