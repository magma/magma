---
id: prerequisites
title: Prerequisites
hide_title: true
---

# Prerequisites

These are the prerequisites to setting up a full private LTE Magma deployment.
Additional prerequisites for developers can be found in the [developer's guide](../contributing/contribute_onboarding.md).

## Operating System

Currently, the main development operating system (OS) is **macOS**. Documentation is mainly focused on that operating system.
To develop on a **Linux OS**, the package manager (brew for macOS) will need to be replaced by the appropriate package manager for the respective Linux distribution (e.g. apt, yum, etc.).
**Windows OS** is currently _not_ supported as developing environment, due to some dependencies on Linux-only tools during setup, such as Ansible or `fcntl`. You can try to use a [DevContainer setup](../contributing/contribute_vscode.md#open-a-devcontainer-workspace-with-github-codespaces) though.

## Development Tools

Development can occur from multiple OS's, where **macOS** and **Ubuntu** are **explicitly supported**, with additional polish for macOS.

<<<<<<< HEAD
**Note:** If you still want to contribute from a different OS, you will need to figure out some workarounds to install the tooling. You might want to follow one of the guides, either macOS or Ubuntu, and replicate the steps in your preferred OS.
=======
1. [Docker](https://www.docker.com) and Docker Compose
2. [Homebrew](https://brew.sh/) *only* for macOS users
3. [VirtualBox](https://www.virtualbox.org/)
4. [Vagrant](https://vagrantup.com)
>>>>>>> 22d682cc

### macOS

1. Install the following tools

   1. [Docker](https://www.docker.com) and Docker Compose
   2. [Homebrew](https://brew.sh/)
   3. [VirtualBox](https://www.virtualbox.org/)
   4. [Vagrant](https://vagrantup.com)

   ```bash
   brew install go@1.13 pyenv
   # NOTE: this assumes you're using zsh.
   # See the above pyenv install instructions if using alternative shells.
   echo 'export PATH="/usr/local/opt/go@1.13/bin:$PATH"' >> ~/.zshrc
   echo 'eval "$(pyenv init --path)"' >> ~/.zprofile
   echo 'eval "$(pyenv init -)"' >> ~/.zshrc
   exec $SHELL
   # IMPORTANT: close your terminal tab and open a new one before continuing
   pyenv install 3.8.10
   pyenv global 3.8.10
   pip3 install ansible fabric3 jsonpickle requests PyYAML
   vagrant plugin install vagrant-vbguest
   ```

   **Note**: In the case where installation of `fabric3` through pip was unsuccessful,
   try switching to other package installers. Try running `brew install fabric`.

   You should start Docker Desktop and increase the memory
   allocation for the Docker engine to at least 4GB (Preferences -> Resources ->
   Advanced). If you are running into build/test failures with Go that report
   "signal killed", you likely need to increase Docker's allocated resources.

   ![Increasing docker engine resources](assets/docker-config.png)

### Ubuntu

1. Install the following tools
   1. [Docker](https://docs.docker.com/engine/install/ubuntu/) and [Docker Compose](https://docs.docker.com/compose/install/)
   2. [VirtualBox](https://www.virtualbox.org/wiki/Linux_Downloads)
   3. [Vagrant](https://www.vagrantup.com/downloads)
2. Install golang version 13.

   1. Download the tar file.

      ```bash
      wget https://golang.org/dl/go1.13.15.linux-amd64.tar.gz
      ```

   2. Extract the archive you downloaded into `/usr/local`, creating a Go tree in `/usr/local/go`.

      ```bash
      sudo rm -rf /usr/local/go && sudo tar -C /usr/local -xzf go1.13.15.linux-amd64.tar.gz
      ```

   3. Add `/usr/local/go/bin` to the PATH environment variable.

      ```bash
      export PATH=$PATH:/usr/local/go/bin
      ```

   4. Verify that you've installed Go by opening a command prompt and typing the following command

      ```bash
      go version
      ```

      You should expect something like this

      ```bash
      go version go1.13.15 linux/amd64
      ```

3. Install `pyenv`.

   1. Update system packages.

      ```bash
      sudo apt update -y
      ```

<<<<<<< HEAD
   2. Install some necessary dependencies. **If you are using `zsh` instead of `bash`, replace** `.bashrc` **for** `.zshrc`.

      ```bash
      apt install -y make build-essential libssl-dev zlib1g-dev libbz2-dev    libreadline-dev libsqlite3-dev wget curl llvm libncurses5-dev  libncursesw5-dev xz-utils tk-dev libffi-dev liblzma-dev python-openssl git
      ```
=======
**Note**: In the case where installation of `fabric3` through pip was unsuccessful,
try switching to other package installers. For example, for macOS users, try
running `brew install fabric`.

If you are on macOS, you should start Docker for Mac and increase the memory
allocation for the Docker engine to at least 4GB (Preferences -> Resources ->
Advanced). If you are running into build/test failures with Go that report
"signal killed", you likely need to increase Docker's allocated resources.
>>>>>>> 22d682cc

   3. Clone `pyenv` repository.

      ```bash
      git clone https://github.com/pyenv/pyenv.git ~/.pyenv
      ```

   4. Configure `pyenv`.

      ```bash
      echo 'export PYENV_ROOT="$HOME/.pyenv"' >> ~/.bashrc
      echo 'export PATH="$PYENV_ROOT/bin:$PATH"' >> ~/.bashrc
      echo -e 'if command -v pyenv 1>/dev/null 2>&1; then\n eval "$(pyenv init -) "\nfi' >> ~/.bashrc
      exec "$SHELL"
      ```

   5. Create python virtual environment version 3.7.3.

      ```bash
      pyenv install 3.7.3
      pyenv global 3.7.3
      ```

4. Install `pip3` and its dependencies.

   1. Install `pip3`.

      ```bash
      sudo apt install python3-pip
      ```

   2. Install the following dependencies

      ```bash
      pip3 install ansible fabric3 jsonpickle requests PyYAML
      ```

5. Install `vagrant` necessary plugin.

   ```bash
   vagrant plugin install vagrant-vbguest
   ```

## Downloading Magma

You can find Magma code on [Github](https://github.com/magma/magma).

To download Magma current version, or a specific release do the following

```bash
git clone https://github.com/magma/magma.git
cd magma

# in case you want to use a specific version of Magma (for example v1.6)
git checkout v1.6

# to list all available releases
git tag -l
```

## Build/Deploy Tooling

We support building the AGW and Orchestrator on macOS and Linux host operating
systems. Doing so on a Windows environment should be possible but has not been
tested. You may prefer to use a Linux virtual machine if you are on a Windows
host.

First, follow the previous section on developer tools. Then, install some
additional prerequisite tools.

### macOS

Install necessary dependencies and configure the aws cli

```bash
brew install aws-iam-authenticator kubectl helm terraform
python3 -m pip install awscli boto3
aws configure
```

### Ubuntu

Install the following

1. [aws-iam-authenticator for Linux](https://docs.aws.amazon.com/eks/latest/userguide/install-aws-iam-authenticator.html).
2. [kubectl for Linux](https://kubernetes.io/docs/tasks/tools/install-kubectl-linux/#install-using-native-package-management).
3. [Helm for Linux](https://helm.sh/docs/intro/install/).
4. [Terraform for Linux](https://learn.hashicorp.com/tutorials/terraform/install-cli).
5. awscli

   ```bash
   sudo apt install awscli
   ```

### Orchestrator and NMS

Orchestrator deployment depends on the following components

1. AWS account
2. Registered domain for Orchestrator endpoints

We recommend deploying the Orchestrator cloud component of Magma into AWS.
Our open-source Terraform scripts target an AWS deployment environment, but if
you are familiar with devops and are willing to roll your own, Orchestrator can
run on any public/private cloud with a Kubernetes cluster available to use.
The deployment documentation will assume an AWS deployment environment - if
this is your first time using or deploying Orchestrator, we recommend that you
follow this guide before attempting to deploy it elsewhere.

Provide the access key ID and secret key for an administrator user in AWS
(don't use the root user) when prompted by `aws configure`. Skip this step if
you will use something else for managing AWS credentials.

## Production Hardware

### Access Gateways

Access gateways (AGWs) can be deployed on to any AMD64 architecture machine
which can support a Debian or Ubuntu 20.04 Linux installation. The basic system
requirements for the AGW production hardware are

1. 2+ physical Ethernet interfaces
2. AMD64 dual-core processor around 2GHz clock speed or faster
3. 4GB RAM
4. 32GB or greater SSD storage

In addition, in order to build the AGW, you should have on hand

1. A USB stick with 2GB+ capacity to load a Debian Stretch ISO
2. Peripherals (keyboard, screen) for your production AGW box for use during
   provisioning

### RAN Equipment

We currently have tested with the following EnodeB's

1. Baicells Nova 233 TDD Outdoor
2. Baicells Nova 243 TDD Outdoor
3. Assorted Baicells indoor units (for lab deployments)

Support for other RAN hardware can be implemented inside the `enodebd` service
on the AGW, but we recommend starting with one of these EnodeBs.<|MERGE_RESOLUTION|>--- conflicted
+++ resolved
@@ -19,14 +19,7 @@
 
 Development can occur from multiple OS's, where **macOS** and **Ubuntu** are **explicitly supported**, with additional polish for macOS.
 
-<<<<<<< HEAD
 **Note:** If you still want to contribute from a different OS, you will need to figure out some workarounds to install the tooling. You might want to follow one of the guides, either macOS or Ubuntu, and replicate the steps in your preferred OS.
-=======
-1. [Docker](https://www.docker.com) and Docker Compose
-2. [Homebrew](https://brew.sh/) *only* for macOS users
-3. [VirtualBox](https://www.virtualbox.org/)
-4. [Vagrant](https://vagrantup.com)
->>>>>>> 22d682cc
 
 ### macOS
 
@@ -108,22 +101,11 @@
       sudo apt update -y
       ```
 
-<<<<<<< HEAD
    2. Install some necessary dependencies. **If you are using `zsh` instead of `bash`, replace** `.bashrc` **for** `.zshrc`.
 
       ```bash
       apt install -y make build-essential libssl-dev zlib1g-dev libbz2-dev    libreadline-dev libsqlite3-dev wget curl llvm libncurses5-dev  libncursesw5-dev xz-utils tk-dev libffi-dev liblzma-dev python-openssl git
       ```
-=======
-**Note**: In the case where installation of `fabric3` through pip was unsuccessful,
-try switching to other package installers. For example, for macOS users, try
-running `brew install fabric`.
-
-If you are on macOS, you should start Docker for Mac and increase the memory
-allocation for the Docker engine to at least 4GB (Preferences -> Resources ->
-Advanced). If you are running into build/test failures with Go that report
-"signal killed", you likely need to increase Docker's allocated resources.
->>>>>>> 22d682cc
 
    3. Clone `pyenv` repository.
 
