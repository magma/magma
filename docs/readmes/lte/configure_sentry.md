---
id: version-1.6.0-configure_sentry
title: Sentry Integration
hide_title: true
original_id: configure_sentry
---

# Sentry + Magma AGW

[Sentry](https://sentry.io/welcome/) is an error monitoring platform. Members of the Magma community are able to request access to link one access gateway in their lab to the Linux Foundation Sentry page. Alternatively, users can set up their own instance of Sentry outside of the Magma community.

As part of v1.5, we have integrated Sentry's [Native](https://docs.sentry.io/platforms/native/) (C/C++) SDK to enable basic error / stacktrace collection.

## Connect to the Linux Foundation Sentry Account

The first step to setting up your account is to request access to Linux Foundation [Sentry.io](http://Sentry.io) instance by submitting your email address and company through the [community form](https://docs.google.com/forms/d/e/1FAIpQLSeJMWecw9An5-aYv0US8Fc_PDO7kUMx4Pky13S_3LhFJkge_g/viewform). You should also create a team for your company on the Sentry site. This team name should match your company and will be used to enable group access to your project. Once you are granted access, you will need to login and navigate to the “Projects” tab and locate your team’s project name. You will need this information to update the CircleCI config.yml file on the Magma Github.

## Configuration

To configure Sentry, you will need to create a pull request to update the config.yml on the Magma Github page. If you skip this step, all C/C++ will be unreadable for your Sentry instance. This file is located [here](https://github.com/magma/magma/blob/master/.circleci/config.yml). You will need to navigate to the "sentry-create-and-upload-artifacts" section of the file and create a new a new sentry upload in the following format:

```bash
sentry-upload:
executable_name: << parameters.executable_name >>
project: [fill in your project here]
org: lf-9c
```

## Enabling error reporting on an AGW

Reporting for Python services, MME, and SessionD will *only* be enabled if the corresponding URL fields are non-empty.

<<<<<<< HEAD
Fill out the following fields in `control_proxy.yml` to enable Sentry reporting.
=======
The URL fields can be set in a network-wide configuration through the Orc8r's Swagger endpoint at `/networks/{network_id}` or `/networks/{network_id}/sentry`. You can also set or override Sentry configuration for specific gateways through the Orc8r's `/networks/{network_id}/gateways/{gateway_id}` endpoint. Finally, you can set them locally on a gateway in the `control_proxy.yml` file by filling out the following fields.
>>>>>>> 2f4586b6

```bash
# [Experimental] Sentry related configs
# If set, the Sentry Python SDK will be initialized for all python services
sentry_url_python: ""
# If set, the Sentry Native SDK will be initialized for MME and SessionD
sentry_url_native: ""
# If set, /var/log/mme.log will be uploaded along MME crash reports
sentry_upload_mme_log: false
# A sampling rate to apply to events. A value of 0.0 will send no
# events, and a value of 1.0 will send all events (default).
sentry_sample_rate: 1.0
```

## Monitoring

Once your Sentry instance is established we recommend setting up alerts and your dashboard to monitor your results. This will allow you to understand the health of your network and also enable you to view key metrics such as crash rate per release.

Follow the Sentry dashboard instructions [here](https://docs.sentry.io/product/dashboards/) to understand the dashboard page, and use the instructions [here](https://docs.sentry.io/product/dashboards/custom-dashboards/) to set up a custom dashboard. In order to set up alerts to Slack or email, follow the Sentry instructions [here](https://docs.sentry.io/product/alerts/).

## Non-Linux Foundation Sentry Accounts: Uploading debug information files for SessionD and MME

To fully enable stacktrace analysis for any services running with the Native SDK, you will need to upload the corresponding debug information files for the stacktraces to be readable in Sentry.

For more information, please refer to [this documentation provided by Sentry](https://docs.sentry.io/platforms/android/data-management/debug-files/).

In order for the build artifacts to have a debug section, they have to be built with the `-g` compiler flag. The flag is set by default for all C/C++ services, so no additional change is necessary for this.

The following script outlines the necessary steps.

```bash
#!/bin/bash
# To install sentry-cli, run `curl -sL https://sentry.io/get-cli/ | bash`

TODO: change me!
EXECS_PATHS=""
ORG=""
PROJECT=""

for EXEC in $EXECS_PATHS
do
    # Strip artifacts
    objcopy --only-keep-debug "$EXEC" "$EXEC".debug
    objcopy --strip-debug --strip-unneeded "$EXEC"

   # [Optional] Log included debug information
    sentry-cli difutil check "$EXEC"
    sentry-cli difutil check "$EXEC".debug


    # Upload the debug artifact with `symtab`, `debug`, and `sources`
    sentry-cli upload-dif --log-level=info --org="$ORG" --project="$PROJECT" --include-sources  "$EXEC".debug
    # Upload the stripped executable with `unwind`
    sentry-cli upload-dif --log-level=info --org="$ORG" --project="$PROJECT" "$EXEC"
done
```<|MERGE_RESOLUTION|>--- conflicted
+++ resolved
@@ -30,11 +30,7 @@
 
 Reporting for Python services, MME, and SessionD will *only* be enabled if the corresponding URL fields are non-empty.
 
-<<<<<<< HEAD
-Fill out the following fields in `control_proxy.yml` to enable Sentry reporting.
-=======
 The URL fields can be set in a network-wide configuration through the Orc8r's Swagger endpoint at `/networks/{network_id}` or `/networks/{network_id}/sentry`. You can also set or override Sentry configuration for specific gateways through the Orc8r's `/networks/{network_id}/gateways/{gateway_id}` endpoint. Finally, you can set them locally on a gateway in the `control_proxy.yml` file by filling out the following fields.
->>>>>>> 2f4586b6
 
 ```bash
 # [Experimental] Sentry related configs
