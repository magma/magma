---
id: deploy_intro
title: Introduction
hide_title: true
---

# Introduction

This section walks through installing a production Orchestrator deployment.

We assume you will use the versioned artifacts provided by the project's official artifactory at [artifactory.magmacore.org](https://artifactory.magmacore.org/). If you would like to build and host your own artifacts, see the [Build Orchestrator](./dev_build.md) page.

To deploy orc8r, see the [Manual installation](./deploy_install.md) page.

## Prerequisites

Throughout this guide we assume the `MAGMA_ROOT` environment variable is set to the local directory where you cloned the Magma repository

```sh
export MAGMA_ROOT=PATH_TO_YOUR_MAGMA_CLONE
```

Before deployment, it may be useful to read through the [Magma prerequisites](../basics/prerequisites.md) and [Magma quick start guide](../basics/quick_start_guide.md) sections.

Familiarity with the following is assumed

- AWS
- Kubernetes
- Terraform

The instructions in this section have been tested on macOS and Linux. If you are deploying from a Windows host, some shell commands will likely require adjustments.

## Deployment types

Orc8r deployment type specifies the Orc8r modules which will be included to manage Magma gateways. It supports following deployment types

- `fwa` for fixed wireless deployment, enables management of *AGWs*
- `federated_fwa` for federated fixed wireless deployment, enables management
  of *AGWs and FEGs*
- `all` for all-encompassing deployments, enables management of *AGWs, FEGs,
  and CWAGs*

## Release versioning

Orc8r follows the standard [semantic versioning scheme](https://semver.org/) of `MAJOR.MINOR.PATCH`. Generally speaking, a bump in each version type involves the following

- `MAJOR` considerable change
    - Orc8r: major manual intervention
    - General: large-scale changes, e.g. to the conceptual function of Magma as a whole
- `MINOR` non-trivial change
    - Orc8r: minor manual intervention may be required
    - Orc8r-gateway interface: gateways may need to be updated to new minimum version
- `PATCH` small, backward-compatible changes
    - Security or functionality-critical
    - Updating to newer patch should be seamless, with no manual intervention required

Major and minor releases are tagged off the master branch, then a patch branch is opened starting at that tag. Patch releases are tagged on the respective patch branch.

The current release schedule tags a new minor version 3-4 times per year. Patch releases are tagged on an on-demand basis.

## Deploying specific release

To target a specific release, checkout the Magma repository's relevant release branch when building artifacts. This is also a great place to find relevant Terraform values.

Values for recent Orchestrator releases are summarized below

### v1.8.0

<<<<<<< HEAD
Verified with Terraform version `0.15.0`.
=======
Verified with Terraform version `1.0.11`.
>>>>>>> baf3bc74

- `v1.8` [patch branch](https://github.com/magma/magma/tree/v1.8)
- `github.com/magma/magma//orc8r/cloud/deploy/terraform/orc8r-aws?ref=v1.8`
Terraform module source
<<<<<<< HEAD
- `1.5.23` Helm chart version
- Additional notes
    - `9.6` PostgreSQL target release. Prefer `12.6` for new deployments.

### v1.7.0

Verified with Terraform version `0.15.0`.

- `v1.7` [patch branch](https://github.com/magma/magma/tree/v1.7)
- `github.com/magma/magma//orc8r/cloud/deploy/terraform/orc8r-aws?ref=v1.7`
Terraform module source
- `1.5.23` Helm chart version
- Additional notes
    - `9.6` PostgreSQL target release. Prefer `12.6` for new deployments.
=======
- `1.8.0` Helm chart version
>>>>>>> baf3bc74

### v1.6.0

Verified with Terraform version `0.15.0`.

- `v1.6` [patch branch](https://github.com/magma/magma/tree/v1.6)
- `github.com/magma/magma//orc8r/cloud/deploy/terraform/orc8r-aws?ref=v1.6`
Terraform module source
- `1.5.23` Helm chart version
- Additional notes
    - `9.6` PostgreSQL target release. Prefer `12.6` for new deployments.

### v1.5.0

Verified with Terraform version `0.14.5`. Terraform `0.15.x` is *not* compatible.

- `v1.5` [patch branch](https://github.com/magma/magma/tree/v1.5)
- `github.com/magma/magma//orc8r/cloud/deploy/terraform/orc8r-aws?ref=v1.5`
Terraform module source
- `1.5.21` Helm chart version
- Additional notes
    - `9.6` PostgreSQL target release, newer versions will likely work as well

### v1.4.0

Verified with Terraform version `0.14.0`.

- `v1.4` [patch branch](https://github.com/magma/magma/tree/v1.4)
- `github.com/magma/magma//orc8r/cloud/deploy/terraform/orc8r-aws?ref=v1.4`
Terraform module source
- `1.5.16` Helm chart version
- Additional notes
    - `9.6` PostgreSQL target release, newer versions will likely work as well

### v1.3.0

Verified with Terraform version `0.13.1`.

- `v1.3` [patch branch](https://github.com/magma/magma/tree/v1.3)
- `github.com/magma/magma//orc8r/cloud/deploy/terraform/orc8r-aws?ref=v1.3`
Terraform module source
- `1.4.36` Helm chart version
- Additional notes
    - `9.6` PostgreSQL target release, newer versions will likely work as well

### v1.2.0

Verified with Terraform version `0.13.1`.

- `v1.2` [patch branch](https://github.com/magma/magma/tree/v1.2)
- `github.com/magma/magma//orc8r/cloud/deploy/terraform/orc8r-aws?ref=v1.2`
Terraform module source
- `1.4.35` Helm chart version
- Additional notes
    - `9.6` PostgreSQL target release, newer versions will likely work as well

### v1.1.0

Verified with Terraform version `0.12.29`.

- `v1.1` [patch branch](https://github.com/magma/magma/tree/v1.1)
- `github.com/magma/magma//orc8r/cloud/deploy/terraform/orc8r-aws?ref=v1.1`
Terraform module source
- `1.4.21` Helm chart version
- Additional notes
    - `9.6` PostgreSQL target release, newer versions will likely work as well<|MERGE_RESOLUTION|>--- conflicted
+++ resolved
@@ -66,33 +66,12 @@
 
 ### v1.8.0
 
-<<<<<<< HEAD
-Verified with Terraform version `0.15.0`.
-=======
 Verified with Terraform version `1.0.11`.
->>>>>>> baf3bc74
 
 - `v1.8` [patch branch](https://github.com/magma/magma/tree/v1.8)
 - `github.com/magma/magma//orc8r/cloud/deploy/terraform/orc8r-aws?ref=v1.8`
 Terraform module source
-<<<<<<< HEAD
-- `1.5.23` Helm chart version
-- Additional notes
-    - `9.6` PostgreSQL target release. Prefer `12.6` for new deployments.
-
-### v1.7.0
-
-Verified with Terraform version `0.15.0`.
-
-- `v1.7` [patch branch](https://github.com/magma/magma/tree/v1.7)
-- `github.com/magma/magma//orc8r/cloud/deploy/terraform/orc8r-aws?ref=v1.7`
-Terraform module source
-- `1.5.23` Helm chart version
-- Additional notes
-    - `9.6` PostgreSQL target release. Prefer `12.6` for new deployments.
-=======
 - `1.8.0` Helm chart version
->>>>>>> baf3bc74
 
 ### v1.6.0
 
