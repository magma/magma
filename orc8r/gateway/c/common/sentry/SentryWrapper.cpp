/**
 * Copyright 2020 The Magma Authors.
 *
 * This source code is licensed under the BSD-style license found in the
 * LICENSE file in the root directory of this source tree.
 *
 * Unless required by applicable law or agreed to in writing, software
 * distributed under the License is distributed on an "AS IS" BASIS,
 * WITHOUT WARRANTIES OR CONDITIONS OF ANY KIND, either express or implied.
 * See the License for the specific language governing permissions and
 * limitations under the License.
 */

#include "includes/SentryWrapper.h"

#if SENTRY_ENABLED
#include <experimental/optional>
#include <yaml-cpp/yaml.h>  // IWYU pragma: keep

#include <cstdlib>
#include <fstream>
#include <cstring>
<<<<<<< HEAD
=======
#include <limits.h>
>>>>>>> bfe33ef0
#include <unistd.h>

#include "sentry.h"
#include "includes/ServiceConfigLoader.h"

#define COMMIT_HASH_ENV "COMMIT_HASH"
#define CONTROL_PROXY_SERVICE_NAME "control_proxy"
#define SENTRY_NATIVE_URL "sentry_url_native"
#define SENTRY_SAMPLE_RATE "sentry_sample_rate"
#define SHOULD_UPLOAD_MME_LOG "sentry_upload_mme_log"
#define MME_LOG_PATH "/var/log/mme.log"
#define SNOWFLAKE_PATH "/etc/snowflake"
#define HWID "hwid"
#define HOSTNAME "hostname"
#define SERVICE_NAME "service_name"
#define DEFAULT_SAMPLE_RATE 0.5f

using std::experimental::optional;

bool should_upload_mme_log(
    bool sentry_upload_mme_log, YAML::Node control_proxy_config) {
  if (control_proxy_config[SHOULD_UPLOAD_MME_LOG].IsDefined()) {
    return control_proxy_config[SHOULD_UPLOAD_MME_LOG].as<bool>();
  }
  return sentry_upload_mme_log;
}

optional<std::string> get_sentry_url(
    const char* sentry_url_native, YAML::Node control_proxy_config) {
  if (control_proxy_config[SENTRY_NATIVE_URL].IsDefined()) {
    const std::string dns_override =
        control_proxy_config[SENTRY_NATIVE_URL].as<std::string>();
    if (!dns_override.empty()) {
      return dns_override;
    }
  }
  const std::string sentry_url(sentry_url_native);
  if (!sentry_url.empty()) {
    return sentry_url;
  }
  return {};
}

float get_sentry_sample_rate(
    float sentry_sample_rate, YAML::Node control_proxy_config) {
  if (control_proxy_config[SENTRY_SAMPLE_RATE].IsDefined()) {
    const auto sample_rate_override =
        control_proxy_config[SENTRY_SAMPLE_RATE].as<float>();
    if (sample_rate_override > 0) {
      return sample_rate_override;
    }
  }
  if (sentry_sample_rate > 0) {
    return sentry_sample_rate;
  }
  return DEFAULT_SAMPLE_RATE;
}

std::string get_snowflake() {
  std::ifstream ifs(SNOWFLAKE_PATH, std::ifstream::in);
  std::stringstream buffer;
  buffer << ifs.rdbuf();
  return buffer.str();
}

void initialize_sentry(
    char node_name[50]
    const char* service_tag, const sentry_config_t* sentry_config) {
  auto control_proxy_config = magma::ServiceConfigLoader{}.load_service_config(
      CONTROL_PROXY_SERVICE_NAME);
  auto op_sentry_url =
      get_sentry_url(sentry_config->url_native, control_proxy_config);
  if (op_sentry_url) {
    sentry_options_t* options = sentry_options_new();
    sentry_options_set_dsn(options, op_sentry_url->c_str());
    sentry_options_set_sample_rate(
        options, get_sentry_sample_rate(
                     sentry_config->sample_rate, control_proxy_config));
    if (const char* commit_hash_p = std::getenv(COMMIT_HASH_ENV)) {
      sentry_options_set_release(options, commit_hash_p);
    }
    if (strncmp(service_tag, SENTRY_TAG_MME, SENTRY_TAG_LEN) == 0 &&
        should_upload_mme_log(
            sentry_config->upload_mme_log, control_proxy_config)) {
      sentry_options_add_attachment(options, MME_LOG_PATH);
    }

    sentry_init(options);
<<<<<<< HEAD
    if (gethostname(node_name, sizeof(node_name)) == 0) {
=======
    char node_name[HOST_NAME_MAX];
    if (gethostname(node_name, HOST_NAME_MAX) == 0) {
>>>>>>> bfe33ef0
      sentry_set_tag(HOSTNAME, node_name);
    }
    sentry_set_tag(SERVICE_NAME, service_tag);
    sentry_set_tag(HWID, get_snowflake().c_str());
  }
}

void shutdown_sentry(void) {
  sentry_shutdown();
}

void set_sentry_transaction(const char* name) {
  sentry_set_transaction(name);
}

#else

void initialize_sentry(
    __attribute__((unused)) const char* service_tag,
    __attribute__((unused)) const sentry_config_t* sentry_config) {}

void shutdown_sentry(void) {}

void set_sentry_transaction(__attribute__((unused)) const char* name) {}

#endif<|MERGE_RESOLUTION|>--- conflicted
+++ resolved
@@ -20,10 +20,7 @@
 #include <cstdlib>
 #include <fstream>
 #include <cstring>
-<<<<<<< HEAD
-=======
 #include <limits.h>
->>>>>>> bfe33ef0
 #include <unistd.h>
 
 #include "sentry.h"
@@ -112,12 +109,9 @@
     }
 
     sentry_init(options);
-<<<<<<< HEAD
     if (gethostname(node_name, sizeof(node_name)) == 0) {
-=======
-    char node_name[HOST_NAME_MAX];
+    char node_name[HOST_NAME_MAX]
     if (gethostname(node_name, HOST_NAME_MAX) == 0) {
->>>>>>> bfe33ef0
       sentry_set_tag(HOSTNAME, node_name);
     }
     sentry_set_tag(SERVICE_NAME, service_tag);
