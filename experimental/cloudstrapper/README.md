
# Chapter 1

## 0. Prerequisites

   - Understand key directories and naming conventions
     - CODE_DIR: Directory hosting Magma and Cloudstrapper code that was cloned for this purpose, typically in the ~/code/magma/experimental/cloudstrapper folder
     - VARS_DIR: Directory where all variables reside, typically in the CODE_DIR/playbooks/roles/vars folder
     - WORK_DIR: Directory created by user as part Cloudstrapper deployment with the value taken from dirLocalInventory used as source. This is the directory where all working copies reside, typically in the ~/magma-experimental folder
     - All variables except the S3 bucket are to be named in camel case.
     - S3 bucket names can have only lower case letters and be globally unique

   - Identify two security keys in the Build/Gateway regions to be used for the following
     - Bootkey: Used only by Cloudstrapper instance
     - Hostkey: Used by all Gateway instances
     - Both values are specified in the defaults.yaml vars file and embedded in hosts.
     - [Optional] To generate keys through a playbook, see section 1 below.

     Note: Users who already have preferred keys to be used across their EC2 instances can use them in this environment by setting the keyBoot (for Cloudstrapper) and keyHost (for all other entities created) in defaults.yaml. If such keys do not exist or if the users prefer unique keys for the Cloudstrapper and other AWS artifacts, the aws-prerequisites playbook below will generate the keys.

   - Create inventory directory on localhost to save keys, secrets etc. This directory will be referred to as WORK_DIR and used as dirInventory in commands.
     Ex: mkdir ~/magma-experimental

   - Gather following credentials and update secrets.yaml on local machine in WORK_DIR/secrets.yaml. Use format from $CODE_DIR/playbooks/roles/vars/secrets.yaml as base.
     - AWS Access and Secret keys

   - If you are using the previously built community Magma artifacts for Orc8r and AGW,
     - Locate the Cloudstrapper AMI and version-specific AGW AMI and their respective AMI ids from AWS and make changes to cluster.yaml
     - The AGW AMI id would be set to awsAgwAmi
     - If using the Cloudstrapper tooling to provision the instance, the Cloudstrapper AMI id would be set to awsCloudstrapperAmi

  - If you are building Magma by yourself (Section 3 below) or using your own repositories,

    - Create private repo on github to host helm charts.
     This information would be used in the build.yaml (buildHelmRepo) and cluster.yaml (gitHelmRepo) files when building and deploying Magma respectively.

    - Update local secrets.yaml to include Github and Docker access information for your custom repo
     - Github username and PAT (Personal Access Token)
     - Dockerhub username and password

## 1. Run aws-essentials to setup all AWS related base components as a stack

  The aws-essentials playbook will:
  - Create boot and host keys if required using the keyCreate tag. Default is to not create keys.
  - Create security group on the default VPC
  - Create default bucket for shared storage.
  - Create default CloudFormation stack for all essential components
  Note: If the keys, security groups and the default bucket exist, this playbook can be skipped.

  Before running the playbook, validate the following variables in defaults.yaml and cluster.yaml in VARS_DIR
  - defaults.yaml
    - secgroupDefault indicates name of the default SecurityGroup that would be created and used across all EC2 instances created (including Cloudstrapper and all the AGW instances)
    - bucketDefault indicates the name of the default S3 bucket used to persist information
    - stackEssentialsDefault indicates the name of the CloudFormation stack that hosts all the artifacts
    - keyBoot refers to the key used for the Cloudstrapper instance. Use the keyCreate tag or if it's an existing key, use the right name
    - keyHost refers to the key used for all the other AWS EC2 instances spawned by the Cloudstrapper. Both keys will be generated or skipped together.
    - If two unique keys are already available, update keyBoot and keyHost to reflect the names and skip keyCreate

  - cluster.yaml
    - awsAgwRegion indicates which region would be used to create these artifacts

  - Run the following commands
    ```
    ansible-playbook aws-prerequisites.yaml -e "dirLocalInventory=<directory>" [ --tags keyCreate, essentialsCreate ]
    ```
  - Result: Created a CloudFormation stack with common security group, S3 storage, keys optionally created and .pem files stored in WORK_DIR

### 1.1 For users who do not have access to a Cloudstrapper AMI: Optional CI/CD

  This section is used to create the Cloudstrapper base image. When Magma is available from the Cloud provider's Marketplace, this section will be removed since the Cloudstrapper AMI will be a Marketplace artifact.

  The devops playbooks will :
  - initialize a default instance
  - configure it to act as a Cloudstrapper and
  - generate an AMI that can be used as Cloudstrapper AMI. This could either published in the Marketplace as a public or community AMI or retained locally.

  Before running the playbook, validate the following variables in VARS_DIR
   - defaults.yaml
     - devOpsCloudstrapper indicates the 'Name' tag used to identify the DevOps Cloudstrapper instance
     - primaryCloudstrapper indicates the 'Name' tag used to identify the Primary Cloudstrapper instance
     - devOpsAmi indicates the name of the AMI created for the Cloudstrapper base image
   - build.yaml
    - buildUbuntuAmi - AMI id of base Ubuntu image to be used, available in the region where Cloudstrapper is run

  Run the following commands
  - devops-provision: Setup instance using default security group, Bootkey and Ubuntu
    ```
    ansible-playbook devops-provision.yaml -e "dirLocalInventory=<directory>"
    ```
    - Example:
    - Result: Base instance for Devops provisioned

 - devops-configure: Install ansible, golang, packages, local working directory and latest github sources
     ```
     ansible-playbook devops-configure.yaml -i <dynamic inventory file> -e "devops=tag_Name_<devOpsCloudstrapper>" -e "dirLocalInventory=<inventory folder>" -u ubuntu --skip-tags buildMagma,pubMagma,pubHelm,keyManager
     ```
   - Result: Base instance configured using packages and latest Magma source

 - devops-init: Snapshot instance
    ```
    ansible-playbook devops-init.yaml  -e "dirLocalInventory=<directory>"
    ```
  - Result: DevOps AMI created with name set in devOpsAmi

## 2. Cloudstrapper Process - Marketplace experience begins for users who have access to Cloudstrapper AMI

  - Launch from instance using Bootkey, Ubuntu 20.04 and default security group
    - (or) run cloudstrapper-provision
    ```
    ansible-playbook cloudstrapper-provision.yaml  -e "dirLocalInventory=<directory>"
    ```
  - Result: Cloudstraper node with code package running now, ordered from Marketplace (or based on devOpsAmi for custom builds)
  - Copy keyHost to Cloudstrapper manually or through the playbook to use since that is the seed key for all AWS artifacts created by the Cloudstrapper
  ```
  ansible-playbook devops-configure.yaml -i <Inventory Dir> -e "devops=tag_Name_<primaryCloudstrapper> " -e "dirLocalInventory=<Local Dir>" -u ubuntu -tags keyManager
  ```
  - Login to Cloustrapper node via SSH to start Build, Control Plane and Data Plane rollouts

  - Locate WORK_DIR/magma/experimental/cloudstrapper/playbooks/vars/secrets.yaml file and fill out Secrets
    section and save it in WORK_DIR on Cloudstrapper. Optionally, change other values if required.

## 3. Build

  The build- playbooks provision, configure and initiate the build process before posting the artifacts on identified repositories on successful build. The Build commands can be launched from inside the Cloudstrapper.

  - Create build elements: Provision, Configure and Init.

  - Before beginning Build process, check variables to ensure deployment is customized.
    build.yaml :
      - buildMagmaVersion indicates which version of Magma to build (v1.5 etc)
      - buildOrc8rLabel indicates what label the images would have (1.5.0 etc)
      - buildHelmRepo indicates which github repo will hold Helm charts. Create one if it does not exist. Ensure it is empty.

      - buildAwsRegion indicates which region will host the build instance.
      - buildAwsAz indicates an Availability Zone within the region specified above
      - buildUbuntuAmi reflects the base Ubuntu AMI available in the region described in buildAwsRegion

    All variables can be customized by making a change in the build.yaml file. Invocations
    using Dynamic Inventory would have to be changed to reflect the new labels.

  Run the following commands

  - build-provision: Setup build instance using default security group, Bootkey and Ubuntu with
    t2.xlarge. Optionally, Provision a AGW compliant image (Ubuntu 20.04) for AGW build.
    ```
    ansible-playbook build-provision.yaml -e 'dirLocalInventory=<Inventory file>' --tags devopsOrc8r,inventory
    ```

  - build-configure: Configure build instance by setting up necessary parameters and reading from
    dynamic inventory. The build node was provisioned with the tag Name:buildOrc8r in this example.

    ```
    ansible-playbook build-configure.yaml -i <inventory file> -e "buildnode=tag_Name_<buildTagName>" -e "ansible_python_interpreter=/usr/bin/python3" -e "dirLocalInventory=<inventory folder absolute path>" -e "buildDir=dirLocalInventory" -u ubuntu
    ```
  - Result: Build instance created, images and helm charts published.

## 4. Control Plane/Cloud Services

  The control role deploys and configures orc8r in a target region. The control playbook can be deployed from within the Cloudstrapper.

  - Create control plane elements: Provision, Configure and Init
    Observe the variables set in cluster.yaml

    Make any custom changes to main.tf here before initializing. If you would like to persist changes
    across re-installs, make changes to the main.tf.j2 Jinja2 template file directly so that the custom
    configuration be used across every terraform init.

  - Clone the latest magma source (master branch) to a local directory named 'source'
  - Requires: secrets.yaml in the dirLocalInventory folder. Use the sample file in roles/vars/secrets.yaml
  - Before beginning Deployment process, check variables to ensure deployment is customized.
    cluster.yaml :
      - orc8rClusterName: Locally identifiable cluster name
      - orc8rDomainName: DNS name for Orc8r
      - orc8rLabel: Label to look for in container repository
      - orc8rVersion: What version of Orc8r is being deployed
      - gitHelmRepo: Repo which holds helm charts
      - awsOrc8rRegion: Region where Orc8r would run
  - Orchestrator : Deploy orchestrator
  ```
    ansible-playbook orc8r.yaml [ --skip-tags deploy-orc8r ] -e 'dirLocalInventory=<Dir>
  ```

  Note: When using a stable build or a standard environment or a repeat install, the 'deploy-orc8r' tag does not have to be skipped. However, for first time installs skipping helps in identifying unknown issues to make sure the new build works as expected. Additionally, if there are any custom configuration requirements (such as modifying instance sizes or running multiple clusters within the same account requiring deploy_elasticsearch_service_linked_role to be set to False by default, skipping the deployment and making changes to main.tf is recommended.

  If this tag is skipped, proceed with the following set of commands.

  - Change to local directory
    ```
    cd ~/magma-experimental/<orc8rClusterName defined in roles/vars/cluster.yaml>
    ```
  - Run terraform commands manually to provision Cloud resources, load secrets and deploy magma artifacts
    ```
    terraform apply -target=module.orc8r
    terraform apply -target=module.orc8r-app.null_resource.orc8r_seed_secrets
    terraform apply
    ```

  - Result: Orchestrator certificates created, Terraform files initialized, Orchestrator deployed
    via Terraform

  - Validate Orchestrator deployment by following the verification steps in https://magma.github.io/magma/docs/orc8r/deploy_install

## 5. Data Plane

  The agw playbooks instantiate a site and configure gateways in it. The design includes two key variables - SiteName (to uniquely identify an edge site) and GatewayName (to uniquely identify a gateway within an edge site). A single site can host multiple gateways and each gateway is associated to one site. While creating the gateway, the SiteName and GatewayName variable are  used. The AGW playbooks can be run from the Cloudstrapper.

  Default variable files are available in the varSite<SiteName>.yaml for sites and varGateway<GatewayName>.yaml for individual gateways from roles/agw-infra/vars/ directory. Newer gateways and sites can also be added following the same format.

  Prerequisites: AGW AMI available and the value specified in 'awsAgwAmi' in cluster.yaml file. If you do not have an AGW AMI file already, please refer to Section 5.1 below to generate an AMI.

  Tunables: (in roles/var/)
    - cluster.yaml:
      - agwAgwRegion: Region where Gateway is deployed
      - awsAgwAz: Availability zone within aforesaid Region
      - awsAgwAmi: AMI ID of AGW AMI in the region, used to deploy in-region or edge gateways
      - orc8rDomainName: Domain name to be used to attach this gateway
    - defaults.yaml:
      - dirSecretsLocal: Local directory with rootCA.pem file

  - Provision the underlying infrastructure and the gateways

    agw-provision: provisions a site with VPC, subnets, gateway, routing tables and one AGW Command:
    ```
<<<<<<< HEAD
    ansible-playbook agw-provision.yaml -e "idSite=<SiteName>" -e "idGw=<GatewayIdentifier>" -e "dirLocalInventory=<WORK_DIR>"[ --tags createNet,createBridge, createGw ]
    ```
    - A site needs to be added only once. After a site is up, multiple gatways can be individually provisioned by skipping the createNet tag as laid out below
=======
    ansible-playbook agw-provision.yaml -e "idSite=<SiteName>" -e "idGw=<GatewayIdentifier>" -e "dirLocalInventory=<WORK_DIR>" --tags createNet,createGw,inventory
    ```
    Example:
    ```
    ansible-playbook agw-provision.yaml -e "idSite=MenloPark" -e "idGw=AgwA" -e "dirLocalInventory=~/magma-experimental/ --tags createNet,createGw,inventory
    ```

  - A site needs to be added only once. After a site is up, multiple gatways can be individually provisioned by skipping the createNet and inventory tags as laid out below
>>>>>>> 520565d9

    ```
    ansible-playbook agw-provision.yaml -e "idSite=<SiteName>" -e "idGw=<GatewayIdentifier>" -e "dirLocalInventory=<WORK_DIR>" --tags createGw
    ```

  - After the gateway has been provisioned, configure the gateway to attach it to an Orchestrator instance. The orchstrator information is picked up from 'cluster.yaml' file

    agw-configure: configures the AGW to include controller information Command:
    ```
    ansible-playbook agw-configure.yaml -i <DynamicInventoryFile> -e "agw=tag_Name_<GatewayId>" -e "dirLocalInventory=<WORK_DIR>" -u ubuntu
    ```

    Example:
    ```
    ansible-playbook agw-configure.yaml -i ~/magma-experimental/files/common_instance_aws_ec2.yaml -e "agw=tag_Name_AgwA" "dirLocalInventory=~/magma-experimental/files" -e "ansible_python_interpreter=/usr/bin/python3" [ -e "dirSecretsLocal=<Directory with rootCA.pem>" ] -u ubuntu
    ```
    Proceed to add gateway to Orchestrator using NMS. If you are using Cloudstrapper just to deploy AGWs, ensure rootCA.pem is available from dirSecretsLocal.

  - Result: AWS components created, AGW provisioned, configured and connected to Orchestrator

### 5.1 For users who do not have access to an AGW AMI. Optional CI/CD

  - Tunables (in roles/vars/):

    - build.yaml:
      - buildUbuntuAmi: AMI ID of Base Ubuntu 20.04 image
      - buildAgwAmiName: Name of the AGW AMI created, used to label the AMI
      - buildGwTagName: Tag to be used for the AGW Devops instance, used to filter instance for configuration

    - defaults.yaml:
<<<<<<< HEAD
      - keyHost: Name of *.pem file available from <dirInenvtory>, such as ~/magma-experimental/. AWS will use this - value as the key associated with all AGW instances
=======
      - keyHost: Name of *.pem file available from <dirInenvtory>, such as ~/magma-experimental/. AWS will use this value as the key associated with all AGW instances
      - secGroupDefault: Name of the default security group to be used for the AGW instance
>>>>>>> 520565d9

  - Run the following commands

    - agw-provision: provisions a site with VPC, subnets, gateway, routing tables and one AGW Command:
    ```
<<<<<<< HEAD
    ansible-playbook agw-provision.yaml -e "idSite=DevOps" -e "idGw=<buildGwTagName>" -e "dirLocalInventory=<WORK_DIR>" -e "agwDevops=1" --tags infra,inventory
=======
    ansible-playbook agw-provision.yaml -e "idSite=DevOps" -e "idGw=<buildGwTagName>" -e "dirLocalInventory=<WORK_DIR>" -e "agwDevops=1" --tags createNet,createGw,inventory
>>>>>>> 520565d9
    ```

    - ami-configure: Configure AMI for AGW by configuring base AMI image with AGW packages and building OVS.
    ```
    ansible-playbook ami-configure.yaml -i <DynamicInventoryFile> -e "dirLocalInventory=<WORK_DIR>" -e "aminode=tag_Name_<buildGwTagName>" -e "ansible_python_interpreter=/usr/bin/python3" -u ubuntu
    ```
    - ami-init: Snapshot the AMI instance
    ```
    ansible-playbook ami-init.yaml -e "dirLocalInventory=<Local Inventory Dir>"
    ```

  - Result: AGW AMI created and ready to be used for AGW in-region or Snowcone deployments.

- If you would like to further customize the image with orc8r information and keys for test framework or to ship in a device, run agw-configure and do another ami-init with a different buildAgwAmiName variable.

## 6. Test Framework

  CloudStrapper's test framework allows the user to deploy an all-region version Magma with Orchestrator running in a given region and a cluster of AGWs running in another. Configure number of instances and UUIDs from the local variables file available from vars/main.yaml

  For a multi-node cluster, pre-configure the AMI to embed keys and control_proxy information. This can be done by following Sec 5.1 to build an AGW node, configure that instance using agw-configure and then taking a snapshot via ami-init. Alternatively, individual AGWs can also be configured using the clusterConfigure option.

- Create the network and Bridge node for cluster:
  ```
    - ansible-playbook agw-provision.yaml -e "dirLocalInventory=<Local Dir>" -e "idSite=<Name of site>" --tags createNet,createBridge
  ```
- To start a cluster:
  ```
    - ansible-playbook cluster-provision.yaml -e "dirLocalInventory=<Local Dir>" -e "idSite=<Name of site>" --tags clusterStart
  ```
- To configure a cluster:
  ```
    - ansible-playbook cluster-provision.yaml -e "dirLocalInventory=<Local Dir>" -e "idSite=<Name of site>" --tags clusterConfigure
  ```

- To destroy a cluster:
  ```
    - ansible-playbook cluster-provision.yaml -e "dirLocalInventory=<Local Dir>" -e "idSite=<Name of Site> --tags clusterCleanup
  ```

  Login to the Bridge node to access gateways and pick up challenge keys and hardware ids.

## 7. Cleanup

  Cleanup deletes all Control and Dataplane components created in the regions. Cleanup can be used to remove all components in one stroke (orchestrator and gateways) or delete individual elements within each layer (database, secrets in orchestrator, any given number of gateways).

  Cleanup uses a combination of native Ansible modules when available and AWS CLI when Ansible  modules are unable to force-delete resources (ex: EFS, Secrets etc.) It uses the name tag of the resources when available and heavily relies on the current assumption that only one orchestrator deployment exists per region. As newer capabilities around tagging emerge, cleanup can be used to target a single deployment among many for cleanup.

  tunables:
    - cluster.yaml:
      - awsOrc8rRegion : Determines which Region hosts the Orc8r instance to be deleted
      - orc8rClusterName : Local folder with terraform state [ex: ~/magma-experimental/<Name of Cluster>]

  - ansible-playbook -e "dirLocalInventory=<Local Dir>" cleanup.yaml  [ --tags *various* ]

  Available tags include: agw,eks,asg,es,rds,efs,natgw,igw,subnet,secgroup,vpc

## Known Issues, Best Practices & Expected Behavior

### Best Practices

    1. Although the deployment will work from any Ubuntu host, using the Cloudstrapper AMI might be
       the quickest way to get the deployment going since it includes all the necessary dependencies
       in-built.

    2. The tool is customizable to build every desired type of installation. However, for initial
       efforts, it might be better to to use the existing default values.

    3. Some resources are not covered under the current Cleanup playbooks. This includes Route53
       entries, keypairs and AWS roles created by Orchestrator since there is no clear way to distinguish
       them from other resources that share the same name.

    4. Due to a cyclical dependency in orchestrator security groups, some rules have to be manually removed
       until the [issue] (https://github.com/magma/magma/issues/5150) is fixed upstream.

### Expected Behavior - Install

    1. Prior code base
       If a prior code base resides in the home folder, install exists with an error that code already exists. This is done to ensure the user is aware that a prior code base exists and needs to be moved before pulling the new code and not automatically have it overwritten. This is expected behavior.

       Resolution: mv ~/magma ~/magma-backup-<identifier> to  move existing code base.<|MERGE_RESOLUTION|>--- conflicted
+++ resolved
@@ -221,20 +221,10 @@
 
     agw-provision: provisions a site with VPC, subnets, gateway, routing tables and one AGW Command:
     ```
-<<<<<<< HEAD
+
     ansible-playbook agw-provision.yaml -e "idSite=<SiteName>" -e "idGw=<GatewayIdentifier>" -e "dirLocalInventory=<WORK_DIR>"[ --tags createNet,createBridge, createGw ]
     ```
     - A site needs to be added only once. After a site is up, multiple gatways can be individually provisioned by skipping the createNet tag as laid out below
-=======
-    ansible-playbook agw-provision.yaml -e "idSite=<SiteName>" -e "idGw=<GatewayIdentifier>" -e "dirLocalInventory=<WORK_DIR>" --tags createNet,createGw,inventory
-    ```
-    Example:
-    ```
-    ansible-playbook agw-provision.yaml -e "idSite=MenloPark" -e "idGw=AgwA" -e "dirLocalInventory=~/magma-experimental/ --tags createNet,createGw,inventory
-    ```
-
-  - A site needs to be added only once. After a site is up, multiple gatways can be individually provisioned by skipping the createNet and inventory tags as laid out below
->>>>>>> 520565d9
 
     ```
     ansible-playbook agw-provision.yaml -e "idSite=<SiteName>" -e "idGw=<GatewayIdentifier>" -e "dirLocalInventory=<WORK_DIR>" --tags createGw
@@ -265,22 +255,15 @@
       - buildGwTagName: Tag to be used for the AGW Devops instance, used to filter instance for configuration
 
     - defaults.yaml:
-<<<<<<< HEAD
+
       - keyHost: Name of *.pem file available from <dirInenvtory>, such as ~/magma-experimental/. AWS will use this - value as the key associated with all AGW instances
-=======
-      - keyHost: Name of *.pem file available from <dirInenvtory>, such as ~/magma-experimental/. AWS will use this value as the key associated with all AGW instances
-      - secGroupDefault: Name of the default security group to be used for the AGW instance
->>>>>>> 520565d9
 
   - Run the following commands
 
     - agw-provision: provisions a site with VPC, subnets, gateway, routing tables and one AGW Command:
     ```
-<<<<<<< HEAD
+
     ansible-playbook agw-provision.yaml -e "idSite=DevOps" -e "idGw=<buildGwTagName>" -e "dirLocalInventory=<WORK_DIR>" -e "agwDevops=1" --tags infra,inventory
-=======
-    ansible-playbook agw-provision.yaml -e "idSite=DevOps" -e "idGw=<buildGwTagName>" -e "dirLocalInventory=<WORK_DIR>" -e "agwDevops=1" --tags createNet,createGw,inventory
->>>>>>> 520565d9
     ```
 
     - ami-configure: Configure AMI for AGW by configuring base AMI image with AGW packages and building OVS.
